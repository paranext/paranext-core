--- conflicted
+++ resolved
@@ -23,15 +23,7 @@
   id?: string;
 }
 
-<<<<<<< HEAD
-function RefSelector({ scrRef, handleSubmit }: ScrRefSelectorProps) {
-=======
 function RefSelector({ scrRef, handleSubmit, id }: ScrRefSelectorProps) {
-  const [currentBookOption, setCurrentBookOption] = useState<BookNameOption>(
-    bookNumToBookOption(scrRef.bookNum),
-  );
-
->>>>>>> 950d562a
   const onChangeBook = (newRef: ScriptureReference) => {
     handleSubmit(newRef);
   };
