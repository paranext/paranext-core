{
  "name": "papi-components",
  "version": "0.0.1",
  "type": "module",
  "description": "React components to use in Paranext - packaged to include styles sheets.",
  "license": "MIT",
  "homepage": "https://github.com/paranext/paranext-core/tree/main/lib/papi-components",
  "bugs": {
    "url": "https://github.com/paranext/paranext-core/issues"
  },
  "repository": {
    "type": "git",
    "url": "git+https://github.com/paranext/paranext-core.git"
  },
  "author": {
    "name": "Paranext",
    "url": "https://github.com/paranext/"
  },
  "contributors": [
    {
      "name": "Ira J Hopkinson",
      "url": "https://github.com/irahopkinson"
    }
  ],
  "main": "dist/index.cjs.js",
  "module": "dist/index.es.js",
  "types": "dist/index.d.ts",
  "files": [
    "dist"
  ],
  "scripts": {
    "start": "vite --host --open",
    "build:basic": "tsc && vite build && dts-bundle-generator --config ./dts-bundle-generator.config.ts",
    "build": "npm run build:basic && npm run format:scripts && npm run lint:scripts && npm run format:styles && npm run lint:styles",
    "watch": "tsc && vite build --watch",
    "lint:scripts": "eslint . --ext .ts",
    "postinstall": "cd ../.. && npm install --ignore-scripts",
    "lint:styles": "stylelint ./**/*.{css,scss}",
    "format:scripts": "prettier . --write",
    "format:styles": "stylelint ./**/*.{css,scss} --fix"
  },
  "peerDependencies": {
    "@emotion/react": ">=11.11.1",
    "@emotion/styled": ">=11.11.0",
    "@mui/material": ">=5.14.1",
    "react": ">=18.2.0",
    "react-data-grid": ">=7.0.0-beta.34",
    "react-dom": ">=18.2.0"
  },
  "devDependencies": {
<<<<<<< HEAD
    "@emotion/react": "^11.10.6",
    "@emotion/styled": "^11.10.6",
    "@mui/icons-material": "^5.13.7",
    "@mui/material": "^5.11.12",
    "@senojs/rollup-plugin-style-inject": "^0.2.3",
    "@types/react": "^18.2.15",
    "@types/react-dom": "^18.0.9",
    "@typescript-eslint/eslint-plugin": "^5.60.0",
    "@typescript-eslint/parser": "^5.60.0",
    "@vitejs/plugin-react": "^3.1.0",
    "dts-bundle-generator": "^7.2.0",
    "eslint": "^8.29.0",
    "eslint-config-prettier": "^8.5.0",
=======
    "@senojs/rollup-plugin-style-inject": "^0.2.3",
    "@types/react": "^18.2.15",
    "@types/react-dom": "^18.2.7",
    "@typescript-eslint/eslint-plugin": "^5.62.0",
    "@typescript-eslint/parser": "^5.62.0",
    "@vitejs/plugin-react": "^4.0.3",
    "dts-bundle-generator": "^8.0.1",
    "eslint": "^8.45.0",
    "eslint-config-prettier": "^8.8.0",
>>>>>>> 53935b1b
    "eslint-plugin-prettier": "^4.2.1",
    "prettier": "^2.8.8",
    "stylelint": "^15.10.2",
    "stylelint-config-recommended": "^13.0.0",
    "stylelint-config-sass-guidelines": "^10.0.0",
    "ts-node": "^10.9.1",
    "tslib": "^2.6.0",
    "typescript": "^5.1.6",
    "vite": "^4.4.6"
  }
}<|MERGE_RESOLUTION|>--- conflicted
+++ resolved
@@ -48,21 +48,7 @@
     "react-dom": ">=18.2.0"
   },
   "devDependencies": {
-<<<<<<< HEAD
-    "@emotion/react": "^11.10.6",
-    "@emotion/styled": "^11.10.6",
     "@mui/icons-material": "^5.13.7",
-    "@mui/material": "^5.11.12",
-    "@senojs/rollup-plugin-style-inject": "^0.2.3",
-    "@types/react": "^18.2.15",
-    "@types/react-dom": "^18.0.9",
-    "@typescript-eslint/eslint-plugin": "^5.60.0",
-    "@typescript-eslint/parser": "^5.60.0",
-    "@vitejs/plugin-react": "^3.1.0",
-    "dts-bundle-generator": "^7.2.0",
-    "eslint": "^8.29.0",
-    "eslint-config-prettier": "^8.5.0",
-=======
     "@senojs/rollup-plugin-style-inject": "^0.2.3",
     "@types/react": "^18.2.15",
     "@types/react-dom": "^18.2.7",
@@ -72,7 +58,6 @@
     "dts-bundle-generator": "^8.0.1",
     "eslint": "^8.45.0",
     "eslint-config-prettier": "^8.8.0",
->>>>>>> 53935b1b
     "eslint-plugin-prettier": "^4.2.1",
     "prettier": "^2.8.8",
     "stylelint": "^15.10.2",
