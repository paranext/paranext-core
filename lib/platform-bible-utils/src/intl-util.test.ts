--- conflicted
+++ resolved
@@ -2,11 +2,7 @@
 import { getCurrentLocale } from './intl-util';
 
 vi.mock('./intl-date-time-format', () => ({
-<<<<<<< HEAD
-  DateTimeFormat: vi.fn(() => ({
-=======
   DateTimeFormat: vi.fn().mockImplementation(() => ({
->>>>>>> 8a36ccb8
     resolvedOptions: vi.fn(() => ({ locale: 'he' })),
   })),
 }));
