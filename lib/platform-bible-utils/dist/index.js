var x = Object.defineProperty;
<<<<<<< HEAD
var B = (r, e, t) => e in r ? x(r, e, { enumerable: !0, configurable: !0, writable: !0, value: t }) : r[e] = t;
var m = (r, e, t) => (B(r, typeof e != "symbol" ? e + "" : e, t), t);
class be {
=======
var J = (t, e, r) => e in t ? x(t, e, { enumerable: !0, configurable: !0, writable: !0, value: r }) : t[e] = r;
var f = (t, e, r) => (J(t, typeof e != "symbol" ? e + "" : e, r), r);
class Oe {
>>>>>>> 0e01c5d9
  /**
   * Creates an instance of the class
   *
   * @param variableName Name to use when logging about this variable
   * @param rejectIfNotSettledWithinMS Milliseconds to wait before verifying if the promise was
   *   settled (resolved or rejected); will reject if it has not settled by that time. Use -1 if you
   *   do not want a timeout at all.
   */
<<<<<<< HEAD
  constructor(e, t = 1e4) {
    m(this, "variableName");
    m(this, "promiseToValue");
    m(this, "resolver");
    m(this, "rejecter");
=======
  constructor(e, r = 1e4) {
    f(this, "variableName");
    f(this, "promiseToValue");
    f(this, "resolver");
    f(this, "rejecter");
>>>>>>> 0e01c5d9
    this.variableName = e, this.promiseToValue = new Promise((s, a) => {
      this.resolver = s, this.rejecter = a;
    }), r > 0 && setTimeout(() => {
      this.rejecter && (this.rejecter(`Timeout reached when waiting for ${this.variableName} to settle`), this.complete());
    }, r), Object.seal(this);
  }
  /**
   * Get this variable's promise to a value. This always returns the same promise even after the
   * value has been resolved or rejected.
   *
   * @returns The promise for the value to be set
   */
  get promise() {
    return this.promiseToValue;
  }
  /**
   * A simple way to see if this variable's promise was resolved or rejected already
   *
   * @returns Whether the variable was already resolved or rejected
   */
  get hasSettled() {
    return Object.isFrozen(this);
  }
  /**
   * Resolve this variable's promise to the given value
   *
   * @param value This variable's promise will resolve to this value
   * @param throwIfAlreadySettled Determines whether to throw if the variable was already resolved
   *   or rejected
   */
  resolveToValue(e, r = !1) {
    if (this.resolver)
      console.debug(`${this.variableName} is being resolved now`), this.resolver(e), this.complete();
    else {
      if (r)
        throw Error(`${this.variableName} was already settled`);
      console.debug(`Ignoring subsequent resolution of ${this.variableName}`);
    }
  }
  /**
   * Reject this variable's promise for the value with the given reason
   *
   * @param reason This variable's promise will be rejected with this reason
   * @param throwIfAlreadySettled Determines whether to throw if the variable was already resolved
   *   or rejected
   */
  rejectWithReason(e, r = !1) {
    if (this.rejecter)
      console.debug(`${this.variableName} is being rejected now`), this.rejecter(e), this.complete();
    else {
      if (r)
        throw Error(`${this.variableName} was already settled`);
      console.debug(`Ignoring subsequent rejection of ${this.variableName}`);
    }
  }
  /** Prevent any further updates to this variable */
  complete() {
    this.resolver = void 0, this.rejecter = void 0, Object.freeze(this);
  }
}
function $e() {
  return "00-0-4-1-000".replace(
    /[^-]/g,
    (t) => (
      // @ts-expect-error ts(2363) this works fine
      // eslint-disable-next-line no-bitwise
      ((Math.random() + ~~t) * 65536 >> t).toString(16).padStart(4, "0")
    )
  );
}
function z(t) {
  return typeof t == "string" || t instanceof String;
}
function y(t) {
  return JSON.parse(JSON.stringify(t));
}
<<<<<<< HEAD
function Ae(r, e = 300) {
  if (I(r))
=======
function qe(t, e = 300) {
  if (z(t))
>>>>>>> 0e01c5d9
    throw new Error("Tried to debounce a string! Could be XSS");
  let r;
  return (...s) => {
    clearTimeout(r), r = setTimeout(() => t(...s), e);
  };
}
<<<<<<< HEAD
function qe(r, e, t) {
  const s = /* @__PURE__ */ new Map();
  return r.forEach((a) => {
    const n = e(a), i = s.get(n), o = t ? t(a, n) : a;
    i ? i.push(o) : s.set(n, [o]);
=======
function Ae(t, e, r) {
  const s = /* @__PURE__ */ new Map();
  return t.forEach((a) => {
    const i = e(a), o = s.get(i), u = r ? r(a, i) : a;
    o ? o.push(u) : s.set(i, [u]);
>>>>>>> 0e01c5d9
  }), s;
}
function G(t) {
  return typeof t == "object" && // We're potentially dealing with objects we didn't create, so they might contain `null`
  // eslint-disable-next-line no-null/no-null
  t !== null && "message" in t && // Type assert `error` to check it's `message`.
  // eslint-disable-next-line no-type-assertion/no-type-assertion
  typeof t.message == "string";
}
function B(t) {
  if (G(t))
    return t;
  try {
    return new Error(JSON.stringify(t));
  } catch {
    return new Error(String(t));
  }
}
function je(t) {
  return B(t).message;
}
function V(t) {
  return new Promise((e) => setTimeout(e, t));
}
function Se(t, e) {
  const r = V(e).then(() => {
  });
  return Promise.any([r, t()]);
}
function Pe(t, e = "obj") {
  const r = /* @__PURE__ */ new Set();
  Object.getOwnPropertyNames(t).forEach((a) => {
    try {
<<<<<<< HEAD
      typeof r[a] == "function" && t.add(a);
    } catch (n) {
      console.debug(`Skipping ${a} on ${e} due to error: ${n}`);
=======
      typeof t[a] == "function" && r.add(a);
    } catch (i) {
      console.debug(`Skipping ${a} on ${e} due to error: ${i}`);
>>>>>>> 0e01c5d9
    }
  });
  let s = Object.getPrototypeOf(t);
  for (; s && Object.getPrototypeOf(s); )
    Object.getOwnPropertyNames(s).forEach((a) => {
      try {
<<<<<<< HEAD
        typeof r[a] == "function" && t.add(a);
      } catch (n) {
        console.debug(`Skipping ${a} on ${e}'s prototype due to error: ${n}`);
=======
        typeof t[a] == "function" && r.add(a);
      } catch (i) {
        console.debug(`Skipping ${a} on ${e}'s prototype due to error: ${i}`);
>>>>>>> 0e01c5d9
      }
    }), s = Object.getPrototypeOf(s);
  return r;
}
<<<<<<< HEAD
function Ce(r, e = {}) {
  return new Proxy(e, {
    get(t, s) {
      return s in t ? t[s] : async (...a) => (await r())[s](...a);
    }
  });
}
class Pe {
=======
class Me {
>>>>>>> 0e01c5d9
  /**
   * Create a DocumentCombinerEngine instance
   *
   * @param baseDocument This is the first document that will be used when composing the output
   * @param copyDocuments If true, this instance will perform a deep copy of all provided documents
   *   before composing the output. If false, then changes made to provided documents after they are
   *   contributed will be reflected in the next time output is composed.
   */
<<<<<<< HEAD
  constructor(e, t) {
    m(this, "baseDocument");
    m(this, "contributions", /* @__PURE__ */ new Map());
    m(this, "latestOutput");
    m(this, "options");
    this.baseDocument = e, this.options = t, this.updateBaseDocument(e);
=======
  constructor(e, r) {
    f(this, "baseDocument");
    f(this, "contributions", /* @__PURE__ */ new Map());
    f(this, "latestOutput");
    f(this, "options");
    this.baseDocument = e, this.options = r, this.updateBaseDocument(e);
>>>>>>> 0e01c5d9
  }
  /**
   * Update the starting document for composition process
   *
   * @param baseDocument Base JSON document/JS object that all other documents are added to
   * @returns Recalculated output document given the new starting state and existing other documents
   */
  updateBaseDocument(e) {
    return this.validateStartingDocument(e), this.baseDocument = this.options.copyDocuments ? y(e) : e, this.rebuild();
  }
  /**
   * Add or update one of the contribution documents for the composition process
   *
   * @param documentName Name of the contributed document to combine
   * @param document Content of the contributed document to combine
   * @returns Recalculated output document given the new or updated contribution and existing other
   *   documents
   */
  addOrUpdateContribution(e, r) {
    this.validateContribution(e, r);
    const s = this.contributions.get(e), a = this.options.copyDocuments && r ? y(r) : r;
    this.contributions.set(e, a);
    try {
      return this.rebuild();
    } catch (n) {
      throw s ? this.contributions.set(e, s) : this.contributions.delete(e), new Error(`Error when setting the document named ${e}: ${n}`);
    }
  }
  /**
   * Delete one of the contribution documents for the composition process
   *
   * @param documentName Name of the contributed document to delete
   * @returns Recalculated output document given the remaining other documents
   */
  deleteContribution(e) {
    const r = this.contributions.get(e);
    if (!r)
      throw new Error("{documentKey} does not exist");
    this.contributions.delete(e);
    try {
      return this.rebuild();
    } catch (s) {
      throw this.contributions.set(e, r), new Error(`Error when deleting the document named ${e}: ${s}`);
    }
  }
  /**
   * Run the document composition process given the starting document and all contributions. Throws
   * if the output document fails to validate properly.
   *
   * @returns Recalculated output document given the starting and contributed documents
   */
  rebuild() {
    if (this.contributions.size === 0) {
      let r = y(this.baseDocument);
      return r = this.transformFinalOutput(r), this.validateOutput(r), this.latestOutput = r, this.latestOutput;
    }
    let e = this.baseDocument;
    return this.contributions.forEach((r) => {
      e = C(
        e,
        r,
        this.options.ignoreDuplicateProperties
      ), this.validateOutput(e);
    }), e = this.transformFinalOutput(e), this.validateOutput(e), this.latestOutput = e, this.latestOutput;
  }
}
function H(...t) {
  let e = !0;
  return t.forEach((r) => {
    (!r || typeof r != "object" || Array.isArray(r)) && (e = !1);
  }), e;
}
function U(...t) {
  let e = !0;
  return t.forEach((r) => {
    (!r || typeof r != "object" || !Array.isArray(r)) && (e = !1);
  }), e;
}
function C(t, e, r) {
  const s = y(t);
  return e && Object.keys(e).forEach((a) => {
    if (Object.hasOwn(t, a)) {
      if (H(t[a], e[a]))
        s[a] = C(
          // We know these are objects from the `if` check
          /* eslint-disable no-type-assertion/no-type-assertion */
          t[a],
          e[a],
          r
          /* eslint-enable no-type-assertion/no-type-assertion */
        );
      else if (U(t[a], e[a]))
        s[a] = s[a].concat(e[a]);
      else if (!r)
        throw new Error(`Cannot merge objects: key "${a}" already exists in the target object`);
    } else
      s[a] = e[a];
  }), s;
}
<<<<<<< HEAD
class Me {
  constructor(e = "Anonymous") {
    m(this, "unsubscribers", /* @__PURE__ */ new Set());
=======
class Ce {
  constructor(e = "Anonymous") {
    f(this, "unsubscribers", /* @__PURE__ */ new Set());
>>>>>>> 0e01c5d9
    this.name = e;
  }
  /**
   * Add unsubscribers to the list. Note that duplicates are not added twice.
   *
   * @param unsubscribers - Objects that were returned from a registration process.
   */
  add(...e) {
    e.forEach((r) => {
      "dispose" in r ? this.unsubscribers.add(r.dispose) : this.unsubscribers.add(r);
    });
  }
  /**
   * Run all unsubscribers added to this list and then clear the list.
   *
   * @returns `true` if all unsubscribers succeeded, `false` otherwise.
   */
  async runAllUnsubscribers() {
    const e = [...this.unsubscribers].map((s) => s()), r = await Promise.all(e);
    return this.unsubscribers.clear(), r.every((s, a) => (s || console.error(`UnsubscriberAsyncList ${this.name}: Unsubscriber at index ${a} failed!`), s));
  }
}
<<<<<<< HEAD
class Re {
=======
class Te {
>>>>>>> 0e01c5d9
  constructor() {
    /**
     * Subscribes a function to run when this event is emitted.
     *
     * @param callback Function to run with the event when it is emitted
     * @returns Unsubscriber function to run to stop calling the passed-in function when the event is
     *   emitted
     * @alias event
     */
<<<<<<< HEAD
    m(this, "subscribe", this.event);
    /** All callback functions that will run when this event is emitted. Lazy loaded */
    m(this, "subscriptions");
    /** Event for listeners to subscribe to. Lazy loaded */
    m(this, "lazyEvent");
    /** Whether this emitter has been disposed */
    m(this, "isDisposed", !1);
    /** Disposes of this event, preparing it to release from memory */
    m(this, "dispose", () => this.disposeFn());
=======
    f(this, "subscribe", this.event);
    /** All callback functions that will run when this event is emitted. Lazy loaded */
    f(this, "subscriptions");
    /** Event for listeners to subscribe to. Lazy loaded */
    f(this, "lazyEvent");
    /** Whether this emitter has been disposed */
    f(this, "isDisposed", !1);
    /** Disposes of this event, preparing it to release from memory */
    f(this, "dispose", () => this.disposeFn());
>>>>>>> 0e01c5d9
    /**
     * Runs the subscriptions for the event
     *
     * @param event Event data to provide to subscribed callbacks
     */
<<<<<<< HEAD
    m(this, "emit", (e) => {
=======
    f(this, "emit", (e) => {
>>>>>>> 0e01c5d9
      this.emitFn(e);
    });
  }
  /**
   * Event for listeners to subscribe to. Subscribes a function to run when this event is emitted.
   * Use like `const unsubscriber = event(callback)`
   *
   * @param callback Function to run with the event when it is emitted
   * @returns Unsubscriber function to run to stop calling the passed-in function when the event is
   *   emitted
   */
  get event() {
    return this.assertNotDisposed(), this.lazyEvent || (this.lazyEvent = (e) => {
      if (!e || typeof e != "function")
        throw new Error("Event handler callback must be a function!");
      return this.subscriptions || (this.subscriptions = []), this.subscriptions.push(e), () => {
        if (!this.subscriptions)
          return !1;
        const r = this.subscriptions.indexOf(e);
        return r < 0 ? !1 : (this.subscriptions.splice(r, 1), !0);
      };
    }), this.lazyEvent;
  }
  /**
   * Function that runs the subscriptions for the event. Added here so children can override emit
   * and still call the base functionality. See NetworkEventEmitter.emit for example
   */
  emitFn(e) {
    var r;
    this.assertNotDisposed(), (r = this.subscriptions) == null || r.forEach((s) => s(e));
  }
  /** Check to make sure this emitter is not disposed. Throw if it is */
  assertNotDisposed() {
    if (this.isDisposed)
      throw new Error("Emitter is disposed");
  }
  /**
   * Disposes of this event, preparing it to release from memory. Added here so children can
   * override emit and still call the base functionality.
   */
  disposeFn() {
    return this.assertNotDisposed(), this.isDisposed = !0, this.subscriptions = void 0, this.lazyEvent = void 0, Promise.resolve(!0);
  }
}
const T = [
  { shortName: "ERR", fullNames: ["ERROR"], chapters: -1 },
  { shortName: "GEN", fullNames: ["Genesis"], chapters: 50 },
  { shortName: "EXO", fullNames: ["Exodus"], chapters: 40 },
  { shortName: "LEV", fullNames: ["Leviticus"], chapters: 27 },
  { shortName: "NUM", fullNames: ["Numbers"], chapters: 36 },
  { shortName: "DEU", fullNames: ["Deuteronomy"], chapters: 34 },
  { shortName: "JOS", fullNames: ["Joshua"], chapters: 24 },
  { shortName: "JDG", fullNames: ["Judges"], chapters: 21 },
  { shortName: "RUT", fullNames: ["Ruth"], chapters: 4 },
  { shortName: "1SA", fullNames: ["1 Samuel"], chapters: 31 },
  { shortName: "2SA", fullNames: ["2 Samuel"], chapters: 24 },
  { shortName: "1KI", fullNames: ["1 Kings"], chapters: 22 },
  { shortName: "2KI", fullNames: ["2 Kings"], chapters: 25 },
  { shortName: "1CH", fullNames: ["1 Chronicles"], chapters: 29 },
  { shortName: "2CH", fullNames: ["2 Chronicles"], chapters: 36 },
  { shortName: "EZR", fullNames: ["Ezra"], chapters: 10 },
  { shortName: "NEH", fullNames: ["Nehemiah"], chapters: 13 },
  { shortName: "EST", fullNames: ["Esther"], chapters: 10 },
  { shortName: "JOB", fullNames: ["Job"], chapters: 42 },
  { shortName: "PSA", fullNames: ["Psalm", "Psalms"], chapters: 150 },
  { shortName: "PRO", fullNames: ["Proverbs"], chapters: 31 },
  { shortName: "ECC", fullNames: ["Ecclesiastes"], chapters: 12 },
  { shortName: "SNG", fullNames: ["Song of Solomon", "Song of Songs"], chapters: 8 },
  { shortName: "ISA", fullNames: ["Isaiah"], chapters: 66 },
  { shortName: "JER", fullNames: ["Jeremiah"], chapters: 52 },
  { shortName: "LAM", fullNames: ["Lamentations"], chapters: 5 },
  { shortName: "EZK", fullNames: ["Ezekiel"], chapters: 48 },
  { shortName: "DAN", fullNames: ["Daniel"], chapters: 12 },
  { shortName: "HOS", fullNames: ["Hosea"], chapters: 14 },
  { shortName: "JOL", fullNames: ["Joel"], chapters: 3 },
  { shortName: "AMO", fullNames: ["Amos"], chapters: 9 },
  { shortName: "OBA", fullNames: ["Obadiah"], chapters: 1 },
  { shortName: "JON", fullNames: ["Jonah"], chapters: 4 },
  { shortName: "MIC", fullNames: ["Micah"], chapters: 7 },
  { shortName: "NAM", fullNames: ["Nahum"], chapters: 3 },
  { shortName: "HAB", fullNames: ["Habakkuk"], chapters: 3 },
  { shortName: "ZEP", fullNames: ["Zephaniah"], chapters: 3 },
  { shortName: "HAG", fullNames: ["Haggai"], chapters: 2 },
  { shortName: "ZEC", fullNames: ["Zechariah"], chapters: 14 },
  { shortName: "MAL", fullNames: ["Malachi"], chapters: 4 },
  { shortName: "MAT", fullNames: ["Matthew"], chapters: 28 },
  { shortName: "MRK", fullNames: ["Mark"], chapters: 16 },
  { shortName: "LUK", fullNames: ["Luke"], chapters: 24 },
  { shortName: "JHN", fullNames: ["John"], chapters: 21 },
  { shortName: "ACT", fullNames: ["Acts"], chapters: 28 },
  { shortName: "ROM", fullNames: ["Romans"], chapters: 16 },
  { shortName: "1CO", fullNames: ["1 Corinthians"], chapters: 16 },
  { shortName: "2CO", fullNames: ["2 Corinthians"], chapters: 13 },
  { shortName: "GAL", fullNames: ["Galatians"], chapters: 6 },
  { shortName: "EPH", fullNames: ["Ephesians"], chapters: 6 },
  { shortName: "PHP", fullNames: ["Philippians"], chapters: 4 },
  { shortName: "COL", fullNames: ["Colossians"], chapters: 4 },
  { shortName: "1TH", fullNames: ["1 Thessalonians"], chapters: 5 },
  { shortName: "2TH", fullNames: ["2 Thessalonians"], chapters: 3 },
  { shortName: "1TI", fullNames: ["1 Timothy"], chapters: 6 },
  { shortName: "2TI", fullNames: ["2 Timothy"], chapters: 4 },
  { shortName: "TIT", fullNames: ["Titus"], chapters: 3 },
  { shortName: "PHM", fullNames: ["Philemon"], chapters: 1 },
  { shortName: "HEB", fullNames: ["Hebrews"], chapters: 13 },
  { shortName: "JAS", fullNames: ["James"], chapters: 5 },
  { shortName: "1PE", fullNames: ["1 Peter"], chapters: 5 },
  { shortName: "2PE", fullNames: ["2 Peter"], chapters: 3 },
  { shortName: "1JN", fullNames: ["1 John"], chapters: 5 },
  { shortName: "2JN", fullNames: ["2 John"], chapters: 1 },
  { shortName: "3JN", fullNames: ["3 John"], chapters: 1 },
  { shortName: "JUD", fullNames: ["Jude"], chapters: 1 },
  { shortName: "REV", fullNames: ["Revelation"], chapters: 22 }
<<<<<<< HEAD
], _ = 1, L = R.length - 1, F = 1, K = 1, W = (r) => {
  var e;
  return ((e = R[r]) == null ? void 0 : e.chapters) ?? -1;
}, $e = (r, e) => ({
  bookNum: Math.max(_, Math.min(r.bookNum + e, L)),
  chapterNum: 1,
  verseNum: 1
}), De = (r, e) => ({
  ...r,
  chapterNum: Math.min(
    Math.max(F, r.chapterNum + e),
    W(r.bookNum)
  ),
  verseNum: 1
}), Je = (r, e) => ({
  ...r,
  verseNum: Math.max(K, r.verseNum + e)
}), xe = (r) => (...e) => r.map((s) => s(...e)).every((s) => s), Be = (r) => async (...e) => {
  const t = r.map(async (s) => s(...e));
  return (await Promise.all(t)).every((s) => s);
};
var k = Object.getOwnPropertyNames, Z = Object.getOwnPropertySymbols, X = Object.prototype.hasOwnProperty;
function b(r, e) {
  return function(s, a, n) {
    return r(s, a, n) && e(s, a, n);
  };
}
function g(r) {
  return function(t, s, a) {
    if (!t || !s || typeof t != "object" || typeof s != "object")
      return r(t, s, a);
    var n = a.cache, i = n.get(t), o = n.get(s);
    if (i && o)
      return i === s && o === t;
    n.set(t, s), n.set(s, t);
    var c = r(t, s, a);
    return n.delete(t), n.delete(s), c;
=======
], K = 1, W = T.length - 1, _ = 1, L = 1, k = (t) => {
  var e;
  return ((e = T[t]) == null ? void 0 : e.chapters) ?? -1;
}, Ie = (t, e) => ({
  bookNum: Math.max(K, Math.min(t.bookNum + e, W)),
  chapterNum: 1,
  verseNum: 1
}), Re = (t, e) => ({
  ...t,
  chapterNum: Math.min(
    Math.max(_, t.chapterNum + e),
    k(t.bookNum)
  ),
  verseNum: 1
}), De = (t, e) => ({
  ...t,
  verseNum: Math.max(L, t.verseNum + e)
}), xe = (t) => (...e) => t.map((s) => s(...e)).every((s) => s), Je = (t) => async (...e) => {
  const r = t.map(async (s) => s(...e));
  return (await Promise.all(r)).every((s) => s);
};
var F = Object.getOwnPropertyNames, Z = Object.getOwnPropertySymbols, X = Object.prototype.hasOwnProperty;
function w(t, e) {
  return function(s, a, i) {
    return t(s, a, i) && e(s, a, i);
  };
}
function v(t) {
  return function(r, s, a) {
    if (!r || !s || typeof r != "object" || typeof s != "object")
      return t(r, s, a);
    var i = a.cache, o = i.get(r), u = i.get(s);
    if (o && u)
      return o === s && u === r;
    i.set(r, s), i.set(s, r);
    var c = t(r, s, a);
    return i.delete(r), i.delete(s), c;
>>>>>>> 0e01c5d9
  };
}
function O(t) {
  return F(t).concat(Z(t));
}
var I = Object.hasOwn || function(t, e) {
  return X.call(t, e);
};
function b(t, e) {
  return t || e ? t === e : t === e || t !== t && e !== e;
}
<<<<<<< HEAD
var D = "_owner", A = Object.getOwnPropertyDescriptor, q = Object.keys;
function Q(r, e, t) {
  var s = r.length;
=======
var R = "_owner", $ = Object.getOwnPropertyDescriptor, q = Object.keys;
function Q(t, e, r) {
  var s = t.length;
>>>>>>> 0e01c5d9
  if (e.length !== s)
    return !1;
  for (; s-- > 0; )
    if (!r.equals(t[s], e[s], s, s, t, e, r))
      return !1;
  return !0;
}
function Y(t, e) {
  return b(t.getTime(), e.getTime());
}
function A(t, e, r) {
  if (t.size !== e.size)
    return !1;
<<<<<<< HEAD
  for (var s = {}, a = r.entries(), n = 0, i, o; (i = a.next()) && !i.done; ) {
    for (var c = e.entries(), f = !1, u = 0; (o = c.next()) && !o.done; ) {
      var l = i.value, h = l[0], N = l[1], p = o.value, y = p[0], J = p[1];
      !f && !s[u] && (f = t.equals(h, y, n, u, r, e, t) && t.equals(N, J, h, y, r, e, t)) && (s[u] = !0), u++;
=======
  for (var s = {}, a = t.entries(), i = 0, o, u; (o = a.next()) && !o.done; ) {
    for (var c = e.entries(), p = !1, n = 0; (u = c.next()) && !u.done; ) {
      var l = o.value, h = l[0], d = l[1], m = u.value, E = m[0], D = m[1];
      !p && !s[n] && (p = r.equals(h, E, i, n, t, e, r) && r.equals(d, D, h, E, t, e, r)) && (s[n] = !0), n++;
>>>>>>> 0e01c5d9
    }
    if (!p)
      return !1;
    n++;
  }
  return !0;
}
<<<<<<< HEAD
function ee(r, e, t) {
  var s = q(r), a = s.length;
  if (q(e).length !== a)
    return !1;
  for (var n; a-- > 0; )
    if (n = s[a], n === D && (r.$$typeof || e.$$typeof) && r.$$typeof !== e.$$typeof || !$(e, n) || !t.equals(r[n], e[n], n, n, r, e, t))
=======
function ee(t, e, r) {
  var s = q(t), a = s.length;
  if (q(e).length !== a)
    return !1;
  for (var i; a-- > 0; )
    if (i = s[a], i === R && (t.$$typeof || e.$$typeof) && t.$$typeof !== e.$$typeof || !I(e, i) || !r.equals(t[i], e[i], i, i, t, e, r))
>>>>>>> 0e01c5d9
      return !1;
  return !0;
}
function g(t, e, r) {
  var s = O(t), a = s.length;
  if (O(e).length !== a)
    return !1;
<<<<<<< HEAD
  for (var n, i, o; a-- > 0; )
    if (n = s[a], n === D && (r.$$typeof || e.$$typeof) && r.$$typeof !== e.$$typeof || !$(e, n) || !t.equals(r[n], e[n], n, n, r, e, t) || (i = A(r, n), o = A(e, n), (i || o) && (!i || !o || i.configurable !== o.configurable || i.enumerable !== o.enumerable || i.writable !== o.writable)))
=======
  for (var i, o, u; a-- > 0; )
    if (i = s[a], i === R && (t.$$typeof || e.$$typeof) && t.$$typeof !== e.$$typeof || !I(e, i) || !r.equals(t[i], e[i], i, i, t, e, r) || (o = $(t, i), u = $(e, i), (o || u) && (!o || !u || o.configurable !== u.configurable || o.enumerable !== u.enumerable || o.writable !== u.writable)))
>>>>>>> 0e01c5d9
      return !1;
  return !0;
}
function te(t, e) {
  return b(t.valueOf(), e.valueOf());
}
function re(t, e) {
  return t.source === e.source && t.flags === e.flags;
}
function j(t, e, r) {
  if (t.size !== e.size)
    return !1;
<<<<<<< HEAD
  for (var s = {}, a = r.values(), n, i; (n = a.next()) && !n.done; ) {
    for (var o = e.values(), c = !1, f = 0; (i = o.next()) && !i.done; )
      !c && !s[f] && (c = t.equals(n.value, i.value, n.value, i.value, r, e, t)) && (s[f] = !0), f++;
=======
  for (var s = {}, a = t.values(), i, o; (i = a.next()) && !i.done; ) {
    for (var u = e.values(), c = !1, p = 0; (o = u.next()) && !o.done; )
      !c && !s[p] && (c = r.equals(i.value, o.value, i.value, o.value, t, e, r)) && (s[p] = !0), p++;
>>>>>>> 0e01c5d9
    if (!c)
      return !1;
  }
  return !0;
}
function se(t, e) {
  var r = t.length;
  if (e.length !== r)
    return !1;
  for (; r-- > 0; )
    if (t[r] !== e[r])
      return !1;
  return !0;
}
<<<<<<< HEAD
var ae = "[object Arguments]", ne = "[object Boolean]", ie = "[object Date]", ue = "[object Map]", oe = "[object Number]", le = "[object Object]", ce = "[object RegExp]", he = "[object Set]", fe = "[object String]", me = Array.isArray, T = typeof ArrayBuffer == "function" && ArrayBuffer.isView ? ArrayBuffer.isView : null, C = Object.assign, pe = Object.prototype.toString.call.bind(Object.prototype.toString);
function Ne(r) {
  var e = r.areArraysEqual, t = r.areDatesEqual, s = r.areMapsEqual, a = r.areObjectsEqual, n = r.arePrimitiveWrappersEqual, i = r.areRegExpsEqual, o = r.areSetsEqual, c = r.areTypedArraysEqual;
  return function(u, l, h) {
    if (u === l)
      return !0;
    if (u == null || l == null || typeof u != "object" || typeof l != "object")
      return u !== u && l !== l;
    var N = u.constructor;
    if (N !== l.constructor)
      return !1;
    if (N === Object)
      return a(u, l, h);
    if (me(u))
      return e(u, l, h);
    if (T != null && T(u))
      return c(u, l, h);
    if (N === Date)
      return t(u, l, h);
    if (N === RegExp)
      return i(u, l, h);
    if (N === Map)
      return s(u, l, h);
    if (N === Set)
      return o(u, l, h);
    var p = pe(u);
    return p === ie ? t(u, l, h) : p === ce ? i(u, l, h) : p === ue ? s(u, l, h) : p === he ? o(u, l, h) : p === le ? typeof u.then != "function" && typeof l.then != "function" && a(u, l, h) : p === ae ? a(u, l, h) : p === ne || p === oe || p === fe ? n(u, l, h) : !1;
=======
var ae = "[object Arguments]", ie = "[object Boolean]", oe = "[object Date]", ne = "[object Map]", ue = "[object Number]", le = "[object Object]", ce = "[object RegExp]", he = "[object Set]", pe = "[object String]", fe = Array.isArray, S = typeof ArrayBuffer == "function" && ArrayBuffer.isView ? ArrayBuffer.isView : null, P = Object.assign, me = Object.prototype.toString.call.bind(Object.prototype.toString);
function de(t) {
  var e = t.areArraysEqual, r = t.areDatesEqual, s = t.areMapsEqual, a = t.areObjectsEqual, i = t.arePrimitiveWrappersEqual, o = t.areRegExpsEqual, u = t.areSetsEqual, c = t.areTypedArraysEqual;
  return function(n, l, h) {
    if (n === l)
      return !0;
    if (n == null || l == null || typeof n != "object" || typeof l != "object")
      return n !== n && l !== l;
    var d = n.constructor;
    if (d !== l.constructor)
      return !1;
    if (d === Object)
      return a(n, l, h);
    if (fe(n))
      return e(n, l, h);
    if (S != null && S(n))
      return c(n, l, h);
    if (d === Date)
      return r(n, l, h);
    if (d === RegExp)
      return o(n, l, h);
    if (d === Map)
      return s(n, l, h);
    if (d === Set)
      return u(n, l, h);
    var m = me(n);
    return m === oe ? r(n, l, h) : m === ce ? o(n, l, h) : m === ne ? s(n, l, h) : m === he ? u(n, l, h) : m === le ? typeof n.then != "function" && typeof l.then != "function" && a(n, l, h) : m === ae ? a(n, l, h) : m === ie || m === ue || m === pe ? i(n, l, h) : !1;
>>>>>>> 0e01c5d9
  };
}
function Ne(t) {
  var e = t.circular, r = t.createCustomConfig, s = t.strict, a = {
    areArraysEqual: s ? g : Q,
    areDatesEqual: Y,
<<<<<<< HEAD
    areMapsEqual: s ? b(S, d) : S,
    areObjectsEqual: s ? d : ee,
    arePrimitiveWrappersEqual: re,
    areRegExpsEqual: te,
    areSetsEqual: s ? b(j, d) : j,
    areTypedArraysEqual: s ? d : se
  };
  if (t && (a = C({}, a, t(a))), e) {
    var n = g(a.areArraysEqual), i = g(a.areMapsEqual), o = g(a.areObjectsEqual), c = g(a.areSetsEqual);
    a = C({}, a, {
      areArraysEqual: n,
      areMapsEqual: i,
      areObjectsEqual: o,
=======
    areMapsEqual: s ? w(A, g) : A,
    areObjectsEqual: s ? g : ee,
    arePrimitiveWrappersEqual: te,
    areRegExpsEqual: re,
    areSetsEqual: s ? w(j, g) : j,
    areTypedArraysEqual: s ? g : se
  };
  if (r && (a = P({}, a, r(a))), e) {
    var i = v(a.areArraysEqual), o = v(a.areMapsEqual), u = v(a.areObjectsEqual), c = v(a.areSetsEqual);
    a = P({}, a, {
      areArraysEqual: i,
      areMapsEqual: o,
      areObjectsEqual: u,
>>>>>>> 0e01c5d9
      areSetsEqual: c
    });
  }
  return a;
}
<<<<<<< HEAD
function Ee(r) {
  return function(e, t, s, a, n, i, o) {
    return r(e, t, o);
  };
}
function de(r) {
  var e = r.circular, t = r.comparator, s = r.createState, a = r.equals, n = r.strict;
  if (s)
    return function(c, f) {
      var u = s(), l = u.cache, h = l === void 0 ? e ? /* @__PURE__ */ new WeakMap() : void 0 : l, N = u.meta;
      return t(c, f, {
        cache: h,
        equals: a,
        meta: N,
        strict: n
=======
function be(t) {
  return function(e, r, s, a, i, o, u) {
    return t(e, r, u);
  };
}
function ge(t) {
  var e = t.circular, r = t.comparator, s = t.createState, a = t.equals, i = t.strict;
  if (s)
    return function(c, p) {
      var n = s(), l = n.cache, h = l === void 0 ? e ? /* @__PURE__ */ new WeakMap() : void 0 : l, d = n.meta;
      return r(c, p, {
        cache: h,
        equals: a,
        meta: d,
        strict: i
>>>>>>> 0e01c5d9
      });
    };
  if (e)
    return function(c, p) {
      return r(c, p, {
        cache: /* @__PURE__ */ new WeakMap(),
        equals: a,
        meta: void 0,
        strict: n
      });
    };
<<<<<<< HEAD
  var i = {
=======
  var o = {
>>>>>>> 0e01c5d9
    cache: void 0,
    equals: a,
    meta: void 0,
    strict: n
  };
<<<<<<< HEAD
  return function(c, f) {
    return t(c, f, i);
=======
  return function(c, p) {
    return r(c, p, o);
>>>>>>> 0e01c5d9
  };
}
var ve = N();
N({ strict: !0 });
N({ circular: !0 });
N({
  circular: !0,
  strict: !0
});
N({
  createInternalComparator: function() {
    return b;
  }
});
N({
  strict: !0,
  createInternalComparator: function() {
    return b;
  }
});
N({
  circular: !0,
  createInternalComparator: function() {
    return b;
  }
});
N({
  circular: !0,
  createInternalComparator: function() {
    return b;
  },
  strict: !0
});
<<<<<<< HEAD
function v(r) {
  r === void 0 && (r = {});
  var e = r.circular, t = e === void 0 ? !1 : e, s = r.createInternalComparator, a = r.createState, n = r.strict, i = n === void 0 ? !1 : n, o = ve(r), c = Ne(o), f = s ? s(c) : Ee(c);
  return de({ circular: t, comparator: c, createState: a, equals: f, strict: i });
}
function Ie(r, e) {
  return ge(r, e);
}
function P(r, e, t) {
  return JSON.stringify(r, (a, n) => {
    let i = n;
    return e && (i = e(a, i)), i === void 0 && (i = null), i;
  }, t);
}
function Oe(r, e) {
  function t(a) {
    return Object.keys(a).forEach((n) => {
      a[n] === null ? a[n] = void 0 : typeof a[n] == "object" && (a[n] = t(a[n]));
=======
function N(t) {
  t === void 0 && (t = {});
  var e = t.circular, r = e === void 0 ? !1 : e, s = t.createInternalComparator, a = t.createState, i = t.strict, o = i === void 0 ? !1 : i, u = Ne(t), c = de(u), p = s ? s(c) : be(c);
  return ge({ circular: r, comparator: c, createState: a, equals: p, strict: o });
}
function ze(t, e) {
  return ve(t, e);
}
function M(t, e, r) {
  return JSON.stringify(t, (a, i) => {
    let o = i;
    return e && (o = e(a, o)), o === void 0 && (o = null), o;
  }, r);
}
function ye(t, e) {
  function r(a) {
    return Object.keys(a).forEach((i) => {
      a[i] === null ? a[i] = void 0 : typeof a[i] == "object" && (a[i] = r(a[i]));
>>>>>>> 0e01c5d9
    }), a;
  }
  const s = JSON.parse(t, e);
  if (s !== null)
    return typeof s == "object" ? r(s) : s;
}
<<<<<<< HEAD
function Ge(r) {
=======
function Ge(t) {
>>>>>>> 0e01c5d9
  try {
    const e = M(t);
    return e === M(ye(e));
  } catch {
    return !1;
  }
}
<<<<<<< HEAD
const ze = (r) => r.replace(/&/g, "&amp;").replace(/</g, "&lt;").replace(/>/g, "&gt;").replace(/"/g, "&quot;").replace(/'/g, "&#x27;").replace(/\//g, "&#x2F;");
export {
  be as AsyncVariable,
  Pe as DocumentCombinerEngine,
  _ as FIRST_SCR_BOOK_NUM,
  F as FIRST_SCR_CHAPTER_NUM,
  K as FIRST_SCR_VERSE_NUM,
  L as LAST_SCR_BOOK_NUM,
  Re as PlatformEventEmitter,
  Me as UnsubscriberAsyncList,
  Be as aggregateUnsubscriberAsyncs,
  xe as aggregateUnsubscribers,
  Ce as createSyncProxyForAsyncObject,
  Ae as debounce,
  O as deepClone,
  Ie as deepEqual,
  Oe as deserialize,
  Te as getAllObjectFunctionNames,
  W as getChaptersForBook,
  Se as getErrorMessage,
  qe as groupBy,
  ze as htmlEncode,
  Ge as isSerializable,
  I as isString,
  we as newGuid,
  $e as offsetBook,
  De as offsetChapter,
  Je as offsetVerse,
  P as serialize,
  H as wait,
  je as waitForDuration
=======
const Be = (t) => t.replace(/&/g, "&amp;").replace(/</g, "&lt;").replace(/>/g, "&gt;").replace(/"/g, "&quot;").replace(/'/g, "&#x27;").replace(/\//g, "&#x2F;"), Ee = {
  title: "Platform.Bible menus",
  type: "object",
  properties: {
    mainMenu: {
      description: "Top level menu for the application",
      $ref: "#/$defs/multiColumnMenu"
    },
    defaultWebViewTopMenu: {
      description: "Default top menu for web views that don't specify their own",
      $ref: "#/$defs/multiColumnMenu"
    },
    defaultWebViewContextMenu: {
      description: "Default context menu for web views that don't specify their own",
      $ref: "#/$defs/singleColumnMenu"
    },
    webViewMenus: {
      description: "Menus that apply per web view in the application",
      type: "object",
      patternProperties: {
        "^[\\w\\-]+\\.[\\w\\-]+$": {
          $ref: "#/$defs/menusForOneWebView"
        }
      },
      additionalProperties: !1
    }
  },
  required: ["mainMenu", "defaultWebViewTopMenu", "defaultWebViewContextMenu", "webViewMenus"],
  additionalProperties: !1,
  $defs: {
    localizeKey: {
      description: "Identifier for a string that will be localized in a menu based on the user's UI language",
      type: "string",
      pattern: "^%[\\w\\-\\.]+%$"
    },
    referencedItem: {
      description: "Name of some UI element (i.e., tab, column, group, menu item) or some PAPI object (i.e., command)",
      type: "string",
      pattern: "^[\\w\\-]+\\.[\\w\\-]+$"
    },
    columnsWithHeaders: {
      description: "Group of columns that can be combined with other columns to form a multi-column menu",
      type: "object",
      patternProperties: {
        "^[\\w\\-]+\\.[\\w\\-]+$": {
          description: "Single column with a header string",
          type: "object",
          properties: {
            label: {
              description: "Header text for this this column in the UI",
              $ref: "#/$defs/localizeKey"
            },
            localizeNotes: {
              description: "Additional information provided by developers to help people who perform localization",
              type: "string"
            },
            order: {
              description: "Relative order of this column compared to other columns (sorted ascending)",
              type: "number"
            },
            isExtensible: {
              description: "Defines whether contributions are allowed to add menu groups to this column",
              type: "boolean"
            }
          },
          required: ["label", "order"],
          additionalProperties: !1
        }
      },
      properties: {
        isExtensible: {
          description: "Defines whether contributions are allowed to add columns to this multi-column menu",
          type: "boolean"
        }
      }
    },
    menuGroups: {
      description: "Group of menu items that can be combined with other groups to form a single menu/submenu. Groups are separated using a line within the menu/submenu.",
      type: "object",
      patternProperties: {
        "^[\\w\\-]+\\.[\\w\\-]+$": {
          description: "Single group that contains menu items",
          type: "object",
          oneOf: [
            {
              properties: {
                column: {
                  description: "Column where this group belongs, not required for single column menus",
                  $ref: "#/$defs/referencedItem"
                },
                order: {
                  description: "Relative order of this group compared to other groups in the same column or submenu (sorted ascending)",
                  type: "number"
                },
                isExtensible: {
                  description: "Defines whether contributions are allowed to add menu items to this menu group",
                  type: "boolean"
                }
              },
              required: ["order"],
              additionalProperties: !1
            },
            {
              properties: {
                menuItem: {
                  description: "Menu item that anchors the submenu where this group belongs",
                  $ref: "#/$defs/referencedItem"
                },
                order: {
                  description: "Relative order of this group compared to other groups in the same column or submenu (sorted ascending)",
                  type: "number"
                },
                isExtensible: {
                  description: "Defines whether contributions are allowed to add menu items to this menu group",
                  type: "boolean"
                }
              },
              required: ["menuItem", "order"],
              additionalProperties: !1
            }
          ]
        }
      },
      additionalProperties: !1
    },
    menuItem: {
      description: "Single item in a menu that can be clicked on to take an action or can be the parent of a submenu",
      type: "object",
      oneOf: [
        {
          properties: {
            id: {
              description: "ID for this menu item that holds a submenu",
              $ref: "#/$defs/referencedItem"
            }
          },
          required: ["id"]
        },
        {
          properties: {
            command: {
              description: "Name of the PAPI command to run when this menu item is selected.",
              $ref: "#/$defs/referencedItem"
            },
            iconPathBefore: {
              description: "Path to the icon to display before the menu text",
              type: "string"
            },
            iconPathAfter: {
              description: "Path to the icon to display after the menu text",
              type: "string"
            }
          },
          required: ["command"]
        }
      ],
      properties: {
        label: {
          description: "Key that represents the text of this menu item to display",
          $ref: "#/$defs/localizeKey"
        },
        tooltip: {
          description: "Key that represents the text to display if a mouse pointer hovers over the menu item",
          $ref: "#/$defs/localizeKey"
        },
        searchTerms: {
          description: "Key that represents additional words the platform should reference when users are searching for menu items",
          $ref: "#/$defs/localizeKey"
        },
        localizeNotes: {
          description: "Additional information provided by developers to help people who perform localization",
          type: "string"
        },
        group: {
          description: "Group to which this menu item belongs",
          $ref: "#/$defs/referencedItem"
        },
        order: {
          description: "Relative order of this menu item compared to other menu items in the same group (sorted ascending)",
          type: "number"
        }
      },
      required: ["label", "group", "order"],
      unevaluatedProperties: !1
    },
    groupsAndItems: {
      description: "Core schema for a column",
      type: "object",
      properties: {
        groups: {
          description: "Groups that belong in this menu",
          $ref: "#/$defs/menuGroups"
        },
        items: {
          description: "List of menu items that belong in this menu",
          type: "array",
          items: { $ref: "#/$defs/menuItem" },
          uniqueItems: !0
        }
      },
      required: ["groups", "items"]
    },
    singleColumnMenu: {
      description: "Menu that contains a column without a header",
      type: "object",
      allOf: [{ $ref: "#/$defs/groupsAndItems" }],
      unevaluatedProperties: !1
    },
    multiColumnMenu: {
      description: "Menu that can contain multiple columns with headers",
      type: "object",
      allOf: [
        { $ref: "#/$defs/groupsAndItems" },
        {
          properties: {
            columns: {
              description: "Columns that belong in this menu",
              $ref: "#/$defs/columnsWithHeaders"
            }
          },
          required: ["columns"]
        }
      ],
      unevaluatedProperties: !1
    },
    menusForOneWebView: {
      description: "Set of menus that are associated with a single tab",
      type: "object",
      properties: {
        includeDefaults: {
          description: "Indicates whether the platform default menus should be included for this webview",
          type: "boolean"
        },
        topMenu: {
          description: "Menu that opens when you click on the top left corner of a tab",
          $ref: "#/$defs/multiColumnMenu"
        },
        contextMenu: {
          description: "Menu that opens when you right click on the main body/area of a tab",
          $ref: "#/$defs/singleColumnMenu"
        }
      },
      additionalProperties: !1
    }
  }
};
Object.freeze(Ee);
export {
  Oe as AsyncVariable,
  Me as DocumentCombinerEngine,
  K as FIRST_SCR_BOOK_NUM,
  _ as FIRST_SCR_CHAPTER_NUM,
  L as FIRST_SCR_VERSE_NUM,
  W as LAST_SCR_BOOK_NUM,
  Te as PlatformEventEmitter,
  Ce as UnsubscriberAsyncList,
  Je as aggregateUnsubscriberAsyncs,
  xe as aggregateUnsubscribers,
  qe as debounce,
  y as deepClone,
  ze as deepEqual,
  ye as deserialize,
  Pe as getAllObjectFunctionNames,
  k as getChaptersForBook,
  je as getErrorMessage,
  Ae as groupBy,
  Be as htmlEncode,
  Ge as isSerializable,
  z as isString,
  Ee as menuDocumentSchema,
  $e as newGuid,
  Ie as offsetBook,
  Re as offsetChapter,
  De as offsetVerse,
  M as serialize,
  V as wait,
  Se as waitForDuration
>>>>>>> 0e01c5d9
};
//# sourceMappingURL=index.js.map<|MERGE_RESOLUTION|>--- conflicted
+++ resolved
@@ -1,13 +1,7 @@
 var x = Object.defineProperty;
-<<<<<<< HEAD
-var B = (r, e, t) => e in r ? x(r, e, { enumerable: !0, configurable: !0, writable: !0, value: t }) : r[e] = t;
-var m = (r, e, t) => (B(r, typeof e != "symbol" ? e + "" : e, t), t);
-class be {
-=======
 var J = (t, e, r) => e in t ? x(t, e, { enumerable: !0, configurable: !0, writable: !0, value: r }) : t[e] = r;
-var f = (t, e, r) => (J(t, typeof e != "symbol" ? e + "" : e, r), r);
+var p = (t, e, r) => (J(t, typeof e != "symbol" ? e + "" : e, r), r);
 class Oe {
->>>>>>> 0e01c5d9
   /**
    * Creates an instance of the class
    *
@@ -16,19 +10,11 @@
    *   settled (resolved or rejected); will reject if it has not settled by that time. Use -1 if you
    *   do not want a timeout at all.
    */
-<<<<<<< HEAD
-  constructor(e, t = 1e4) {
-    m(this, "variableName");
-    m(this, "promiseToValue");
-    m(this, "resolver");
-    m(this, "rejecter");
-=======
   constructor(e, r = 1e4) {
-    f(this, "variableName");
-    f(this, "promiseToValue");
-    f(this, "resolver");
-    f(this, "rejecter");
->>>>>>> 0e01c5d9
+    p(this, "variableName");
+    p(this, "promiseToValue");
+    p(this, "resolver");
+    p(this, "rejecter");
     this.variableName = e, this.promiseToValue = new Promise((s, a) => {
       this.resolver = s, this.rejecter = a;
     }), r > 0 && setTimeout(() => {
@@ -105,32 +91,19 @@
 function y(t) {
   return JSON.parse(JSON.stringify(t));
 }
-<<<<<<< HEAD
-function Ae(r, e = 300) {
-  if (I(r))
-=======
 function qe(t, e = 300) {
   if (z(t))
->>>>>>> 0e01c5d9
     throw new Error("Tried to debounce a string! Could be XSS");
   let r;
   return (...s) => {
     clearTimeout(r), r = setTimeout(() => t(...s), e);
   };
 }
-<<<<<<< HEAD
-function qe(r, e, t) {
-  const s = /* @__PURE__ */ new Map();
-  return r.forEach((a) => {
-    const n = e(a), i = s.get(n), o = t ? t(a, n) : a;
-    i ? i.push(o) : s.set(n, [o]);
-=======
 function Ae(t, e, r) {
   const s = /* @__PURE__ */ new Map();
   return t.forEach((a) => {
-    const i = e(a), o = s.get(i), u = r ? r(a, i) : a;
-    o ? o.push(u) : s.set(i, [u]);
->>>>>>> 0e01c5d9
+    const i = e(a), n = s.get(i), u = r ? r(a, i) : a;
+    n ? n.push(u) : s.set(i, [u]);
   }), s;
 }
 function G(t) {
@@ -164,69 +137,42 @@
   const r = /* @__PURE__ */ new Set();
   Object.getOwnPropertyNames(t).forEach((a) => {
     try {
-<<<<<<< HEAD
-      typeof r[a] == "function" && t.add(a);
-    } catch (n) {
-      console.debug(`Skipping ${a} on ${e} due to error: ${n}`);
-=======
       typeof t[a] == "function" && r.add(a);
     } catch (i) {
       console.debug(`Skipping ${a} on ${e} due to error: ${i}`);
->>>>>>> 0e01c5d9
     }
   });
   let s = Object.getPrototypeOf(t);
   for (; s && Object.getPrototypeOf(s); )
     Object.getOwnPropertyNames(s).forEach((a) => {
       try {
-<<<<<<< HEAD
-        typeof r[a] == "function" && t.add(a);
-      } catch (n) {
-        console.debug(`Skipping ${a} on ${e}'s prototype due to error: ${n}`);
-=======
         typeof t[a] == "function" && r.add(a);
       } catch (i) {
         console.debug(`Skipping ${a} on ${e}'s prototype due to error: ${i}`);
->>>>>>> 0e01c5d9
       }
     }), s = Object.getPrototypeOf(s);
   return r;
 }
-<<<<<<< HEAD
-function Ce(r, e = {}) {
+function Me(t, e = {}) {
   return new Proxy(e, {
-    get(t, s) {
-      return s in t ? t[s] : async (...a) => (await r())[s](...a);
+    get(r, s) {
+      return s in r ? r[s] : async (...a) => (await t())[s](...a);
     }
   });
 }
-class Pe {
-=======
-class Me {
->>>>>>> 0e01c5d9
+class Ce {
   /**
    * Create a DocumentCombinerEngine instance
    *
    * @param baseDocument This is the first document that will be used when composing the output
-   * @param copyDocuments If true, this instance will perform a deep copy of all provided documents
-   *   before composing the output. If false, then changes made to provided documents after they are
-   *   contributed will be reflected in the next time output is composed.
-   */
-<<<<<<< HEAD
-  constructor(e, t) {
-    m(this, "baseDocument");
-    m(this, "contributions", /* @__PURE__ */ new Map());
-    m(this, "latestOutput");
-    m(this, "options");
-    this.baseDocument = e, this.options = t, this.updateBaseDocument(e);
-=======
+   * @param options Options used by this object when combining documents
+   */
   constructor(e, r) {
-    f(this, "baseDocument");
-    f(this, "contributions", /* @__PURE__ */ new Map());
-    f(this, "latestOutput");
-    f(this, "options");
+    p(this, "baseDocument");
+    p(this, "contributions", /* @__PURE__ */ new Map());
+    p(this, "latestOutput");
+    p(this, "options");
     this.baseDocument = e, this.options = r, this.updateBaseDocument(e);
->>>>>>> 0e01c5d9
   }
   /**
    * Update the starting document for composition process
@@ -251,8 +197,8 @@
     this.contributions.set(e, a);
     try {
       return this.rebuild();
-    } catch (n) {
-      throw s ? this.contributions.set(e, s) : this.contributions.delete(e), new Error(`Error when setting the document named ${e}: ${n}`);
+    } catch (i) {
+      throw s ? this.contributions.set(e, s) : this.contributions.delete(e), new Error(`Error when setting the document named ${e}: ${i}`);
     }
   }
   /**
@@ -326,15 +272,9 @@
       s[a] = e[a];
   }), s;
 }
-<<<<<<< HEAD
-class Me {
+class Te {
   constructor(e = "Anonymous") {
-    m(this, "unsubscribers", /* @__PURE__ */ new Set());
-=======
-class Ce {
-  constructor(e = "Anonymous") {
-    f(this, "unsubscribers", /* @__PURE__ */ new Set());
->>>>>>> 0e01c5d9
+    p(this, "unsubscribers", /* @__PURE__ */ new Set());
     this.name = e;
   }
   /**
@@ -357,11 +297,7 @@
     return this.unsubscribers.clear(), r.every((s, a) => (s || console.error(`UnsubscriberAsyncList ${this.name}: Unsubscriber at index ${a} failed!`), s));
   }
 }
-<<<<<<< HEAD
-class Re {
-=======
-class Te {
->>>>>>> 0e01c5d9
+class Ie {
   constructor() {
     /**
      * Subscribes a function to run when this event is emitted.
@@ -371,37 +307,21 @@
      *   emitted
      * @alias event
      */
-<<<<<<< HEAD
-    m(this, "subscribe", this.event);
+    p(this, "subscribe", this.event);
     /** All callback functions that will run when this event is emitted. Lazy loaded */
-    m(this, "subscriptions");
+    p(this, "subscriptions");
     /** Event for listeners to subscribe to. Lazy loaded */
-    m(this, "lazyEvent");
+    p(this, "lazyEvent");
     /** Whether this emitter has been disposed */
-    m(this, "isDisposed", !1);
+    p(this, "isDisposed", !1);
     /** Disposes of this event, preparing it to release from memory */
-    m(this, "dispose", () => this.disposeFn());
-=======
-    f(this, "subscribe", this.event);
-    /** All callback functions that will run when this event is emitted. Lazy loaded */
-    f(this, "subscriptions");
-    /** Event for listeners to subscribe to. Lazy loaded */
-    f(this, "lazyEvent");
-    /** Whether this emitter has been disposed */
-    f(this, "isDisposed", !1);
-    /** Disposes of this event, preparing it to release from memory */
-    f(this, "dispose", () => this.disposeFn());
->>>>>>> 0e01c5d9
+    p(this, "dispose", () => this.disposeFn());
     /**
      * Runs the subscriptions for the event
      *
      * @param event Event data to provide to subscribed callbacks
      */
-<<<<<<< HEAD
-    m(this, "emit", (e) => {
-=======
-    f(this, "emit", (e) => {
->>>>>>> 0e01c5d9
+    p(this, "emit", (e) => {
       this.emitFn(e);
     });
   }
@@ -514,63 +434,24 @@
   { shortName: "3JN", fullNames: ["3 John"], chapters: 1 },
   { shortName: "JUD", fullNames: ["Jude"], chapters: 1 },
   { shortName: "REV", fullNames: ["Revelation"], chapters: 22 }
-<<<<<<< HEAD
-], _ = 1, L = R.length - 1, F = 1, K = 1, W = (r) => {
-  var e;
-  return ((e = R[r]) == null ? void 0 : e.chapters) ?? -1;
-}, $e = (r, e) => ({
-  bookNum: Math.max(_, Math.min(r.bookNum + e, L)),
-  chapterNum: 1,
-  verseNum: 1
-}), De = (r, e) => ({
-  ...r,
-  chapterNum: Math.min(
-    Math.max(F, r.chapterNum + e),
-    W(r.bookNum)
-  ),
-  verseNum: 1
-}), Je = (r, e) => ({
-  ...r,
-  verseNum: Math.max(K, r.verseNum + e)
-}), xe = (r) => (...e) => r.map((s) => s(...e)).every((s) => s), Be = (r) => async (...e) => {
-  const t = r.map(async (s) => s(...e));
-  return (await Promise.all(t)).every((s) => s);
-};
-var k = Object.getOwnPropertyNames, Z = Object.getOwnPropertySymbols, X = Object.prototype.hasOwnProperty;
-function b(r, e) {
-  return function(s, a, n) {
-    return r(s, a, n) && e(s, a, n);
-  };
-}
-function g(r) {
-  return function(t, s, a) {
-    if (!t || !s || typeof t != "object" || typeof s != "object")
-      return r(t, s, a);
-    var n = a.cache, i = n.get(t), o = n.get(s);
-    if (i && o)
-      return i === s && o === t;
-    n.set(t, s), n.set(s, t);
-    var c = r(t, s, a);
-    return n.delete(t), n.delete(s), c;
-=======
 ], K = 1, W = T.length - 1, _ = 1, L = 1, k = (t) => {
   var e;
   return ((e = T[t]) == null ? void 0 : e.chapters) ?? -1;
-}, Ie = (t, e) => ({
+}, Re = (t, e) => ({
   bookNum: Math.max(K, Math.min(t.bookNum + e, W)),
   chapterNum: 1,
   verseNum: 1
-}), Re = (t, e) => ({
+}), De = (t, e) => ({
   ...t,
   chapterNum: Math.min(
     Math.max(_, t.chapterNum + e),
     k(t.bookNum)
   ),
   verseNum: 1
-}), De = (t, e) => ({
+}), xe = (t, e) => ({
   ...t,
   verseNum: Math.max(L, t.verseNum + e)
-}), xe = (t) => (...e) => t.map((s) => s(...e)).every((s) => s), Je = (t) => async (...e) => {
+}), Je = (t) => (...e) => t.map((s) => s(...e)).every((s) => s), ze = (t) => async (...e) => {
   const r = t.map(async (s) => s(...e));
   return (await Promise.all(r)).every((s) => s);
 };
@@ -584,13 +465,12 @@
   return function(r, s, a) {
     if (!r || !s || typeof r != "object" || typeof s != "object")
       return t(r, s, a);
-    var i = a.cache, o = i.get(r), u = i.get(s);
-    if (o && u)
-      return o === s && u === r;
+    var i = a.cache, n = i.get(r), u = i.get(s);
+    if (n && u)
+      return n === s && u === r;
     i.set(r, s), i.set(s, r);
     var c = t(r, s, a);
     return i.delete(r), i.delete(s), c;
->>>>>>> 0e01c5d9
   };
 }
 function O(t) {
@@ -602,15 +482,9 @@
 function b(t, e) {
   return t || e ? t === e : t === e || t !== t && e !== e;
 }
-<<<<<<< HEAD
-var D = "_owner", A = Object.getOwnPropertyDescriptor, q = Object.keys;
-function Q(r, e, t) {
-  var s = r.length;
-=======
 var R = "_owner", $ = Object.getOwnPropertyDescriptor, q = Object.keys;
 function Q(t, e, r) {
   var s = t.length;
->>>>>>> 0e01c5d9
   if (e.length !== s)
     return !1;
   for (; s-- > 0; )
@@ -624,39 +498,23 @@
 function A(t, e, r) {
   if (t.size !== e.size)
     return !1;
-<<<<<<< HEAD
-  for (var s = {}, a = r.entries(), n = 0, i, o; (i = a.next()) && !i.done; ) {
-    for (var c = e.entries(), f = !1, u = 0; (o = c.next()) && !o.done; ) {
-      var l = i.value, h = l[0], N = l[1], p = o.value, y = p[0], J = p[1];
-      !f && !s[u] && (f = t.equals(h, y, n, u, r, e, t) && t.equals(N, J, h, y, r, e, t)) && (s[u] = !0), u++;
-=======
-  for (var s = {}, a = t.entries(), i = 0, o, u; (o = a.next()) && !o.done; ) {
-    for (var c = e.entries(), p = !1, n = 0; (u = c.next()) && !u.done; ) {
-      var l = o.value, h = l[0], d = l[1], m = u.value, E = m[0], D = m[1];
-      !p && !s[n] && (p = r.equals(h, E, i, n, t, e, r) && r.equals(d, D, h, E, t, e, r)) && (s[n] = !0), n++;
->>>>>>> 0e01c5d9
+  for (var s = {}, a = t.entries(), i = 0, n, u; (n = a.next()) && !n.done; ) {
+    for (var c = e.entries(), f = !1, o = 0; (u = c.next()) && !u.done; ) {
+      var l = n.value, h = l[0], d = l[1], m = u.value, E = m[0], D = m[1];
+      !f && !s[o] && (f = r.equals(h, E, i, o, t, e, r) && r.equals(d, D, h, E, t, e, r)) && (s[o] = !0), o++;
     }
-    if (!p)
+    if (!f)
       return !1;
-    n++;
+    i++;
   }
   return !0;
 }
-<<<<<<< HEAD
-function ee(r, e, t) {
-  var s = q(r), a = s.length;
-  if (q(e).length !== a)
-    return !1;
-  for (var n; a-- > 0; )
-    if (n = s[a], n === D && (r.$$typeof || e.$$typeof) && r.$$typeof !== e.$$typeof || !$(e, n) || !t.equals(r[n], e[n], n, n, r, e, t))
-=======
 function ee(t, e, r) {
   var s = q(t), a = s.length;
   if (q(e).length !== a)
     return !1;
   for (var i; a-- > 0; )
     if (i = s[a], i === R && (t.$$typeof || e.$$typeof) && t.$$typeof !== e.$$typeof || !I(e, i) || !r.equals(t[i], e[i], i, i, t, e, r))
->>>>>>> 0e01c5d9
       return !1;
   return !0;
 }
@@ -664,13 +522,8 @@
   var s = O(t), a = s.length;
   if (O(e).length !== a)
     return !1;
-<<<<<<< HEAD
-  for (var n, i, o; a-- > 0; )
-    if (n = s[a], n === D && (r.$$typeof || e.$$typeof) && r.$$typeof !== e.$$typeof || !$(e, n) || !t.equals(r[n], e[n], n, n, r, e, t) || (i = A(r, n), o = A(e, n), (i || o) && (!i || !o || i.configurable !== o.configurable || i.enumerable !== o.enumerable || i.writable !== o.writable)))
-=======
-  for (var i, o, u; a-- > 0; )
-    if (i = s[a], i === R && (t.$$typeof || e.$$typeof) && t.$$typeof !== e.$$typeof || !I(e, i) || !r.equals(t[i], e[i], i, i, t, e, r) || (o = $(t, i), u = $(e, i), (o || u) && (!o || !u || o.configurable !== u.configurable || o.enumerable !== u.enumerable || o.writable !== u.writable)))
->>>>>>> 0e01c5d9
+  for (var i, n, u; a-- > 0; )
+    if (i = s[a], i === R && (t.$$typeof || e.$$typeof) && t.$$typeof !== e.$$typeof || !I(e, i) || !r.equals(t[i], e[i], i, i, t, e, r) || (n = $(t, i), u = $(e, i), (n || u) && (!n || !u || n.configurable !== u.configurable || n.enumerable !== u.enumerable || n.writable !== u.writable)))
       return !1;
   return !0;
 }
@@ -683,15 +536,9 @@
 function j(t, e, r) {
   if (t.size !== e.size)
     return !1;
-<<<<<<< HEAD
-  for (var s = {}, a = r.values(), n, i; (n = a.next()) && !n.done; ) {
-    for (var o = e.values(), c = !1, f = 0; (i = o.next()) && !i.done; )
-      !c && !s[f] && (c = t.equals(n.value, i.value, n.value, i.value, r, e, t)) && (s[f] = !0), f++;
-=======
-  for (var s = {}, a = t.values(), i, o; (i = a.next()) && !i.done; ) {
-    for (var u = e.values(), c = !1, p = 0; (o = u.next()) && !o.done; )
-      !c && !s[p] && (c = r.equals(i.value, o.value, i.value, o.value, t, e, r)) && (s[p] = !0), p++;
->>>>>>> 0e01c5d9
+  for (var s = {}, a = t.values(), i, n; (i = a.next()) && !i.done; ) {
+    for (var u = e.values(), c = !1, f = 0; (n = u.next()) && !n.done; )
+      !c && !s[f] && (c = r.equals(i.value, n.value, i.value, n.value, t, e, r)) && (s[f] = !0), f++;
     if (!c)
       return !1;
   }
@@ -706,84 +553,39 @@
       return !1;
   return !0;
 }
-<<<<<<< HEAD
-var ae = "[object Arguments]", ne = "[object Boolean]", ie = "[object Date]", ue = "[object Map]", oe = "[object Number]", le = "[object Object]", ce = "[object RegExp]", he = "[object Set]", fe = "[object String]", me = Array.isArray, T = typeof ArrayBuffer == "function" && ArrayBuffer.isView ? ArrayBuffer.isView : null, C = Object.assign, pe = Object.prototype.toString.call.bind(Object.prototype.toString);
-function Ne(r) {
-  var e = r.areArraysEqual, t = r.areDatesEqual, s = r.areMapsEqual, a = r.areObjectsEqual, n = r.arePrimitiveWrappersEqual, i = r.areRegExpsEqual, o = r.areSetsEqual, c = r.areTypedArraysEqual;
-  return function(u, l, h) {
-    if (u === l)
+var ae = "[object Arguments]", ie = "[object Boolean]", ne = "[object Date]", oe = "[object Map]", ue = "[object Number]", le = "[object Object]", ce = "[object RegExp]", he = "[object Set]", fe = "[object String]", pe = Array.isArray, S = typeof ArrayBuffer == "function" && ArrayBuffer.isView ? ArrayBuffer.isView : null, P = Object.assign, me = Object.prototype.toString.call.bind(Object.prototype.toString);
+function de(t) {
+  var e = t.areArraysEqual, r = t.areDatesEqual, s = t.areMapsEqual, a = t.areObjectsEqual, i = t.arePrimitiveWrappersEqual, n = t.areRegExpsEqual, u = t.areSetsEqual, c = t.areTypedArraysEqual;
+  return function(o, l, h) {
+    if (o === l)
       return !0;
-    if (u == null || l == null || typeof u != "object" || typeof l != "object")
-      return u !== u && l !== l;
-    var N = u.constructor;
-    if (N !== l.constructor)
-      return !1;
-    if (N === Object)
-      return a(u, l, h);
-    if (me(u))
-      return e(u, l, h);
-    if (T != null && T(u))
-      return c(u, l, h);
-    if (N === Date)
-      return t(u, l, h);
-    if (N === RegExp)
-      return i(u, l, h);
-    if (N === Map)
-      return s(u, l, h);
-    if (N === Set)
-      return o(u, l, h);
-    var p = pe(u);
-    return p === ie ? t(u, l, h) : p === ce ? i(u, l, h) : p === ue ? s(u, l, h) : p === he ? o(u, l, h) : p === le ? typeof u.then != "function" && typeof l.then != "function" && a(u, l, h) : p === ae ? a(u, l, h) : p === ne || p === oe || p === fe ? n(u, l, h) : !1;
-=======
-var ae = "[object Arguments]", ie = "[object Boolean]", oe = "[object Date]", ne = "[object Map]", ue = "[object Number]", le = "[object Object]", ce = "[object RegExp]", he = "[object Set]", pe = "[object String]", fe = Array.isArray, S = typeof ArrayBuffer == "function" && ArrayBuffer.isView ? ArrayBuffer.isView : null, P = Object.assign, me = Object.prototype.toString.call.bind(Object.prototype.toString);
-function de(t) {
-  var e = t.areArraysEqual, r = t.areDatesEqual, s = t.areMapsEqual, a = t.areObjectsEqual, i = t.arePrimitiveWrappersEqual, o = t.areRegExpsEqual, u = t.areSetsEqual, c = t.areTypedArraysEqual;
-  return function(n, l, h) {
-    if (n === l)
-      return !0;
-    if (n == null || l == null || typeof n != "object" || typeof l != "object")
-      return n !== n && l !== l;
-    var d = n.constructor;
+    if (o == null || l == null || typeof o != "object" || typeof l != "object")
+      return o !== o && l !== l;
+    var d = o.constructor;
     if (d !== l.constructor)
       return !1;
     if (d === Object)
-      return a(n, l, h);
-    if (fe(n))
-      return e(n, l, h);
-    if (S != null && S(n))
-      return c(n, l, h);
+      return a(o, l, h);
+    if (pe(o))
+      return e(o, l, h);
+    if (S != null && S(o))
+      return c(o, l, h);
     if (d === Date)
-      return r(n, l, h);
+      return r(o, l, h);
     if (d === RegExp)
-      return o(n, l, h);
+      return n(o, l, h);
     if (d === Map)
-      return s(n, l, h);
+      return s(o, l, h);
     if (d === Set)
-      return u(n, l, h);
-    var m = me(n);
-    return m === oe ? r(n, l, h) : m === ce ? o(n, l, h) : m === ne ? s(n, l, h) : m === he ? u(n, l, h) : m === le ? typeof n.then != "function" && typeof l.then != "function" && a(n, l, h) : m === ae ? a(n, l, h) : m === ie || m === ue || m === pe ? i(n, l, h) : !1;
->>>>>>> 0e01c5d9
+      return u(o, l, h);
+    var m = me(o);
+    return m === ne ? r(o, l, h) : m === ce ? n(o, l, h) : m === oe ? s(o, l, h) : m === he ? u(o, l, h) : m === le ? typeof o.then != "function" && typeof l.then != "function" && a(o, l, h) : m === ae ? a(o, l, h) : m === ie || m === ue || m === fe ? i(o, l, h) : !1;
   };
 }
 function Ne(t) {
   var e = t.circular, r = t.createCustomConfig, s = t.strict, a = {
     areArraysEqual: s ? g : Q,
     areDatesEqual: Y,
-<<<<<<< HEAD
-    areMapsEqual: s ? b(S, d) : S,
-    areObjectsEqual: s ? d : ee,
-    arePrimitiveWrappersEqual: re,
-    areRegExpsEqual: te,
-    areSetsEqual: s ? b(j, d) : j,
-    areTypedArraysEqual: s ? d : se
-  };
-  if (t && (a = C({}, a, t(a))), e) {
-    var n = g(a.areArraysEqual), i = g(a.areMapsEqual), o = g(a.areObjectsEqual), c = g(a.areSetsEqual);
-    a = C({}, a, {
-      areArraysEqual: n,
-      areMapsEqual: i,
-      areObjectsEqual: o,
-=======
     areMapsEqual: s ? w(A, g) : A,
     areObjectsEqual: s ? g : ee,
     arePrimitiveWrappersEqual: te,
@@ -792,78 +594,50 @@
     areTypedArraysEqual: s ? g : se
   };
   if (r && (a = P({}, a, r(a))), e) {
-    var i = v(a.areArraysEqual), o = v(a.areMapsEqual), u = v(a.areObjectsEqual), c = v(a.areSetsEqual);
+    var i = v(a.areArraysEqual), n = v(a.areMapsEqual), u = v(a.areObjectsEqual), c = v(a.areSetsEqual);
     a = P({}, a, {
       areArraysEqual: i,
-      areMapsEqual: o,
+      areMapsEqual: n,
       areObjectsEqual: u,
->>>>>>> 0e01c5d9
       areSetsEqual: c
     });
   }
   return a;
 }
-<<<<<<< HEAD
-function Ee(r) {
-  return function(e, t, s, a, n, i, o) {
-    return r(e, t, o);
-  };
-}
-function de(r) {
-  var e = r.circular, t = r.comparator, s = r.createState, a = r.equals, n = r.strict;
-  if (s)
-    return function(c, f) {
-      var u = s(), l = u.cache, h = l === void 0 ? e ? /* @__PURE__ */ new WeakMap() : void 0 : l, N = u.meta;
-      return t(c, f, {
-        cache: h,
-        equals: a,
-        meta: N,
-        strict: n
-=======
 function be(t) {
-  return function(e, r, s, a, i, o, u) {
+  return function(e, r, s, a, i, n, u) {
     return t(e, r, u);
   };
 }
 function ge(t) {
   var e = t.circular, r = t.comparator, s = t.createState, a = t.equals, i = t.strict;
   if (s)
-    return function(c, p) {
-      var n = s(), l = n.cache, h = l === void 0 ? e ? /* @__PURE__ */ new WeakMap() : void 0 : l, d = n.meta;
-      return r(c, p, {
+    return function(c, f) {
+      var o = s(), l = o.cache, h = l === void 0 ? e ? /* @__PURE__ */ new WeakMap() : void 0 : l, d = o.meta;
+      return r(c, f, {
         cache: h,
         equals: a,
         meta: d,
         strict: i
->>>>>>> 0e01c5d9
       });
     };
   if (e)
-    return function(c, p) {
-      return r(c, p, {
+    return function(c, f) {
+      return r(c, f, {
         cache: /* @__PURE__ */ new WeakMap(),
         equals: a,
         meta: void 0,
-        strict: n
+        strict: i
       });
     };
-<<<<<<< HEAD
-  var i = {
-=======
-  var o = {
->>>>>>> 0e01c5d9
+  var n = {
     cache: void 0,
     equals: a,
     meta: void 0,
-    strict: n
+    strict: i
   };
-<<<<<<< HEAD
   return function(c, f) {
-    return t(c, f, i);
-=======
-  return function(c, p) {
-    return r(c, p, o);
->>>>>>> 0e01c5d9
+    return r(c, f, n);
   };
 }
 var ve = N();
@@ -897,56 +671,31 @@
   },
   strict: !0
 });
-<<<<<<< HEAD
-function v(r) {
-  r === void 0 && (r = {});
-  var e = r.circular, t = e === void 0 ? !1 : e, s = r.createInternalComparator, a = r.createState, n = r.strict, i = n === void 0 ? !1 : n, o = ve(r), c = Ne(o), f = s ? s(c) : Ee(c);
-  return de({ circular: t, comparator: c, createState: a, equals: f, strict: i });
-}
-function Ie(r, e) {
-  return ge(r, e);
-}
-function P(r, e, t) {
-  return JSON.stringify(r, (a, n) => {
-    let i = n;
-    return e && (i = e(a, i)), i === void 0 && (i = null), i;
-  }, t);
-}
-function Oe(r, e) {
-  function t(a) {
-    return Object.keys(a).forEach((n) => {
-      a[n] === null ? a[n] = void 0 : typeof a[n] == "object" && (a[n] = t(a[n]));
-=======
 function N(t) {
   t === void 0 && (t = {});
-  var e = t.circular, r = e === void 0 ? !1 : e, s = t.createInternalComparator, a = t.createState, i = t.strict, o = i === void 0 ? !1 : i, u = Ne(t), c = de(u), p = s ? s(c) : be(c);
-  return ge({ circular: r, comparator: c, createState: a, equals: p, strict: o });
-}
-function ze(t, e) {
+  var e = t.circular, r = e === void 0 ? !1 : e, s = t.createInternalComparator, a = t.createState, i = t.strict, n = i === void 0 ? !1 : i, u = Ne(t), c = de(u), f = s ? s(c) : be(c);
+  return ge({ circular: r, comparator: c, createState: a, equals: f, strict: n });
+}
+function Ge(t, e) {
   return ve(t, e);
 }
 function M(t, e, r) {
   return JSON.stringify(t, (a, i) => {
-    let o = i;
-    return e && (o = e(a, o)), o === void 0 && (o = null), o;
+    let n = i;
+    return e && (n = e(a, n)), n === void 0 && (n = null), n;
   }, r);
 }
 function ye(t, e) {
   function r(a) {
     return Object.keys(a).forEach((i) => {
       a[i] === null ? a[i] = void 0 : typeof a[i] == "object" && (a[i] = r(a[i]));
->>>>>>> 0e01c5d9
     }), a;
   }
   const s = JSON.parse(t, e);
   if (s !== null)
     return typeof s == "object" ? r(s) : s;
 }
-<<<<<<< HEAD
-function Ge(r) {
-=======
-function Ge(t) {
->>>>>>> 0e01c5d9
+function Be(t) {
   try {
     const e = M(t);
     return e === M(ye(e));
@@ -954,40 +703,7 @@
     return !1;
   }
 }
-<<<<<<< HEAD
-const ze = (r) => r.replace(/&/g, "&amp;").replace(/</g, "&lt;").replace(/>/g, "&gt;").replace(/"/g, "&quot;").replace(/'/g, "&#x27;").replace(/\//g, "&#x2F;");
-export {
-  be as AsyncVariable,
-  Pe as DocumentCombinerEngine,
-  _ as FIRST_SCR_BOOK_NUM,
-  F as FIRST_SCR_CHAPTER_NUM,
-  K as FIRST_SCR_VERSE_NUM,
-  L as LAST_SCR_BOOK_NUM,
-  Re as PlatformEventEmitter,
-  Me as UnsubscriberAsyncList,
-  Be as aggregateUnsubscriberAsyncs,
-  xe as aggregateUnsubscribers,
-  Ce as createSyncProxyForAsyncObject,
-  Ae as debounce,
-  O as deepClone,
-  Ie as deepEqual,
-  Oe as deserialize,
-  Te as getAllObjectFunctionNames,
-  W as getChaptersForBook,
-  Se as getErrorMessage,
-  qe as groupBy,
-  ze as htmlEncode,
-  Ge as isSerializable,
-  I as isString,
-  we as newGuid,
-  $e as offsetBook,
-  De as offsetChapter,
-  Je as offsetVerse,
-  P as serialize,
-  H as wait,
-  je as waitForDuration
-=======
-const Be = (t) => t.replace(/&/g, "&amp;").replace(/</g, "&lt;").replace(/>/g, "&gt;").replace(/"/g, "&quot;").replace(/'/g, "&#x27;").replace(/\//g, "&#x2F;"), Ee = {
+const Ve = (t) => t.replace(/&/g, "&amp;").replace(/</g, "&lt;").replace(/>/g, "&gt;").replace(/"/g, "&quot;").replace(/'/g, "&#x27;").replace(/\//g, "&#x2F;"), Ee = {
   title: "Platform.Bible menus",
   type: "object",
   properties: {
@@ -1236,34 +952,34 @@
 Object.freeze(Ee);
 export {
   Oe as AsyncVariable,
-  Me as DocumentCombinerEngine,
+  Ce as DocumentCombinerEngine,
   K as FIRST_SCR_BOOK_NUM,
   _ as FIRST_SCR_CHAPTER_NUM,
   L as FIRST_SCR_VERSE_NUM,
   W as LAST_SCR_BOOK_NUM,
-  Te as PlatformEventEmitter,
-  Ce as UnsubscriberAsyncList,
-  Je as aggregateUnsubscriberAsyncs,
-  xe as aggregateUnsubscribers,
+  Ie as PlatformEventEmitter,
+  Te as UnsubscriberAsyncList,
+  ze as aggregateUnsubscriberAsyncs,
+  Je as aggregateUnsubscribers,
+  Me as createSyncProxyForAsyncObject,
   qe as debounce,
   y as deepClone,
-  ze as deepEqual,
+  Ge as deepEqual,
   ye as deserialize,
   Pe as getAllObjectFunctionNames,
   k as getChaptersForBook,
   je as getErrorMessage,
   Ae as groupBy,
-  Be as htmlEncode,
-  Ge as isSerializable,
+  Ve as htmlEncode,
+  Be as isSerializable,
   z as isString,
   Ee as menuDocumentSchema,
   $e as newGuid,
-  Ie as offsetBook,
-  Re as offsetChapter,
-  De as offsetVerse,
+  Re as offsetBook,
+  De as offsetChapter,
+  xe as offsetVerse,
   M as serialize,
   V as wait,
   Se as waitForDuration
->>>>>>> 0e01c5d9
 };
 //# sourceMappingURL=index.js.map