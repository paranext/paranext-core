--- conflicted
+++ resolved
@@ -160,7 +160,7 @@
     return this.dateTimeFormatter.resolvedOptions();
   }
 }
-class Be {
+class ke {
   constructor() {
     /**
      * Subscribes a function to run when this event is emitted.
@@ -238,14 +238,14 @@
     )
   );
 }
-function ke(t) {
+function Be(t) {
   return typeof t == "string" || t instanceof String;
 }
-function B(t) {
+function k(t) {
   return JSON.parse(JSON.stringify(t));
 }
 function nr(t, e = 300) {
-  if (ke(t))
+  if (Be(t))
     throw new Error("Tried to debounce a string! Could be XSS");
   let r;
   return (...s) => {
@@ -325,7 +325,7 @@
     d(this, "contributions", /* @__PURE__ */ new Map());
     d(this, "latestOutput");
     d(this, "options");
-    d(this, "onDidRebuildEmitter", new Be());
+    d(this, "onDidRebuildEmitter", new ke());
     /** Event that emits to announce that the document has been rebuilt and the output has been updated */
     // Need `onDidRebuildEmitter` to be instantiated before this line
     // eslint-disable-next-line @typescript-eslint/member-ordering
@@ -339,7 +339,7 @@
    * @returns Recalculated output document given the new starting state and existing other documents
    */
   updateBaseDocument(e) {
-    return this.validateBaseDocument(e), this.baseDocument = this.options.copyDocuments ? B(e) : e, this.baseDocument = this.transformBaseDocumentAfterValidation(this.baseDocument), this.rebuild();
+    return this.validateBaseDocument(e), this.baseDocument = this.options.copyDocuments ? k(e) : e, this.baseDocument = this.transformBaseDocumentAfterValidation(this.baseDocument), this.rebuild();
   }
   /**
    * Add or update one of the contribution documents for the composition process
@@ -359,7 +359,7 @@
   addOrUpdateContribution(e, r) {
     this.validateContribution(e, r);
     const s = this.contributions.get(e);
-    let n = this.options.copyDocuments && r ? B(r) : r;
+    let n = this.options.copyDocuments && r ? k(r) : r;
     n = this.transformContributionAfterValidation(e, n), this.contributions.set(e, n);
     try {
       return this.rebuild();
@@ -411,7 +411,7 @@
    */
   rebuild() {
     if (this.contributions.size === 0) {
-      let r = B(this.baseDocument);
+      let r = k(this.baseDocument);
       return r = this.transformFinalOutputBeforeValidation(r), this.validateOutput(r), this.latestOutput = r, this.onDidRebuildEmitter.emit(void 0), this.latestOutput;
     }
     let e = this.baseDocument;
@@ -515,8 +515,8 @@
   }), e;
 }
 function ze(t, e, r) {
-  const s = B(t);
-  return e ? fe(s, B(e), r) : s;
+  const s = k(t);
+  return e ? fe(s, k(e), r) : s;
 }
 function fe(t, e, r) {
   if (!e)
@@ -1031,13 +1031,8 @@
     return !e.type || !this.type ? !1 : e.type === this.type;
   }
 };
-<<<<<<< HEAD
 l(N, "Original", new N($.Original)), l(N, "Septuagint", new N($.Septuagint)), l(N, "Vulgate", new N($.Vulgate)), l(N, "English", new N($.English)), l(N, "RussianProtestant", new N($.RussianProtestant)), l(N, "RussianOrthodox", new N($.RussianOrthodox));
 let I = N;
-=======
-l(N, "Original", new N(O.Original)), l(N, "Septuagint", new N(O.Septuagint)), l(N, "Vulgate", new N(O.Vulgate)), l(N, "English", new N(O.English)), l(N, "RussianProtestant", new N(O.RussianProtestant)), l(N, "RussianOrthodox", new N(O.RussianOrthodox));
-let C = N;
->>>>>>> 37c0b3dc
 function Q(t, e) {
   const r = e[0];
   for (let s = 1; s < e.length; s++)
@@ -1049,10 +1044,10 @@
   constructor(e, r, s, n) {
     if (l(this, "firstChapter"), l(this, "lastChapter"), l(this, "lastVerse"), l(this, "hasSegmentsDefined"), l(this, "text"), l(this, "BBBCCCVVVS"), l(this, "longHashCode"), l(this, "versification"), l(this, "rtlMark", "‏"), l(this, "_bookNum", 0), l(this, "_chapterNum", 0), l(this, "_verseNum", 0), l(this, "_verse"), s == null && n == null)
       if (e != null && typeof e == "string") {
-        const i = e, o = r != null && r instanceof C ? r : void 0;
+        const i = e, o = r != null && r instanceof I ? r : void 0;
         this.setEmpty(o), this.parse(i);
       } else if (e != null && typeof e == "number") {
-        const i = r != null && r instanceof C ? r : void 0;
+        const i = r != null && r instanceof I ? r : void 0;
         this.setEmpty(i), this._verseNum = e % f.chapterDigitShifter, this._chapterNum = Math.floor(
           e % f.bookDigitShifter / f.chapterDigitShifter
         ), this._bookNum = Math.floor(e / f.bookDigitShifter);
@@ -1063,7 +1058,7 @@
         } else {
           if (e == null)
             return;
-          const i = e instanceof C ? e : f.defaultVersification;
+          const i = e instanceof I ? e : f.defaultVersification;
           this.setEmpty(i);
         }
       else
@@ -1224,7 +1219,7 @@
     return (e = this.versification) == null ? void 0 : e.name;
   }
   set versificationStr(e) {
-    this.versification = this.versification != null ? new C(e) : void 0;
+    this.versification = this.versification != null ? new I(e) : void 0;
   }
   /**
    * Determines if the reference is valid.
@@ -1278,11 +1273,7 @@
       if (e = i[0], i.length > 1)
         try {
           const o = +i[1].trim();
-<<<<<<< HEAD
           this.versification = new I($[o]);
-=======
-          this.versification = new C(O[o]);
->>>>>>> 37c0b3dc
         } catch {
           throw new D("Invalid reference : " + e);
         }
@@ -1396,15 +1387,15 @@
     this.bookNum = E.bookIdToNumber(e), this.chapter = r, this.verse = s;
   }
 };
-l(y, "defaultVersification", C.English), l(y, "verseRangeSeparator", "-"), l(y, "verseSequenceIndicator", ","), l(y, "verseRangeSeparators", [y.verseRangeSeparator]), l(y, "verseSequenceIndicators", [y.verseSequenceIndicator]), l(y, "chapterDigitShifter", 1e3), l(y, "bookDigitShifter", y.chapterDigitShifter * y.chapterDigitShifter), l(y, "bcvMaxValue", y.chapterDigitShifter - 1), /**
+l(y, "defaultVersification", I.English), l(y, "verseRangeSeparator", "-"), l(y, "verseSequenceIndicator", ","), l(y, "verseRangeSeparators", [y.verseRangeSeparator]), l(y, "verseSequenceIndicators", [y.verseSequenceIndicator]), l(y, "chapterDigitShifter", 1e3), l(y, "bookDigitShifter", y.chapterDigitShifter * y.chapterDigitShifter), l(y, "bcvMaxValue", y.chapterDigitShifter - 1), /**
 * The valid status of the VerseRef.
 */
 l(y, "ValidStatusType", be);
 class D extends Error {
 }
 var Y = typeof globalThis < "u" ? globalThis : typeof window < "u" ? window : typeof global < "u" ? global : typeof self < "u" ? self : {}, j = {}, et = () => {
-  const t = "\\ud800-\\udfff", e = "\\u0300-\\u036f", r = "\\ufe20-\\ufe2f", s = "\\u20d0-\\u20ff", n = "\\u1ab0-\\u1aff", i = "\\u1dc0-\\u1dff", o = e + r + s + n + i, a = "\\ufe0e\\ufe0f", h = "\\uD83D\\uDC69\\uD83C\\uDFFB\\u200D\\uD83C\\uDF93", p = `[${t}]`, u = `[${o}]`, c = "\\ud83c[\\udffb-\\udfff]", m = `(?:${u}|${c})`, v = `[^${t}]`, b = "(?:\\uD83C[\\uDDE6-\\uDDFF]){2}", A = "[\\ud800-\\udbff][\\udc00-\\udfff]", q = "\\u200d", Se = "(?:\\ud83c\\udff4\\udb40\\udc67\\udb40\\udc62\\udb40(?:\\udc65|\\udc73|\\udc77)\\udb40(?:\\udc6e|\\udc63|\\udc6c)\\udb40(?:\\udc67|\\udc74|\\udc73)\\udb40\\udc7f)", je = `[${h}]`, H = `${m}?`, L = `[${a}]?`, Ce = `(?:${q}(?:${[v, b, A].join("|")})${L + H})*`, Ie = L + H + Ce, Pe = `(?:${[`${v}${u}?`, u, b, A, p, je].join("|")})`;
-  return new RegExp(`${Se}|${c}(?=${c})|${Pe + Ie}`, "g");
+  const t = "\\ud800-\\udfff", e = "\\u0300-\\u036f", r = "\\ufe20-\\ufe2f", s = "\\u20d0-\\u20ff", n = "\\u1ab0-\\u1aff", i = "\\u1dc0-\\u1dff", o = e + r + s + n + i, a = "\\ufe0e\\ufe0f", h = "\\uD83D\\uDC69\\uD83C\\uDFFB\\u200D\\uD83C\\uDF93", p = `[${t}]`, u = `[${o}]`, c = "\\ud83c[\\udffb-\\udfff]", m = `(?:${u}|${c})`, v = `[^${t}]`, b = "(?:\\uD83C[\\uDDE6-\\uDDFF]){2}", A = "[\\ud800-\\udbff][\\udc00-\\udfff]", q = "\\u200d", Se = "(?:\\ud83c\\udff4\\udb40\\udc67\\udb40\\udc62\\udb40(?:\\udc65|\\udc73|\\udc77)\\udb40(?:\\udc6e|\\udc63|\\udc6c)\\udb40(?:\\udc67|\\udc74|\\udc73)\\udb40\\udc7f)", je = `[${h}]`, H = `${m}?`, L = `[${a}]?`, Ie = `(?:${q}(?:${[v, b, A].join("|")})${L + H})*`, Ce = L + H + Ie, Pe = `(?:${[`${v}${u}?`, u, b, A, p, je].join("|")})`;
+  return new RegExp(`${Se}|${c}(?=${c})|${Pe + Ce}`, "g");
 }, tt = Y && Y.__importDefault || function(t) {
   return t && t.__esModule ? t : { default: t };
 };
@@ -1487,7 +1478,7 @@
   if (!(e > g(t) || e < -g(t)))
     return V(t, e, 1);
 }
-function I(t, e) {
+function C(t, e) {
   return e < 0 || e > g(t) - 1 ? "" : V(t, e, 1);
 }
 function gr(t, e) {
@@ -1502,27 +1493,23 @@
   if (e < 0)
     return -1;
   if (r) {
-    if (I(t, e) === "}" && I(t, e - 1) === "\\")
+    if (C(t, e) === "}" && C(t, e - 1) === "\\")
       return e;
-    const i = k(t, "\\}", e);
+    const i = B(t, "\\}", e);
     return i >= 0 ? i + 1 : i;
   }
   let s = e;
   const n = g(t);
-<<<<<<< HEAD
-  for (; s < n && (s = k(t, "}", s), !(s === -1 || C(t, s - 1) !== "\\")); )
-=======
-  for (; s < n && (s = B(t, "}", s), !(s === -1 || I(t, s - 1) !== "\\")); )
->>>>>>> 37c0b3dc
+  for (; s < n && (s = B(t, "}", s), !(s === -1 || C(t, s - 1) !== "\\")); )
     s += 1;
   return s >= n ? -1 : s;
 }
 function br(t, e) {
   let r = t, s = 0;
   for (; s < g(r); ) {
-    switch (I(r, s)) {
+    switch (C(r, s)) {
       case "{":
-        if (I(r, s - 1) !== "\\") {
+        if (C(r, s - 1) !== "\\") {
           const n = ft(r, s, !1);
           if (n >= 0) {
             const i = w(r, s + 1, n), o = i in e ? e[i] : i;
@@ -1532,7 +1519,7 @@
           r = `${w(r, 0, s - 1)}${w(r, s)}`, s -= 1;
         break;
       case "}":
-        I(r, s - 1) !== "\\" || (r = `${w(r, 0, s - 1)}${w(r, s)}`, s -= 1);
+        C(r, s - 1) !== "\\" || (r = `${w(r, 0, s - 1)}${w(r, s)}`, s -= 1);
         break;
     }
     s += 1;
@@ -1541,9 +1528,9 @@
 }
 function ht(t, e, r = 0) {
   const s = w(t, r);
-  return k(s, e) !== -1;
-}
-function k(t, e, r = 0) {
+  return B(s, e) !== -1;
+}
+function B(t, e, r = 0) {
   return lt(t, e, r);
 }
 function pt(t, e, r) {
@@ -1593,14 +1580,14 @@
   if (!i)
     return [t];
   for (let a = 0; a < (r ? r - 1 : i.length); a++) {
-    const h = k(t, i[a], o), p = g(i[a]);
+    const h = B(t, i[a], o), p = g(i[a]);
     if (s.push(w(t, o, h)), o = h + p, r !== void 0 && s.length === r)
       break;
   }
   return s.push(w(t, o)), s;
 }
 function Ne(t, e, r = 0) {
-  return k(t, e, r) === r;
+  return B(t, e, r) === r;
 }
 function V(t, e = 0, r = g(t) - e) {
   return ot(t, e, r);
@@ -1701,11 +1688,11 @@
     vt(t.bookNum)
   ),
   verseNum: 1
-}), Cr = (t, e) => ({
+}), Ir = (t, e) => ({
   ...t,
   verseNum: Math.max(yt, t.verseNum + e)
 });
-async function Ir(t, e, r) {
+async function Cr(t, e, r) {
   const s = E.bookNumberToId(t);
   if (!Ne(Intl.getCanonicalLocales(e)[0], "zh"))
     return r({
@@ -1815,7 +1802,7 @@
 function jt(t, e) {
   return T(t.valueOf(), e.valueOf());
 }
-function Ct(t, e) {
+function It(t, e) {
   return t.source === e.source && t.flags === e.flags;
 }
 function ae(t, e, r) {
@@ -1829,7 +1816,7 @@
   }
   return !0;
 }
-function It(t, e) {
+function Ct(t, e) {
   var r = t.length;
   if (e.length !== r)
     return !1;
@@ -1838,7 +1825,7 @@
       return !1;
   return !0;
 }
-var Pt = "[object Arguments]", Tt = "[object Boolean]", At = "[object Date]", Dt = "[object Map]", Mt = "[object Number]", Bt = "[object Object]", kt = "[object RegExp]", xt = "[object Set]", Rt = "[object String]", Vt = Array.isArray, ue = typeof ArrayBuffer == "function" && ArrayBuffer.isView ? ArrayBuffer.isView : null, le = Object.assign, qt = Object.prototype.toString.call.bind(Object.prototype.toString);
+var Pt = "[object Arguments]", Tt = "[object Boolean]", At = "[object Date]", Dt = "[object Map]", Mt = "[object Number]", kt = "[object Object]", Bt = "[object RegExp]", xt = "[object Set]", Rt = "[object String]", Vt = Array.isArray, ue = typeof ArrayBuffer == "function" && ArrayBuffer.isView ? ArrayBuffer.isView : null, le = Object.assign, qt = Object.prototype.toString.call.bind(Object.prototype.toString);
 function zt(t) {
   var e = t.areArraysEqual, r = t.areDatesEqual, s = t.areMapsEqual, n = t.areObjectsEqual, i = t.arePrimitiveWrappersEqual, o = t.areRegExpsEqual, a = t.areSetsEqual, h = t.areTypedArraysEqual;
   return function(u, c, m) {
@@ -1864,7 +1851,7 @@
     if (v === Set)
       return a(u, c, m);
     var b = qt(u);
-    return b === At ? r(u, c, m) : b === kt ? o(u, c, m) : b === Dt ? s(u, c, m) : b === xt ? a(u, c, m) : b === Bt ? typeof u.then != "function" && typeof c.then != "function" && n(u, c, m) : b === Pt ? n(u, c, m) : b === Tt || b === Mt || b === Rt ? i(u, c, m) : !1;
+    return b === At ? r(u, c, m) : b === Bt ? o(u, c, m) : b === Dt ? s(u, c, m) : b === xt ? a(u, c, m) : b === kt ? typeof u.then != "function" && typeof c.then != "function" && n(u, c, m) : b === Pt ? n(u, c, m) : b === Tt || b === Mt || b === Rt ? i(u, c, m) : !1;
   };
 }
 function Jt(t) {
@@ -1874,9 +1861,9 @@
     areMapsEqual: s ? re(oe, M) : oe,
     areObjectsEqual: s ? M : St,
     arePrimitiveWrappersEqual: jt,
-    areRegExpsEqual: Ct,
+    areRegExpsEqual: It,
     areSetsEqual: s ? re(ae, M) : ae,
-    areTypedArraysEqual: s ? M : It
+    areTypedArraysEqual: s ? M : Ct
   };
   if (r && (n = le({}, n, r(n))), e) {
     var i = x(n.areArraysEqual), o = x(n.areMapsEqual), a = x(n.areObjectsEqual), h = x(n.areSetsEqual);
@@ -2005,8 +1992,8 @@
     return !1;
   }
 }
-const Br = (t) => t.replace(/&/g, "&amp;").replace(/</g, "&lt;").replace(/>/g, "&gt;").replace(/"/g, "&quot;").replace(/'/g, "&#x27;").replace(/\//g, "&#x2F;");
-function kr() {
+const kr = (t) => t.replace(/&/g, "&amp;").replace(/</g, "&lt;").replace(/>/g, "&gt;").replace(/"/g, "&quot;").replace(/'/g, "&#x27;").replace(/\//g, "&#x2F;");
+function Br() {
   return typeof navigator < "u" && navigator.languages ? navigator.languages[0] : new Me().resolvedOptions().locale;
 }
 const X = {
@@ -2705,17 +2692,17 @@
   cr as MutexMap,
   fr as NonValidatingDocumentCombiner,
   hr as NumberFormat,
-  Be as PlatformEventEmitter,
+  ke as PlatformEventEmitter,
   pr as UnsubscriberAsyncList,
   Dr as aggregateUnsubscriberAsyncs,
   Ar as aggregateUnsubscribers,
   mr as at,
-  I as charAt,
+  C as charAt,
   gr as codePointAt,
   Pr as compare,
   lr as createSyncProxyForAsyncObject,
   nr as debounce,
-  B as deepClone,
+  k as deepClone,
   Xt as deepEqual,
   Ht as deserialize,
   ct as endsWith,
@@ -2724,16 +2711,16 @@
   br as formatReplacementString,
   ur as getAllObjectFunctionNames,
   vt as getChaptersForBook,
-  kr as getCurrentLocale,
+  Br as getCurrentLocale,
   or as getErrorMessage,
-  Ir as getLocalizedIdFromBookNumber,
+  Cr as getLocalizedIdFromBookNumber,
   ir as groupBy,
-  Br as htmlEncode,
+  kr as htmlEncode,
   ht as includes,
-  k as indexOf,
+  B as indexOf,
   $r as isLocalizeKey,
   Mr as isSerializable,
-  ke as isString,
+  Be as isString,
   Kt as isSubset,
   pt as lastIndexOf,
   Wt as localizedStringsDocumentSchema,
@@ -2742,7 +2729,7 @@
   yr as normalize,
   Sr as offsetBook,
   jr as offsetChapter,
-  Cr as offsetVerse,
+  Ir as offsetVerse,
   vr as ordinalCompare,
   Nr as padEnd,
   wr as padStart,
