--- conflicted
+++ resolved
@@ -1,15 +1,8 @@
-<<<<<<< HEAD
 var te = Object.defineProperty;
 var re = (t, e, r) => e in t ? te(t, e, { enumerable: !0, configurable: !0, writable: !0, value: r }) : t[e] = r;
 var p = (t, e, r) => (re(t, typeof e != "symbol" ? e + "" : e, r), r);
-class tt {
-=======
-var R = Object.defineProperty;
-var J = (t, e, r) => e in t ? R(t, e, { enumerable: !0, configurable: !0, writable: !0, value: r }) : t[e] = r;
-var f = (t, e, r) => (J(t, typeof e != "symbol" ? e + "" : e, r), r);
-import { Mutex as z } from "async-mutex";
-class Ae {
->>>>>>> bd694ad4
+import { Mutex as se } from "async-mutex";
+class nt {
   /**
    * Creates an instance of the class
    *
@@ -19,21 +12,12 @@
    *   do not want a timeout at all.
    */
   constructor(e, r = 1e4) {
-<<<<<<< HEAD
     p(this, "variableName");
     p(this, "promiseToValue");
     p(this, "resolver");
     p(this, "rejecter");
     this.variableName = e, this.promiseToValue = new Promise((s, n) => {
       this.resolver = s, this.rejecter = n;
-=======
-    f(this, "variableName");
-    f(this, "promiseToValue");
-    f(this, "resolver");
-    f(this, "rejecter");
-    this.variableName = e, this.promiseToValue = new Promise((s, a) => {
-      this.resolver = s, this.rejecter = a;
->>>>>>> bd694ad4
     }), r > 0 && setTimeout(() => {
       this.rejecter && (this.rejecter(`Timeout reached when waiting for ${this.variableName} to settle`), this.complete());
     }, r), Object.seal(this);
@@ -92,11 +76,7 @@
     this.resolver = void 0, this.rejecter = void 0, Object.freeze(this);
   }
 }
-<<<<<<< HEAD
-function rt() {
-=======
-function je() {
->>>>>>> bd694ad4
+function ot() {
   return "00-0-4-1-000".replace(
     /[^-]/g,
     (t) => (
@@ -106,54 +86,36 @@
     )
   );
 }
-<<<<<<< HEAD
-function se(t) {
-=======
-function B(t) {
->>>>>>> bd694ad4
+function ne(t) {
   return typeof t == "string" || t instanceof String;
 }
 function O(t) {
   return JSON.parse(JSON.stringify(t));
 }
-<<<<<<< HEAD
-function st(t, e = 300) {
-  if (se(t))
-=======
-function Se(t, e = 300) {
-  if (B(t))
->>>>>>> bd694ad4
+function at(t, e = 300) {
+  if (ne(t))
     throw new Error("Tried to debounce a string! Could be XSS");
   let r;
   return (...s) => {
     clearTimeout(r), r = setTimeout(() => t(...s), e);
   };
 }
-<<<<<<< HEAD
-function nt(t, e, r) {
-=======
-function Me(t, e, r) {
->>>>>>> bd694ad4
+function it(t, e, r) {
   const s = /* @__PURE__ */ new Map();
   return t.forEach((n) => {
     const o = e(n), a = s.get(o), i = r ? r(n, o) : n;
     a ? a.push(i) : s.set(o, [i]);
   }), s;
 }
-function ne(t) {
+function oe(t) {
   return typeof t == "object" && // We're potentially dealing with objects we didn't create, so they might contain `null`
   // eslint-disable-next-line no-null/no-null
   t !== null && "message" in t && // Type assert `error` to check it's `message`.
   // eslint-disable-next-line no-type-assertion/no-type-assertion
   typeof t.message == "string";
 }
-<<<<<<< HEAD
-function oe(t) {
-  if (ne(t))
-=======
-function V(t) {
-  if (G(t))
->>>>>>> bd694ad4
+function ae(t) {
+  if (oe(t))
     return t;
   try {
     return new Error(JSON.stringify(t));
@@ -161,33 +123,18 @@
     return new Error(String(t));
   }
 }
-<<<<<<< HEAD
-function ot(t) {
-  return oe(t).message;
-}
-function ae(t) {
+function ut(t) {
+  return ae(t).message;
+}
+function ie(t) {
   return new Promise((e) => setTimeout(e, t));
 }
-function at(t, e) {
-  const r = ae(e).then(() => {
+function lt(t, e) {
+  const r = ie(e).then(() => {
   });
   return Promise.any([r, t()]);
 }
-function it(t, e = "obj") {
-=======
-function Pe(t) {
-  return V(t).message;
-}
-function H(t) {
-  return new Promise((e) => setTimeout(e, t));
-}
-function Ce(t, e) {
-  const r = H(e).then(() => {
-  });
-  return Promise.any([r, t()]);
-}
-function Te(t, e = "obj") {
->>>>>>> bd694ad4
+function ct(t, e = "obj") {
   const r = /* @__PURE__ */ new Set();
   Object.getOwnPropertyNames(t).forEach((n) => {
     try {
@@ -207,22 +154,14 @@
     }), s = Object.getPrototypeOf(s);
   return r;
 }
-<<<<<<< HEAD
-function ut(t, e = {}) {
-=======
-function xe(t, e = {}) {
->>>>>>> bd694ad4
+function ft(t, e = {}) {
   return new Proxy(e, {
     get(r, s) {
       return s in r ? r[s] : async (...n) => (await t())[s](...n);
     }
   });
 }
-<<<<<<< HEAD
-class lt {
-=======
-class Ie {
->>>>>>> bd694ad4
+class ht {
   /**
    * Create a DocumentCombinerEngine instance
    *
@@ -230,10 +169,10 @@
    * @param options Options used by this object when combining documents
    */
   constructor(e, r) {
-    f(this, "baseDocument");
-    f(this, "contributions", /* @__PURE__ */ new Map());
-    f(this, "latestOutput");
-    f(this, "options");
+    p(this, "baseDocument");
+    p(this, "contributions", /* @__PURE__ */ new Map());
+    p(this, "latestOutput");
+    p(this, "options");
     this.baseDocument = e, this.options = r, this.updateBaseDocument(e);
   }
   /**
@@ -301,41 +240,24 @@
     }), e = this.transformFinalOutput(e), this.validateOutput(e), this.latestOutput = e, this.latestOutput;
   }
 }
-<<<<<<< HEAD
-function ie(...t) {
-=======
-function U(...t) {
->>>>>>> bd694ad4
+function ue(...t) {
   let e = !0;
   return t.forEach((r) => {
     (!r || typeof r != "object" || Array.isArray(r)) && (e = !1);
   }), e;
 }
-<<<<<<< HEAD
-function ue(...t) {
-=======
-function K(...t) {
->>>>>>> bd694ad4
+function le(...t) {
   let e = !0;
   return t.forEach((r) => {
     (!r || typeof r != "object" || !Array.isArray(r)) && (e = !1);
   }), e;
 }
-<<<<<<< HEAD
 function U(t, e, r) {
   const s = O(t);
   return e && Object.keys(e).forEach((n) => {
     if (Object.hasOwn(t, n)) {
-      if (ie(t[n], e[n]))
+      if (ue(t[n], e[n]))
         s[n] = U(
-=======
-function C(t, e, r) {
-  const s = y(t);
-  return e && Object.keys(e).forEach((a) => {
-    if (Object.hasOwn(t, a)) {
-      if (U(t[a], e[a]))
-        s[a] = C(
->>>>>>> bd694ad4
           // We know these are objects from the `if` check
           /* eslint-disable no-type-assertion/no-type-assertion */
           t[n],
@@ -343,26 +265,17 @@
           r
           /* eslint-enable no-type-assertion/no-type-assertion */
         );
-<<<<<<< HEAD
-      else if (ue(t[n], e[n]))
+      else if (le(t[n], e[n]))
         s[n] = s[n].concat(e[n]);
-=======
-      else if (K(t[a], e[a]))
-        s[a] = s[a].concat(e[a]);
->>>>>>> bd694ad4
       else if (!r)
         throw new Error(`Cannot merge objects: key "${n}" already exists in the target object`);
     } else
       s[n] = e[n];
   }), s;
 }
-<<<<<<< HEAD
-class ct {
-=======
-class De {
->>>>>>> bd694ad4
+class pt {
   constructor(e = "Anonymous") {
-    f(this, "unsubscribers", /* @__PURE__ */ new Set());
+    p(this, "unsubscribers", /* @__PURE__ */ new Set());
     this.name = e;
   }
   /**
@@ -385,11 +298,7 @@
     return this.unsubscribers.clear(), r.every((s, n) => (s || console.error(`UnsubscriberAsyncList ${this.name}: Unsubscriber at index ${n} failed!`), s));
   }
 }
-<<<<<<< HEAD
-class ft {
-=======
-class Re {
->>>>>>> bd694ad4
+class mt {
   constructor() {
     /**
      * Subscribes a function to run when this event is emitted.
@@ -399,21 +308,21 @@
      *   emitted
      * @alias event
      */
-    f(this, "subscribe", this.event);
+    p(this, "subscribe", this.event);
     /** All callback functions that will run when this event is emitted. Lazy loaded */
-    f(this, "subscriptions");
+    p(this, "subscriptions");
     /** Event for listeners to subscribe to. Lazy loaded */
-    f(this, "lazyEvent");
+    p(this, "lazyEvent");
     /** Whether this emitter has been disposed */
-    f(this, "isDisposed", !1);
+    p(this, "isDisposed", !1);
     /** Disposes of this event, preparing it to release from memory */
-    f(this, "dispose", () => this.disposeFn());
+    p(this, "dispose", () => this.disposeFn());
     /**
      * Runs the subscriptions for the event
      *
      * @param event Event data to provide to subscribed callbacks
      */
-    f(this, "emit", (e) => {
+    p(this, "emit", (e) => {
       this.emitFn(e);
     });
   }
@@ -458,22 +367,18 @@
     return this.assertNotDisposed(), this.isDisposed = !0, this.subscriptions = void 0, this.lazyEvent = void 0, Promise.resolve(!0);
   }
 }
-<<<<<<< HEAD
-const k = [
-=======
-class W extends z {
-}
-class Je {
+class ce extends se {
+}
+class dt {
   constructor() {
-    f(this, "mutexesByID", /* @__PURE__ */ new Map());
+    p(this, "mutexesByID", /* @__PURE__ */ new Map());
   }
   get(e) {
     let r = this.mutexesByID.get(e);
-    return r || (r = new W(), this.mutexesByID.set(e, r), r);
-  }
-}
-const T = [
->>>>>>> bd694ad4
+    return r || (r = new ce(), this.mutexesByID.set(e, r), r);
+  }
+}
+const k = [
   { shortName: "ERR", fullNames: ["ERROR"], chapters: -1 },
   { shortName: "GEN", fullNames: ["Genesis"], chapters: 50 },
   { shortName: "EXO", fullNames: ["Exodus"], chapters: 40 },
@@ -541,49 +446,48 @@
   { shortName: "3JN", fullNames: ["3 John"], chapters: 1 },
   { shortName: "JUD", fullNames: ["Jude"], chapters: 1 },
   { shortName: "REV", fullNames: ["Revelation"], chapters: 22 }
-<<<<<<< HEAD
-], le = 1, ce = k.length - 1, fe = 1, he = 1, pe = (t) => {
+], fe = 1, he = k.length - 1, pe = 1, me = 1, de = (t) => {
   var e;
   return ((e = k[t]) == null ? void 0 : e.chapters) ?? -1;
-}, ht = (t, e) => ({
-  bookNum: Math.max(le, Math.min(t.bookNum + e, ce)),
+}, bt = (t, e) => ({
+  bookNum: Math.max(fe, Math.min(t.bookNum + e, he)),
   chapterNum: 1,
   verseNum: 1
-}), pt = (t, e) => ({
+}), Nt = (t, e) => ({
   ...t,
   chapterNum: Math.min(
-    Math.max(fe, t.chapterNum + e),
-    pe(t.bookNum)
+    Math.max(pe, t.chapterNum + e),
+    de(t.bookNum)
   ),
   verseNum: 1
-}), mt = (t, e) => ({
+}), gt = (t, e) => ({
   ...t,
-  verseNum: Math.max(he, t.verseNum + e)
-}), dt = (t) => (...e) => t.map((s) => s(...e)).every((s) => s), bt = (t) => async (...e) => {
+  verseNum: Math.max(me, t.verseNum + e)
+}), vt = (t) => (...e) => t.map((s) => s(...e)).every((s) => s), yt = (t) => async (...e) => {
   const r = t.map(async (s) => s(...e));
   return (await Promise.all(r)).every((s) => s);
 };
-var D = typeof globalThis < "u" ? globalThis : typeof window < "u" ? window : typeof global < "u" ? global : typeof self < "u" ? self : {}, g = {}, me = () => {
-  const t = "\\ud800-\\udfff", e = "\\u0300-\\u036f", r = "\\ufe20-\\ufe2f", s = "\\u20d0-\\u20ff", n = "\\u1ab0-\\u1aff", o = "\\u1dc0-\\u1dff", a = e + r + s + n + o, i = "\\ufe0e\\ufe0f", c = "\\uD83D\\uDC69\\uD83C\\uDFFB\\u200D\\uD83C\\uDF93", h = `[${t}]`, u = `[${a}]`, l = "\\ud83c[\\udffb-\\udfff]", f = `(?:${u}|${l})`, b = `[^${t}]`, m = "(?:\\uD83C[\\uDDE6-\\uDDFF]){2}", y = "[\\ud800-\\udbff][\\udc00-\\udfff]", j = "\\u200d", Z = "(?:\\ud83c\\udff4\\udb40\\udc67\\udb40\\udc62\\udb40(?:\\udc65|\\udc73|\\udc77)\\udb40(?:\\udc6e|\\udc63|\\udc6c)\\udb40(?:\\udc67|\\udc74|\\udc73)\\udb40\\udc7f)", X = `[${c}]`, P = `${f}?`, T = `[${i}]?`, Q = `(?:${j}(?:${[b, m, y].join("|")})${T + P})*`, Y = T + P + Q, ee = `(?:${[`${b}${u}?`, u, m, y, h, X].join("|")})`;
+var T = typeof globalThis < "u" ? globalThis : typeof window < "u" ? window : typeof global < "u" ? global : typeof self < "u" ? self : {}, g = {}, be = () => {
+  const t = "\\ud800-\\udfff", e = "\\u0300-\\u036f", r = "\\ufe20-\\ufe2f", s = "\\u20d0-\\u20ff", n = "\\u1ab0-\\u1aff", o = "\\u1dc0-\\u1dff", a = e + r + s + n + o, i = "\\ufe0e\\ufe0f", c = "\\uD83D\\uDC69\\uD83C\\uDFFB\\u200D\\uD83C\\uDF93", h = `[${t}]`, u = `[${a}]`, l = "\\ud83c[\\udffb-\\udfff]", f = `(?:${u}|${l})`, b = `[^${t}]`, m = "(?:\\uD83C[\\uDDE6-\\uDDFF]){2}", y = "[\\ud800-\\udbff][\\udc00-\\udfff]", j = "\\u200d", Z = "(?:\\ud83c\\udff4\\udb40\\udc67\\udb40\\udc62\\udb40(?:\\udc65|\\udc73|\\udc77)\\udb40(?:\\udc6e|\\udc63|\\udc6c)\\udb40(?:\\udc67|\\udc74|\\udc73)\\udb40\\udc7f)", X = `[${c}]`, P = `${f}?`, D = `[${i}]?`, Q = `(?:${j}(?:${[b, m, y].join("|")})${D + P})*`, Y = D + P + Q, ee = `(?:${[`${b}${u}?`, u, m, y, h, X].join("|")})`;
   return new RegExp(`${Z}|${l}(?=${l})|${ee + Y}`, "g");
-}, de = D && D.__importDefault || function(t) {
+}, Ne = T && T.__importDefault || function(t) {
   return t && t.__esModule ? t : { default: t };
 };
 Object.defineProperty(g, "__esModule", { value: !0 });
-var A = de(me);
-function S(t) {
+var A = Ne(be);
+function M(t) {
   if (typeof t != "string")
     throw new Error("A string is expected as input");
   return t.match(A.default()) || [];
 }
-var be = g.toArray = S;
-function C(t) {
+var ge = g.toArray = M;
+function S(t) {
   if (typeof t != "string")
     throw new Error("Input must be a string");
   var e = t.match(A.default());
   return e === null ? 0 : e.length;
 }
-var Ne = g.length = C;
+var ve = g.length = S;
 function F(t, e, r) {
   if (e === void 0 && (e = 0), typeof t != "string")
     throw new Error("Input must be a string");
@@ -591,11 +495,11 @@
   var s = t.match(A.default());
   return s ? s.slice(e, r).join("") : "";
 }
-var ge = g.substring = F;
-function ve(t, e, r) {
+var ye = g.substring = F;
+function we(t, e, r) {
   if (e === void 0 && (e = 0), typeof t != "string")
     throw new Error("Input must be a string");
-  var s = C(t);
+  var s = S(t);
   if (typeof e != "number" && (e = parseInt(e, 10)), e >= s)
     return "";
   e < 0 && (e += s);
@@ -604,14 +508,14 @@
   var o = t.match(A.default());
   return o ? o.slice(e, n).join("") : "";
 }
-var ye = g.substr = ve;
-function we(t, e, r, s) {
+var Ee = g.substr = we;
+function Oe(t, e, r, s) {
   if (e === void 0 && (e = 16), r === void 0 && (r = "#"), s === void 0 && (s = "right"), typeof t != "string" || typeof e != "number")
     throw new Error("Invalid arguments specified");
   if (["left", "right"].indexOf(s) === -1)
     throw new Error("Pad position should be either left or right");
   typeof r != "string" && (r = String(r));
-  var n = C(t);
+  var n = S(t);
   if (n > e)
     return F(t, 0, e);
   if (n < e) {
@@ -620,19 +524,19 @@
   }
   return t;
 }
-var W = g.limit = we;
-function Ee(t, e, r) {
+var W = g.limit = Oe;
+function $e(t, e, r) {
   if (r === void 0 && (r = 0), typeof t != "string")
     throw new Error("Input must be a string");
   if (t === "")
     return e === "" ? 0 : -1;
   r = Number(r), r = isNaN(r) ? 0 : r, e = String(e);
-  var s = S(t);
+  var s = M(t);
   if (r >= s.length)
     return e === "" ? s.length : -1;
   if (e === "")
     return r;
-  var n = S(e), o = !1, a;
+  var n = M(e), o = !1, a;
   for (a = r; a < s.length; a += 1) {
     for (var i = 0; i < n.length && n[i] === s[a + i]; )
       i += 1;
@@ -643,30 +547,30 @@
   }
   return o ? a : -1;
 }
-var Oe = g.indexOf = Ee;
-function Nt(t, e) {
+var Ae = g.indexOf = $e;
+function wt(t, e) {
   if (!(e > d(t) || e < -d(t)))
     return q(t, e, 1);
 }
-function gt(t, e) {
+function Et(t, e) {
   return e < 0 || e > d(t) - 1 ? "" : q(t, e, 1);
 }
-function vt(t, e) {
+function Ot(t, e) {
   if (!(e < 0 || e > d(t) - 1))
     return q(t, e, 1).codePointAt(0);
 }
-function yt(t, e, r = d(t)) {
-  const s = $e(t, e);
+function $t(t, e, r = d(t)) {
+  const s = qe(t, e);
   return !(s === -1 || s + d(e) !== r);
 }
-function wt(t, e, r = 0) {
+function At(t, e, r = 0) {
   const s = $(t, r);
-  return M(s, e) !== -1;
-}
-function M(t, e, r = 0) {
-  return Oe(t, e, r);
-}
-function $e(t, e, r = 1 / 0) {
+  return C(s, e) !== -1;
+}
+function C(t, e, r = 0) {
+  return Ae(t, e, r);
+}
+function qe(t, e, r = 1 / 0) {
   let s = r;
   s < 0 ? s = 0 : s >= d(t) && (s = d(t) - 1);
   for (let n = s; n >= 0; n--)
@@ -675,90 +579,63 @@
   return -1;
 }
 function d(t) {
-  return Ne(t);
-}
-function Et(t, e) {
+  return ve(t);
+}
+function qt(t, e) {
   const r = e.toUpperCase();
   return r === "NONE" ? t : t.normalize(r);
 }
-function Ot(t, e, r = " ") {
+function jt(t, e, r = " ") {
   return e <= d(t) ? t : W(t, e, r, "right");
 }
-function $t(t, e, r = " ") {
+function Mt(t, e, r = " ") {
   return e <= d(t) ? t : W(t, e, r, "left");
 }
 function R(t, e) {
   return e > t ? t : e < -t ? 0 : e < 0 ? e + t : e;
 }
-function At(t, e, r) {
+function St(t, e, r) {
   const s = d(t);
   if (e > s || r && (e > r && !(e > 0 && e < s && r < 0 && r > -s) || r < -s || e < 0 && e > -s && r > 0))
     return "";
   const n = R(s, e), o = r ? R(s, r) : void 0;
   return $(t, n, o);
 }
-function qt(t, e, r) {
+function Ct(t, e, r) {
   const s = [];
   if (r !== void 0 && r <= 0)
     return [t];
   if (e === "")
-    return Ae(t).slice(0, r);
+    return je(t).slice(0, r);
   let n = e;
   (typeof e == "string" || e instanceof RegExp && !e.flags.includes("g")) && (n = new RegExp(e, "g"));
   const o = t.match(n);
   let a = 0;
   if (o) {
     for (let i = 0; i < (r ? r - 1 : o.length); i++) {
-      const c = M(t, o[i], a), h = d(o[i]);
+      const c = C(t, o[i], a), h = d(o[i]);
       if (s.push($(t, a, c)), a = c + h, r !== void 0 && s.length === r)
         break;
     }
     return s.push($(t, a)), s;
   }
 }
-function jt(t, e, r = 0) {
-  return M(t, e, r) === r;
+function Pt(t, e, r = 0) {
+  return C(t, e, r) === r;
 }
 function q(t, e = 0, r = d(t) - e) {
+  return Ee(t, e, r);
+}
+function $(t, e, r = d(t)) {
   return ye(t, e, r);
 }
-function $(t, e, r = d(t)) {
-  return ge(t, e, r);
-}
-function Ae(t) {
-  return be(t);
-}
-var qe = Object.getOwnPropertyNames, je = Object.getOwnPropertySymbols, Se = Object.prototype.hasOwnProperty;
+function je(t) {
+  return ge(t);
+}
+var Me = Object.getOwnPropertyNames, Se = Object.getOwnPropertySymbols, Ce = Object.prototype.hasOwnProperty;
 function I(t, e) {
   return function(s, n, o) {
     return t(s, n, o) && e(s, n, o);
-=======
-], _ = 1, L = T.length - 1, k = 1, F = 1, Z = (t) => {
-  var e;
-  return ((e = T[t]) == null ? void 0 : e.chapters) ?? -1;
-}, ze = (t, e) => ({
-  bookNum: Math.max(_, Math.min(t.bookNum + e, L)),
-  chapterNum: 1,
-  verseNum: 1
-}), Be = (t, e) => ({
-  ...t,
-  chapterNum: Math.min(
-    Math.max(k, t.chapterNum + e),
-    Z(t.bookNum)
-  ),
-  verseNum: 1
-}), Ge = (t, e) => ({
-  ...t,
-  verseNum: Math.max(F, t.verseNum + e)
-}), Ve = (t) => (...e) => t.map((s) => s(...e)).every((s) => s), He = (t) => async (...e) => {
-  const r = t.map(async (s) => s(...e));
-  return (await Promise.all(r)).every((s) => s);
-};
-var X = Object.getOwnPropertyNames, Q = Object.getOwnPropertySymbols, Y = Object.prototype.hasOwnProperty;
-function w(t, e) {
-  return function(s, a, i) {
-    return t(s, a, i) && e(s, a, i);
->>>>>>> bd694ad4
   };
 }
 function E(t) {
@@ -773,30 +650,17 @@
     return o.delete(r), o.delete(s), c;
   };
 }
-<<<<<<< HEAD
 function x(t) {
-  return qe(t).concat(je(t));
+  return Me(t).concat(Se(t));
 }
 var K = Object.hasOwn || function(t, e) {
-  return Se.call(t, e);
-=======
-function O(t) {
-  return X(t).concat(Q(t));
-}
-var x = Object.hasOwn || function(t, e) {
-  return Y.call(t, e);
->>>>>>> bd694ad4
+  return Ce.call(t, e);
 };
 function v(t, e) {
   return t || e ? t === e : t === e || t !== t && e !== e;
 }
-<<<<<<< HEAD
 var L = "_owner", z = Object.getOwnPropertyDescriptor, _ = Object.keys;
-function Ce(t, e, r) {
-=======
-var I = "_owner", $ = Object.getOwnPropertyDescriptor, q = Object.keys;
-function ee(t, e, r) {
->>>>>>> bd694ad4
+function Pe(t, e, r) {
   var s = t.length;
   if (e.length !== s)
     return !1;
@@ -805,52 +669,29 @@
       return !1;
   return !0;
 }
-<<<<<<< HEAD
-function Me(t, e) {
+function De(t, e) {
   return v(t.getTime(), e.getTime());
-=======
-function te(t, e) {
-  return b(t.getTime(), e.getTime());
->>>>>>> bd694ad4
 }
 function J(t, e, r) {
   if (t.size !== e.size)
     return !1;
-<<<<<<< HEAD
   for (var s = {}, n = t.entries(), o = 0, a, i; (a = n.next()) && !a.done; ) {
     for (var c = e.entries(), h = !1, u = 0; (i = c.next()) && !i.done; ) {
       var l = a.value, f = l[0], b = l[1], m = i.value, y = m[0], j = m[1];
       !h && !s[u] && (h = r.equals(f, y, o, u, t, e, r) && r.equals(b, j, f, y, t, e, r)) && (s[u] = !0), u++;
     }
     if (!h)
-=======
-  for (var s = {}, a = t.entries(), i = 0, n, u; (n = a.next()) && !n.done; ) {
-    for (var c = e.entries(), p = !1, o = 0; (u = c.next()) && !u.done; ) {
-      var l = n.value, h = l[0], d = l[1], m = u.value, E = m[0], D = m[1];
-      !p && !s[o] && (p = r.equals(h, E, i, o, t, e, r) && r.equals(d, D, h, E, t, e, r)) && (s[o] = !0), o++;
-    }
-    if (!p)
->>>>>>> bd694ad4
       return !1;
     o++;
   }
   return !0;
 }
-<<<<<<< HEAD
-function Pe(t, e, r) {
+function Te(t, e, r) {
   var s = _(t), n = s.length;
   if (_(e).length !== n)
     return !1;
   for (var o; n-- > 0; )
     if (o = s[n], o === L && (t.$$typeof || e.$$typeof) && t.$$typeof !== e.$$typeof || !K(e, o) || !r.equals(t[o], e[o], o, o, t, e, r))
-=======
-function re(t, e, r) {
-  var s = q(t), a = s.length;
-  if (q(e).length !== a)
-    return !1;
-  for (var i; a-- > 0; )
-    if (i = s[a], i === I && (t.$$typeof || e.$$typeof) && t.$$typeof !== e.$$typeof || !x(e, i) || !r.equals(t[i], e[i], i, i, t, e, r))
->>>>>>> bd694ad4
       return !1;
   return !0;
 }
@@ -858,51 +699,29 @@
   var s = x(t), n = s.length;
   if (x(e).length !== n)
     return !1;
-<<<<<<< HEAD
   for (var o, a, i; n-- > 0; )
     if (o = s[n], o === L && (t.$$typeof || e.$$typeof) && t.$$typeof !== e.$$typeof || !K(e, o) || !r.equals(t[o], e[o], o, o, t, e, r) || (a = z(t, o), i = z(e, o), (a || i) && (!a || !i || a.configurable !== i.configurable || a.enumerable !== i.enumerable || a.writable !== i.writable)))
       return !1;
   return !0;
 }
-function Te(t, e) {
+function Re(t, e) {
   return v(t.valueOf(), e.valueOf());
 }
-function De(t, e) {
-=======
-  for (var i, n, u; a-- > 0; )
-    if (i = s[a], i === I && (t.$$typeof || e.$$typeof) && t.$$typeof !== e.$$typeof || !x(e, i) || !r.equals(t[i], e[i], i, i, t, e, r) || (n = $(t, i), u = $(e, i), (n || u) && (!n || !u || n.configurable !== u.configurable || n.enumerable !== u.enumerable || n.writable !== u.writable)))
-      return !1;
-  return !0;
-}
-function se(t, e) {
-  return b(t.valueOf(), e.valueOf());
-}
-function ae(t, e) {
->>>>>>> bd694ad4
+function Ie(t, e) {
   return t.source === e.source && t.flags === e.flags;
 }
-function G(t, e, r) {
+function B(t, e, r) {
   if (t.size !== e.size)
     return !1;
-<<<<<<< HEAD
   for (var s = {}, n = t.values(), o, a; (o = n.next()) && !o.done; ) {
     for (var i = e.values(), c = !1, h = 0; (a = i.next()) && !a.done; )
       !c && !s[h] && (c = r.equals(o.value, a.value, o.value, a.value, t, e, r)) && (s[h] = !0), h++;
-=======
-  for (var s = {}, a = t.values(), i, n; (i = a.next()) && !i.done; ) {
-    for (var u = e.values(), c = !1, p = 0; (n = u.next()) && !n.done; )
-      !c && !s[p] && (c = r.equals(i.value, n.value, i.value, n.value, t, e, r)) && (s[p] = !0), p++;
->>>>>>> bd694ad4
     if (!c)
       return !1;
   }
   return !0;
 }
-<<<<<<< HEAD
-function Re(t, e) {
-=======
-function ie(t, e) {
->>>>>>> bd694ad4
+function xe(t, e) {
   var r = t.length;
   if (e.length !== r)
     return !1;
@@ -911,31 +730,22 @@
       return !1;
   return !0;
 }
-<<<<<<< HEAD
-var Ie = "[object Arguments]", xe = "[object Boolean]", ze = "[object Date]", _e = "[object Map]", Je = "[object Number]", Ge = "[object Object]", Be = "[object RegExp]", Ve = "[object Set]", He = "[object String]", Ue = Array.isArray, B = typeof ArrayBuffer == "function" && ArrayBuffer.isView ? ArrayBuffer.isView : null, V = Object.assign, ke = Object.prototype.toString.call.bind(Object.prototype.toString);
-function Fe(t) {
+var ze = "[object Arguments]", _e = "[object Boolean]", Je = "[object Date]", Be = "[object Map]", Ge = "[object Number]", Ve = "[object Object]", He = "[object RegExp]", Ue = "[object Set]", ke = "[object String]", Fe = Array.isArray, G = typeof ArrayBuffer == "function" && ArrayBuffer.isView ? ArrayBuffer.isView : null, V = Object.assign, We = Object.prototype.toString.call.bind(Object.prototype.toString);
+function Ke(t) {
   var e = t.areArraysEqual, r = t.areDatesEqual, s = t.areMapsEqual, n = t.areObjectsEqual, o = t.arePrimitiveWrappersEqual, a = t.areRegExpsEqual, i = t.areSetsEqual, c = t.areTypedArraysEqual;
   return function(u, l, f) {
     if (u === l)
-=======
-var ne = "[object Arguments]", oe = "[object Boolean]", ue = "[object Date]", le = "[object Map]", ce = "[object Number]", he = "[object Object]", fe = "[object RegExp]", pe = "[object Set]", me = "[object String]", de = Array.isArray, S = typeof ArrayBuffer == "function" && ArrayBuffer.isView ? ArrayBuffer.isView : null, M = Object.assign, Ne = Object.prototype.toString.call.bind(Object.prototype.toString);
-function be(t) {
-  var e = t.areArraysEqual, r = t.areDatesEqual, s = t.areMapsEqual, a = t.areObjectsEqual, i = t.arePrimitiveWrappersEqual, n = t.areRegExpsEqual, u = t.areSetsEqual, c = t.areTypedArraysEqual;
-  return function(o, l, h) {
-    if (o === l)
->>>>>>> bd694ad4
       return !0;
     if (u == null || l == null || typeof u != "object" || typeof l != "object")
       return u !== u && l !== l;
     var b = u.constructor;
     if (b !== l.constructor)
       return !1;
-<<<<<<< HEAD
     if (b === Object)
       return n(u, l, f);
-    if (Ue(u))
+    if (Fe(u))
       return e(u, l, f);
-    if (B != null && B(u))
+    if (G != null && G(u))
       return c(u, l, f);
     if (b === Date)
       return r(u, l, f);
@@ -945,20 +755,20 @@
       return s(u, l, f);
     if (b === Set)
       return i(u, l, f);
-    var m = ke(u);
-    return m === ze ? r(u, l, f) : m === Be ? a(u, l, f) : m === _e ? s(u, l, f) : m === Ve ? i(u, l, f) : m === Ge ? typeof u.then != "function" && typeof l.then != "function" && n(u, l, f) : m === Ie ? n(u, l, f) : m === xe || m === Je || m === He ? o(u, l, f) : !1;
+    var m = We(u);
+    return m === Je ? r(u, l, f) : m === He ? a(u, l, f) : m === Be ? s(u, l, f) : m === Ue ? i(u, l, f) : m === Ve ? typeof u.then != "function" && typeof l.then != "function" && n(u, l, f) : m === ze ? n(u, l, f) : m === _e || m === Ge || m === ke ? o(u, l, f) : !1;
   };
 }
-function We(t) {
+function Le(t) {
   var e = t.circular, r = t.createCustomConfig, s = t.strict, n = {
-    areArraysEqual: s ? w : Ce,
-    areDatesEqual: Me,
+    areArraysEqual: s ? w : Pe,
+    areDatesEqual: De,
     areMapsEqual: s ? I(J, w) : J,
-    areObjectsEqual: s ? w : Pe,
-    arePrimitiveWrappersEqual: Te,
-    areRegExpsEqual: De,
-    areSetsEqual: s ? I(G, w) : G,
-    areTypedArraysEqual: s ? w : Re
+    areObjectsEqual: s ? w : Te,
+    arePrimitiveWrappersEqual: Re,
+    areRegExpsEqual: Ie,
+    areSetsEqual: s ? I(B, w) : B,
+    areTypedArraysEqual: s ? w : xe
   };
   if (r && (n = V({}, n, r(n))), e) {
     var o = E(n.areArraysEqual), a = E(n.areMapsEqual), i = E(n.areObjectsEqual), c = E(n.areSetsEqual);
@@ -966,55 +776,17 @@
       areArraysEqual: o,
       areMapsEqual: a,
       areObjectsEqual: i,
-=======
-    if (d === Object)
-      return a(o, l, h);
-    if (de(o))
-      return e(o, l, h);
-    if (S != null && S(o))
-      return c(o, l, h);
-    if (d === Date)
-      return r(o, l, h);
-    if (d === RegExp)
-      return n(o, l, h);
-    if (d === Map)
-      return s(o, l, h);
-    if (d === Set)
-      return u(o, l, h);
-    var m = Ne(o);
-    return m === ue ? r(o, l, h) : m === fe ? n(o, l, h) : m === le ? s(o, l, h) : m === pe ? u(o, l, h) : m === he ? typeof o.then != "function" && typeof l.then != "function" && a(o, l, h) : m === ne ? a(o, l, h) : m === oe || m === ce || m === me ? i(o, l, h) : !1;
-  };
-}
-function ge(t) {
-  var e = t.circular, r = t.createCustomConfig, s = t.strict, a = {
-    areArraysEqual: s ? g : ee,
-    areDatesEqual: te,
-    areMapsEqual: s ? w(A, g) : A,
-    areObjectsEqual: s ? g : re,
-    arePrimitiveWrappersEqual: se,
-    areRegExpsEqual: ae,
-    areSetsEqual: s ? w(j, g) : j,
-    areTypedArraysEqual: s ? g : ie
-  };
-  if (r && (a = M({}, a, r(a))), e) {
-    var i = v(a.areArraysEqual), n = v(a.areMapsEqual), u = v(a.areObjectsEqual), c = v(a.areSetsEqual);
-    a = M({}, a, {
-      areArraysEqual: i,
-      areMapsEqual: n,
-      areObjectsEqual: u,
->>>>>>> bd694ad4
       areSetsEqual: c
     });
   }
   return n;
 }
-<<<<<<< HEAD
-function Ke(t) {
+function Ze(t) {
   return function(e, r, s, n, o, a, i) {
     return t(e, r, i);
   };
 }
-function Le(t) {
+function Xe(t) {
   var e = t.circular, r = t.comparator, s = t.createState, n = t.equals, o = t.strict;
   if (s)
     return function(c, h) {
@@ -1029,28 +801,6 @@
   if (e)
     return function(c, h) {
       return r(c, h, {
-=======
-function ve(t) {
-  return function(e, r, s, a, i, n, u) {
-    return t(e, r, u);
-  };
-}
-function ye(t) {
-  var e = t.circular, r = t.comparator, s = t.createState, a = t.equals, i = t.strict;
-  if (s)
-    return function(c, p) {
-      var o = s(), l = o.cache, h = l === void 0 ? e ? /* @__PURE__ */ new WeakMap() : void 0 : l, d = o.meta;
-      return r(c, p, {
-        cache: h,
-        equals: a,
-        meta: d,
-        strict: i
-      });
-    };
-  if (e)
-    return function(c, p) {
-      return r(c, p, {
->>>>>>> bd694ad4
         cache: /* @__PURE__ */ new WeakMap(),
         equals: n,
         meta: void 0,
@@ -1063,19 +813,11 @@
     meta: void 0,
     strict: o
   };
-<<<<<<< HEAD
   return function(c, h) {
     return r(c, h, a);
   };
 }
-var Ze = N();
-=======
-  return function(c, p) {
-    return r(c, p, n);
-  };
-}
-var Ee = N();
->>>>>>> bd694ad4
+var Qe = N();
 N({ strict: !0 });
 N({ circular: !0 });
 N({
@@ -1108,12 +850,11 @@
 });
 function N(t) {
   t === void 0 && (t = {});
-<<<<<<< HEAD
-  var e = t.circular, r = e === void 0 ? !1 : e, s = t.createInternalComparator, n = t.createState, o = t.strict, a = o === void 0 ? !1 : o, i = We(t), c = Fe(i), h = s ? s(c) : Ke(c);
-  return Le({ circular: r, comparator: c, createState: n, equals: h, strict: a });
-}
-function St(t, e) {
-  return Ze(t, e);
+  var e = t.circular, r = e === void 0 ? !1 : e, s = t.createInternalComparator, n = t.createState, o = t.strict, a = o === void 0 ? !1 : o, i = Le(t), c = Ke(i), h = s ? s(c) : Ze(c);
+  return Xe({ circular: r, comparator: c, createState: n, equals: h, strict: a });
+}
+function Dt(t, e) {
+  return Qe(t, e);
 }
 function H(t, e, r) {
   return JSON.stringify(t, (n, o) => {
@@ -1121,55 +862,25 @@
     return e && (a = e(n, a)), a === void 0 && (a = null), a;
   }, r);
 }
-function Xe(t, e) {
+function Ye(t, e) {
   function r(n) {
     return Object.keys(n).forEach((o) => {
       n[o] === null ? n[o] = void 0 : typeof n[o] == "object" && (n[o] = r(n[o]));
     }), n;
-=======
-  var e = t.circular, r = e === void 0 ? !1 : e, s = t.createInternalComparator, a = t.createState, i = t.strict, n = i === void 0 ? !1 : i, u = ge(t), c = be(u), p = s ? s(c) : ve(c);
-  return ye({ circular: r, comparator: c, createState: a, equals: p, strict: n });
-}
-function Ue(t, e) {
-  return Ee(t, e);
-}
-function P(t, e, r) {
-  return JSON.stringify(t, (a, i) => {
-    let n = i;
-    return e && (n = e(a, n)), n === void 0 && (n = null), n;
-  }, r);
-}
-function we(t, e) {
-  function r(a) {
-    return Object.keys(a).forEach((i) => {
-      a[i] === null ? a[i] = void 0 : typeof a[i] == "object" && (a[i] = r(a[i]));
-    }), a;
->>>>>>> bd694ad4
   }
   const s = JSON.parse(t, e);
   if (s !== null)
     return typeof s == "object" ? r(s) : s;
 }
-<<<<<<< HEAD
-function Ct(t) {
+function Tt(t) {
   try {
     const e = H(t);
-    return e === H(Xe(e));
-=======
-function Ke(t) {
-  try {
-    const e = P(t);
-    return e === P(we(e));
->>>>>>> bd694ad4
+    return e === H(Ye(e));
   } catch {
     return !1;
   }
 }
-<<<<<<< HEAD
-const Mt = (t) => t.replace(/&/g, "&amp;").replace(/</g, "&lt;").replace(/>/g, "&gt;").replace(/"/g, "&quot;").replace(/'/g, "&#x27;").replace(/\//g, "&#x2F;"), Qe = {
-=======
-const We = (t) => t.replace(/&/g, "&amp;").replace(/</g, "&lt;").replace(/>/g, "&gt;").replace(/"/g, "&quot;").replace(/'/g, "&#x27;").replace(/\//g, "&#x2F;"), Oe = {
->>>>>>> bd694ad4
+const Rt = (t) => t.replace(/&/g, "&amp;").replace(/</g, "&lt;").replace(/>/g, "&gt;").replace(/"/g, "&quot;").replace(/'/g, "&#x27;").replace(/\//g, "&#x2F;"), et = {
   title: "Platform.Bible menus",
   type: "object",
   properties: {
@@ -1415,90 +1126,55 @@
     }
   }
 };
-<<<<<<< HEAD
-Object.freeze(Qe);
+Object.freeze(et);
 export {
-  tt as AsyncVariable,
-  lt as DocumentCombinerEngine,
-  le as FIRST_SCR_BOOK_NUM,
-  fe as FIRST_SCR_CHAPTER_NUM,
-  he as FIRST_SCR_VERSE_NUM,
-  ce as LAST_SCR_BOOK_NUM,
-  ft as PlatformEventEmitter,
-  ct as UnsubscriberAsyncList,
-  bt as aggregateUnsubscriberAsyncs,
-  dt as aggregateUnsubscribers,
-  Nt as at,
-  gt as charAt,
-  vt as codePointAt,
-  ut as createSyncProxyForAsyncObject,
-  st as debounce,
+  nt as AsyncVariable,
+  ht as DocumentCombinerEngine,
+  fe as FIRST_SCR_BOOK_NUM,
+  pe as FIRST_SCR_CHAPTER_NUM,
+  me as FIRST_SCR_VERSE_NUM,
+  he as LAST_SCR_BOOK_NUM,
+  ce as Mutex,
+  dt as MutexMap,
+  mt as PlatformEventEmitter,
+  pt as UnsubscriberAsyncList,
+  yt as aggregateUnsubscriberAsyncs,
+  vt as aggregateUnsubscribers,
+  wt as at,
+  Et as charAt,
+  Ot as codePointAt,
+  ft as createSyncProxyForAsyncObject,
+  at as debounce,
   O as deepClone,
-  St as deepEqual,
-  Xe as deserialize,
-  yt as endsWith,
-  it as getAllObjectFunctionNames,
-  pe as getChaptersForBook,
-  ot as getErrorMessage,
-  nt as groupBy,
-  Mt as htmlEncode,
-  wt as includes,
-  M as indexOf,
-  Ct as isSerializable,
-  se as isString,
-  $e as lastIndexOf,
+  Dt as deepEqual,
+  Ye as deserialize,
+  $t as endsWith,
+  ct as getAllObjectFunctionNames,
+  de as getChaptersForBook,
+  ut as getErrorMessage,
+  it as groupBy,
+  Rt as htmlEncode,
+  At as includes,
+  C as indexOf,
+  Tt as isSerializable,
+  ne as isString,
+  qe as lastIndexOf,
   d as length,
-  Qe as menuDocumentSchema,
-  rt as newGuid,
-  Et as normalize,
-  ht as offsetBook,
-  pt as offsetChapter,
-  mt as offsetVerse,
-  Ot as padEnd,
-  $t as padStart,
+  et as menuDocumentSchema,
+  ot as newGuid,
+  qt as normalize,
+  bt as offsetBook,
+  Nt as offsetChapter,
+  gt as offsetVerse,
+  jt as padEnd,
+  Mt as padStart,
   H as serialize,
-  At as slice,
-  qt as split,
-  jt as startsWith,
+  St as slice,
+  Ct as split,
+  Pt as startsWith,
   $ as substring,
-  Ae as toArray,
-  ae as wait,
-  at as waitForDuration
-=======
-Object.freeze(Oe);
-export {
-  Ae as AsyncVariable,
-  Ie as DocumentCombinerEngine,
-  _ as FIRST_SCR_BOOK_NUM,
-  k as FIRST_SCR_CHAPTER_NUM,
-  F as FIRST_SCR_VERSE_NUM,
-  L as LAST_SCR_BOOK_NUM,
-  W as Mutex,
-  Je as MutexMap,
-  Re as PlatformEventEmitter,
-  De as UnsubscriberAsyncList,
-  He as aggregateUnsubscriberAsyncs,
-  Ve as aggregateUnsubscribers,
-  xe as createSyncProxyForAsyncObject,
-  Se as debounce,
-  y as deepClone,
-  Ue as deepEqual,
-  we as deserialize,
-  Te as getAllObjectFunctionNames,
-  Z as getChaptersForBook,
-  Pe as getErrorMessage,
-  Me as groupBy,
-  We as htmlEncode,
-  Ke as isSerializable,
-  B as isString,
-  Oe as menuDocumentSchema,
-  je as newGuid,
-  ze as offsetBook,
-  Be as offsetChapter,
-  Ge as offsetVerse,
-  P as serialize,
-  H as wait,
-  Ce as waitForDuration
->>>>>>> bd694ad4
+  je as toArray,
+  ie as wait,
+  lt as waitForDuration
 };
 //# sourceMappingURL=index.js.map