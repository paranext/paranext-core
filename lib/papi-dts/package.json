{
  "name": "papi-dts",
  "version": "0.0.1",
  "type": "module",
  "description": "TypeScript definitions for Paranext's PAPI",
  "homepage": "https://github.com/paranext/paranext-core/tree/main/lib/papi-dts",
  "bugs": {
    "url": "https://github.com/paranext/paranext-core/issues"
  },
  "repository": {
    "type": "git",
    "url": "git+https://github.com/paranext/paranext-core.git"
  },
  "license": "MIT",
  "author": {
    "name": "Paranext",
    "url": "https://github.com/paranext/"
  },
  "contributors": [
    {
      "name": "TJ Couch",
      "email": "tj_couch@sil.org",
      "url": "https://github.com/tjcouch-sil"
    }
  ],
  "main": "",
  "types": "papi.d.ts",
  "scripts": {
    "build:docs": "typedoc",
    "build": "tsc && prettier --write papi.d.ts && ts-node edit-papi-d-ts.ts && prettier --write papi.d.ts",
    "build:clean": "npm run clean && npm run build",
    "clean": "rimraf papi.tsbuildinfo",
    "lint": "cross-env NODE_ENV=development eslint --ext .cjs,.js,.jsx,.ts,.tsx --cache .",
    "lint-fix": "prettier --write \"**/*.{ts,tsx,js,jsx,csj}\" && npm run lint",
    "lint:staged": "lint-staged -q"
  },
  "lint-staged": {
    "*.{cjs,js,jsx,ts,tsx}": ["prettier --write", "cross-env NODE_ENV=development eslint --cache"],
    "*.json": ["prettier --parser json --write"],
    "*.{html,md,yml}": ["prettier --single-quote --write"]
  },
  "devDependencies": {
    "escape-string-regexp": "^5.0.0",
    "rimraf": "^5.0.1",
    "typescript": "^5.1.6"
  },
  "dependencies": {
<<<<<<< HEAD
    "platform-bible-utils": "file:./lib/platform-bible-utils"
=======
    "platform-bible-utils": "file:../platform-bible-utils"
>>>>>>> c2dd6894
  }
}<|MERGE_RESOLUTION|>--- conflicted
+++ resolved
@@ -45,10 +45,6 @@
     "typescript": "^5.1.6"
   },
   "dependencies": {
-<<<<<<< HEAD
-    "platform-bible-utils": "file:./lib/platform-bible-utils"
-=======
     "platform-bible-utils": "file:../platform-bible-utils"
->>>>>>> c2dd6894
   }
 }