/// <reference types="react" />
/// <reference types="node" />
/// <reference types="node" />
declare module 'shared/models/web-view.model' {
  import { Dispatch, SetStateAction } from 'react';
  /** The type of code that defines a webview's content */
  export enum WebViewContentType {
    /**
     * This webview is a React webview. It must specify its component by setting it to
     * `globalThis.webViewComponent`
     */
    React = 'react',
    /** This webview is a raw HTML/JS/CSS webview. */
    HTML = 'html',
    /**
     * This webview's content is fetched from the url specified (iframe `src` attribute). Note that
     * webViews of this type cannot access the `papi` because they cannot be on the same origin as the
     * parent window.
     */
    URL = 'url',
  }
  /** What type a WebView is. Each WebView definition must have a unique type. */
  export type WebViewType = string;
  /** ID for a specific WebView. Each WebView has a unique ID */
  export type WebViewId = string;
  /** Base WebView properties that all WebViews share */
  type WebViewDefinitionBase = {
    /** What type of WebView this is. Unique to all other WebView definitions */
    webViewType: WebViewType;
    /** Unique ID among webviews specific to this webview instance. */
    id: WebViewId;
    /** The code for the WebView that papi puts into an iframe */
    content: string;
    /**
     * Url of image to show on the title bar of the tab
     *
     * Defaults to Platform.Bible logo
     */
    iconUrl?: string;
    /** Name of the tab for the WebView */
    title?: string;
    /** Tooltip that is shown when hovering over the webview title */
    tooltip?: string;
    /** General object to store unique state for this webview */
    state?: Record<string, unknown>;
    /**
     * Whether to allow the WebView iframe to interact with its parent as a same-origin website.
     * Setting this to true adds `allow-same-origin` to the WebView iframe's [sandbox attribute]
     * (https://developer.mozilla.org/en-US/docs/Web/HTML/Element/iframe#sandbox). Defaults to
     * `true`.
     *
     * Setting this to false on an HTML or React WebView prevents the iframe from importing the `papi`
     * and such and also prevents others from accessing its document. This could be useful when you
     * need secure input from the user because other WebViews may be able to attach event listeners to
     * your inputs if you are on the same origin. Setting this to `false` on HTML or React WebViews is
     * a big security win, but it makes interacting with the platform more challenging in some ways.
     *
     * Setting this to false on a URL WebView prevents the iframe from accessing same-origin features
     * on its host website like storage APIs (localstorage, cookies, etc) and such. This will likely
     * break many websites.
     *
     * It is best practice to set this to `false` where possible.
     *
     * Note: Until we have a message-passing API for WebViews, there is currently no way to interact
     * with the platform via a WebView with `allowSameOrigin: false`.
     *
     * WARNING: If your WebView accepts secure user input like passwords on HTML or React WebViews,
     * you MUST set this to `false` or you will risk exposing that secure input to other extensions
     * who could be phishing for it.
     */
    allowSameOrigin?: boolean;
    /**
     * Whether to allow scripts to run in this iframe. Setting this to true adds `allow-scripts` to
     * the WebView iframe's [sandbox attribute]
     * (https://developer.mozilla.org/en-US/docs/Web/HTML/Element/iframe#sandbox). Defaults to `true`
     * for HTML and React WebViews and `false` for URL WebViews
     *
     * WARNING: Setting this to `true` increases the possibility of a security threat occurring. If it
     * is not necessary to run scripts in your WebView, you should set this to `false` to reduce
     * risk.
     */
    allowScripts?: boolean;
    /**
     * **For HTML and React WebViews:** List of [Host or scheme
     * values](https://developer.mozilla.org/en-US/docs/Web/HTTP/Headers/Content-Security-Policy#hosts_values)
     * to include in the [`frame-src`
     * directive](https://developer.mozilla.org/en-US/docs/Web/HTTP/Headers/Content-Security-Policy/frame-src)
     * for this WebView's iframe content-security-policy. This allows iframes with `src` attributes
     * matching these host values to be loaded in your WebView. You can only specify values starting
     * with `papi-extension:` and `https:`; any others are ignored. Specifying urls in this array
     * whitelists those urls so you can embed iframes with those urls as the `src` attribute. By
     * default, no urls are available to be iframes. If you want to embed iframes with the `src`
     * attribute in your webview, you must include them in this property.
     *
     * For example, if you specify `allowFrameSources: ['https://example.com/']`, you will be able to
     * embed iframes with urls starting with `papi-extension:` and on the same host as
     * `https://example.com/`
     *
     * If you plan on embedding any iframes in your WebView, it is best practice to list only the host
     * values you need to function. The more you list, the higher the theoretical security risks.
     *
     *     ---
     *
     * **For URL WebViews:** List of strings representing RegExp patterns (passed into [the RegExp
     * constructor](https://developer.mozilla.org/en-US/docs/Web/JavaScript/Reference/Global_Objects/RegExp/RegExp))
     * to match against the `content` url specified (using the
     * [`test`](https://developer.mozilla.org/en-US/docs/Web/JavaScript/Reference/Global_Objects/RegExp/test)
     * function) to determine whether this iframe will be allowed to load. Specifying urls in this
     * array is essentially a security check to make sure the url you pass is one of the urls you
     * intend it to be. By default, the url you specify in `content` will be accepted (you do not have
     * to specify this unless you want to, but it is recommended in some scenarios).
     *
     * Note: URL WebViews must have `papi-extension:` or `https:` urls. This property does not
     * override that requirement.
     *
     * For example, if you specify `allowFrameSources: ['^papi-extension:',
     * '^https://example\\.com.*']`, only `papi-extension:` and `https://example.com` urls will be
     * accepted.
     *
     * If your WebView url is a `const` string and cannot change for any reason, you do not need to
     * specify this property. However, if your WebView url is dynamic and can change in any way, it is
     * best practice to specify this property and to list only the urls you need for your URL WebView
     * to function. The more you list, the higher the theoretical security risks.
     */
    allowedFrameSources?: string[];
  };
  /** WebView representation using React */
  export type WebViewDefinitionReact = WebViewDefinitionBase & {
    /** Indicates this WebView uses React */
    contentType?: WebViewContentType.React;
    /** String of styles to be loaded into the iframe for this WebView */
    styles?: string;
  };
  /** WebView representation using HTML */
  export type WebViewDefinitionHtml = WebViewDefinitionBase & {
    /** Indicates this WebView uses HTML */
    contentType: WebViewContentType.HTML;
  };
  /**
   * WebView representation using a URL.
   *
   * Note: you can only use `papi-extension:` and `https:` urls
   */
  export type WebViewDefinitionURL = WebViewDefinitionBase & {
    /** Indicates this WebView uses a URL */
    contentType: WebViewContentType.URL;
  };
  /** Properties defining a type of WebView created by extensions to show web content */
  export type WebViewDefinition =
    | WebViewDefinitionReact
    | WebViewDefinitionHtml
    | WebViewDefinitionURL;
  /**
   * Saved WebView information that does not contain the actual content of the WebView. Saved into
   * layouts. Could have as little as the type and ID. WebView providers load these into actual
   * {@link WebViewDefinition}s and verify any existing properties on the WebViews.
   */
  export type SavedWebViewDefinition = (
    | Partial<Omit<WebViewDefinitionReact, 'content' | 'styles' | 'allowScripts'>>
    | Partial<Omit<WebViewDefinitionHtml, 'content' | 'allowScripts'>>
    | Partial<Omit<WebViewDefinitionURL, 'content' | 'allowScripts'>>
  ) &
    Pick<WebViewDefinitionBase, 'id' | 'webViewType'>;
  /** The properties on a WebViewDefinition that may be updated when that webview is already displayed */
  export type WebViewDefinitionUpdatableProperties = Pick<
    WebViewDefinitionBase,
    'iconUrl' | 'title' | 'tooltip'
  >;
  /**
   * WebViewDefinition properties for updating a WebView that is already displayed. Any unspecified
   * properties will stay the same
   */
  export type WebViewDefinitionUpdateInfo = Partial<WebViewDefinitionUpdatableProperties>;
  /**
   *
   * A React hook for working with a state object tied to a webview. Returns a WebView state value and
   * a function to set it. Use similarly to `useState`.
   *
   * Only used in WebView iframes.
   *
   * _＠param_ `stateKey` Key of the state value to use. The webview state holds a unique value per
   * key.
   *
   * NOTE: `stateKey` needs to be a constant string, not something that could change during execution.
   *
   * _＠param_ `defaultStateValue` Value to use if the web view state didn't contain a value for the
   * given 'stateKey'
   *
   * _＠returns_ `[stateValue, setStateValue]`
   *
   * - `stateValue`: the current value for the web view state at the key specified or
   *   `defaultStateValue` if a state was not found
   * - `setStateValue`: function to use to update the web view state value at the key specified
   *
   * _＠example_
   *
   * ```typescript
   * const [lastPersonSeen, setLastPersonSeen] = useWebViewState('lastSeen', 'No one');
   * ```
   */
  export type UseWebViewStateHook = <T>(
    stateKey: string,
    defaultStateValue: NonNullable<T>,
  ) => [webViewState: NonNullable<T>, setWebViewState: Dispatch<SetStateAction<NonNullable<T>>>];
  /**
   *
   * Gets the updatable properties on this WebView's WebView definition
   *
   * _＠returns_ updatable properties this WebView's WebView definition or undefined if not found for
   * some reason
   */
  export type GetWebViewDefinitionUpdatableProperties = () =>
    | WebViewDefinitionUpdatableProperties
    | undefined;
  /**
   *
   * Updates this WebView with the specified properties
   *
   * _＠param_ `updateInfo` properties to update on the WebView. Any unspecified properties will stay
   * the same
   *
   * _＠returns_ true if successfully found the WebView to update; false otherwise
   *
   * _＠example_
   *
   * ```typescript
   * updateWebViewDefinition({ title: `Hello ${name}` });
   * ```
   */
  export type UpdateWebViewDefinition = (updateInfo: WebViewDefinitionUpdateInfo) => boolean;
  /** Props that are passed into the web view itself inside the iframe in the web view tab component */
  export type WebViewProps = {
    /**
     *
     * A React hook for working with a state object tied to a webview. Returns a WebView state value and
     * a function to set it. Use similarly to `useState`.
     *
     * Only used in WebView iframes.
     *
     * _＠param_ `stateKey` Key of the state value to use. The webview state holds a unique value per
     * key.
     *
     * NOTE: `stateKey` needs to be a constant string, not something that could change during execution.
     *
     * _＠param_ `defaultStateValue` Value to use if the web view state didn't contain a value for the
     * given 'stateKey'
     *
     * _＠returns_ `[stateValue, setStateValue]`
     *
     * - `stateValue`: the current value for the web view state at the key specified or
     *   `defaultStateValue` if a state was not found
     * - `setStateValue`: function to use to update the web view state value at the key specified
     *
     * _＠example_
     *
     * ```typescript
     * const [lastPersonSeen, setLastPersonSeen] = useWebViewState('lastSeen', 'No one');
     * ```
     */
    useWebViewState: UseWebViewStateHook;
    /**
     *
     * Gets the updatable properties on this WebView's WebView definition
     *
     * _＠returns_ updatable properties this WebView's WebView definition or undefined if not found for
     * some reason
     */
    getWebViewDefinitionUpdatableProperties: GetWebViewDefinitionUpdatableProperties;
    /**
     *
     * Updates this WebView with the specified properties
     *
     * _＠param_ `updateInfo` properties to update on the WebView. Any unspecified properties will stay
     * the same
     *
     * _＠returns_ true if successfully found the WebView to update; false otherwise
     *
     * _＠example_
     *
     * ```typescript
     * updateWebViewDefinition({ title: `Hello ${name}` });
     * ```
     */
    updateWebViewDefinition: UpdateWebViewDefinition;
  };
  /** Options that affect what `webViews.getWebView` does */
  export type GetWebViewOptions = {
    /**
     * If provided and if a web view with this ID exists, requests from the web view provider an
     * existing WebView with this ID if one exists. The web view provider can deny the request if it
     * chooses to do so.
     *
     * Alternatively, set this to '?' to attempt to find any existing web view with the specified
     * webViewType.
     *
     * Note: setting `existingId` to `undefined` counts as providing in this case (providing is tested
     * with `'existingId' in options`, not just testing if `existingId` is truthy). Not providing an
     * `existingId` at all is the only way to specify we are not looking for an existing webView
     */
    existingId?: string | '?' | undefined;
    /**
     * Whether to create a webview with a new ID and a webview with ID `existingId` was not found.
     * Only relevant if `existingId` is provided. If `existingId` is not provided, this property is
     * ignored.
     *
     * Defaults to true
     */
    createNewIfNotFound?: boolean;
  };
}
declare module 'shared/global-this.model' {
  import { LogLevel } from 'electron-log';
  import { FunctionComponent } from 'react';
  import {
    GetWebViewDefinitionUpdatableProperties,
    UpdateWebViewDefinition,
    UseWebViewStateHook,
    WebViewDefinitionUpdatableProperties,
    WebViewDefinitionUpdateInfo,
    WebViewProps,
  } from 'shared/models/web-view.model';
  /**
   * Variables that are defined in global scope. These must be defined in main.ts (main), index.ts
   * (renderer), and extension-host.ts (extension host)
   */
  global {
    /** Type of process this is. Helps with running specific code based on which process you're in */
    var processType: ProcessType;
    /** Whether this process is packaged or running from sources */
    var isPackaged: boolean;
    /**
     * Path to the app's resources directory. This is a string representation of the resources uri on
     * frontend
     */
    var resourcesPath: string;
    /** How much logging should be recorded. Defaults to 'info' if not packaged, 'error' if packaged */
    var logLevel: LogLevel;
    /**
     * A function that each React WebView extension must provide for Paranext to display it. Only used
     * in WebView iframes.
     */
    var webViewComponent: FunctionComponent<WebViewProps>;
    /**
     *
     * A React hook for working with a state object tied to a webview. Returns a WebView state value and
     * a function to set it. Use similarly to `useState`.
     *
     * Only used in WebView iframes.
     *
     * _＠param_ `stateKey` Key of the state value to use. The webview state holds a unique value per
     * key.
     *
     * NOTE: `stateKey` needs to be a constant string, not something that could change during execution.
     *
     * _＠param_ `defaultStateValue` Value to use if the web view state didn't contain a value for the
     * given 'stateKey'
     *
     * _＠returns_ `[stateValue, setStateValue]`
     *
     * - `stateValue`: the current value for the web view state at the key specified or
     *   `defaultStateValue` if a state was not found
     * - `setStateValue`: function to use to update the web view state value at the key specified
     *
     * _＠example_
     *
     * ```typescript
     * const [lastPersonSeen, setLastPersonSeen] = useWebViewState('lastSeen', 'No one');
     * ```
     */
    var useWebViewState: UseWebViewStateHook;
    /** Retrieve the value from web view state with the given 'stateKey', if it exists. */
    var getWebViewState: <T>(stateKey: string) => T | undefined;
    /** Set the value for a given key in the web view state. */
    var setWebViewState: <T>(stateKey: string, stateValue: NonNullable<T>) => void;
    var getWebViewDefinitionUpdatablePropertiesById: (
      webViewId: string,
    ) => WebViewDefinitionUpdatableProperties | undefined;
    var updateWebViewDefinitionById: (
      webViewId: string,
      webViewDefinitionUpdateInfo: WebViewDefinitionUpdateInfo,
    ) => boolean;
    /**
     *
     * Gets the updatable properties on this WebView's WebView definition
     *
     * _＠returns_ updatable properties this WebView's WebView definition or undefined if not found for
     * some reason
     */
    var getWebViewDefinitionUpdatableProperties: GetWebViewDefinitionUpdatableProperties;
    /**
     *
     * Updates this WebView with the specified properties
     *
     * _＠param_ `updateInfo` properties to update on the WebView. Any unspecified properties will stay
     * the same
     *
     * _＠returns_ true if successfully found the WebView to update; false otherwise
     *
     * _＠example_
     *
     * ```typescript
     * updateWebViewDefinition({ title: `Hello ${name}` });
     * ```
     */
    var updateWebViewDefinition: UpdateWebViewDefinition;
  }
  /** Type of Paranext process */
  export enum ProcessType {
    Main = 'main',
    Renderer = 'renderer',
    ExtensionHost = 'extension-host',
  }
}
declare module 'shared/utils/internal-util' {
  /** Utility functions specific to the internal technologies we are using. */
  import { ProcessType } from 'shared/global-this.model';
  /**
   * Determine if running on a client process (renderer, extension-host) or on the server.
   *
   * @returns Returns true if running on a client, false otherwise
   */
  export const isClient: () => boolean;
  /**
   * Determine if running on the server process (main)
   *
   * @returns Returns true if running on the server, false otherwise
   */
  export const isServer: () => boolean;
  /**
   * Determine if running on the renderer process
   *
   * @returns Returns true if running on the renderer, false otherwise
   */
  export const isRenderer: () => boolean;
  /**
   * Determine if running on the extension host
   *
   * @returns Returns true if running on the extension host, false otherwise
   */
  export const isExtensionHost: () => boolean;
  /**
   * Gets which kind of process this is (main, renderer, extension-host)
   *
   * @returns ProcessType for this process
   */
  export const getProcessType: () => ProcessType;
}
declare module 'shared/services/logger.service' {
  import log from 'electron-log';
  export const WARN_TAG = '<WARN>';
  /**
   * Format a string of a service message
   *
   * @param message Message from the service
   * @param serviceName Name of the service to show in the log
   * @param tag Optional tag at the end of the service name
   * @returns Formatted string of a service message
   */
  export function formatLog(message: string, serviceName: string, tag?: string): string;
  /**
   *
   * All extensions and services should use this logger to provide a unified output of logs
   */
  const logger: log.MainLogger & {
    default: log.MainLogger;
  };
  export default logger;
}
declare module 'shared/utils/util' {
  export function newGuid(): string;
  /**
   * Create a nonce that is at least 128 bits long and should be (is not currently) cryptographically
   * random. See nonce spec at https://w3c.github.io/webappsec-csp/#security-nonces
   *
   * WARNING: THIS IS NOT CURRENTLY CRYPTOGRAPHICALLY SECURE! TODO: Make this cryptographically
   * random! Use some polymorphic library that works in all contexts?
   * https://developer.mozilla.org/en-US/docs/Web/API/Crypto/getRandomValues only works in browser
   */
  export function newNonce(): string;
  /**
   * Determine whether the object is a string
   *
   * @param o Object to determine if it is a string
   * @returns True if the object is a string; false otherwise
   */
  export function isString(o: unknown): o is string;
  /**
   * Get a function that reduces calls to the function passed in
   *
   * @param fn The function to debounce
   * @param delay How much delay in milliseconds after the most recent call to the debounced function
   *   to call the function
   * @returns Function that, when called, only calls the function passed in at maximum every delay ms
   */
  export function debounce<T extends (...args: any[]) => void>(fn: T, delay?: number): T;
  /**
   * Groups each item in the array of items into a map according to the keySelector
   *
   * @param items Array of items to group by
   * @param keySelector Function to run on each item to get the key for the group to which it belongs
   * @param valueSelector Function to run on each item to get the value it should have in the group
   *   (like map function). If not provided, uses the item itself
   * @returns Map of keys to groups of values corresponding to each item
   */
  export function groupBy<T, K>(items: T[], keySelector: (item: T) => K): Map<K, Array<T>>;
  export function groupBy<T, K, V>(
    items: T[],
    keySelector: (item: T) => K,
    valueSelector: (item: T, key: K) => V,
  ): Map<K, Array<V>>;
  /**
   * Function to get an error message from the object (useful for getting error message in a catch
   * block)
   *
   * @example `try {...} catch (e) { logger.info(getErrorMessage(e)) }`
   *
   * @param error Error object whose message to get
   * @returns Message of the error - if object has message, returns message. Otherwise tries to
   *   stringify
   */
  export function getErrorMessage(error: unknown): string;
  /** Asynchronously waits for the specified number of milliseconds. (wraps setTimeout in a promise) */
  export function wait(ms: number): Promise<void>;
  /**
   * Runs the specified function and will timeout if it takes longer than the specified wait time
   *
   * @param fn The function to run
   * @param maxWaitTimeInMS The maximum amount of time to wait for the function to resolve
   * @returns Promise that resolves to the resolved value of the function or undefined if it ran
   *   longer than the specified wait time
   */
  export function waitForDuration<TResult>(
    fn: () => Promise<TResult>,
    maxWaitTimeInMS: number,
  ): Promise<Awaited<TResult> | undefined>;
  /**
   * Get all functions on an object and its prototype chain (so we don't miss any class methods or any
   * object methods). Note that the functions on the final item in the prototype chain (i.e., Object)
   * are skipped to avoid including functions like `__defineGetter__`, `__defineSetter__`, `toString`,
   * etc.
   *
   * @param obj Object whose functions to get
   * @param objId Optional ID of the object to use for debug logging
   * @returns Array of all function names on an object
   */
  export function getAllObjectFunctionNames(
    obj: {
      [property: string]: unknown;
    },
    objId?: string,
  ): Set<string>;
}
declare module 'shared/utils/papi-util' {
  import { ProcessType } from 'shared/global-this.model';
  /** Function to run to dispose of something. Returns true if successfully unsubscribed */
  export type Unsubscriber = () => boolean;
  /**
   * Returns an Unsubscriber function that combines all the unsubscribers passed in.
   *
   * @param unsubscribers All unsubscribers to aggregate into one unsubscriber
   * @returns Function that unsubscribes from all passed in unsubscribers when run
   */
  export const aggregateUnsubscribers: (unsubscribers: Unsubscriber[]) => Unsubscriber;
  /**
   * Function to run to dispose of something that runs asynchronously. The promise resolves to true if
   * successfully unsubscribed
   */
  export type UnsubscriberAsync = () => Promise<boolean>;
  /**
   * Returns an UnsubscriberAsync function that combines all the unsubscribers passed in.
   *
   * @param unsubscribers - All unsubscribers to aggregate into one unsubscriber.
   * @returns Function that unsubscribes from all passed in unsubscribers when run
   */
  export const aggregateUnsubscriberAsyncs: (
    unsubscribers: (UnsubscriberAsync | Unsubscriber)[],
  ) => UnsubscriberAsync;
  /**
   * Creates a safe version of a register function that returns a Promise<UnsubscriberAsync>.
   *
   * @param unsafeRegisterFn Function that does some kind of async registration and returns an
   *   unsubscriber and a promise that resolves when the registration is finished
   * @param isInitialized Whether the service associated with this safe UnsubscriberAsync function is
   *   initialized
   * @param initialize Promise that resolves when the service is finished initializing
   * @returns Safe version of an unsafe function that returns a promise to an UnsubscriberAsync
   *   (meaning it will wait to register until the service is initialized)
   */
  export const createSafeRegisterFn: <TParam extends unknown[]>(
    unsafeRegisterFn: (...args: TParam) => Promise<UnsubscriberAsync>,
    isInitialized: boolean,
    initialize: () => Promise<void>,
  ) => (...args: TParam) => Promise<UnsubscriberAsync>;
  /**
   * Type of object passed to a complex request handler that provides information about the request.
   * This type is used as the public-facing interface for requests
   */
  export type ComplexRequest<TParam = unknown> = {
    contents: TParam;
  };
  type ComplexResponseSuccess<TReturn = unknown> = {
    /** Whether the handler that created this response was successful in handling the request */
    success: true;
    /**
     * Content with which to respond to the request. Must be provided unless the response failed or
     * TReturn is undefined
     */
    contents: TReturn;
  };
  type ComplexResponseFailure = {
    /** Whether the handler that created this response was successful in handling the request */
    success: false;
    /**
     * Content with which to respond to the request. Must be provided unless the response failed or
     * TReturn is undefined Removed from failure so we do not change the type of contents for type
     * safety. We could add errorContents one day if we really need it
     */
    /** Error explaining the problem that is only populated if success is false */
    errorMessage: string;
  };
  /**
   * Type of object to create when handling a complex request where you desire to provide additional
   * information beyond the contents of the response This type is used as the public-facing interface
   * for responses
   */
  export type ComplexResponse<TReturn = unknown> =
    | ComplexResponseSuccess<TReturn>
    | ComplexResponseFailure;
  /** Type of request handler - indicates what type of parameters and what return type the handler has */
  export enum RequestHandlerType {
    Args = 'args',
    Contents = 'contents',
    Complex = 'complex',
  }
  /**
   * Check that two objects are deeply equal, comparing members of each object and such
   *
   * @param a The first object to compare
   * @param b The second object to compare
   *
   *   WARNING: Objects like arrays from different iframes have different constructor function
   *   references even if they do the same thing, so this deep equality comparison fails objects that
   *   look the same but have different constructors because different constructors could produce
   *   false positives in [a few specific
   *   situations](https://github.com/planttheidea/fast-equals/blob/a41afc0a240ad5a472e47b53791e9be017f52281/src/comparator.ts#L96).
   *   This means that two objects like arrays from different iframes that look the same will fail
   *   this check. Please use some other means to check deep equality in those situations.
   *
   *   Note: This deep equality check considers `undefined` values on keys of objects NOT to be equal to
   *   not specifying the key at all. For example, `{ stuff: 3, things: undefined }` and `{ stuff: 3
   *   }` are not considered equal in this case
   *
   *   - For more information and examples, see [this
   *       CodeSandbox](https://codesandbox.io/s/deepequallibrarycomparison-4g4kk4?file=/src/index.mjs).
   *
   * @returns True if a and b are deeply equal; false otherwise
   */
  export function deepEqual(a: unknown, b: unknown): boolean;
  /**
   * Converts a JavaScript value to a JSON string, changing `undefined` properties to `null`
   * properties in the JSON string.
   *
   * WARNING: `null` and `undefined` values are treated as the same thing by this function and will be
   * dropped when passed to {@link deserialize}. For example, `{ a: 1, b: undefined, c: null }` will
   * become `{ a: 1 }` after passing through {@link serialize} then {@link deserialize}. If you are
   * passing around user data that needs to retain `null` and/or `undefined` values, you should wrap
   * them yourself in a string before using this function. Alternatively, you can write your own
   * replacer that will preserve `null` and `undefined` values in a way that a custom reviver will
   * understand when deserializing.
   *
   * @param value A JavaScript value, usually an object or array, to be converted.
   * @param replacer A function that transforms the results. Note that all `null` and `undefined`
   *   values returned by the replacer will be further transformed into a moniker that deserializes
   *   into `undefined`.
   * @param space Adds indentation, white space, and line break characters to the return-value JSON
   *   text to make it easier to read. See the `space` parameter of `JSON.stringify` for more
   *   details.
   */
  export function serialize(
    value: unknown,
    replacer?: (this: unknown, key: string, value: unknown) => unknown,
    space?: string | number,
  ): string;
  /**
   * Converts a JSON string into a value.
   *
   * WARNING: `null` and `undefined` values that were serialized by {@link serialize} will both be made
   * into `undefined` values by this function. If those values are properties of objects, those
   * properties will simply be dropped. For example, `{ a: 1, b: undefined, c: null }` will become `{
   * a: 1 }` after passing through {@link serialize} then {@link deserialize}. If you are passing around
   * user data that needs to retain `null` and/or `undefined` values, you should wrap them yourself in
   * a string before using this function. Alternatively, you can write your own reviver that will
   * preserve `null` and `undefined` values in a way that a custom replacer will encode when
   * serializing.
   *
   * @param text A valid JSON string.
   * @param reviver A function that transforms the results. This function is called for each member of
   *   the object. If a member contains nested objects, the nested objects are transformed before the
   *   parent object is.
   */
  export function deserialize(
    value: string,
    reviver?: (this: unknown, key: string, value: unknown) => unknown,
  ): any;
  /**
   * Check to see if the value is serializable without losing information
   *
   * @param value Value to test
   * @returns True if serializable; false otherwise
   *
   *   Note: the values `undefined` and `null` are serializable (on their own or in an array), but
   *   `undefined` and `null` properties of objects are dropped when serializing/deserializing. That
   *   means `undefined` and `null` properties on a value passed in will cause it to fail.
   *
   *   WARNING: This is inefficient right now as it stringifies, parses, stringifies, and === the value.
   *   Please only use this if you need to
   *
   *   DISCLAIMER: this does not successfully detect that values are not serializable in some cases:
   *
   *   - Losses of removed properties like functions and `Map`s
   *   - Class instances (not deserializable into class instances without special code)
   *
   *   We intend to improve this in the future if it becomes important to do so. See [`JSON.stringify`
   *   documentation](https://developer.mozilla.org/en-US/docs/Web/JavaScript/Reference/Global_Objects/JSON/stringify#description)
   *   for more information.
   */
  export function isSerializable(value: unknown): boolean;
  /** Separator between parts of a serialized request */
  const REQUEST_TYPE_SEPARATOR = ':';
  /** Information about a request that tells us what to do with it */
  export type RequestType = {
    /** The general category of request */
    category: string;
    /** Specific identifier for this type of request */
    directive: string;
  };
  /**
   * String version of a request type that tells us what to do with a request.
   *
   * Consists of two strings concatenated by a colon
   */
  export type SerializedRequestType = `${string}${typeof REQUEST_TYPE_SEPARATOR}${string}`;
  /**
   * Create a request message requestType string from a category and a directive
   *
   * @param category The general category of request
   * @param directive Specific identifier for this type of request
   * @returns Full requestType for use in network calls
   */
  export function serializeRequestType(category: string, directive: string): SerializedRequestType;
  /** Split a request message requestType string into its parts */
  export function deserializeRequestType(requestType: SerializedRequestType): RequestType;
  /**
   * HTML Encodes the provided string. Thanks to ChatGPT
   *
   * @param str String to HTML encode
   * @returns HTML-encoded string
   */
  export const htmlEncode: (str: string) => string;
  /**
   * Modules that someone might try to require in their extensions that we have similar apis for. When
   * an extension requires these modules, an error throws that lets them know about our similar api.
   */
  export const MODULE_SIMILAR_APIS: Readonly<{
    [moduleName: string]:
      | string
      | {
          [process in ProcessType | 'default']?: string;
        }
      | undefined;
  }>;
  /**
   * Get a message that says the module import was rejected and to try a similar api if available.
   *
   * @param moduleName Name of `require`d module that was rejected
   * @returns String that says the import was rejected and a similar api to try
   */
  export function getModuleSimilarApiMessage(moduleName: string): string;
  /**
   *
   * PapiUtil is a collection of functions, objects, and types that are used as helpers in other
   * services. Extensions should not use or rely on anything in papiUtil unless some other service
   * requires it.
   */
  export type moduleSummaryComments = {};
}
declare module 'shared/models/papi-event.model' {
  import { Unsubscriber, UnsubscriberAsync } from 'shared/utils/papi-util';
  /** Callback function that accepts an event and should run when an event is emitted */
  export type PapiEventHandler<T> = (event: T) => void;
  /**
   * Function that subscribes the provided callback to run when this event is emitted.
   *
   * @param callback Function to run with the event when it is emitted
   * @returns Unsubscriber function to run to stop calling the passed-in function when the event is
   *   emitted
   */
  export type PapiEvent<T> = (callback: PapiEventHandler<T>) => Unsubscriber;
  /**
   * A PapiEvent that subscribes asynchronously and resolves an asynchronous unsubscriber.
   *
   * Note: The callback itself is not asynchronous.
   */
  export type PapiEventAsync<T> = (callback: PapiEventHandler<T>) => Promise<UnsubscriberAsync>;
}
declare module 'shared/data/internal-connection.model' {
  /**
   * Types that are internal to the communication we do through WebSocket. These types should not need
   * to be used outside of NetworkConnectors and ConnectionService.ts
   */
  import { ComplexRequest, ComplexResponse, SerializedRequestType } from 'shared/utils/papi-util';
  /** Represents when the client id has not been assigned by the server */
  export const CLIENT_ID_UNASSIGNED = -1;
  /** "Client id" for the server */
  export const CLIENT_ID_SERVER = 0;
  /** Represents when the connector info has not been populated by the server */
  export const CONNECTOR_INFO_DISCONNECTED: Readonly<{
    clientId: -1;
  }>;
  /** Prefix on requests that indicates that the request is a command */
  export const CATEGORY_COMMAND = 'command';
  /** Information about the network connector */
  export type NetworkConnectorInfo = Readonly<{
    clientId: number;
  }>;
  /** Event emitted when client connections are established */
  export type ClientConnectEvent = {
    clientId: number;
    didReconnect: boolean;
  };
  /** Event emitted when client connections are lost */
  export type ClientDisconnectEvent = {
    clientId: number;
  };
  /**
   * Functions that run when network connector events occur. These should likely be emit functions
   * from NetworkEventEmitters so the events inform all interested connections
   */
  export type NetworkConnectorEventHandlers = {
    /** Handles when a new connection is established */
    didClientConnectHandler?: (event: ClientConnectEvent) => void;
    /** Handles when a client disconnects */
    didClientDisconnectHandler?: (event: ClientDisconnectEvent) => void;
  };
  /**
   * Whether this connector is setting up or has finished setting up its connection and is ready to
   * communicate on the network
   */
  export enum ConnectionStatus {
    /** This connector is not connected to the network */
    Disconnected = 0,
    /** This connector is attempting to connect to the network and retrieve connectorInfo */
    Connecting = 1,
    /** This connector has finished setting up its connection - has connectorInfo and such */
    Connected = 2,
  }
  /** Request to do something and to respond */
  export type InternalRequest<TParam = unknown> = {
    senderId: number;
    requestId: number;
  } & ComplexRequest<TParam>;
  /** Response to a request */
  export type InternalResponse<TReturn = unknown> = {
    /** The process that sent this Response */
    senderId: number;
    requestId: number;
    /** The process that originally sent the Request that matches to this response */
    requesterId: number;
  } & ComplexResponse<TReturn>;
  /**
   * Handler for requests from the server. Used internally between network connector and Connection
   * Service
   */
  export type InternalRequestHandler = <TParam, TReturn>(
    requestType: string,
    request: InternalRequest<TParam>,
  ) => Promise<InternalResponse<TReturn>>;
  /** Handler for requests from the server */
  export type RequestHandler = <TParam, TReturn>(
    requestType: SerializedRequestType,
    request: ComplexRequest<TParam>,
  ) => Promise<ComplexResponse<TReturn>>;
  /** Function that returns a clientId to which to send the request based on the requestType */
  export type RequestRouter = (requestType: string) => number;
  /** Event to be sent out throughout all processes */
  export type InternalEvent<T> = {
    /** The process that emitted this Event */
    senderId: number;
    /** Contents of the event */
    event: T;
  };
  /**
   * Handler for events from on the network. Used internally between network connector and Connection
   * Service
   */
  export type InternalNetworkEventHandler = <T>(
    eventType: string,
    incomingEvent: InternalEvent<T>,
  ) => void;
  /** Handler for events from on the network */
  export type NetworkEventHandler = <T>(eventType: string, event: T) => void;
}
declare module 'shared/services/network-connector.interface' {
  import {
    ConnectionStatus,
    InternalEvent,
    InternalNetworkEventHandler,
    InternalRequestHandler,
    NetworkConnectorEventHandlers,
    NetworkConnectorInfo,
    RequestRouter,
  } from 'shared/data/internal-connection.model';
  /**
   * Interface that defines the network connection functionality the server and the client must
   * implement. Used by NetworkConnectorFactory to supply the right kind of NetworkConnector to
   * ConnectionService
   */
  export default interface INetworkConnector {
    /** Information about the connector. Populated by the server while connecting */
    connectorInfo: NetworkConnectorInfo;
    /**
     * Whether this connector is setting up or has finished setting up its connection and is ready to
     * communicate on the network
     */
    connectionStatus: ConnectionStatus;
    /**
     * Sets up the NetworkConnector by populating connector info, setting up event handlers, and doing
     * one of the following:
     *
     * - On Client: connecting to the server.
     * - On Server: opening an endpoint for clients to connect.
     *
     * MUST ALSO RUN notifyClientConnected() WHEN PROMISE RESOLVES
     *
     * @param localRequestHandler Function that handles requests from the connection. Only called when
     *   this connector can handle the request
     * @param requestRouter Function that returns a clientId to which to send the request based on the
     *   requestType. If requestRouter returns this connector's clientId, localRequestHandler is used
     * @param localEventHandler Function that handles events from the server by accepting an eventType
     *   and an event and emitting the event locally
     * @param networkConnectorEventHandlers Functions that run when network connector events occur
     *   like when clients are disconnected
     * @returns Promise that resolves with connector info when finished connecting
     */
    connect: (
      localRequestHandler: InternalRequestHandler,
      requestRouter: RequestRouter,
      localEventHandler: InternalNetworkEventHandler,
      networkConnectorEventHandlers: NetworkConnectorEventHandlers,
    ) => Promise<NetworkConnectorInfo>;
    /**
     * Notify the server that this client has received its connectorInfo and is ready to go.
     *
     * MUST RUN AFTER connect() WHEN ITS PROMISE RESOLVES
     *
     * TODO: Is this necessary?
     */
    notifyClientConnected: () => Promise<void>;
    /**
     * Disconnects from the connection:
     *
     * - On Client: disconnects from the server
     * - On Server: disconnects from clients and closes its connection endpoint
     */
    disconnect: () => void;
    /**
     * Send a request to the server/a client and resolve after receiving a response
     *
     * @param requestType The type of request
     * @param contents Contents to send in the request
     * @returns Promise that resolves with the response message
     */
    request: InternalRequestHandler;
    /**
     * Sends an event to other processes. Does NOT run the local event subscriptions as they should be
     * run by NetworkEventEmitter after sending on network.
     *
     * @param eventType Unique network event type for coordinating between processes
     * @param event Event to emit on the network
     */
    emitEventOnNetwork: <T>(eventType: string, event: InternalEvent<T>) => Promise<void>;
  }
}
declare module 'shared/data/network-connector.model' {
  /**
   * Types that are relevant particularly to the implementation of communication on
   * NetworkConnector.ts files Do not use these types outside of ClientNetworkConnector.ts and
   * ServerNetworkConnector.ts
   */
  import {
    InternalEvent,
    InternalRequest,
    InternalResponse,
    NetworkConnectorInfo,
  } from 'shared/data/internal-connection.model';
  /** Port to use for the webSocket */
  export const WEBSOCKET_PORT = 8876;
  /** Number of attempts a client will make to connect to the WebSocket server before failing */
  export const WEBSOCKET_ATTEMPTS_MAX = 5;
  /**
   * Time in ms for the client to wait before attempting to connect to the WebSocket server again
   * after a failure
   */
  export const WEBSOCKET_ATTEMPTS_WAIT = 1000;
  /** WebSocket message type that indicates how to handle it */
  export enum MessageType {
    InitClient = 'init-client',
    ClientConnect = 'client-connect',
    Request = 'request',
    Response = 'response',
    Event = 'event',
  }
  /** Message sent to the client to give it NetworkConnectorInfo */
  export type InitClient = {
    type: MessageType.InitClient;
    senderId: number;
    connectorInfo: NetworkConnectorInfo;
    /** Guid unique to this connection. Used to verify important messages like reconnecting */
    clientGuid: string;
  };
  /** Message responding to the server to let it know this connection is ready to receive messages */
  export type ClientConnect = {
    type: MessageType.ClientConnect;
    senderId: number;
    /**
     * ClientGuid for this client the last time it was connected to the server. Used when reconnecting
     * (like if the browser refreshes): if the server has a connection with this clientGuid, it will
     * unregister all requests on that client so the reconnecting client can register its request
     * handlers again.
     */
    reconnectingClientGuid?: string;
  };
  /** Request to do something and to respond */
  export type WebSocketRequest<TParam = unknown> = {
    type: MessageType.Request;
    /** What kind of request this is. Certain command, etc */
    requestType: string;
  } & InternalRequest<TParam>;
  /** Response to a request */
  export type WebSocketResponse<TReturn = unknown> = {
    type: MessageType.Response;
    /** What kind of request this is. Certain command, etc */
    requestType: string;
  } & InternalResponse<TReturn>;
  /** Event to be sent out throughout all processes */
  export type WebSocketEvent<T> = {
    type: MessageType.Event;
    /** What kind of event this is */
    eventType: string;
  } & InternalEvent<T>;
  /** Messages send by the WebSocket */
  export type Message =
    | InitClient
    | ClientConnect
    | WebSocketRequest
    | WebSocketResponse
    | WebSocketEvent<unknown>;
}
declare module 'shared/models/disposal.model' {
  import { PapiEvent } from 'shared/models/papi-event.model';
  import { UnsubscriberAsync } from 'shared/utils/papi-util';
  /** Require a `dispose` function */
  export interface Dispose {
    /** Release resources and notify dependent services when tearing down an object */
    dispose: UnsubscriberAsync;
  }
  /** Require an `onDidDispose` event */
  export interface OnDidDispose {
    /** Event that emits when `dispose` is called on an object */
    onDidDispose: PapiEvent<void>;
  }
  /**
   * Indicates than an object cannot have an `onDidDispose` event. Also allows an object to include a
   * `dispose` function.
   */
  export interface CannotHaveOnDidDispose {
    /** Release resources and notify dependent services when tearing down an object */
    dispose?: UnsubscriberAsync;
    /** Event that emits when `dispose` is called on an object */
    onDidDispose?: undefined;
  }
  /** Allow onDidDispose to exist on the type if it was previously disallowed by CannotHaveOnDidDispose */
  export type CanHaveOnDidDispose<T extends CannotHaveOnDidDispose> = Omit<T, 'onDidDispose'>;
}
declare module 'shared/models/papi-event-emitter.model' {
  /** Interfaces, classes, and functions related to events and event emitters */
  import { PapiEvent } from 'shared/models/papi-event.model';
  import { Dispose } from 'shared/models/disposal.model';
  /**
   *
   * Event manager - accepts subscriptions to an event and runs the subscription callbacks when the
   * event is emitted Use eventEmitter.event(callback) to subscribe to the event. Use
   * eventEmitter.emit(event) to run the subscriptions. Generally, this EventEmitter should be
   * private, and its event should be public. That way, the emitter is not publicized, but anyone can
   * subscribe to the event.
   */
  export default class PapiEventEmitter<T> implements Dispose {
    /**
     * Subscribes a function to run when this event is emitted.
     *
     * @param callback Function to run with the event when it is emitted
     * @returns Unsubscriber function to run to stop calling the passed-in function when the event is
     *   emitted
     * @alias event
     */
    subscribe: PapiEvent<T>;
    /** All callback functions that will run when this event is emitted. Lazy loaded */
    private subscriptions?;
    /** Event for listeners to subscribe to. Lazy loaded */
    private lazyEvent?;
    /** Whether this emitter has been disposed */
    private isDisposed;
    /**
     * Event for listeners to subscribe to. Subscribes a function to run when this event is emitted.
     * Use like `const unsubscriber = event(callback)`
     *
     * @param callback Function to run with the event when it is emitted
     * @returns Unsubscriber function to run to stop calling the passed-in function when the event is
     *   emitted
     */
    get event(): PapiEvent<T>;
    /** Disposes of this event, preparing it to release from memory */
    dispose: () => Promise<boolean>;
    /**
     * Runs the subscriptions for the event
     *
     * @param event Event data to provide to subscribed callbacks
     */
    emit: (event: T) => void;
    /**
     * Function that runs the subscriptions for the event. Added here so children can override emit
     * and still call the base functionality. See NetworkEventEmitter.emit for example
     */
    protected emitFn(event: T): void;
    /** Check to make sure this emitter is not disposed. Throw if it is */
    protected assertNotDisposed(): void;
    /**
     * Disposes of this event, preparing it to release from memory. Added here so children can
     * override emit and still call the base functionality.
     */
    protected disposeFn(): Promise<boolean>;
  }
}
declare module 'client/services/web-socket.interface' {
  /**
   * Interface that defines the webSocket functionality the extension host and the renderer must
   * implement. Used by WebSocketFactory to supply the right kind of WebSocket to
   * ClientNetworkConnector. For now, we are just using the browser WebSocket type. We may need
   * specific functionality that don't line up between the ws library's implementation and the browser
   * implementation. We can adjust as needed at that point.
   */
  export type IWebSocket = WebSocket;
}
declare module 'renderer/services/renderer-web-socket.model' {
  /**
   * The renderer's implementation of WebSocket is the browser-supplied WebSocket, which doesn't work
   * in Node
   */
  export default WebSocket;
}
declare module 'extension-host/services/extension-host-web-socket.model' {
  import ws from 'ws';
  /**
   * Extension-host client uses ws as its WebSocket client, but the renderer can't use it. So we need
   * to exclude it from the renderer webpack bundle like this.
   */
  export default ws;
}
declare module 'client/services/web-socket.factory' {
  import { IWebSocket } from 'client/services/web-socket.interface';
  /**
   * Creates a WebSocket for the renderer or extension host depending on where you're running
   *
   * @returns WebSocket
   */
  export const createWebSocket: (url: string) => Promise<IWebSocket>;
}
declare module 'client/services/client-network-connector.service' {
  import {
    ConnectionStatus,
    InternalEvent,
    InternalNetworkEventHandler,
    InternalRequest,
    InternalRequestHandler,
    InternalResponse,
    NetworkConnectorInfo,
    RequestRouter,
  } from 'shared/data/internal-connection.model';
  import INetworkConnector from 'shared/services/network-connector.interface';
  /** Handles the connection from the client to the server */
  export default class ClientNetworkConnector implements INetworkConnector {
    connectorInfo: NetworkConnectorInfo;
    connectionStatus: ConnectionStatus;
    /** The webSocket connected to the server */
    private webSocket?;
    /**
     * All message subscriptions - emitters that emit an event each time a message with a specific
     * message type comes in
     */
    private messageEmitters;
    /**
     * Promise that resolves when the connection is finished or rejects if disconnected before the
     * connection finishes
     */
    private connectPromise?;
    /** Function that removes this initClient handler from the connection */
    private unsubscribeHandleInitClientMessage?;
    /** Function that removes this response handler from the connection */
    private unsubscribeHandleResponseMessage?;
    /** Function that removes this handleRequest from the connection */
    private unsubscribeHandleRequestMessage?;
    /** Function that removes this handleEvent from the connection */
    private unsubscribeHandleEventMessage?;
    /**
     * Function to call when we receive a request that is registered on this connector. Handles
     * requests from the connection and returns a response to send back
     */
    private localRequestHandler?;
    /**
     * Function to call when we are sending a request. Returns a clientId to which to send the request
     * based on the requestType
     */
    private requestRouter?;
    /**
     * Function to call when we receive an event. Handles events from the connection by emitting the
     * event locally
     */
    private localEventHandler?;
    /** All requests that are waiting for a response */
    private requests;
    /** Unique Guid associated with this connection. Used to verify certain things with server */
    private clientGuid;
    connect: (
      localRequestHandler: InternalRequestHandler,
      requestRouter: RequestRouter,
      localEventHandler: InternalNetworkEventHandler,
    ) => Promise<
      Readonly<{
        clientId: number;
      }>
    >;
    notifyClientConnected: () => Promise<void>;
    disconnect: () => void;
    request: <TParam, TReturn>(
      requestType: string,
      request: InternalRequest<TParam>,
    ) => Promise<InternalResponse<TReturn>>;
    emitEventOnNetwork: <T>(eventType: string, event: InternalEvent<T>) => Promise<void>;
    /**
     * Send a message to the server via webSocket. Throws if not connected
     *
     * @param message Message to send
     */
    private sendMessage;
    /**
     * Receives and appropriately publishes server webSocket messages
     *
     * @param event WebSocket message information
     * @param fromSelf Whether this message is from this connector instead of from someone else
     */
    private onMessage;
    /**
     * Subscribes a function to run on webSocket messages of a particular type
     *
     * @param messageType The type of message on which to subscribe the function
     * @param callback Function to run with the contents of the webSocket message
     * @returns Unsubscriber function to run to stop calling the passed-in function on webSocket
     *   messages
     */
    private subscribe;
    /**
     * Function that handles webSocket messages of type Response. Resolves the request associated with
     * the received response message
     *
     * @param response Response message to resolve
     */
    private handleResponseMessage;
    /**
     * Function that handles incoming webSocket messages and locally sent messages of type Request.
     * Runs the requestHandler provided in connect() and sends a message with the response
     *
     * @param requestMessage Request message to handle
     * @param isIncoming Whether this message is coming from the server and we should definitely
     *   handle it locally or if it is a locally sent request and we should send to the server if we
     *   don't have a local handler
     */
    private handleRequestMessage;
    /**
     * Function that handles incoming webSocket messages of type Event. Runs the eventHandler provided
     * in connect()
     *
     * @param eventMessage Event message to handle
     */
    private handleEventMessage;
  }
}
declare module 'main/services/server-network-connector.service' {
  import {
    ConnectionStatus,
    InternalEvent,
    InternalNetworkEventHandler,
    InternalRequest,
    InternalRequestHandler,
    InternalResponse,
    NetworkConnectorEventHandlers,
    NetworkConnectorInfo,
    RequestRouter,
  } from 'shared/data/internal-connection.model';
  import INetworkConnector from 'shared/services/network-connector.interface';
  /** Handles the endpoint and connections from the server to the clients */
  export default class ServerNetworkConnector implements INetworkConnector {
    connectorInfo: NetworkConnectorInfo;
    connectionStatus: ConnectionStatus;
    /** The webSocket connected to the server */
    private webSocketServer?;
    /** The next client id to use for a new connection. Starts at 1 because the server is 0 */
    private nextClientId;
    /** The webSocket clients that are connected and information about them */
    private clientSockets;
    /**
     * All message subscriptions - emitters that emit an event each time a message with a specific
     * message type comes in
     */
    private messageEmitters;
    /**
     * Promise that resolves when finished starting the server or rejects if disconnected before the
     * server finishes
     */
    private connectPromise?;
    /** Function that removes this clientConnect handler from connections */
    private unsubscribeHandleClientConnectMessage?;
    /** Function that removes this response handler from connections */
    private unsubscribeHandleResponseMessage?;
    /** Function that removes this handleRequest from connections */
    private unsubscribeHandleRequestMessage?;
    /** Function that removes this handleEvent from the connection */
    private unsubscribeHandleEventMessage?;
    /**
     * Function to call when we receive a request that is registered on this connector. Handles
     * requests from connections and returns a response to send back
     */
    private localRequestHandler?;
    /**
     * Function to call when we are sending a request. Returns a clientId to which to send the request
     * based on the requestType
     */
    private requestRouter?;
    /**
     * Function to call when we receive an event. Handles events from connections and emits the event
     * locally
     */
    private localEventHandler?;
    /** Functions to run when network connector events occur like when clients are disconnected */
    private networkConnectorEventHandlers?;
    /** All requests that are waiting for a response */
    private requests;
    connect: (
      localRequestHandler: InternalRequestHandler,
      requestRouter: RequestRouter,
      localEventHandler: InternalNetworkEventHandler,
      networkConnectorEventHandlers: NetworkConnectorEventHandlers,
    ) => Promise<
      Readonly<{
        clientId: number;
      }>
    >;
    notifyClientConnected: () => Promise<void>;
    disconnect: () => void;
    request: <TParam, TReturn>(
      requestType: string,
      request: InternalRequest<TParam>,
    ) => Promise<InternalResponse<TReturn>>;
    emitEventOnNetwork: <T>(eventType: string, event: InternalEvent<T>) => Promise<void>;
    /** Get the client socket for a certain clientId. Throws if not found */
    private getClientSocket;
    /**
     * Attempts to get the client socket for a certain clientGuid. Returns undefined if not found.
     * This does not throw because it will likely be very common that we do not have a clientId for a
     * certain clientGuid as connecting clients will often supply old clientGuids.
     */
    private getClientSocketFromGuid;
    /** Get the clientId for a certain webSocket. Throws if not found */
    private getClientIdFromSocket;
    /**
     * Send a message to a client via webSocket. Throws if not connected
     *
     * @param message Message to send
     * @param recipientId The client to which to send the message. TODO: determine if we can intuit
     *   this instead
     */
    private sendMessage;
    /**
     * Receives and appropriately publishes webSocket messages
     *
     * @param event WebSocket message information
     * @param fromSelf Whether this message is from this connector instead of from someone else
     */
    private onMessage;
    /**
     * Subscribes a function to run on webSocket messages of a particular type
     *
     * @param messageType The type of message on which to subscribe the function
     * @param callback Function to run with the contents of the webSocket message
     * @returns Unsubscriber function to run to stop calling the passed-in function on webSocket
     *   messages
     */
    private subscribe;
    /**
     * Registers an incoming webSocket connection and sends connection info with InitClient. Does not
     * consider the client fully connected yet until they respond and tell us they connected with
     * ClientConnect
     */
    private onClientConnect;
    /** Handles when client connection disconnects. Unregisters and such */
    private onClientDisconnect;
    /** Closes connection and unregisters a client webSocket when it has disconnected */
    private disconnectClient;
    /**
     * Function that handles webSocket messages of type ClientConnect. Mark the connection fully
     * connected and notify that a client connected or reconnected
     *
     * @param clientConnect Message from the client about the connection
     * @param connectorId ClientId of the client who is sending this ClientConnect message
     */
    private handleClientConnectMessage;
    /**
     * Function that handles webSocket messages of type Response. Resolves the request associated with
     * the received response message or forwards to appropriate client
     *
     * @param response Response message to resolve
     * @param responderId Responding client
     */
    private handleResponseMessage;
    /**
     * Function that handles incoming webSocket messages and locally sent messages of type Request.
     * Handles the request and sends a response if we have a handler or forwards to the appropriate
     * client
     *
     * @param requestMessage Request to handle
     * @param requesterId Who sent this message
     */
    private handleRequestMessage;
    /**
     * Function that handles incoming webSocket messages of type Event. Runs the eventHandler provided
     * in connect() and forwards the event to other clients
     *
     * @param eventMessage Event message to handle
     */
    private handleEventMessage;
  }
}
declare module 'shared/services/network-connector.factory' {
  import INetworkConnector from 'shared/services/network-connector.interface';
  /**
   * Creates a NetworkConnector for the client or the server depending on where you're running
   *
   * @returns NetworkConnector
   */
  export const createNetworkConnector: () => Promise<INetworkConnector>;
}
declare module 'shared/services/connection.service' {
  /**
   * Handles setting up a connection to the electron backend and exchanging simple messages. Do not
   * use outside NetworkService.ts. For communication, use NetworkService.ts as it is an abstraction
   * over this.
   */
  import {
    NetworkConnectorEventHandlers,
    NetworkEventHandler,
    RequestHandler,
    RequestRouter,
  } from 'shared/data/internal-connection.model';
  import { ComplexResponse } from 'shared/utils/papi-util';
  /**
   * Send a request to the server and resolve after receiving a response
   *
   * @param requestType The type of request
   * @param contents Contents to send in the request
   * @returns Promise that resolves with the response message
   */
  export const request: <TParam, TReturn>(
    requestType: string,
    contents: TParam,
  ) => Promise<ComplexResponse<TReturn>>;
  /**
   * Sends an event to other processes. Does NOT run the local event subscriptions as they should be
   * run by NetworkEventEmitter after sending on network.
   *
   * @param eventType Unique network event type for coordinating between processes
   * @param event Event to emit on the network
   */
  export const emitEventOnNetwork: <T>(eventType: string, event: T) => Promise<void>;
  /** Disconnects from the server */
  export const disconnect: () => void;
  /**
   * Sets up the ConnectionService by connecting to the server and setting up event handlers
   *
   * @param localRequestHandler Function that handles requests from the server by accepting a
   *   requestType and a ComplexRequest and returning a Promise of a Complex Response
   * @param networkRequestRouter Function that determines the appropriate clientId to which to send
   *   requests of the given type
   * @param localEventHandler Function that handles events from the server by accepting an eventType
   *   and an event and emitting the event locally
   * @param connectorEventHandlers Functions that run when network connector events occur like when
   *   clients are disconnected
   * @returns Promise that resolves when finished connecting
   */
  export const connect: (
    localRequestHandler: RequestHandler,
    networkRequestRouter: RequestRouter,
    localEventHandler: NetworkEventHandler,
    connectorEventHandlers: NetworkConnectorEventHandlers,
  ) => Promise<void>;
  /** Gets this connection's clientId */
  export const getClientId: () => number;
}
declare module 'shared/models/papi-network-event-emitter.model' {
  import { PapiEventHandler } from 'shared/models/papi-event.model';
  import PapiEventEmitter from 'shared/models/papi-event-emitter.model';
  /**
   * Networked version of EventEmitter - accepts subscriptions to an event and runs the subscription
   * callbacks when the event is emitted. Events on NetworkEventEmitters can be emitted across
   * processes. They are coordinated between processes by their type. Use eventEmitter.event(callback)
   * to subscribe to the event. Use eventEmitter.emit(event) to run the subscriptions. Generally, this
   * EventEmitter should be private, and its event should be public. That way, the emitter is not
   * publicized, but anyone can subscribe to the event.
   *
   * WARNING: Do not use this class directly outside of NetworkService, or it will not do what you
   * expect. Use NetworkService.createNetworkEventEmitter.
   *
   * WARNING: You cannot emit events with complex types on the network.
   */
  export default class PapiNetworkEventEmitter<T> extends PapiEventEmitter<T> {
    /** Callback that sends the event to other processes on the network when it is emitted */
    private networkSubscriber;
    /** Callback that runs when the emitter is disposed - should handle unlinking from the network */
    private networkDisposer;
    /**
     * Creates a NetworkEventEmitter
     *
     * @param networkSubscriber Callback that accepts the event and emits it to other processes
     * @param networkDisposer Callback that unlinks this emitter from the network
     */
    constructor(
      /** Callback that sends the event to other processes on the network when it is emitted */
      networkSubscriber: PapiEventHandler<T>,
      /** Callback that runs when the emitter is disposed - should handle unlinking from the network */
      networkDisposer: () => void,
    );
    emit: (event: T) => void;
    /**
     * Runs only the subscriptions for the event that are on this process. Does not send over network
     *
     * @param event Event data to provide to subscribed callbacks
     */
    emitLocal(event: T): void;
    dispose: () => Promise<boolean>;
  }
}
declare module 'shared/services/network.service' {
  /**
   * Handles requests, responses, subscriptions, etc. to the backend. Likely shouldn't need/want to
   * expose this whole service on papi, but there are a few things that are exposed via
   * papiNetworkService
   */
  import { ClientConnectEvent, ClientDisconnectEvent } from 'shared/data/internal-connection.model';
  import {
    ComplexRequest,
    ComplexResponse,
    RequestHandlerType,
    SerializedRequestType,
    UnsubscriberAsync,
  } from 'shared/utils/papi-util';
  import PapiEventEmitter from 'shared/models/papi-event-emitter.model';
  import { PapiEvent } from 'shared/models/papi-event.model';
  /**
   * Args handler function for a request. Called when a request is handled. The function should accept
   * the spread of the contents array of the request as its parameters. The function should return an
   * object that becomes the contents object of the response. This type of handler is a normal
   * function.
   */
  type ArgsRequestHandler<TParam extends Array<unknown> = any[], TReturn = any> = (
    ...args: TParam
  ) => Promise<TReturn> | TReturn;
  /**
   * Contents handler function for a request. Called when a request is handled. The function should
   * accept the contents object of the request as its single parameter. The function should return an
   * object that becomes the contents object of the response.
   */
  type ContentsRequestHandler<TParam = any, TReturn = any> = (contents: TParam) => Promise<TReturn>;
  /**
   * Complex handler function for a request. Called when a request is handled. The function should
   * accept a ComplexRequest object as its single parameter. The function should return a
   * ComplexResponse object that becomes the response.. This type of handler is the most flexible of
   * the request handlers.
   */
  type ComplexRequestHandler<TParam = any, TReturn = any> = (
    request: ComplexRequest<TParam>,
  ) => Promise<ComplexResponse<TReturn>>;
  /** Event that emits with clientId when a client connects */
  export const onDidClientConnect: PapiEvent<ClientConnectEvent>;
  /** Event that emits with clientId when a client disconnects */
  export const onDidClientDisconnect: PapiEvent<ClientDisconnectEvent>;
  /** Closes the network services gracefully */
  export const shutdown: () => void;
  /** Sets up the NetworkService. Runs only once */
  export const initialize: () => Promise<void>;
  /**
   * Send a request on the network and resolve the response contents.
   *
   * @param requestType The type of request
   * @param args Arguments to send in the request (put in request.contents)
   * @returns Promise that resolves with the response message
   */
  export const request: <TParam extends unknown[], TReturn>(
    requestType: SerializedRequestType,
    ...args: TParam
  ) => Promise<TReturn>;
  /**
   * Register a local request handler to run on requests.
   *
   * @param requestType The type of request on which to register the handler
   * @param handler Function to register to run on requests
   * @param handlerType Type of handler function - indicates what type of parameters and what return
   *   type the handler has
   * @returns Promise that resolves if the request successfully registered and unsubscriber function
   *   to run to stop the passed-in function from handling requests
   */
  export function registerRequestHandler(
    requestType: SerializedRequestType,
    handler: ArgsRequestHandler,
    handlerType?: RequestHandlerType,
  ): Promise<UnsubscriberAsync>;
  export function registerRequestHandler(
    requestType: SerializedRequestType,
    handler: ContentsRequestHandler,
    handlerType?: RequestHandlerType,
  ): Promise<UnsubscriberAsync>;
  export function registerRequestHandler(
    requestType: SerializedRequestType,
    handler: ComplexRequestHandler,
    handlerType?: RequestHandlerType,
  ): Promise<UnsubscriberAsync>;
  /**
   * Creates an event emitter that works properly over the network. Other connections receive this
   * event when it is emitted.
   *
   * WARNING: You can only create a network event emitter once per eventType to prevent hijacked event
   * emitters.
   *
   * WARNING: You cannot emit events with complex types on the network.
   *
   * @param eventType Unique network event type for coordinating between connections
   * @returns Event emitter whose event works between connections
   */
  export const createNetworkEventEmitter: <T>(eventType: string) => PapiEventEmitter<T>;
  /**
   * Gets the network event with the specified type. Creates the emitter if it does not exist
   *
   * @param eventType Unique network event type for coordinating between connections
   * @returns Event for the event type that runs the callback provided when the event is emitted
   */
  export const getNetworkEvent: <T>(eventType: string) => PapiEvent<T>;
  /**
   * Creates a function that is a request function with a baked requestType. This is also nice because
   * you get TypeScript type support using this function.
   *
   * @param requestType RequestType for request function
   * @returns Function to call with arguments of request that performs the request and resolves with
   *   the response contents
   */
  export const createRequestFunction: <TParam extends unknown[], TReturn>(
    requestType: SerializedRequestType,
  ) => (...args: TParam) => Promise<TReturn>;
  export interface PapiNetworkService {
    onDidClientConnect: typeof onDidClientConnect;
    onDidClientDisconnect: typeof onDidClientDisconnect;
    createNetworkEventEmitter: typeof createNetworkEventEmitter;
    getNetworkEvent: typeof getNetworkEvent;
  }
  /**
   *
   * Service that provides a way to send and receive network events
   */
  export const papiNetworkService: PapiNetworkService;
}
declare module 'shared/utils/async-variable' {
  /** This class provides a convenient way for one task to wait on a variable that another task sets. */
  export default class AsyncVariable<T> {
    private readonly variableName;
    private readonly promiseToValue;
    private resolver;
    private rejecter;
    /**
     * Creates an instance of the class
     *
     * @param variableName Name to use when logging about this variable
     * @param rejectIfNotSettledWithinMS Milliseconds to wait before verifying if the promise was
     *   settled (resolved or rejected); will reject if it has not settled by that time. Use -1 if you
     *   do not want a timeout at all.
     */
    constructor(variableName: string, rejectIfNotSettledWithinMS?: number);
    /**
     * Get this variable's promise to a value. This always returns the same promise even after the
     * value has been resolved or rejected.
     *
     * @returns The promise for the value to be set
     */
    get promise(): Promise<T>;
    /**
     * A simple way to see if this variable's promise was resolved or rejected already
     *
     * @returns Whether the variable was already resolved or rejected
     */
    get hasSettled(): boolean;
    /**
     * Resolve this variable's promise to the given value
     *
     * @param value This variable's promise will resolve to this value
     * @param throwIfAlreadySettled Determines whether to throw if the variable was already resolved
     *   or rejected
     */
    resolveToValue(value: T, throwIfAlreadySettled?: boolean): void;
    /**
     * Reject this variable's promise for the value with the given reason
     *
     * @param reason This variable's promise will be rejected with this reason
     * @param throwIfAlreadySettled Determines whether to throw if the variable was already resolved
     *   or rejected
     */
    rejectWithReason(reason: string, throwIfAlreadySettled?: boolean): void;
    /** Prevent any further updates to this variable */
    private complete;
  }
}
declare module 'shared/services/network-object.service' {
  import { UnsubscriberAsync } from 'shared/utils/papi-util';
  import { PapiEvent } from 'shared/models/papi-event.model';
  import {
    NetworkObject,
    DisposableNetworkObject,
    NetworkableObject,
    LocalObjectToProxyCreator,
    NetworkObjectDetails,
  } from 'shared/models/network-object.model';
  /** Sets up the service. Only runs once and always returns the same promise after that */
  const initialize: () => Promise<void>;
  /**
   * Search locally known network objects for the given ID. Don't look on the network for more
   * objects.
   *
   * @returns Whether we know of an existing network object with the provided ID already on the
   *   network
   */
  const hasKnown: (id: string) => boolean;
  /**
   * Event that fires when a new object has been created on the network (locally or remotely). The
   * event contains information about the new network object.
   */
  export const onDidCreateNetworkObject: PapiEvent<NetworkObjectDetails>;
  /** Event that fires with a network object ID when that object is disposed locally or remotely */
  export const onDidDisposeNetworkObject: PapiEvent<string>;
  interface IDisposableObject {
    dispose?: UnsubscriberAsync;
  }
  /** If `dispose` already exists on `objectToMutate`, we will call it in addition to `newDispose` */
  export function overrideDispose(
    objectToMutate: IDisposableObject,
    newDispose: UnsubscriberAsync,
  ): void;
  /**
   * Get a network object that has previously been set up to be shared on the network. A network
   * object is a proxy to an object living somewhere else that local code can use.
   *
   * Running this function twice with the same inputs yields the same network object.
   *
   * @param id ID of the network object - all processes must use this ID to look up this network
   *   object
   * @param createLocalObjectToProxy Function that creates an object that the network object proxy
   *   will be based upon. The object this function creates cannot have an `onDidDispose` property.
   *   This function is useful for setting up network events on a network object.
   * @returns A promise for the network object with specified ID if one exists, undefined otherwise
   */
  const get: <T extends object>(
    id: string,
    createLocalObjectToProxy?: LocalObjectToProxyCreator<T> | undefined,
  ) => Promise<NetworkObject<T> | undefined>;
  /**
   * Set up an object to be shared on the network.
   *
   * @param id ID of the object to share on the network. All processes must use this ID to look it up.
   * @param objectToShare The object to set up as a network object. It will have an event named
   *   `onDidDispose` added to its properties. An error will be thrown if the object already had an
   *   `onDidDispose` property on it. If the object already contained a `dispose` function, a new
   *   `dispose` function will be set that calls the existing function (amongst other things). If the
   *   object did not already define a `dispose` function, one will be added.
   *
   *   WARNING: setting a network object mutates the provided object.
   * @returns `objectToShare` modified to be a network object
   */
  const set: <T extends NetworkableObject>(
    id: string,
    objectToShare: T,
  ) => Promise<DisposableNetworkObject<T>>;
  interface NetworkObjectService {
    initialize: typeof initialize;
    hasKnown: typeof hasKnown;
    get: typeof get;
    set: typeof set;
    onDidCreateNetworkObject: typeof onDidCreateNetworkObject;
  }
  /**
   * Network objects are distributed objects within PAPI for TS/JS objects. @see
   * https://en.wikipedia.org/wiki/Distributed_object
   *
   * Objects registered via {@link networkObjectService.set} are retrievable using
   * {@link networkObjectService.get}.
   *
   * Function calls made on network objects retrieved via {@link networkObjectService.get} are proxied
   * and sent to the original objects registered via {@link networkObjectService.set}. All functions on
   * the registered object are proxied except for constructors, `dispose`, and functions starting with
   * `on` since those should be events (which are not intended to be proxied) based on our naming
   * convention. If you don't want a function to be proxied, don't make it a property of the
   * registered object.
   *
   * Functions on a network object will be called asynchronously by other processes regardless of
   * whether the functions are synchronous or asynchronous, so it is best to make them all
   * asynchronous. All shared functions' arguments and return values must be serializable to be called
   * across processes.
   *
   * When a service registers an object via {@link networkObjectService.set}, it is the responsibility
   * of that service, and only that service, to call `dispose` on that object when it is no longer
   * intended to be shared with other services.
   *
   * When an object is disposed by calling `dispose`, all functions registered with the `onDidDispose`
   * event handler will be called. After an object is disposed, calls to its functions will no longer
   * be proxied to the original object.
   */
  const networkObjectService: NetworkObjectService;
  export default networkObjectService;
}
declare module 'shared/models/network-object.model' {
  import {
    Dispose,
    OnDidDispose,
    CannotHaveOnDidDispose,
    CanHaveOnDidDispose,
  } from 'shared/models/disposal.model';
  /**
   * An object of this type is returned from {@link networkObjectService.get}.
   *
   * Override the NetworkableObject type's force-undefined onDidDispose to NetworkObject's
   * onDidDispose type because it will have an onDidDispose added.
   *
   * If an object of type T had `dispose` on it, `networkObjectService.get` will remove the ability to
   * call that method. This is because we don't want users of network objects to dispose of them. Only
   * the caller of `networkObjectService.set` should be able to dispose of the network object.
   *
   * @see networkObjectService
   */
  export type NetworkObject<T extends NetworkableObject> = Omit<CanHaveOnDidDispose<T>, 'dispose'> &
    OnDidDispose;
  /**
   * An object of this type is returned from {@link networkObjectService.set}.
   *
   * @see networkObjectService
   */
  export type DisposableNetworkObject<T extends NetworkableObject> = NetworkObject<T> & Dispose;
  /**
   * An object of this type is passed into {@link networkObjectService.set}.
   *
   * @see networkObjectService
   */
  export type NetworkableObject<T = object> = T & CannotHaveOnDidDispose;
  /**
   * If a network object with the provided ID exists remotely but has not been set up to use inside
   * this process, this function is run in {@link networkObjectService.get}, and the returned object is
   * used as a base on which to set up a NetworkObject for use on this process. All properties that
   * are exposed in the base object will be used as-is, and all other properties will be assumed to
   * exist on the remote network object.
   *
   * @param id ID of the network object to get
   * @param networkObjectContainer Holds a reference to the NetworkObject that will be setup within
   *   {@link networkObjectService.get}. It is passed in to allow the return value to call functions on
   *   the NetworkObject. NOTE: networkObjectContainer.contents does not point to a real NetworkObject
   *   while this function is running. The real reference is assigned later, but before the
   *   NetworkObject will be used. The return value should always reference the NetworkObject as
   *   `networkObjectContainer.contents` to avoid acting upon an undefined NetworkObject.
   * @returns The local object to proxy into a network object.
   *
   *   Note: This function should return Partial<T>. For some reason, TypeScript can't infer the type
   *   (probably has to do with that it's a wrapped and layered type). Functions that implement this
   *   type should return Partial<T>
   * @see networkObjectService
   */
  export type LocalObjectToProxyCreator<T extends NetworkableObject> = (
    id: string,
    networkObjectPromise: Promise<NetworkObject<T>>,
  ) => Partial<NetworkableObject>;
  /**
   * Data about an object shared on the network
   *
   * @param id ID of the network object that processes use to reference it
   * @param functionNames Array of strings with the function names exposed on this network object
   */
  export type NetworkObjectDetails = {
    id: string;
    functionNames: string[];
  };
}
declare module 'shared/models/data-provider.model' {
  import { UnsubscriberAsync } from 'shared/utils/papi-util';
  import { PapiEventHandler } from 'shared/models/papi-event.model';
  import { NetworkableObject } from 'shared/models/network-object.model';
  /** Various options to adjust how the data provider subscriber emits updates */
  export type DataProviderSubscriberOptions = {
    /**
     * Whether to immediately retrieve the data for this subscriber and run the callback as soon as
     * possible.
     *
     * This allows a subscriber to simply subscribe and provide a callback instead of subscribing,
     * running `get`, and managing the race condition of an event coming in to update the data and the
     * initial `get` coming back in.
     *
     * @default true
     */
    retrieveDataImmediately?: boolean;
    /**
     * Under which conditions to run the callback when we receive updates to the data.
     *
     * - `'deeply-equal'` - only run the update callback when the data at this selector has changed.
     *
     *   For example, suppose your selector is targeting John 3:5, and the data provider updates its
     *   data for Luke 5:3. Your data at John 3:5 does not change, and your callback will not run.
     * - `'*'` - run the update callback every time the data has been updated whether or not the data at
     *   this selector has changed.
     *
     *   For example, suppose your selector is targeting John 3:5, and the data provider updates its
     *   data for Luke 5:3. Your data at John 3:5 does not change, but your callback will run again
     *   with the same data anyway.
     *
     * @default 'deeply-equal'
     */
    whichUpdates?: 'deeply-equal' | '*';
  };
  /**
   * Information that papi uses to interpret whether to send out updates on a data provider when the
   * engine runs `set<data_type>` or `notifyUpdate`.
   *
   * - `'*'` update subscriptions for all data types on this data provider
   * - `string` name of data type - update subscriptions for this data type
   * - `string[]` names of data types - update subscriptions for the data types in the array
   * - `true` (or other truthy values other than strings and arrays)
   *
   *   - In `set<data_type>` - update subscriptions for this data type
   *   - In `notifyUpdate` - same as '*'
   * - `false` (or falsy) do not update subscriptions
   */
  export type DataProviderUpdateInstructions<TDataTypes extends DataProviderDataTypes> =
    | '*'
    | DataTypeNames<TDataTypes>
    | DataTypeNames<TDataTypes>[]
    | boolean;
  /**
   * Set a subset of data according to the selector.
   *
   * Note: if a data provider engine does not provide `set` (possibly indicating it is read-only),
   * this will throw an exception.
   *
   * @param selector Tells the provider what subset of data is being set
   * @param data The data that determines what to set at the selector
   * @returns Information that papi uses to interpret whether to send out updates. Defaults to `true`
   *   (meaning send updates only for this data type).
   * @see DataProviderUpdateInstructions for more info on what to return
   */
  export type DataProviderSetter<
    TDataTypes extends DataProviderDataTypes,
    DataType extends keyof TDataTypes,
  > = (
    selector: TDataTypes[DataType]['selector'],
    data: TDataTypes[DataType]['setData'],
  ) => Promise<DataProviderUpdateInstructions<TDataTypes>>;
  /**
   * Get a subset of data from the provider according to the selector.
   *
   * Note: This is good for retrieving data from a provider once. If you want to keep the data
   * up-to-date, use `subscribe` instead, which can immediately give you the data and keep it
   * up-to-date.
   *
   * @param selector Tells the provider what subset of data to get
   * @returns The subset of data represented by the selector
   */
  export type DataProviderGetter<TDataType extends DataProviderDataType> = (
    selector: TDataType['selector'],
  ) => Promise<TDataType['getData']>;
  /**
   * Subscribe to receive updates relevant to the provided selector from this data provider for a
   * specific data type.
   *
   * Note: By default, this `subscribe<data_type>` function automatically retrieves the current state
   * of the data and runs the provided callback as soon as possible. That way, if you want to keep
   * your data up-to-date, you do not also have to run `get<data_type>`. You can turn this
   * functionality off in the `options` parameter.
   *
   * @param selector Tells the provider what data this listener is listening for
   * @param callback Function to run with the updated data for this selector
   * @param options Various options to adjust how the subscriber emits updates
   * @returns Unsubscriber to stop listening for updates
   */
  export type DataProviderSubscriber<TDataType extends DataProviderDataType> = (
    selector: TDataType['selector'],
    callback: PapiEventHandler<TDataType['getData']>,
    options?: DataProviderSubscriberOptions,
  ) => Promise<UnsubscriberAsync>;
  /**
   * A helper type describing the types associated with a data provider's methods for a specific data
   * type it handles.
   *
   * @type `TSelector` - The type of selector used to get some data from this provider at this data
   *   type. A selector is an object a caller provides to the data provider to tell the provider what
   *   subset of data it wants at this data type.
   * @type `TGetData` - The type of data provided by this data provider when you run `get<data_type>`
   *   based on a provided selector
   * @type `TSetData` - The type of data ingested by this data provider when you run `set<data_type>`
   *   based on a provided selector
   */
  export type DataProviderDataType<
    TSelector = unknown,
    TGetData = TSelector,
    TSetData = TGetData,
  > = {
    /**
     * The type of selector used to get some data from this provider at this data type. A selector is
     * an object a caller provides to the data provider to tell the provider what subset of data it
     * wants at this data type.
     */
    selector: TSelector;
    /**
     * The type of data provided by this data provider when you run `get<data_type>` based on a
     * provided selector
     */
    getData: TGetData;
    /**
     * The type of data ingested by this data provider when you run `set<data_type>` based on a
     * provided selector
     */
    setData: TSetData;
  };
  /**
   * A helper type describing all the data types a data provider handles. Each property on this type
   * (consisting of a DataProviderDataType, which describes the types that correspond to that data
   * type) describes a data type that the data provider handles. The data provider has a
   * `set<data_type>`, `get<data_type>`, and `subscribe<data_type>` for each property (aka data type)
   * listed in this type.
   *
   * @example A data provider that handles greeting strings and age numbers (as well as an All data
   * type that just provides all the data) could have a DataProviderDataTypes that looks like the
   * following:
   *
   * ```typescript
   * {
   * Greeting: DataProviderDataType<string, string | undefined, string>;
   * Age: DataProviderDataType<string, number | undefined, number>;
   * All: DataProviderDataType<undefined, { greeting: string, age: number }, never>;
   * }
   * ```
   */
  export type DataProviderDataTypes = {
    [dataType: string]: DataProviderDataType;
  };
  /**
   * Names of data types in a DataProviderDataTypes type. Indicates the data types that a data
   * provider can handle (so it will have methods with these names like `set<data_type>`)
   *
   * @see DataProviderDataTypes for more information
   */
  export type DataTypeNames<TDataTypes extends DataProviderDataTypes = DataProviderDataTypes> =
    keyof TDataTypes & string;
  /**
   * Set of all `set<data_type>` methods that a data provider provides according to its data types.
   *
   * @see DataProviderSetter for more information
   */
  export type DataProviderSetters<TDataTypes extends DataProviderDataTypes> = {
    [DataType in keyof TDataTypes as `set${DataType & string}`]: DataProviderSetter<
      TDataTypes,
      DataType
    >;
  };
  /**
   * Set of all `get<data_type>` methods that a data provider provides according to its data types.
   *
   * @see DataProviderGetter for more information
   */
  export type DataProviderGetters<TDataTypes extends DataProviderDataTypes> = {
    [DataType in keyof TDataTypes as `get${DataType & string}`]: DataProviderGetter<
      TDataTypes[DataType]
    >;
  };
  /**
   * Set of all `subscribe<data_type>` methods that a data provider provides according to its data
   * types.
   *
   * @see DataProviderSubscriber for more information
   */
  export type DataProviderSubscribers<TDataTypes extends DataProviderDataTypes> = {
    [DataType in keyof TDataTypes as `subscribe${DataType & string}`]: DataProviderSubscriber<
      TDataTypes[DataType]
    >;
  };
  /**
   * An internal object created locally when someone runs dataProviderService.registerEngine. This
   * object layers over the data provider engine and runs its methods along with other methods. This
   * object is transformed into an IDataProvider by networkObjectService.set.
   *
   * @see IDataProvider
   */
  type DataProviderInternal<TDataTypes extends DataProviderDataTypes = DataProviderDataTypes> =
    NetworkableObject<
      DataProviderSetters<TDataTypes> &
        DataProviderGetters<TDataTypes> &
        DataProviderSubscribers<TDataTypes>
    >;
  /**
   * Get the data type for a data provider function based on its name
   *
   * @param fnName Name of data provider function e.g. `getVerse`
   * @returns Data type for that data provider function e.g. `Verse`
   */
  export function getDataProviderDataTypeFromFunctionName<
    TDataTypes extends DataProviderDataTypes = DataProviderDataTypes,
  >(fnName: string): DataTypeNames<TDataTypes>;
  export default DataProviderInternal;
}
declare module 'shared/models/project-data-provider.model' {
  import type { DataProviderDataType } from 'shared/models/data-provider.model';
  /** Indicates to a PDP what extension data is being referenced */
  export type ExtensionDataScope = {
    /** Name of an extension as provided in its manifest */
    extensionName: string;
    /**
     * Name of a unique partition or segment of data within the extension Some examples include (but
     * are not limited to):
     *
     * - Name of an important data structure that is maintained in a project
     * - Name of a downloaded data set that is being cached
     * - Name of a resource created by a user that should be maintained in a project
     *
     * This is the smallest level of granularity provided by a PDP for accessing extension data. There
     * is no way to get or set just a portion of data identified by a single dataQualifier value.
     */
    dataQualifier: string;
  };
  /** All Project Data Provider data types must extend from this */
  export type MandatoryProjectDataType = {
    ExtensionData: DataProviderDataType<ExtensionDataScope, string | undefined, string>;
  };
}
declare module 'shared/models/data-provider.interface' {
  import {
    DataProviderDataTypes,
    DataProviderGetters,
    DataProviderSetters,
    DataProviderSubscribers,
  } from 'shared/models/data-provider.model';
  import { Dispose, OnDidDispose } from 'shared/models/disposal.model';
  /**
   * An object on the papi that manages data and has methods for interacting with that data. Created
   * by the papi and layers over an IDataProviderEngine provided by an extension. Returned from
   * getting a data provider with dataProviderService.get.
   *
   * Note: each `set<data_type>` method has a corresponding `get<data_type>` and
   * `subscribe<data_type>` method.
   */
  type IDataProvider<TDataTypes extends DataProviderDataTypes = DataProviderDataTypes> =
    DataProviderSetters<TDataTypes> &
      DataProviderGetters<TDataTypes> &
      DataProviderSubscribers<TDataTypes> &
      OnDidDispose;
  export default IDataProvider;
  /**
   * A data provider that has control over disposing of it with dispose. Returned from registering a
   * data provider (only the service that set it up should dispose of it) with
   * dataProviderService.registerEngine
   *
   * @see IDataProvider
   */
  export type IDisposableDataProvider<TDataProvider extends IDataProvider<any>> = TDataProvider &
    Dispose;
}
declare module 'shared/models/data-provider-engine.model' {
  import {
    DataProviderDataTypes,
    DataProviderGetters,
    DataProviderUpdateInstructions,
    DataProviderSetters,
  } from 'shared/models/data-provider.model';
  import { NetworkableObject } from 'shared/models/network-object.model';
  /**
   *
   * Method to run to send clients updates for a specific data type outside of the `set<data_type>`
   * method. papi overwrites this function on the DataProviderEngine itself to emit an update after
   * running the `notifyUpdate` method in the DataProviderEngine.
   *
   * @example To run `notifyUpdate` function so it updates the Verse and Heresy data types (in a data
   * provider engine):
   *
   * ```typescript
   * this.notifyUpdate(['Verse', 'Heresy']);
   * ```
   *
   * @example You can log the manual updates in your data provider engine by specifying the following
   * `notifyUpdate` function in the data provider engine:
   *
   * ```typescript
   * notifyUpdate(updateInstructions) {
   * papi.logger.info(updateInstructions);
   * }
   * ```
   *
   * Note: This function's return is treated the same as the return from `set<data_type>`
   *
   * @param updateInstructions Information that papi uses to interpret whether to send out updates.
   *   Defaults to `'*'` (meaning send updates for all data types) if parameter `updateInstructions`
   *   is not provided or is undefined. Otherwise returns `updateInstructions`. papi passes the
   *   interpreted update value into this `notifyUpdate` function. For example, running
   *   `this.notifyUpdate()` will call the data provider engine's `notifyUpdate` with
   *   `updateInstructions` of `'*'`.
   * @see DataProviderUpdateInstructions for more info on the `updateInstructions` parameter
   *
   * WARNING: Do not update a data type in its `get<data_type>` method (unless you make a base case)!
   * It will create a destructive infinite loop.
   */
  export type DataProviderEngineNotifyUpdate<TDataTypes extends DataProviderDataTypes> = (
    updateInstructions?: DataProviderUpdateInstructions<TDataTypes>,
  ) => void;
  /**
   * Addon type for IDataProviderEngine to specify that there is a `notifyUpdate` method on the data
   * provider engine. You do not need to specify this type unless you are creating an object that is
   * to be registered as a data provider engine and you need to use `notifyUpdate`.
   *
   * @see DataProviderEngineNotifyUpdate for more information on `notifyUpdate`.
   * @see IDataProviderEngine for more information on using this type.
   */
  export type WithNotifyUpdate<TDataTypes extends DataProviderDataTypes> = {
    /**
     *
     * Method to run to send clients updates for a specific data type outside of the `set<data_type>`
     * method. papi overwrites this function on the DataProviderEngine itself to emit an update after
     * running the `notifyUpdate` method in the DataProviderEngine.
     *
     * @example To run `notifyUpdate` function so it updates the Verse and Heresy data types (in a data
     * provider engine):
     *
     * ```typescript
     * this.notifyUpdate(['Verse', 'Heresy']);
     * ```
     *
     * @example You can log the manual updates in your data provider engine by specifying the following
     * `notifyUpdate` function in the data provider engine:
     *
     * ```typescript
     * notifyUpdate(updateInstructions) {
     * papi.logger.info(updateInstructions);
     * }
     * ```
     *
     * Note: This function's return is treated the same as the return from `set<data_type>`
     *
     * @param updateInstructions Information that papi uses to interpret whether to send out updates.
     *   Defaults to `'*'` (meaning send updates for all data types) if parameter `updateInstructions`
     *   is not provided or is undefined. Otherwise returns `updateInstructions`. papi passes the
     *   interpreted update value into this `notifyUpdate` function. For example, running
     *   `this.notifyUpdate()` will call the data provider engine's `notifyUpdate` with
     *   `updateInstructions` of `'*'`.
     * @see DataProviderUpdateInstructions for more info on the `updateInstructions` parameter
     *
     * WARNING: Do not update a data type in its `get<data_type>` method (unless you make a base case)!
     * It will create a destructive infinite loop.
     */
    notifyUpdate: DataProviderEngineNotifyUpdate<TDataTypes>;
  };
  /**
   * The object to register with the DataProviderService to create a data provider. The
   * DataProviderService creates an IDataProvider on the papi that layers over this engine, providing
   * special functionality.
   *
   * @type TDataTypes - The data types that this data provider engine serves. For each data type
   *   defined, the engine must have corresponding `get<data_type>` and `set<data_type> function`
   *   functions.
   * @see DataProviderDataTypes for information on how to make powerful types that work well with
   * Intellisense.
   *
   * Note: papi creates a `notifyUpdate` function on the data provider engine if one is not provided, so it
   * is not necessary to provide one in order to call `this.notifyUpdate`. However, TypeScript does
   * not understand that papi will create one as you are writing your data provider engine, so you can
   * avoid type errors with one of the following options:
   *
   * 1. If you are using an object or class to create a data provider engine, you can add a
   * `notifyUpdate` function (and, with an object, add the WithNotifyUpdate type) to
   * your data provider engine like so:
   * ```typescript
   * const myDPE: IDataProviderEngine<MyDataTypes> & WithNotifyUpdate<MyDataTypes> = {
   *   notifyUpdate(updateInstructions) {},
   *   ...
   * }
   * ```
   * OR
   * ```typescript
   * class MyDPE implements IDataProviderEngine<MyDataTypes> {
   *   notifyUpdate(updateInstructions?: DataProviderEngineNotifyUpdate<MyDataTypes>) {}
   *   ...
   * }
   * ```
   *
   * 2. If you are using a class to create a data provider engine, you can extend the `DataProviderEngine`
   * class, and it will provide `notifyUpdate` for you:
   * ```typescript
   * class MyDPE extends DataProviderEngine<MyDataTypes> implements IDataProviderEngine<MyDataTypes> {
   *   ...
   * }
   * ```
   */
  type IDataProviderEngine<TDataTypes extends DataProviderDataTypes = DataProviderDataTypes> =
    NetworkableObject &
      /**
       * Set of all `set<data_type>` methods that a data provider engine must provide according to its
       * data types. papi overwrites this function on the DataProviderEngine itself to emit an update
       * after running the defined `set<data_type>` method in the DataProviderEngine.
       *
       * Note: papi requires that each `set<data_type>` method has a corresponding `get<data_type>`
       * method.
       *
       * Note: to make a data type read-only, you can always return false or throw from
       * `set<data_type>`.
       *
       * WARNING: Do not run this recursively in its own `set<data_type>` method! It will create as
       * many updates as you run `set<data_type>` methods.
       *
       * @see DataProviderSetter for more information
       */
      DataProviderSetters<TDataTypes> &
      /**
       * Set of all `get<data_type>` methods that a data provider engine must provide according to its
       * data types. Run by the data provider on `get<data_type>`
       *
       * Note: papi requires that each `set<data_type>` method has a corresponding `get<data_type>`
       * method.
       *
       * @see DataProviderGetter for more information
       */
      DataProviderGetters<TDataTypes> &
      Partial<WithNotifyUpdate<TDataTypes>>;
  export default IDataProviderEngine;
}
declare module 'shared/models/extract-data-provider-data-types.model' {
  import IDataProviderEngine from 'shared/models/data-provider-engine.model';
  import IDataProvider, { IDisposableDataProvider } from 'shared/models/data-provider.interface';
  import DataProviderInternal from 'shared/models/data-provider.model';
  /**
   * Get the `DataProviderDataTypes` associated with the `IDataProvider` - essentially, returns
   * `TDataTypes` from `IDataProvider<TDataTypes>`.
   *
   * Works with generic types `IDataProvider`, `DataProviderInternal`, `IDisposableDataProvider`, and
   * `IDataProviderEngine` along with the `papi-shared-types` extensible interfaces `DataProviders`
   * and `DisposableDataProviders`
   */
  type ExtractDataProviderDataTypes<TDataProvider> = TDataProvider extends IDataProvider<
    infer TDataProviderDataTypes
  >
    ? TDataProviderDataTypes
    : TDataProvider extends DataProviderInternal<infer TDataProviderDataTypes>
    ? TDataProviderDataTypes
    : TDataProvider extends IDisposableDataProvider<infer TDataProviderDataTypes>
    ? TDataProviderDataTypes
    : TDataProvider extends IDataProviderEngine<infer TDataProviderDataTypes>
    ? TDataProviderDataTypes
    : never;
  export default ExtractDataProviderDataTypes;
}
declare module 'papi-shared-types' {
  import type { ScriptureReference } from 'papi-components';
  import type { DataProviderDataType } from 'shared/models/data-provider.model';
  import type { MandatoryProjectDataType } from 'shared/models/project-data-provider.model';
  import type { IDisposableDataProvider } from 'shared/models/data-provider.interface';
  import type IDataProvider from 'shared/models/data-provider.interface';
  import type ExtractDataProviderDataTypes from 'shared/models/extract-data-provider-data-types.model';
  /**
   * Function types for each command available on the papi. Each extension can extend this interface
   * to add commands that it registers on the papi with `papi.commands.registerCommand`.
   *
   * Note: Command names must consist of two string separated by at least one period. We recommend
   * one period and lower camel case in case we expand the api in the future to allow dot notation.
   *
   * An extension can extend this interface to add types for the commands it registers by adding the
   * following to its `.d.ts` file:
   *
   * @example
   *
   * ```typescript
   * declare module 'papi-shared-types' {
   *   export interface CommandHandlers {
   *     'myExtension.myCommand1': (foo: string, bar: number) => string;
   *     'myExtension.myCommand2': (foo: string) => Promise<void>;
   *   }
   * }
   * ```
   */
  interface CommandHandlers {
    'test.echo': (message: string) => string;
    'test.echoRenderer': (message: string) => Promise<string>;
    'test.echoExtensionHost': (message: string) => Promise<string>;
    'test.throwError': (message: string) => void;
    'platform.restartExtensionHost': () => Promise<void>;
    'platform.quit': () => Promise<void>;
    'test.addMany': (...nums: number[]) => number;
    'test.throwErrorExtensionHost': (message: string) => void;
  }
  /**
   * Names for each command available on the papi.
   *
   * Automatically includes all extensions' commands that are added to {@link CommandHandlers}.
   *
   * @example 'platform.quit';
   */
  type CommandNames = keyof CommandHandlers;
  interface SettingTypes {
    'platform.verseRef': ScriptureReference;
    placeholder: undefined;
  }
  type SettingNames = keyof SettingTypes;
  /** This is just a simple example so we have more than one. It's not intended to be real. */
  type NotesOnlyProjectDataTypes = MandatoryProjectDataType & {
    Notes: DataProviderDataType<string, string | undefined, string>;
  };
  /**
   * Data types for each project data provider supported by PAPI. Extensions can add more data types
   * with corresponding project data provider IDs by adding details to their `.d.ts` file. Note that
   * all project data types should extend `MandatoryProjectDataTypes` like the following example.
   *
   * @example
   *
   * ```typescript
   * declare module 'papi-shared-types' {
   *   export type MyProjectDataTypes = MandatoryProjectDataTypes & {
   *     MyProjectData1: DataProviderDataType<string, string, string>;
   *     MyProjectData2: DataProviderDataType<string, string, string>;
   *   };
   *
   *   export interface ProjectDataTypes {
   *     MyExtensionProjectTypeName: MyProjectDataTypes;
   *   }
   * }
   * ```
   */
  interface ProjectDataTypes {
    NotesOnly: NotesOnlyProjectDataTypes;
    placeholder: MandatoryProjectDataType;
  }
  /**
   * Identifiers for all project types supported by PAPI. These are not intended to correspond 1:1
   * to the set of project types available in Paratext.
   */
  type ProjectTypes = keyof ProjectDataTypes;
  type StuffDataTypes = {
    Stuff: DataProviderDataType<string, number, never>;
  };
  type PlaceholderDataTypes = {
    Placeholder: DataProviderDataType<
      {
        thing: number;
      },
      string[],
      number
    >;
  };
  /**
   * `IDataProvider` types for each data provider supported by PAPI. Extensions can add more data
   * providers with corresponding data provider IDs by adding details to their `.d.ts` file and
   * registering a data provider engine in their `activate` function with
   * `papi.dataProviders.registerEngine`.
   *
   * Note: Data Provider names must consist of two string separated by at least one period. We
   * recommend one period and lower camel case in case we expand the api in the future to allow dot
   * notation.
   *
   * An extension can extend this interface to add types for the data provider it registers by
   * adding the following to its `.d.ts` file (in this example, we are adding the
   * `'helloSomeone.people'` data provider types):
   *
   * @example
   *
   * ```typescript
   * declare module 'papi-shared-types' {
   *   export type PeopleDataTypes = {
   *     Greeting: DataProviderDataType<string, string | undefined, string>;
   *     Age: DataProviderDataType<string, number | undefined, number>;
   *     People: DataProviderDataType<undefined, PeopleData, never>;
   *   };
   *
   *   export type PeopleDataMethods = {
   *     deletePerson(name: string): Promise<boolean>;
   *     testRandomMethod(things: string): Promise<string>;
   *   };
   *
   *   export type PeopleDataProvider = IDataProvider<PeopleDataTypes> & PeopleDataMethods;
   *
   *   export interface DataProviders {
   *     'helloSomeone.people': PeopleDataProvider;
   *   }
   * }
   * ```
   */
  interface DataProviders {
    'platform.stuff': IDataProvider<StuffDataTypes>;
    'platform.placeholder': IDataProvider<PlaceholderDataTypes>;
  }
  /**
   * Names for each data provider available on the papi.
   *
   * Automatically includes all extensions' data providers that are added to {@link DataProviders}.
   *
   * @example 'platform.placeholder'
   */
  type DataProviderNames = keyof DataProviders;
  /**
   * `DataProviderDataTypes` for each data provider supported by PAPI. These are the data types
   * served by each data provider.
   *
   * Automatically includes all extensions' data providers that are added to {@link DataProviders}.
   *
   * @example
   *
   * ```typescript
   * DataProviderTypes['helloSomeone.people'] => {
   *     Greeting: DataProviderDataType<string, string | undefined, string>;
   *     Age: DataProviderDataType<string, number | undefined, number>;
   *     People: DataProviderDataType<undefined, PeopleData, never>;
   *   }
   * ```
   */
  type DataProviderTypes = {
    [DataProviderName in DataProviderNames]: ExtractDataProviderDataTypes<
      DataProviders[DataProviderName]
    >;
  };
  /**
   * Disposable version of each data provider type supported by PAPI. These objects are only
   * returned from `papi.dataProviders.registerEngine` - only the one who registers a data provider
   * engine is allowed to dispose of the data provider.
   *
   * Automatically includes all extensions' data providers that are added to {@link DataProviders}.
   */
  type DisposableDataProviders = {
    [DataProviderName in DataProviderNames]: IDisposableDataProvider<
      DataProviders[DataProviderName]
    >;
  };
}
declare module 'shared/services/command.service' {
  import { UnsubscriberAsync } from 'shared/utils/papi-util';
  import { CommandHandlers, CommandNames } from 'papi-shared-types';
  module 'papi-shared-types' {
    interface CommandHandlers {
      'test.addThree': typeof addThree;
      'test.squareAndConcat': typeof squareAndConcat;
    }
  }
  function addThree(a: number, b: number, c: number): Promise<number>;
  function squareAndConcat(a: number, b: string): Promise<string>;
  /** Sets up the CommandService. Only runs once and always returns the same promise after that */
  export const initialize: () => Promise<void>;
  /** Send a command to the backend. */
  export const sendCommand: <CommandName extends keyof CommandHandlers>(
    commandName: CommandName,
    ...args: Parameters<CommandHandlers[CommandName]>
  ) => Promise<Awaited<ReturnType<CommandHandlers[CommandName]>>>;
  /**
   * Creates a function that is a command function with a baked commandName. This is also nice because
   * you get TypeScript type support using this function.
   *
   * @param commandName Command name for command function
   * @returns Function to call with arguments of command that sends the command and resolves with the
   *   result of the command
   */
  export const createSendCommandFunction: <CommandName extends keyof CommandHandlers>(
    commandName: CommandName,
  ) => (
    ...args: Parameters<CommandHandlers[CommandName]>
  ) => Promise<Awaited<ReturnType<CommandHandlers[CommandName]>>>;
  /**
   * Register a command on the papi to be handled here
   *
   * @param commandName Command name to register for handling here
   *
   *   - Note: Command names must consist of two string separated by at least one period. We recommend one
   *       period and lower camel case in case we expand the api in the future to allow dot notation.
   *
   * @param handler Function to run when the command is invoked
   * @returns True if successfully registered, throws with error message if not
   */
  export const registerCommand: <CommandName extends CommandNames>(
    commandName: CommandName,
    handler: CommandHandlers[CommandName],
  ) => Promise<UnsubscriberAsync>;
  /**
   *
   * The command service allows you to exchange messages with other components in the platform. You
   * can register a command that other services and extensions can send you. You can send commands to
   * other services and extensions that have registered commands.
   */
  export type moduleSummaryComments = {};
}
declare module 'shared/models/docking-framework.model' {
  import { MutableRefObject, ReactNode } from 'react';
  import { DockLayout, DropDirection, LayoutBase } from 'rc-dock';
  import {
    SavedWebViewDefinition,
    WebViewDefinition,
    WebViewDefinitionUpdateInfo,
  } from 'shared/models/web-view.model';
  /**
   * Saved information used to recreate a tab.
   *
   * - {@link TabLoader} loads this into {@link TabInfo}
   * - {@link TabSaver} saves {@link TabInfo} into this
   */
  export type SavedTabInfo = {
    /**
     * Tab ID - a unique identifier that identifies this tab. If this tab is a WebView, this ID will
     * match the `WebViewDefinition.id`
     */
    id: string;
    /** Type of tab - indicates what kind of built-in tab this info represents */
    tabType: string;
    /** Data needed to load the tab */
    data?: unknown;
  };
  /**
   * Information that Paranext uses to create a tab in the dock layout.
   *
   * - {@link TabLoader} loads {@link SavedTabInfo} into this
   * - {@link TabSaver} saves this into {@link SavedTabInfo}
   */
  export type TabInfo = SavedTabInfo & {
    /**
     * Url of image to show on the title bar of the tab
     *
     * Defaults to Platform.Bible logo
     */
    tabIconUrl?: string;
    /** Text to show on the title bar of the tab */
    tabTitle: string;
    /** Text to show when hovering over the title bar of the tab */
    tabTooltip?: string;
    /** Content to show inside the tab. */
    content: ReactNode;
    /** (optional) Minimum width that the tab can become in CSS `px` units */
    minWidth?: number;
    /** (optional) Minimum height that the tab can become in CSS `px` units */
    minHeight?: number;
  };
  /**
   * Function that takes a {@link SavedTabInfo} and creates a Paranext tab out of it. Each type of tab
   * must provide a {@link TabLoader}.
   *
   * For now all tab creators must do their own data type verification
   */
  export type TabLoader = (savedTabInfo: SavedTabInfo) => TabInfo;
  /**
   * Function that takes a Paranext tab and creates a saved tab out of it. Each type of tab can
   * provide a {@link TabSaver}. If they do not provide one, the properties added by `TabInfo` are
   * stripped from TabInfo by `saveTabInfoBase` before saving (so it is just a {@link SavedTabInfo}).
   *
   * @param tabInfo The Paranext tab to save
   * @returns The saved tab info for Paranext to persist. If `undefined`, does not save the tab
   */
  export type TabSaver = (tabInfo: TabInfo) => SavedTabInfo | undefined;
  /** Information about a tab in a panel */
  interface TabLayout {
    type: 'tab';
  }
  /**
   * Indicates where to display a floating window
   *
   * - `cascade` - place the window a bit below and to the right of the previously created floating
   *   window
   * - `center` - center the window in the dock layout
   */
  type FloatPosition = 'cascade' | 'center';
  /** The dimensions for a floating tab in CSS `px` units */
  export type FloatSize = {
    width: number;
    height: number;
  };
  /** Information about a floating window */
  export interface FloatLayout {
    type: 'float';
    floatSize?: FloatSize;
    /** Where to display the floating window. Defaults to `cascade` */
    position?: FloatPosition;
  }
  export type PanelDirection =
    | 'left'
    | 'right'
    | 'bottom'
    | 'top'
    | 'before-tab'
    | 'after-tab'
    | 'maximize'
    | 'move'
    | 'active'
    | 'update';
  /** Information about a panel */
  interface PanelLayout {
    type: 'panel';
    direction?: PanelDirection;
    /** If undefined, it will add in the `direction` relative to the previously added tab. */
    targetTabId?: string;
  }
  /** Information about how a Paranext tab fits into the dock layout */
  export type Layout = TabLayout | FloatLayout | PanelLayout;
  /** Event emitted when webViews are created */
  export type AddWebViewEvent = {
    webView: SavedWebViewDefinition;
    layout: Layout;
  };
  /** Props that are passed to the web view tab component */
  export type WebViewTabProps = WebViewDefinition;
  /** Rc-dock's onLayoutChange prop made asynchronous - resolves */
  export type OnLayoutChangeRCDock = (
    newLayout: LayoutBase,
    currentTabId?: string,
    direction?: DropDirection,
  ) => Promise<void>;
  /** Properties related to the dock layout */
  export type PapiDockLayout = {
    /** The rc-dock dock layout React element ref. Used to perform operations on the layout */
    dockLayout: DockLayout;
    /**
     * A ref to a function that runs when the layout changes. We set this ref to our
     * {@link onLayoutChange} function
     */
    onLayoutChangeRef: MutableRefObject<OnLayoutChangeRCDock | undefined>;
    /**
     * Add or update a tab in the layout
     *
     * @param savedTabInfo Info for tab to add or update
     * @param layout Information about where to put a new tab
     * @returns If tab added, final layout used to display the new tab. If existing tab updated,
     *   `undefined`
     */
    addTabToDock: (savedTabInfo: SavedTabInfo, layout: Layout) => Layout | undefined;
    /**
     * Add or update a webview in the layout
     *
     * @param webView Web view to add or update
     * @param layout Information about where to put a new webview
     * @returns If WebView added, final layout used to display the new webView. If existing webView
     *   updated, `undefined`
     */
    addWebViewToDock: (webView: WebViewTabProps, layout: Layout) => Layout | undefined;
    /**
     * Remove a tab in the layout
     *
     * @param tabId ID of the tab to remove
     */
    removeTabFromDock: (tabId: string) => boolean;
    /**
     * Gets the WebView definition for the web view with the specified ID
     *
     * @param webViewId The ID of the WebView whose web view definition to get
     * @returns WebView definition with the specified ID or undefined if not found
     */
    getWebViewDefinition: (webViewId: string) => WebViewDefinition | undefined;
    /**
     * Updates the WebView with the specified ID with the specified properties
     *
     * @param webViewId The ID of the WebView to update
     * @param updateInfo Properties to update on the WebView. Any unspecified properties will stay the
     *   same
     * @returns True if successfully found the WebView to update; false otherwise
     */
    updateWebViewDefinition: (
      webViewId: string,
      updateInfo: WebViewDefinitionUpdateInfo,
    ) => boolean;
    /**
     * The layout to use as the default layout if the dockLayout doesn't have a layout loaded.
     *
     * TODO: This should be removed and the `testLayout` imported directly in this file once this
     * service is refactored to split the code between processes. The only reason this is passed from
     * `platform-dock-layout.component.tsx` is that we cannot import `testLayout` here since this
     * service is currently all shared code. Refactor should happen in #203
     */
    testLayout: LayoutBase;
  };
}
declare module 'shared/services/web-view.service-model' {
  import { GetWebViewOptions, WebViewId, WebViewType } from 'shared/models/web-view.model';
  import { AddWebViewEvent, Layout } from 'shared/models/docking-framework.model';
  import { PapiEvent } from 'shared/models/papi-event.model';
  /**
   *
   * Service exposing various functions related to using webViews
   *
   * WebViews are iframes in the Platform.Bible UI into which extensions load frontend code, either
   * HTML or React components.
   */
  export interface WebViewServiceType {
    /** Event that emits with webView info when a webView is added */
    onDidAddWebView: PapiEvent<AddWebViewEvent>;
    /**
     * Creates a new web view or gets an existing one depending on if you request an existing one and
     * if the web view provider decides to give that existing one to you (it is up to the provider).
     *
     * @param webViewType Type of WebView to create
     * @param layout Information about where you want the web view to go. Defaults to adding as a tab
     * @param options Options that affect what this function does. For example, you can provide an
     *   existing web view ID to request an existing web view with that ID.
     * @returns Promise that resolves to the ID of the webview we got or undefined if the provider did
     *   not create a WebView for this request.
     * @throws If something went wrong like the provider for the webViewType was not found
     */
    getWebView: (
      webViewType: WebViewType,
      layout?: Layout,
      options?: GetWebViewOptions,
    ) => Promise<WebViewId | undefined>;
  }
  /** Name to use when creating a network event that is fired when webViews are created */
  export const EVENT_NAME_ON_DID_ADD_WEB_VIEW: `${string}:${string}`;
  export const NETWORK_OBJECT_NAME_WEB_VIEW_SERVICE = 'WebViewService';
}
declare module 'shared/services/network-object-status.service-model' {
  import { NetworkObjectDetails } from 'shared/models/network-object.model';
  export interface NetworkObjectStatusRemoteServiceType {
    /**
     * Get details about all available network objects
     *
     * @returns Object whose keys are the names of the network objects and whose values are the
     *   {@link NetworkObjectDetails} for each network object
     */
    getAllNetworkObjectDetails: () => Promise<Record<string, NetworkObjectDetails>>;
  }
  /** Provides functions related to the set of available network objects */
  export interface NetworkObjectStatusServiceType extends NetworkObjectStatusRemoteServiceType {
    /**
     * Get a promise that resolves when a network object is registered or rejects if a timeout is hit
     *
     * @returns Promise that either resolves to the {@link NetworkObjectDetails} for a network object
     *   once the network object is registered, or rejects if a timeout is provided and the timeout is
     *   reached before the network object is registered
     */
    waitForNetworkObject: (id: string, timeoutInMS?: number) => Promise<NetworkObjectDetails>;
  }
  export const networkObjectStatusServiceNetworkObjectName = 'NetworkObjectStatusService';
}
declare module 'shared/services/network-object-status.service' {
  import { NetworkObjectStatusServiceType } from 'shared/services/network-object-status.service-model';
  const networkObjectStatusService: NetworkObjectStatusServiceType;
  export default networkObjectStatusService;
}
declare module 'shared/services/web-view.service' {
  import { WebViewServiceType } from 'shared/services/web-view.service-model';
  const webViewService: WebViewServiceType;
  export default webViewService;
}
declare module 'shared/models/web-view-provider.model' {
  import {
    GetWebViewOptions,
    WebViewDefinition,
    SavedWebViewDefinition,
  } from 'shared/models/web-view.model';
  import {
    DisposableNetworkObject,
    NetworkObject,
    NetworkableObject,
  } from 'shared/models/network-object.model';
  import { CanHaveOnDidDispose } from 'shared/models/disposal.model';
  export interface IWebViewProvider extends NetworkableObject {
    /**
     * @param savedWebView Filled out if an existing webview is being called for (matched by ID). Just
     *   ID if this is a new request or if the web view with the existing ID was not found
     * @param getWebViewOptions
     */
    getWebView(
      savedWebView: SavedWebViewDefinition,
      getWebViewOptions: GetWebViewOptions,
    ): Promise<WebViewDefinition | undefined>;
  }
  export interface WebViewProvider
    extends NetworkObject<NetworkableObject>,
      CanHaveOnDidDispose<IWebViewProvider> {}
  export interface DisposableWebViewProvider
    extends DisposableNetworkObject<NetworkableObject>,
      Omit<WebViewProvider, 'dispose'> {}
}
declare module 'shared/services/web-view-provider.service' {
  /**
   * Handles registering web view providers and serving web views around the papi. Exposed on the
   * papi.
   */
  import {
    DisposableWebViewProvider,
    IWebViewProvider,
    WebViewProvider,
  } from 'shared/models/web-view-provider.model';
  /** Sets up the service. Only runs once and always returns the same promise after that */
  const initialize: () => Promise<void>;
  /**
   * Indicate if we are aware of an existing web view provider with the given type. If a web view
   * provider with the given type is somewhere else on the network, this function won't tell you about
   * it unless something else in the existing process is subscribed to it.
   *
   * @param webViewType Type of webView to check for
   */
  function hasKnown(webViewType: string): boolean;
  /**
   * Register a web view provider to serve webViews for a specified type of webViews
   *
   * @param webViewType Type of web view to provide
   * @param webViewProvider Object to register as a webView provider including control over disposing
   *   of it.
   *
   *   WARNING: setting a webView provider mutates the provided object.
   * @returns `webViewProvider` modified to be a network object
   */
  function register(
    webViewType: string,
    webViewProvider: IWebViewProvider,
  ): Promise<DisposableWebViewProvider>;
  /**
   * Get a web view provider that has previously been set up
   *
   * @param webViewType Type of webview provider to get
   * @returns Web view provider with the given name if one exists, undefined otherwise
   */
  function get(webViewType: string): Promise<WebViewProvider | undefined>;
  export interface WebViewProviderService {
    initialize: typeof initialize;
    hasKnown: typeof hasKnown;
    register: typeof register;
    get: typeof get;
  }
  export interface PapiWebViewProviderService {
    register: typeof register;
  }
  const webViewProviderService: WebViewProviderService;
  /**
   *
   * Interface for registering webView providers
   */
  export const papiWebViewProviderService: PapiWebViewProviderService;
  export default webViewProviderService;
}
declare module 'shared/services/internet.service' {
  /** Our shim over fetch. Allows us to control internet access. */
  const papiFetch: typeof fetch;
  export interface InternetService {
    fetch: typeof papiFetch;
  }
  /**
   *
   * Service that provides a way to call `fetch` since the original function is not available
   */
  const internetService: InternetService;
  export default internetService;
}
declare module 'shared/services/data-provider.service' {
  /** Handles registering data providers and serving data around the papi. Exposed on the papi. */
  import { DataProviderDataTypes } from 'shared/models/data-provider.model';
  import IDataProviderEngine, {
    DataProviderEngineNotifyUpdate,
  } from 'shared/models/data-provider-engine.model';
  import {
    DataProviderNames,
    DataProviderTypes,
    DataProviders,
    DisposableDataProviders,
  } from 'papi-shared-types';
  import IDataProvider, { IDisposableDataProvider } from 'shared/models/data-provider.interface';
  /**
   *
   * Abstract class that provides a placeholder `notifyUpdate` for data provider engine classes. If a
   * data provider engine class extends this class, it doesn't have to specify its own `notifyUpdate`
   * function in order to use `notifyUpdate`.
   *
   * @see IDataProviderEngine for more information on extending this class.
   */
  export abstract class DataProviderEngine<TDataTypes extends DataProviderDataTypes> {
    notifyUpdate: DataProviderEngineNotifyUpdate<TDataTypes>;
  }
  /**
   * Indicate if we are aware of an existing data provider with the given name. If a data provider
   * with the given name is somewhere else on the network, this function won't tell you about it
   * unless something else in the existing process is subscribed to it.
   */
  function hasKnown(providerName: string): boolean;
  /**
   * Decorator function that marks a data provider engine `set___` or `get___` method to be ignored.
   * papi will not layer over these methods or consider them to be data type methods
   *
   * @example Use this as a decorator on a class's method:
   *
   * ```typescript
   * class MyDataProviderEngine {
   * ＠papi.dataProviders.decorators.ignore
   * async getInternal() {}
   * }
   * ```
   *
   * WARNING: Do not copy and paste this example. The `@` symbol does not render correctly in JSDoc
   * code blocks, so a different unicode character was used. Please use a normal `@` when using a
   * decorator.
   *
   * OR
   *
   * @example Call this function signature on an object's method:
   *
   * ```typescript
   * const myDataProviderEngine = {
   *   async getInternal() {},
   * };
   * papi.dataProviders.decorators.ignore(dataProviderEngine.getInternal);
   * ```
   *
   * @param method The method to ignore
   */
  function ignore(
    method: Function & {
      isIgnored?: boolean;
    },
  ): void;
  /**
   * Decorator function that marks a data provider engine `set___` or `get___` method to be ignored.
   * papi will not layer over these methods or consider them to be data type methods
   *
   * @param target The class that has the method to ignore
   * @param member The name of the method to ignore
   *
   *   Note: this is the signature that provides the actual decorator functionality. However, since
   *   users will not be using this signature, the example usage is provided in the signature above.
   */
  function ignore<T extends object>(target: T, member: keyof T): void;
  /**
   * A collection of decorators to be used with the data provider service
   *
   * @example To use the `ignore` a decorator on a class's method:
   *
   * ```typescript
   * class MyDataProviderEngine {
   * ＠papi.dataProviders.decorators.ignore
   * async getInternal() {}
   * }
   * ```
   *
   * WARNING: Do not copy and paste this example. The `@` symbol does not render correctly in JSDoc
   * code blocks, so a different unicode character was used. Please use a normal `@` when using a
   * decorator.
   */
  const decorators: {
    ignore: typeof ignore;
  };
  /**
   * Creates a data provider to be shared on the network layering over the provided data provider
   * engine.
   *
   * @param providerName Name this data provider should be called on the network
   * @param dataProviderEngine The object to layer over with a new data provider object
   *
   *   WARNING: registering a dataProviderEngine mutates the provided object. Its `notifyUpdate` and
   *   `set` methods are layered over to facilitate data provider subscriptions.
   * @returns The data provider including control over disposing of it. Note that this data provider
   *   is a new object distinct from the data provider engine passed in.
   */
  function registerEngine<DataProviderName extends DataProviderNames>(
    providerName: DataProviderName,
    dataProviderEngine: IDataProviderEngine<DataProviderTypes[DataProviderName]>,
  ): Promise<DisposableDataProviders[DataProviderName]>;
  /**
   * Create a mock local data provider object for connecting to the remote data provider
   *
   * @type `TDataTypes` - The data provider data types served by the data provider to create.
   *
   *   This is not exposed on the papi as it is a helper function to enable other services to layer over
   *   this service and create their own subsets of data providers with other types than
   *   `DataProviders` types using this function and {@link getByType}
   * @param dataProviderObjectId Network object id corresponding to this data provider
   * @param dataProviderContainer Container that holds a reference to the data provider so this
   *   subscribe function can reference the data provider
   * @param providerName Name this data provider should be called on the network
   * @param dataProviderEngine The object to layer over with a new data provider object
   *
   *   WARNING: registering a dataProviderEngine mutates the provided object. Its `notifyUpdate` and
   *   `set` methods are layered over to facilitate data provider subscriptions.
   * @returns Local data provider object that represents a remote data provider
   *
   *   Creates a data provider to be shared on the network layering over the provided data provider
   *   engine.
   * @returns The data provider including control over disposing of it. Note that this data provider
   *   is a new object distinct from the data provider engine passed in.
   */
  export function registerEngineByType<TDataTypes extends DataProviderDataTypes>(
    providerName: string,
    dataProviderEngine: IDataProviderEngine<TDataTypes>,
  ): Promise<IDisposableDataProvider<IDataProvider<TDataTypes>>>;
  /**
   * Get a data provider that has previously been set up
   *
   * @param providerName Name of the desired data provider
   * @returns The data provider with the given name if one exists, undefined otherwise
   */
  function get<DataProviderName extends DataProviderNames>(
    providerName: DataProviderName,
  ): Promise<DataProviders[DataProviderName] | undefined>;
  /**
   * Get a data provider that has previously been set up
   *
   * @type `T` - The type of data provider to get. Use `IDataProvider<TDataProviderDataTypes>`,
   *   specifying your own types, or provide a custom data provider type
   *
   *   This is not exposed on the papi as it is a helper function to enable other services to layer over
   *   this service and create their own subsets of data providers with other types than
   *   `DataProviders` types using this function and {@link registerEngineByType}
   * @param providerName Name of the desired data provider
   * @returns The data provider with the given name if one exists, undefined otherwise
   */
  export function getByType<T extends IDataProvider<any>>(
    providerName: string,
  ): Promise<T | undefined>;
  export interface DataProviderService {
    hasKnown: typeof hasKnown;
    registerEngine: typeof registerEngine;
    get: typeof get;
    decorators: typeof decorators;
    DataProviderEngine: typeof DataProviderEngine;
  }
  /**
   *
   * Service that allows extensions to send and receive data to/from other extensions
   */
  const dataProviderService: DataProviderService;
  export default dataProviderService;
}
declare module 'shared/models/project-data-provider-engine.model' {
  import { ProjectTypes, ProjectDataTypes } from 'papi-shared-types';
  import type IDataProvider from 'shared/models/data-provider.interface';
  import type IDataProviderEngine from 'shared/models/data-provider-engine.model';
  /** All possible types for ProjectDataProviderEngines: IDataProviderEngine<ProjectDataType> */
  export type ProjectDataProviderEngineTypes = {
    [ProjectType in ProjectTypes]: IDataProviderEngine<ProjectDataTypes[ProjectType]>;
  };
  /** All possible types for ProjectDataProviders: IDataProvider<ProjectDataType> */
  export type ProjectDataProvider = {
    [ProjectType in ProjectTypes]: IDataProvider<ProjectDataTypes[ProjectType]>;
  };
  export interface ProjectDataProviderEngineFactory<ProjectType extends ProjectTypes> {
    createProjectDataProviderEngine(
      projectId: string,
      projectStorageInterpreterId: string,
    ): ProjectDataProviderEngineTypes[ProjectType];
  }
}
declare module 'shared/utils/unsubscriber-async-list' {
  import { Dispose } from 'shared/models/disposal.model';
  import { Unsubscriber, UnsubscriberAsync } from 'shared/utils/papi-util';
  /** Simple collection for UnsubscriberAsync objects that also provides an easy way to run them. */
  export default class UnsubscriberAsyncList {
    private name;
    readonly unsubscribers: Set<Unsubscriber | UnsubscriberAsync>;
    constructor(name?: string);
    /**
     * Add unsubscribers to the list. Note that duplicates are not added twice.
     *
     * @param unsubscribers - Objects that were returned from a registration process.
     */
    add(...unsubscribers: (UnsubscriberAsync | Unsubscriber | Dispose)[]): void;
    /**
     * Run all unsubscribers added to this list and then clear the list.
     *
     * @returns `true` if all unsubscribers succeeded, `false` otherwise.
     */
    runAllUnsubscribers(): Promise<boolean>;
  }
}
declare module 'shared/models/project-metadata.model' {
  import { ProjectTypes } from 'papi-shared-types';
  /**
   * Low-level information describing a project that Platform.Bible directly manages and uses to load
   * project data
   */
  export type ProjectMetadata = {
    /** ID of the project (must be unique and case insensitive) */
    id: string;
    /** Short name of the project (not necessarily unique) */
    name: string;
    /** Indicates how the project is persisted to storage */
    storageType: string;
    /**
     * Indicates what sort of project this is which implies its data shape (e.g., what data streams
     * should be available)
     */
    projectType: ProjectTypes;
  };
}
declare module 'shared/services/project-lookup.service-model' {
  import { ProjectMetadata } from 'shared/models/project-metadata.model';
  /**
   *
   * Provides metadata for projects known by the platform
   */
  export interface ProjectLookupServiceType {
    /**
     * Provide metadata for all projects found on the local system
     *
     * @returns ProjectMetadata for all projects stored on the local system
     */
    getMetadataForAllProjects: () => Promise<ProjectMetadata[]>;
    /**
     * Look up metadata for a specific project ID
     *
     * @param projectId ID of the project to load
     * @returns ProjectMetadata from the 'meta.json' file for the given project
     */
    getMetadataForProject: (projectId: string) => Promise<ProjectMetadata>;
  }
  export const projectLookupServiceNetworkObjectName = 'ProjectLookupService';
}
declare module 'shared/services/project-lookup.service' {
  import { ProjectLookupServiceType } from 'shared/services/project-lookup.service-model';
  const projectLookupService: ProjectLookupServiceType;
  export default projectLookupService;
}
declare module 'shared/services/project-data-provider.service' {
  import { ProjectTypes } from 'papi-shared-types';
  import {
    ProjectDataProvider,
    ProjectDataProviderEngineFactory,
  } from 'shared/models/project-data-provider-engine.model';
  import { Dispose } from 'shared/models/disposal.model';
  /**
   * Add a new Project Data Provider Factory to PAPI that uses the given engine. There must not be an
   * existing factory already that handles the same project type or this operation will fail.
   *
   * @param projectType Type of project that pdpEngineFactory supports
   * @param pdpEngineFactory Used in a ProjectDataProviderFactory to create ProjectDataProviders
   * @returns Promise that resolves to a disposable object when the registration operation completes
   */
  export function registerProjectDataProviderEngineFactory<ProjectType extends ProjectTypes>(
    projectType: ProjectType,
    pdpEngineFactory: ProjectDataProviderEngineFactory<ProjectType>,
  ): Promise<Dispose>;
  /**
   * Get a Project Data Provider for the given project ID.
   *
   * @example
   *
   * ```typescript
   * const pdp = await get('ParatextStandard', 'ProjectID12345');
   * pdp.getVerse(new VerseRef('JHN', '1', '1'));
   * ```
   *
   * @param projectType Indicates what you expect the `projectType` to be for the project with the
   *   specified id. The TypeScript type for the returned project data provider will have the project
   *   data provider type associated with this project type. If this argument does not match the
   *   project's actual `projectType` (according to its metadata), a warning will be logged
   * @param projectId ID for the project to load
   * @returns Data provider with types that are associated with the given project type
   */
  export function get<ProjectType extends ProjectTypes>(
    projectType: ProjectType,
    projectId: string,
  ): Promise<ProjectDataProvider[ProjectType]>;
  export interface PapiBackendProjectDataProviderService {
    registerProjectDataProviderEngineFactory: typeof registerProjectDataProviderEngineFactory;
    get: typeof get;
  }
  /**
   *
   * Service that registers and gets project data providers
   */
  export const papiBackendProjectDataProviderService: PapiBackendProjectDataProviderService;
  export interface PapiFrontendProjectDataProviderService {
    get: typeof get;
  }
  /**
   *
   * Service that gets project data providers
   */
  export const papiFrontendProjectDataProviderService: {
    get: typeof get;
  };
}
<<<<<<< HEAD
declare module 'shared/data/file-system.model' {
  /** Types to use with file system operations */
=======
declare module 'shared/services/settings.service' {
  import { Unsubscriber } from 'shared/utils/papi-util';
  import { SettingTypes } from 'papi-shared-types';
>>>>>>> 8e6028cb
  /**
   * Represents a path in file system or other. Has a scheme followed by :// followed by a relative
   * path. If no scheme is provided, the app scheme is used. Available schemes are as follows:
   *
<<<<<<< HEAD
   * - `app://` - goes to the app's home directory and into `.platform.bible` (platform-dependent)
   * - `cache://` - goes to the app's temporary file cache at `app://cache`
   * - `data://` - goes to the app's data storage location at `app://data`
   * - `resources://` - goes to the resources directory installed in the app
   * - `file://` - an absolute file path from root
   */
  export type Uri = string;
}
declare module 'node/utils/util' {
  import { Uri } from 'shared/data/file-system.model';
  export const FILE_PROTOCOL: string;
  export const RESOURCES_PROTOCOL: string;
  export function resolveHtmlPath(htmlFileName: string): string;
=======
   * @param key The string id of the setting for which the value is being retrieved
   * @returns The value of the specified setting, parsed to an object. Returns `undefined` if setting
   *   is not present or no value is available
   */
  const getSetting: <SettingName extends keyof SettingTypes>(
    key: SettingName,
  ) => SettingTypes[SettingName] | undefined;
>>>>>>> 8e6028cb
  /**
   * Gets the platform-specific user Platform.Bible folder for this application
   *
<<<<<<< HEAD
   * When running in development: `<repo_directory>/dev-appdata`
   *
   * When packaged: `<user_home_directory>/.platform.bible`
   */
  export const getAppDir: import('memoize-one').MemoizedFn<() => string>;
=======
   * @param key The string id of the setting for which the value is being retrieved
   * @param newSetting The value that is to be stored. Setting the new value to `undefined` is the
   *   equivalent of deleting the setting
   */
  const setSetting: <SettingName extends keyof SettingTypes>(
    key: SettingName,
    newSetting: SettingTypes[SettingName] | undefined,
  ) => void;
>>>>>>> 8e6028cb
  /**
   * Resolves the uri to a path
   *
   * @param uri The uri to resolve
   * @returns Real path to the uri supplied
   */
<<<<<<< HEAD
  export function getPathFromUri(uri: Uri): string;
=======
  const subscribeToSetting: <SettingName extends keyof SettingTypes>(
    key: SettingName,
    callback: (newSetting: SettingTypes[SettingName] | undefined) => void,
  ) => Unsubscriber;
  export interface SettingsService {
    get: typeof getSetting;
    set: typeof setSetting;
    subscribe: typeof subscribeToSetting;
  }
>>>>>>> 8e6028cb
  /**
   * Combines the uri passed in with the paths passed in to make one uri
   *
   * @param uri Uri to start from
   * @param paths Paths to combine into the uri
   * @returns One uri that combines the uri and the paths in left-to-right order
   */
  export function joinUriPaths(uri: Uri, ...paths: string[]): Uri;
}
declare module 'node/services/node-file-system.service' {
  /** File system calls from Node */
  import fs, { BigIntStats } from 'fs';
  import { Uri } from 'shared/data/file-system.model';
  /**
   * Read a text file
   *
   * @param uri URI of file
   * @returns Promise that resolves to the contents of the file
   */
  export function readFileText(uri: Uri): Promise<string>;
  /**
   * Read a binary file
   *
   * @param uri URI of file
   * @returns Promise that resolves to the contents of the file
   */
  export function readFileBinary(uri: Uri): Promise<Buffer>;
  /**
   * Write data to a file
   *
   * @param uri URI of file
   * @param fileContents String or Buffer to write into the file
   * @returns Promise that resolves after writing the file
   */
  export function writeFile(uri: Uri, fileContents: string | Buffer): Promise<void>;
  /**
   * Copies a file from one location to another. Creates the path to the destination if it does not
   * exist
   *
   * @param sourceUri The location of the file to copy
   * @param destinationUri The uri to the file to create as a copy of the source file
   * @param mode Bitwise modifiers that affect how the copy works. See
   *   [`fsPromises.copyFile`](https://nodejs.org/api/fs.html#fspromisescopyfilesrc-dest-mode) for
   *   more information
   */
  export function copyFile(
    sourceUri: Uri,
    destinationUri: Uri,
    mode?: Parameters<typeof fs.promises.copyFile>[2],
  ): Promise<void>;
  /**
   * Delete a file if it exists
   *
   * @param uri URI of file
   * @returns Promise that resolves when the file is deleted or determined to not exist
   */
  export function deleteFile(uri: Uri): Promise<void>;
  /**
   * Get stats about the file or directory. Note that BigInts are used instead of ints to avoid.
   * https://en.wikipedia.org/wiki/Year_2038_problem
   *
   * @param uri URI of file or directory
   * @returns Promise that resolves to object of type https://nodejs.org/api/fs.html#class-fsstats if
   *   file or directory exists, undefined if it doesn't
   */
  export function getStats(uri: Uri): Promise<BigIntStats | undefined>;
  /**
   * Set the last modified and accessed times for the file or directory
   *
   * @param uri URI of file or directory
   * @returns Promise that resolves once the touch operation finishes
   */
  export function touch(uri: Uri, date: Date): Promise<void>;
  /** Type of file system item in a directory */
  export enum EntryType {
    File = 'file',
    Directory = 'directory',
    Unknown = 'unknown',
  }
  /** All entries in a directory, mapped from entry type to array of uris for the entries */
  export type DirectoryEntries = Readonly<{
    [entryType in EntryType]: Uri[];
  }>;
  /**
   * Reads a directory and returns lists of entries in the directory by entry type.
   *
   * @param uri - URI of directory.
   * @param entryFilter - Function to filter out entries in the directory based on their names.
   * @returns Map of entry type to list of uris for each entry in the directory with that type.
   */
  export function readDir(
    uri: Uri,
    entryFilter?: (entryName: string) => boolean,
  ): Promise<DirectoryEntries>;
  /**
   * Create a directory in the file system if it does not exist. Does not throw if it already exists.
   *
   * @param uri URI of directory
   * @returns Promise that resolves once the directory has been created
   */
  export function createDir(uri: Uri): Promise<void>;
  /**
   * Remove a directory and all its contents recursively from the file system
   *
   * @param uri URI of directory
   * @returns Promise that resolves when the delete operation finishes
   */
  export function deleteDir(uri: Uri): Promise<void>;
}
declare module 'node/utils/crypto-util' {
  export function createUuid(): string;
  /**
   * Create a cryptographically secure nonce that is at least 128 bits long. See nonce spec at
   * https://w3c.github.io/webappsec-csp/#security-nonces
   *
   * @param encoding: "base64url" (HTML safe, shorter string) or "hex" (longer string) From
   *   https://base64.guru/standards/base64url, the purpose of this encoding is "the ability to use
   *   the encoding result as filename or URL address"
   * @param numberOfBytes: Number of bytes the resulting nonce should contain
   * @returns Cryptographically secure, pseudo-randomly generated value encoded as a string
   */
  export function createNonce(encoding: 'base64url' | 'hex', numberOfBytes?: number): string;
}
declare module 'node/models/execution-token.model' {
  /** For now this is just for extensions, but maybe we will want to expand this in the future */
  export type ExecutionTokenType = 'extension';
  /** Execution tokens can be passed into API calls to provide context about their identity */
  export class ExecutionToken {
    readonly type: ExecutionTokenType;
    readonly name: string;
    readonly nonce: string;
    constructor(tokenType: ExecutionTokenType, name: string);
    getHash(): string;
  }
}
declare module 'node/services/execution-token.service' {
  import { ExecutionToken } from 'node/models/execution-token.model';
  /**
   * This should be called when extensions are being loaded
   *
   * @param extensionName Name of the extension to register
   * @returns Token that can be passed to `tokenIsValid` to authenticate or authorize API callers. It
   *   is important that the token is not shared to avoid impersonation of API callers.
   */
  function registerExtension(extensionName: string): ExecutionToken;
  /**
   * Remove a registered token. Note that a hash of a token is what is needed to unregister, not the
   * full token itself (notably not the nonce), so something can be delegated the ability to
   * unregister a token without having been given the full token itself.
   *
   * @param extensionName Name of the extension that was originally registered
   * @param tokenHash Value of `getHash()` of the token that was originally registered.
   * @returns `true` if the token was successfully unregistered, `false` otherwise
   */
  function unregisterExtension(extensionName: string, tokenHash: string): boolean;
  /**
   * This should only be needed by services that need to contextualize the response for the caller
   *
   * @param executionToken Token that was previously registered.
   * @returns `true` if the token matches a token that was previous registered, `false` otherwise.
   */
  function tokenIsValid(executionToken: ExecutionToken): boolean;
  const executionTokenService: {
    registerExtension: typeof registerExtension;
    unregisterExtension: typeof unregisterExtension;
    tokenIsValid: typeof tokenIsValid;
  };
  export default executionTokenService;
}
declare module 'extension-host/services/extension-storage.service' {
  import { ExecutionToken } from 'node/models/execution-token.model';
  import { Buffer } from 'buffer';
  /**
   * This is only intended to be called by the extension service. This service cannot call into the
   * extension service or it causes a circular dependency.
   */
  export function setExtensionUris(urisPerExtension: Map<string, string>): void;
  /** Return a path to the specified file within the extension's installation directory */
  export function buildExtensionPathFromName(extensionName: string, fileName: string): string;
  /**
   * Read a text file from the the extension's installation directory
   *
   * @param token ExecutionToken provided to the extension when `activate()` was called
   * @param fileName Name of the file to be read
   * @returns Promise for a string with the contents of the file
   */
  function readTextFileFromInstallDirectory(
    token: ExecutionToken,
    fileName: string,
  ): Promise<string>;
  /**
   * Read a binary file from the the extension's installation directory
   *
   * @param token ExecutionToken provided to the extension when `activate()` was called
   * @param fileName Name of the file to be read
   * @returns Promise for a Buffer with the contents of the file
   */
  function readBinaryFileFromInstallDirectory(
    token: ExecutionToken,
    fileName: string,
  ): Promise<Buffer>;
  /**
   * Read data specific to the user (as identified by the OS) and extension (as identified by the
   * ExecutionToken)
   *
   * @param token ExecutionToken provided to the extension when `activate()` was called
   * @param key Unique identifier of the data
   * @returns Promise for a string containing the data
   */
  function readUserData(token: ExecutionToken, key: string): Promise<string>;
  /**
   * Write data specific to the user (as identified by the OS) and extension (as identified by the
   * ExecutionToken)
   *
   * @param token ExecutionToken provided to the extension when `activate()` was called
   * @param key Unique identifier of the data
   * @param data Data to be written
   * @returns Promise that will resolve if the data is written successfully
   */
  function writeUserData(token: ExecutionToken, key: string, data: string): Promise<void>;
  /**
   * Delete data previously written that is specific to the user (as identified by the OS) and
   * extension (as identified by the ExecutionToken)
   *
   * @param token ExecutionToken provided to the extension when `activate()` was called
   * @param key Unique identifier of the data
   * @returns Promise that will resolve if the data is deleted successfully
   */
  function deleteUserData(token: ExecutionToken, key: string): Promise<void>;
  export interface ExtensionStorageService {
    readTextFileFromInstallDirectory: typeof readTextFileFromInstallDirectory;
    readBinaryFileFromInstallDirectory: typeof readBinaryFileFromInstallDirectory;
    readUserData: typeof readUserData;
    writeUserData: typeof writeUserData;
    deleteUserData: typeof deleteUserData;
  }
  /**
   *
   * This service provides extensions in the extension host the ability to read/write data based on
   * the extension identity and current user (as identified by the OS). This service will not work
   * within the renderer.
   */
  const extensionStorageService: ExtensionStorageService;
  export default extensionStorageService;
}
declare module 'shared/models/dialog-options.model' {
  /** General options to adjust dialogs (created from `papi.dialogs`) */
  export type DialogOptions = {
    /** Dialog title to display in the header. Default depends on the dialog */
    title?: string;
    /** Url of dialog icon to display in the header. Default is Platform.Bible logo */
    iconUrl?: string;
    /** The message to show the user in the dialog. Default depends on the dialog */
    prompt?: string;
  };
  /** Data in each tab that is a dialog. Added to DialogOptions in `dialog.service-host.ts` */
  export type DialogData = DialogOptions & {
    isDialog: true;
  };
}
declare module 'renderer/components/dialogs/dialog-base.data' {
  import { FloatSize, TabLoader, TabSaver } from 'shared/models/docking-framework.model';
  import { DialogData } from 'shared/models/dialog-options.model';
  import { ReactElement } from 'react';
  /** Base type for DialogDefinition. Contains reasonable defaults for dialogs */
  export type DialogDefinitionBase = Readonly<{
    /** Overwritten in {@link DialogDefinition}. Must be specified by all DialogDefinitions */
    tabType?: string;
    /** Overwritten in {@link DialogDefinition}. Must be specified by all DialogDefinitions */
    Component?: (props: DialogProps) => ReactElement;
    /**
     * The default icon for this dialog. This may be overridden by the `DialogOptions.iconUrl`
     *
     * Defaults to the Platform.Bible logo
     */
    defaultIconUrl?: string;
    /**
     * The default title for this dialog. This may be overridden by the `DialogOptions.title`
     *
     * Defaults to the DialogDefinition's `tabType`
     */
    defaultTitle?: string;
    /** The width and height at which the dialog will be loaded in CSS `px` units */
    initialSize: FloatSize;
    /** The minimum width to which the dialog can be set in CSS `px` units */
    minWidth?: number;
    /** The minimum height to which the dialog can be set in CSS `px` units */
    minHeight?: number;
    /**
     * The function used to load the dialog into the dock layout. Default uses the `Component` field
     * and passes in the `DialogProps`
     */
    loadDialog: TabLoader;
    /**
     * The function used to save the dialog into the dock layout
     *
     * Default does not save the dialog as they cannot properly be restored yet.
     *
     * TODO: preserve requests between refreshes - save the dialog info in such a way that it works
     * when loading again after refresh
     */
    saveDialog: TabSaver;
  }>;
  /** Props provided to the dialog component */
  export type DialogProps<TData = unknown> = DialogData & {
    /**
     * Sends the data as a resolved response to the dialog request and closes the dialog
     *
     * @param data Data with which to resolve the request
     */
    submitDialog(data: TData): void;
    /** Cancels the dialog request (resolves the response with `undefined`) and closes the dialog */
    cancelDialog(): void;
    /**
     * Rejects the dialog request with the specified message and closes the dialog
     *
     * @param errorMessage Message to explain why the dialog request was rejected
     */
    rejectDialog(errorMessage: string): void;
  };
  /**
   * Set the functionality of submitting and canceling dialogs. This should be called specifically by
   * `dialog.service-host.ts` immediately on startup and by nothing else. This is only here to
   * mitigate a dependency cycle
   *
   * @param dialogServiceFunctions Functions from the dialog service host for resolving and rejecting
   *   dialogs
   */
  export function hookUpDialogService({
    resolveDialogRequest: resolve,
    rejectDialogRequest: reject,
  }: {
    resolveDialogRequest: (id: string, data: unknown | undefined) => void;
    rejectDialogRequest: (id: string, message: string) => void;
  }): void;
  /**
   * Static definition of a dialog that can be shown in Platform.Bible
   *
   * For good defaults, dialogs can include all the properties of this dialog. Dialogs must then
   * specify `tabType` and `Component` in order to comply with `DialogDefinition`
   *
   * Note: this is not a class that can be inherited because all properties would be static but then
   * we would not be able to use the default `loadDialog` because it would be using a static reference
   * to a nonexistent `Component`. Instead of inheriting this as a class, any dialog definition can
   * spread this `{ ...DIALOG_BASE }`
   */
  const DIALOG_BASE: DialogDefinitionBase;
  export default DIALOG_BASE;
}
declare module 'renderer/components/dialogs/dialog-definition.model' {
  import { DialogOptions } from 'shared/models/dialog-options.model';
  import { DialogDefinitionBase, DialogProps } from 'renderer/components/dialogs/dialog-base.data';
  import { ReactElement } from 'react';
  /** The tabType for the select project dialog in `select-project.dialog.tsx` */
  export const SELECT_PROJECT_DIALOG_TYPE = 'platform.selectProject';
  /** The tabType for the select multiple projects dialog in `select-multiple-projects.dialog.tsx` */
  export const SELECT_MULTIPLE_PROJECTS_DIALOG_TYPE = 'platform.selectMultipleProjects';
  /** Options to provide when showing the Select Project dialog */
  export type SelectProjectDialogOptions = DialogOptions & {
    /** Project IDs to exclude from showing in the dialog */
    excludeProjectIds?: string[];
  };
  /** Options to provide when showing the Select Multiple Project dialog */
  export type SelectMultipleProjectsDialogOptions = DialogOptions & {
    /** Project IDs to exclude from showing in the dialog */
    excludeProjectIds?: string[];
    /** Project IDs that should start selected in the dialog */
    selectedProjectIds?: string[];
  };
  /**
   * Mapped type for dialog functions to use in getting various types for dialogs
   *
   * Keys should be dialog names, and values should be {@link DialogDataTypes}
   *
   * If you add a dialog here, you must also add it on {@link DIALOGS}
   */
  export interface DialogTypes {
    [SELECT_PROJECT_DIALOG_TYPE]: DialogDataTypes<SelectProjectDialogOptions, string>;
    [SELECT_MULTIPLE_PROJECTS_DIALOG_TYPE]: DialogDataTypes<
      SelectMultipleProjectsDialogOptions,
      string[]
    >;
  }
  /** Each type of dialog. These are the tab types used in the dock layout */
  export type DialogTabTypes = keyof DialogTypes;
  /** Types related to a specific dialog */
  export type DialogDataTypes<TOptions extends DialogOptions, TReturnType> = {
    /**
     * The dialog options to specify when calling the dialog. Passed into `loadDialog` as
     * SavedTabInfo.data
     *
     * The default implementation of `loadDialog` passes all the options down to the dialog component
     * as props
     */
    options: TOptions;
    /** The type of the response to the dialog request */
    responseType: TReturnType;
    /** Props provided to the dialog component */
    props: DialogProps<TReturnType> & TOptions;
  };
  export type DialogDefinition<DialogTabType extends DialogTabTypes> = Readonly<
    DialogDefinitionBase & {
      /**
       * Type of tab - indicates what kind of built-in dock layout tab this dialog definition
       * represents
       */
      tabType: DialogTabType;
      /**
       * React component to render for this dialog
       *
       * This must be specified only if you do not overwrite the default `loadDialog`
       *
       * @param props Props that will be passed through from the dialog tab's data
       * @returns React element to render
       */
      Component: (
        props: DialogProps<DialogTypes[DialogTabType]['responseType']> &
          DialogTypes[DialogTabType]['options'],
      ) => ReactElement;
    }
  >;
}
declare module 'shared/services/dialog.service-model' {
  import { DialogTabTypes, DialogTypes } from 'renderer/components/dialogs/dialog-definition.model';
  import { DialogOptions } from 'shared/models/dialog-options.model';
  /**
   *
   * Prompt the user for responses with dialogs
   */
  export interface DialogService {
    /**
     * Shows a dialog to the user and prompts the user to respond
     *
     * @type `TReturn` - The type of data the dialog responds with
     * @param dialogType The type of dialog to show the user
     * @param options Various options for configuring the dialog that shows
     * @returns Returns the user's response or `undefined` if the user cancels
     */
    showDialog<DialogTabType extends DialogTabTypes>(
      dialogType: DialogTabType,
      options?: DialogTypes[DialogTabType]['options'],
    ): Promise<DialogTypes[DialogTabType]['responseType'] | undefined>;
    /**
     * Shows a select project dialog to the user and prompts the user to select a dialog
     *
     * @param options Various options for configuring the dialog that shows
     * @returns Returns the user's selected project id or `undefined` if the user cancels
     */
    selectProject(options?: DialogOptions): Promise<string | undefined>;
  }
  /** Prefix on requests that indicates that the request is related to dialog operations */
  export const CATEGORY_DIALOG = 'dialog';
}
declare module 'shared/services/dialog.service' {
  import { DialogService } from 'shared/services/dialog.service-model';
  const dialogService: DialogService;
  export default dialogService;
}
declare module '@papi/backend' {
  /**
   * Unified module for accessing API features in the extension host.
   *
<<<<<<< HEAD
   * WARNING: DO NOT IMPORT papi IN ANY FILE THAT papi IMPORTS AND EXPOSES.
   */
  import PapiEventEmitter from 'shared/models/papi-event-emitter.model';
  import * as commandService from 'shared/services/command.service';
  import * as papiUtil from 'shared/utils/papi-util';
  import { PapiNetworkService } from 'shared/services/network.service';
  import { WebViewServiceType } from 'shared/services/web-view.service-model';
  import { PapiWebViewProviderService } from 'shared/services/web-view-provider.service';
  import { InternetService } from 'shared/services/internet.service';
  import {
    DataProviderService,
    DataProviderEngine as PapiDataProviderEngine,
  } from 'shared/services/data-provider.service';
  import { PapiBackendProjectDataProviderService } from 'shared/services/project-data-provider.service';
  import { ExtensionStorageService } from 'extension-host/services/extension-storage.service';
  import { ProjectLookupServiceType } from 'shared/services/project-lookup.service-model';
  import { DialogService } from 'shared/services/dialog.service-model';
  const papi: {
    /**
     *
     * Event manager - accepts subscriptions to an event and runs the subscription callbacks when the
     * event is emitted Use eventEmitter.event(callback) to subscribe to the event. Use
     * eventEmitter.emit(event) to run the subscriptions. Generally, this EventEmitter should be
     * private, and its event should be public. That way, the emitter is not publicized, but anyone can
     * subscribe to the event.
     */
    EventEmitter: typeof PapiEventEmitter;
    /**
     *
     * Abstract class that provides a placeholder `notifyUpdate` for data provider engine classes. If a
     * data provider engine class extends this class, it doesn't have to specify its own `notifyUpdate`
     * function in order to use `notifyUpdate`.
     *
     * @see IDataProviderEngine for more information on extending this class.
     */
    DataProviderEngine: typeof PapiDataProviderEngine;
    /** This is just an alias for internet.fetch */
    fetch: typeof globalThis.fetch;
    /**
     *
     * The command service allows you to exchange messages with other components in the platform. You
     * can register a command that other services and extensions can send you. You can send commands to
     * other services and extensions that have registered commands.
     */
    commands: typeof commandService;
    /**
     *
     * PapiUtil is a collection of functions, objects, and types that are used as helpers in other
     * services. Extensions should not use or rely on anything in papiUtil unless some other service
     * requires it.
     */
    utils: typeof papiUtil;
    /**
     *
     * Service exposing various functions related to using webViews
     *
     * WebViews are iframes in the Platform.Bible UI into which extensions load frontend code, either
     * HTML or React components.
     */
    webViews: WebViewServiceType;
    /**
     *
     * Interface for registering webView providers
     */
    webViewProviders: PapiWebViewProviderService;
    /**
     *
     * Prompt the user for responses with dialogs
     */
    dialogs: DialogService;
    /**
     *
     * Service that provides a way to send and receive network events
     */
    network: PapiNetworkService;
    /**
     *
     * All extensions and services should use this logger to provide a unified output of logs
     */
    logger: import('electron-log').MainLogger & {
      default: import('electron-log').MainLogger;
    };
    /**
     *
     * Service that provides a way to call `fetch` since the original function is not available
     */
    internet: InternetService;
    /**
     *
     * Service that allows extensions to send and receive data to/from other extensions
     */
    dataProviders: DataProviderService;
    /**
     *
     * Service that registers and gets project data providers
     */
    projectDataProviders: PapiBackendProjectDataProviderService;
    /**
     *
     * Provides metadata for projects known by the platform
     */
    projectLookup: ProjectLookupServiceType;
    /**
     *
     * This service provides extensions in the extension host the ability to read/write data based on
     * the extension identity and current user (as identified by the OS). This service will not work
     * within the renderer.
     */
    storage: ExtensionStorageService;
  };
  export default papi;
  /**
=======
   * @param promiseFactoryCallback A function that returns the promise to await. If this callback is
   *   undefined, the current value will be returned (defaultValue unless it was previously changed
   *   and preserveValue is true), and there will be no loading.
>>>>>>> 8e6028cb
   *
   * Event manager - accepts subscriptions to an event and runs the subscription callbacks when the
   * event is emitted Use eventEmitter.event(callback) to subscribe to the event. Use
   * eventEmitter.emit(event) to run the subscriptions. Generally, this EventEmitter should be
   * private, and its event should be public. That way, the emitter is not publicized, but anyone can
   * subscribe to the event.
   */
  export const EventEmitter: typeof PapiEventEmitter;
  /**
   *
   * Abstract class that provides a placeholder `notifyUpdate` for data provider engine classes. If a
   * data provider engine class extends this class, it doesn't have to specify its own `notifyUpdate`
   * function in order to use `notifyUpdate`.
   *
   * @see IDataProviderEngine for more information on extending this class.
   */
<<<<<<< HEAD
  export const DataProviderEngine: typeof PapiDataProviderEngine;
  /** This is just an alias for internet.fetch */
  export const fetch: typeof globalThis.fetch;
=======
  const usePromise: <T>(
    promiseFactoryCallback: (() => Promise<T>) | undefined,
    defaultValue: T,
    preserveValue?: boolean,
  ) => [value: T, isLoading: boolean];
  export default usePromise;
}
declare module 'renderer/hooks/papi-hooks/use-event.hook' {
  import { PapiEvent, PapiEventHandler } from 'shared/models/papi-event.model';
>>>>>>> 8e6028cb
  /**
   *
   * The command service allows you to exchange messages with other components in the platform. You
   * can register a command that other services and extensions can send you. You can send commands to
   * other services and extensions that have registered commands.
   */
  export const commands: typeof commandService;
  /**
   *
   * PapiUtil is a collection of functions, objects, and types that are used as helpers in other
   * services. Extensions should not use or rely on anything in papiUtil unless some other service
   * requires it.
   */
  export const utils: typeof papiUtil;
  /**
   *
   * Service exposing various functions related to using webViews
   *
   * WebViews are iframes in the Platform.Bible UI into which extensions load frontend code, either
   * HTML or React components.
   */
  export const webViews: WebViewServiceType;
  /**
   *
   * Interface for registering webView providers
   */
  export const webViewProviders: PapiWebViewProviderService;
  /**
   *
   * Prompt the user for responses with dialogs
   */
  export const dialogs: DialogService;
  /**
   *
   * Service that provides a way to send and receive network events
   */
  export const network: PapiNetworkService;
  /**
   *
   * All extensions and services should use this logger to provide a unified output of logs
   */
  export const logger: import('electron-log').MainLogger & {
    default: import('electron-log').MainLogger;
  };
  /**
   *
   * Service that provides a way to call `fetch` since the original function is not available
   */
  export const internet: InternetService;
  /**
   *
   * Service that allows extensions to send and receive data to/from other extensions
   */
  export const dataProviders: DataProviderService;
  /**
   *
   * Service that registers and gets project data providers
   */
  export const projectDataProviders: PapiBackendProjectDataProviderService;
  /**
   *
   * Provides metadata for projects known by the platform
   */
  export const projectLookup: ProjectLookupServiceType;
  /**
   *
   * This service provides extensions in the extension host the ability to read/write data based on
   * the extension identity and current user (as identified by the OS). This service will not work
   * within the renderer.
   */
  export const storage: ExtensionStorageService;
}
declare module 'extension-host/extension-types/extension-activation-context.model' {
  import { ExecutionToken } from 'node/models/execution-token.model';
  import UnsubscriberAsyncList from 'shared/utils/unsubscriber-async-list';
  /** An object of this type is passed into `activate()` for each extension during initialization */
  export type ExecutionActivationContext = {
    /** Canonical name of the extension */
    name: string;
    /** Used to save and load data from the storage service. */
    executionToken: ExecutionToken;
    /** Tracks all registrations made by an extension so they can be cleaned up when it is unloaded */
    registrations: UnsubscriberAsyncList;
  };
}
declare module 'extension-host/extension-types/extension.interface' {
  import { UnsubscriberAsync } from 'shared/utils/papi-util';
  import { ExecutionActivationContext } from 'extension-host/extension-types/extension-activation-context.model';
  /** Interface for all extensions to implement */
  export interface IExtension {
    /**
     * Sets up this extension! Runs when paranext wants this extension to activate. For example,
     * activate() should register commands for this extension
     *
     * @param context Data and utilities that are specific to this particular extension
     */
    activate: (context: ExecutionActivationContext) => Promise<void>;
    /**
     * Deactivate anything in this extension that is not covered by the registrations in the context
     * object given to activate().
     *
     * @returns Promise that resolves to true if successfully deactivated
     */
    deactivate?: UnsubscriberAsync;
  }
}
declare module 'extension-host/extension-types/extension-manifest.model' {
  /** Information about an extension provided by the extension developer. */
  export type ExtensionManifest = {
    /** Name of the extension */
    name: string;
    /**
     * Extension version - expected to be [semver](https://semver.org/) like `"0.1.3"`.
     *
     * Note: semver may become a hard requirement in the future, so we recommend using it now.
     */
    version: string;
    /**
     * Path to the JavaScript file to run in the extension host. Relative to the extension's root
     * folder.
     *
     * Must be specified. Can be `null` if the extension does not have any JavaScript to run.
     */
    main: string | null;
    /**
     * Path to the TypeScript type declaration file that describes this extension and its interactions
     * on the PAPI. Relative to the extension's root folder.
     *
     * If not provided, Platform.Bible will look in the following locations:
     *
     * 1. `<extension_name>.d.ts`
     * 2. `<extension_name><other_stuff>.d.ts`
     * 3. `index.d.ts`
     *
     * See [Extension Anatomy - Type Declaration
     * Files](https://github.com/paranext/paranext-extension-template/wiki/Extension-Anatomy#type-declaration-files-dts)
     * for more information about extension type declaration files.
     */
    types?: string;
    /**
     * List of events that occur that should cause this extension to be activated. Not yet
     * implemented.
     */
    activationEvents: string[];
  };
}
declare module 'shared/services/settings.service' {
  import { Unsubscriber } from 'shared/utils/papi-util';
  import { SettingTypes } from 'papi-shared-types';
  type Nullable<T> = T | null;
  /**
   * Retrieves the value of the specified setting
   *
   * @param key The string id of the setting for which the value is being retrieved
   * @returns The value of the specified setting, parsed to an object. Returns `null` if setting is
   *   not present or no value is available
   */
  const getSetting: <SettingName extends keyof SettingTypes>(
    key: SettingName,
  ) => Nullable<SettingTypes[SettingName]>;
  /**
   * Sets the value of the specified setting
   *
   * @param key The string id of the setting for which the value is being retrieved
   * @param newSetting The value that is to be stored. Setting the new value to `null` is the
   *   equivalent of deleting the setting
   */
  const setSetting: <SettingName extends keyof SettingTypes>(
    key: SettingName,
    newSetting: Nullable<SettingTypes[SettingName]>,
  ) => void;
  /**
   * Subscribes to updates of the specified setting. Whenever the value of the setting changes, the
   * callback function is executed.
   *
   * @param key The string id of the setting for which the value is being subscribed to
   * @param callback The function that will be called whenever the specified setting is updated
   * @returns Unsubscriber that should be called whenever the subscription should be deleted
   */
  const subscribeToSetting: <SettingName extends keyof SettingTypes>(
    key: SettingName,
    callback: (newSetting: Nullable<SettingTypes[SettingName]>) => void,
  ) => Unsubscriber;
  export interface SettingsService {
    get: typeof getSetting;
    set: typeof setSetting;
    subscribe: typeof subscribeToSetting;
  }
  /**
   *
   * Service that allows to get and set settings in local storage
   */
  const settingsService: SettingsService;
  export default settingsService;
}
declare module 'renderer/hooks/papi-hooks/use-promise.hook' {
  /**
   * Awaits a promise and returns a loading value while the promise is unresolved
   *
   * @param promiseFactoryCallback A function that returns the promise to await. If the promise
   *   resolves to null, the value will not change. If this callback is undefined, the current value
   *   will be returned (defaultValue unless it was previously changed and preserveValue is true), and
   *   there will be no loading.
   *
   *   WARNING: MUST BE STABLE - const or wrapped in useCallback. The reference must not be updated
   *   every render
   * @param defaultValue The initial value to return while first awaiting the promise. If
   *   preserveValue is false, this value is also shown while awaiting the promise on subsequent
   *   calls.
   *
   *   WARNING: MUST BE STABLE - const or wrapped in useState, useMemo, etc. The reference must not be
   *   updated every render
   * @param preserveValue Whether to leave the value as the most recent resolved promise value or set
   *   it back to defaultValue while running the promise again. Default to true
   * @returns `[value, isLoading]`
   *
   *   - `value`: the current value for the promise, either the defaultValue or the resolved promise value
   *   - `isLoading`: whether the promise is waiting to be resolved
   */
  const usePromise: <T>(
    promiseFactoryCallback: (() => Promise<T | null>) | undefined,
    defaultValue: T,
    preserveValue?: boolean,
  ) => [value: T, isLoading: boolean];
  export default usePromise;
}
declare module 'renderer/hooks/papi-hooks/use-event.hook' {
  import { PapiEvent, PapiEventHandler } from 'shared/models/papi-event.model';
  /**
   * Adds an event handler to an event so the event handler runs when the event is emitted
   *
   * @param event The event to subscribe to. Can be either a string or an Event
   *
   *   - If event is a `string`, the network event associated with this type will automatically be used
   *   - If event is a `PapiEvent`, that event will be used
   *   - If event is undefined, the callback will not be subscribed. Useful if the event is not yet
   *       available for example
   *
   * @param eventHandler The callback to run when the event is emitted
   *
   *   WARNING: MUST BE STABLE - const or wrapped in useCallback. The reference must not be updated
   *   every render
   */
  const useEvent: <T>(
    event: string | PapiEvent<T> | undefined,
    eventHandler: PapiEventHandler<T>,
  ) => void;
  export default useEvent;
}
declare module 'renderer/hooks/papi-hooks/use-event-async.hook' {
  import { PapiEvent, PapiEventAsync, PapiEventHandler } from 'shared/models/papi-event.model';
  /**
   * Adds an event handler to an asynchronously subscribing/unsubscribing event so the event handler
   * runs when the event is emitted
   *
   * @param event The asynchronously (un)subscribing event to subscribe to. Can be either a string or
   *   an Event
   *
   *   - If event is a `string`, the network event associated with this type will automatically be used
   *   - If event is a `PapiEvent` or `PapiEventAsync`, that event will be used
   *   - If event is undefined, the callback will not be subscribed. Useful if the event is not yet
   *       available for example
   *
   * @param eventHandler The callback to run when the event is emitted
   *
   *   WARNING: MUST BE STABLE - const or wrapped in useCallback. The reference must not be updated
   *   every render
   */
  const useEventAsync: <T>(
    event: string | PapiEvent<T> | PapiEventAsync<T> | undefined,
    eventHandler: PapiEventHandler<T>,
  ) => void;
  export default useEventAsync;
}
declare module 'renderer/hooks/hook-generators/create-use-network-object-hook.util' {
  import { NetworkObject } from 'shared/models/network-object.model';
  /**
   * This function takes in a getNetworkObject function and creates a hook with that function in it
   * which will return a network object
   *
   * @param getNetworkObject A function that takes in an id string and returns a network object
   * @param mapParametersToNetworkObjectSource Function that takes the parameters passed into the hook
   *   and returns the `networkObjectSource` associated with those parameters. Defaults to taking the
   *   first parameter passed into the hook and using that as the `networkObjectSource`.
   *
   *   - Note: `networkObjectSource` is string name of the network object to get OR `networkObject`
   *       (result of this hook, if you want this hook to just return the network object again)
   *
   * @returns A function that takes in a networkObjectSource and returns a NetworkObject
   */
  function createUseNetworkObjectHook<THookParams extends unknown[]>(
    getNetworkObject: (...args: THookParams) => Promise<NetworkObject<object> | undefined>,
    mapParametersToNetworkObjectSource?: (
      ...args: THookParams
    ) => string | NetworkObject<object> | undefined,
  ): (...args: THookParams) => NetworkObject<object> | undefined;
  export default createUseNetworkObjectHook;
}
declare module 'renderer/hooks/papi-hooks/use-data-provider.hook' {
  import { DataProviders } from 'papi-shared-types';
  /**
   * Gets a data provider with specified provider name
   *
   * @type `T` - The type of data provider to return. Use `IDataProvider<TDataProviderDataTypes>`,
   *   specifying your own types, or provide a custom data provider type
   * @param dataProviderSource String name of the data provider to get OR dataProvider (result of
   *   useDataProvider, if you want this hook to just return the data provider again)
   * @returns Undefined if the data provider has not been retrieved, data provider if it has been
   *   retrieved and is not disposed, and undefined again if the data provider is disposed
   */
  const useDataProvider: <DataProviderName extends keyof DataProviders>(
    dataProviderSource: DataProviderName | DataProviders[DataProviderName] | undefined,
  ) => DataProviders[DataProviderName] | undefined;
  export default useDataProvider;
}
declare module 'renderer/hooks/hook-generators/create-use-data-hook.util' {
  import {
    DataProviderSubscriberOptions,
    DataProviderUpdateInstructions,
  } from 'shared/models/data-provider.model';
  import IDataProvider from 'shared/models/data-provider.interface';
  import ExtractDataProviderDataTypes from 'shared/models/extract-data-provider-data-types.model';
  /**
   * The final function called as part of the `useData` hook that is the actual React hook
   *
   * This is the `.Greeting(...)` part of `useData('helloSomeone.people').Greeting(...)`
   */
  type UseDataFunctionWithProviderType<
    TDataProvider extends IDataProvider<any>,
    TDataType extends keyof ExtractDataProviderDataTypes<TDataProvider>,
  > = (
    selector: ExtractDataProviderDataTypes<TDataProvider>[TDataType]['selector'],
    defaultValue: ExtractDataProviderDataTypes<TDataProvider>[TDataType]['getData'],
    subscriberOptions?: DataProviderSubscriberOptions,
  ) => [
    ExtractDataProviderDataTypes<TDataProvider>[TDataType]['getData'],
    (
      | ((
          newData: ExtractDataProviderDataTypes<TDataProvider>[TDataType]['setData'],
        ) => Promise<DataProviderUpdateInstructions<ExtractDataProviderDataTypes<TDataProvider>>>)
      | undefined
    ),
    boolean,
  ];
  /**
   * A proxy that serves the actual hooks for a single data provider
   *
   * This is the `useData('helloSomeone.people')` part of
   * `useData('helloSomeone.people').Greeting(...)`
   */
  type UseDataProxy<TDataProvider extends IDataProvider<any>> = {
    [TDataType in keyof ExtractDataProviderDataTypes<TDataProvider>]: UseDataFunctionWithProviderType<
      TDataProvider,
      TDataType
    >;
  };
  /**
   * React hook to use data provider data with various data types
   *
   * @example `useData('helloSomeone.people').Greeting('Bill', 'Greeting loading')`
   *
   * @type `TDataProvider` - The type of data provider to get. Use
   *   `IDataProvider<TDataProviderDataTypes>`, specifying your own types, or provide a custom data
   *   provider type
   */
  type UseDataHookGeneric<TUseDataProviderParams extends unknown[]> = {
    <TDataProvider extends IDataProvider<any>>(
      ...args: TUseDataProviderParams
    ): UseDataProxy<TDataProvider>;
  };
  /**
   * Create a `useData(...).DataType(selector, defaultValue, options)` hook for a specific subset of
   * data providers as supported by `useDataProviderHook`
   *
   * @param useDataProviderHook Hook that gets a data provider from a specific subset of data
   *   providers
   * @returns `useData` hook for getting data from a data provider
   */
  function createUseDataHook<TUseDataProviderParams extends unknown[]>(
    useDataProviderHook: (...args: TUseDataProviderParams) => IDataProvider | undefined,
  ): UseDataHookGeneric<TUseDataProviderParams>;
  export default createUseDataHook;
}
declare module 'renderer/hooks/papi-hooks/use-data.hook' {
  import {
    DataProviderSubscriberOptions,
    DataProviderUpdateInstructions,
  } from 'shared/models/data-provider.model';
  import { DataProviderNames, DataProviderTypes, DataProviders } from 'papi-shared-types';
  /**
   * React hook to use data from a data provider
   *
   * @example `useData('helloSomeone.people').Greeting('Bill', 'Greeting loading')`
   */
  type UseDataHook = {
    <DataProviderName extends DataProviderNames>(
      dataProviderSource: DataProviderName | DataProviders[DataProviderName] | undefined,
    ): {
      [TDataType in keyof DataProviderTypes[DataProviderName]]: (
        // @ts-ignore TypeScript pretends it can't find `selector`, but it works just fine
        selector: DataProviderTypes[DataProviderName][TDataType]['selector'],
        // @ts-ignore TypeScript pretends it can't find `getData`, but it works just fine
        defaultValue: DataProviderTypes[DataProviderName][TDataType]['getData'],
        subscriberOptions?: DataProviderSubscriberOptions,
      ) => [
        // @ts-ignore TypeScript pretends it can't find `getData`, but it works just fine
        DataProviderTypes[DataProviderName][TDataType]['getData'],
        (
          | ((
              // @ts-ignore TypeScript pretends it can't find `setData`, but it works just fine
              newData: DataProviderTypes[DataProviderName][TDataType]['setData'],
            ) => Promise<DataProviderUpdateInstructions<DataProviderTypes[DataProviderName]>>)
          | undefined
        ),
        boolean,
      ];
    };
  };
  /**
   * ```typescript
   * useData<DataProviderName extends DataProviderNames>(
   *     dataProviderSource: DataProviderName | DataProviders[DataProviderName] | undefined,
   *   ).DataType(
   *       selector: DataProviderTypes[DataProviderName][DataType]['selector'],
   *       defaultValue: DataProviderTypes[DataProviderName][DataType]['getData'],
   *       subscriberOptions?: DataProviderSubscriberOptions,
   *     ) => [
   *       DataProviderTypes[DataProviderName][DataType]['getData'],
   *       (
   *         | ((
   *             newData: DataProviderTypes[DataProviderName][DataType]['setData'],
   *           ) => Promise<DataProviderUpdateInstructions<DataProviderTypes[DataProviderName]>>)
   *         | undefined
   *       ),
   *       boolean,
   *     ]
   * ```
   *
   * React hook to use data from a data provider. Subscribes to run a callback on a data provider's
   * data with specified selector on the specified data type that data provider serves.
   *
   * Usage: Specify the data provider and the data type on the data provider with
   * `useData('<data_provider>').<data_type>` and use like any other React hook.
   *
   * _＠example_ Subscribing to Verse data at JHN 11:35 on the `'quickVerse.quickVerse'` data provider:
   *
   * ```typescript
   * const [verseText, setVerseText, verseTextIsLoading] = useData('quickVerse.quickVerse').Verse(
   *   'JHN 11:35',
   *   'Verse text goes here',
   * );
   * ```
   *
   * _＠param_ `dataProviderSource` string name of data provider to get OR dataProvider (result of
   * useDataProvider if you want to consolidate and only get the data provider once)
   *
   * _＠param_ `selector` tells the provider what data this listener is listening for
   *
   * WARNING: MUST BE STABLE - const or wrapped in useState, useMemo, etc. The reference must not be
   * updated every render
   *
   * _＠param_ `defaultValue` the initial value to return while first awaiting the data
   *
   * WARNING: MUST BE STABLE - const or wrapped in useState, useMemo, etc. The reference must not be
   * updated every render
   *
   * _＠param_ `subscriberOptions` various options to adjust how the subscriber emits updates
   *
   * WARNING: If provided, MUST BE STABLE - const or wrapped in useState, useMemo, etc. The reference
   * must not be updated every render
   *
   * _＠returns_ `[data, setData, isLoading]`
   *
   * - `data`: the current value for the data from the data provider with the specified data type and
   *   selector, either the defaultValue or the resolved data
   * - `setData`: asynchronous function to request that the data provider update the data at this data
   *   type and selector. Returns true if successful. Note that this function does not update the
   *   data. The data provider sends out an update to this subscription if it successfully updates
   *   data.
   * - `isLoading`: whether the data with the data type and selector is awaiting retrieval from the data
   *   provider
   */
  const useData: UseDataHook;
  export default useData;
}
declare module 'renderer/hooks/papi-hooks/use-setting.hook' {
  import { SettingTypes } from 'papi-shared-types';
  /**
   * Gets and sets a setting on the papi. Also notifies subscribers when the setting changes and gets
   * updated when the setting is changed by others.
   *
   * Setting the value to `undefined` is the equivalent of deleting the setting.
   *
   * @param key The string id that is used to store the setting in local storage
   *
   *   WARNING: MUST BE STABLE - const or wrapped in useState, useMemo, etc. The reference must not be
   *   updated every render
   * @param defaultState The default state of the setting. If the setting already has a value set to
   *   it in local storage, this parameter will be ignored.
   *
   *   WARNING: MUST BE STABLE - const or wrapped in useState, useMemo, etc. The reference must not be
   *   updated every render
   * @returns `[setting, setSetting]`
   *
   *   - `setting`: The current state of the setting, either the defaultState or the stored state on the
   *       papi, if any
   *   - `setSetting`: Function that updates the setting to a new value
   */
  const useSetting: <SettingName extends keyof SettingTypes>(
    key: SettingName,
    defaultState: SettingTypes[SettingName],
  ) => [SettingTypes[SettingName], (newSetting: SettingTypes[SettingName]) => void];
  export default useSetting;
}
declare module 'renderer/hooks/papi-hooks/use-project-data-provider.hook' {
  import { ProjectDataTypes } from 'papi-shared-types';
  import IDataProvider from 'shared/models/data-provider.interface';
  /**
   * Gets a project data provider with specified provider name
   *
   * @param projectType Indicates what you expect the `projectType` to be for the project with the
   *   specified id. The TypeScript type for the returned project data provider will have the project
   *   data provider type associated with this project type. If this argument does not match the
   *   project's actual `projectType` (according to its metadata), a warning will be logged
   * @param projectDataProviderSource String name of the id of the project to get OR
   *   projectDataProvider (result of useProjectDataProvider, if you want this hook to just return the
   *   data provider again)
   * @returns `undefined` if the project data provider has not been retrieved, the requested project
   *   data provider if it has been retrieved and is not disposed, and undefined again if the project
   *   data provider is disposed
   */
  const useProjectDataProvider: <ProjectType extends keyof ProjectDataTypes>(
    projectType: ProjectType,
    projectDataProviderSource: string | IDataProvider<ProjectDataTypes[ProjectType]> | undefined,
  ) => IDataProvider<ProjectDataTypes[ProjectType]> | undefined;
  export default useProjectDataProvider;
}
declare module 'renderer/hooks/papi-hooks/use-project-data.hook' {
  import {
    DataProviderSubscriberOptions,
    DataProviderUpdateInstructions,
  } from 'shared/models/data-provider.model';
  import IDataProvider from 'shared/models/data-provider.interface';
  import { ProjectDataTypes, ProjectTypes } from 'papi-shared-types';
  /**
   * React hook to use data from a project data provider
   *
   * @example `useProjectData('ParatextStandard', 'project id').VerseUSFM(...);`
   */
  type UseProjectDataHook = {
    <ProjectType extends ProjectTypes>(
      projectType: ProjectType,
      projectDataProviderSource: string | IDataProvider<ProjectDataTypes[ProjectType]> | undefined,
    ): {
      [TDataType in keyof ProjectDataTypes[ProjectType]]: (
        // @ts-ignore TypeScript pretends it can't find `selector`, but it works just fine
        selector: ProjectDataTypes[ProjectType][TDataType]['selector'],
        // @ts-ignore TypeScript pretends it can't find `getData`, but it works just fine
        defaultValue: ProjectDataTypes[ProjectType][TDataType]['getData'],
        subscriberOptions?: DataProviderSubscriberOptions,
      ) => [
        // @ts-ignore TypeScript pretends it can't find `getData`, but it works just fine
        ProjectDataTypes[ProjectType][TDataType]['getData'],
        (
          | ((
              // @ts-ignore TypeScript pretends it can't find `setData`, but it works just fine
              newData: ProjectDataTypes[ProjectType][TDataType]['setData'],
            ) => Promise<DataProviderUpdateInstructions<ProjectDataTypes[ProjectType]>>)
          | undefined
        ),
        boolean,
      ];
    };
  };
  /**
   * ```typescript
   * useProjectData<ProjectType extends ProjectTypes>(
   *     projectType: ProjectType,
   *     projectDataProviderSource: string | IDataProvider<ProjectDataTypes[ProjectType]> | undefined,
   *   ).DataType(
   *       selector: ProjectDataTypes[ProjectType][DataType]['selector'],
   *       defaultValue: ProjectDataTypes[ProjectType][DataType]['getData'],
   *       subscriberOptions?: DataProviderSubscriberOptions,
   *     ) => [
   *       ProjectDataTypes[ProjectType][DataType]['getData'],
   *       (
   *         | ((
   *             newData: ProjectDataTypes[ProjectType][DataType]['setData'],
   *           ) => Promise<DataProviderUpdateInstructions<ProjectDataTypes[ProjectType]>>)
   *         | undefined
   *       ),
   *       boolean,
   *     ]
   * ```
   *
   * React hook to use data from a project data provider. Subscribes to run a callback on a project
   * data provider's data with specified selector on the specified data type that the project data
   * provider serves according to its `projectType`.
   *
   * Usage: Specify the project type, the project id, and the data type on the project data provider
   * with `useProjectData('<project_type>', '<project_id>').<data_type>` and use like any other React
   * hook.
   *
   * _＠example_ Subscribing to Verse USFM info at JHN 11:35 on a `ParatextStandard` project with
   * projectId `32664dc3288a28df2e2bb75ded887fc8f17a15fb`:
   *
   * ```typescript
   * const [verse, setVerse, verseIsLoading] = useProjectData(
   *   'ParatextStandard',
   *   '32664dc3288a28df2e2bb75ded887fc8f17a15fb',
   * ).VerseUSFM(
   *   useMemo(() => new VerseRef('JHN', '11', '35', ScrVers.English), []),
   *   'Loading verse ',
   * );
   * ```
   *
   * _＠param_ `projectType` Indicates what you expect the `projectType` to be for the project with the
   * specified id. The TypeScript type for the returned project data provider will have the project
   * data provider type associated with this project type. If this argument does not match the
   * project's actual `projectType` (according to its metadata), a warning will be logged
   *
   * _＠param_ `projectDataProviderSource` String name of the id of the project to get OR
   * projectDataProvider (result of useProjectDataProvider if you want to consolidate and only get the
   * project data provider once)
   *
   * _＠param_ `selector` tells the provider what data this listener is listening for
   *
   * WARNING: MUST BE STABLE - const or wrapped in useState, useMemo, etc. The reference must not be
   * updated every render
   *
   * _＠param_ `defaultValue` the initial value to return while first awaiting the data
   *
   * WARNING: MUST BE STABLE - const or wrapped in useState, useMemo, etc. The reference must not be
   * updated every render
   *
   * _＠param_ `subscriberOptions` various options to adjust how the subscriber emits updates
   *
   * WARNING: If provided, MUST BE STABLE - const or wrapped in useState, useMemo, etc. The reference
   * must not be updated every render
   *
   * _＠returns_ `[data, setData, isLoading]`
   */
  const useProjectData: UseProjectDataHook;
  export default useProjectData;
}
declare module 'renderer/hooks/papi-hooks/use-dialog-callback.hook' {
  import { DialogTabTypes, DialogTypes } from 'renderer/components/dialogs/dialog-definition.model';
  /**
   * Enables using `papi.dialogs.showDialog` in React more easily. Provides a callback to run to get a
   * response from a dialog as well as states that indicate the dialog's response and whether the
   * dialog is open.
   *
   * Calling the dialog callback returned from this hook does nothing if you already previously opened
   * the dialog and have not received a response
   *
   * @type `DialogTabType` The dialog type you are using. Should be inferred by parameters
   * @type `TResponse` The type that the response can be. If you do not specify a `defaultResponse`,
   *   this can be the dialog response type or `undefined`. If you specify a `defaultResponse`, this
   *   will be just the dialog response type. Should be inferred by parameters.
   *
   *   - This mostly works. Unfortunately, if you specify a literal as `defaultResponse`, `TResponse` then
   *       becomes that literal instead of being the dialog response type. You can type assert it to
   *       the appropriate type. Let us know if you run into an issue with this!
   *
   * @param dialogType Dialog type you want to show on the screen
   *
   *   WARNING: MUST BE STABLE - const or wrapped in useState, useMemo, etc. The reference must not be
   *   updated every render
   * @param options Various options for configuring the dialog that shows
<<<<<<< HEAD
=======
   *
   *   WARNING: MUST BE STABLE - const or wrapped in useState, useMemo, etc. The reference must not be
   *   updated every render
   * @param defaultResponse The starting value for the response. Once a response is received, this is
   *   no longer used. Defaults to `undefined`
   * @returns `[response, showDialogCallback, errorMessage, isShowingDialog]`
   *
   *   - `response` - the response from the dialog or `defaultResponse` if a response has not been
   *       received (does not reset to `defaultResponse` if the user cancels the dialog). DOES NOT
   *       reset every time the callback is run
   *   - `showDialogCallback` - callback to run to show the dialog to prompt the user for a response. If
   *       this callback is run while the dialog is open, nothing happens
   *   - `errorMessage` - the error from the dialog if there is an error while calling the dialog or
   *       `undefined` if there is no error. DOES reset to `undefined` every time the callback is run
   *   - `isShowingDialog` - whether this dialog is showing (the callback has been run but has not
   *       responded)
   */
  function useDialogCallback<
    DialogTabType extends DialogTabTypes,
    TResponse extends DialogTypes[DialogTabType]['responseType'] | undefined =
      | DialogTypes[DialogTabType]['responseType']
      | undefined,
  >(
    dialogType: DialogTabType,
    options?: DialogTypes[DialogTabType]['options'],
    defaultResponse?: TResponse,
  ): [TResponse, () => Promise<void>, string | undefined, boolean];
  export default useDialogCallback;
}
declare module 'renderer/hooks/papi-hooks/use-data-provider-multi.hook' {
  import { DataProviderNames, DataProviders } from 'papi-shared-types';
  /**
   * Gets an array of data providers based on an array of input sources
   *
   * @type `T` - The types of data providers to return. Use `IDataProvider<TDataProviderDataTypes>`,
   *   specifying your own types, or provide a custom data provider type for each item in the array.
   *   Note that if you provide more than one data type, each item in the returned array will be
   *   considered to be any of those types. For example, if you call `useDataProviderMulti<Type1,
   *   Type2>`, all items in the returned array will be considered to be of type `Type1 | Type2 |
   *   undefined`. Although you can determine the actual type based on the array index, TypeScript
   *   will not know, so you will need to type assert the array items for later type checking to
   *   work.
   * @param dataProviderSources Array containing string names of the data providers to get OR data
   *   providers themselves (i.e., the results of useDataProvider/useDataProviderMulti) if you want
   *   this hook to return the data providers again. It is fine to have a mix of strings and data
   *   providers in the array.
   *
   *   WARNING: THE ARRAY MUST BE STABLE - const or wrapped in useState, useMemo, etc. It must not be
   *   updated every render.
   * @returns An array of data providers that correspond by index to the values in
   *   `dataProviderSources`. Each item in the array will be (a) undefined if the data provider has
   *   not been retrieved or has been disposed, or (b) a data provider if it has been retrieved and is
   *   not disposed.
   */
  function useDataProviderMulti<EachDataProviderName extends DataProviderNames[]>(
    dataProviderSources: (
      | EachDataProviderName[number]
      | DataProviders[EachDataProviderName[number]]
      | undefined
    )[],
  ): (DataProviders[EachDataProviderName[number]] | undefined)[];
  export default useDataProviderMulti;
}
declare module 'renderer/hooks/papi-hooks/index' {
  export { default as usePromise } from 'renderer/hooks/papi-hooks/use-promise.hook';
  export { default as useEvent } from 'renderer/hooks/papi-hooks/use-event.hook';
  export { default as useEventAsync } from 'renderer/hooks/papi-hooks/use-event-async.hook';
  export { default as useDataProvider } from 'renderer/hooks/papi-hooks/use-data-provider.hook';
  export { default as useData } from 'renderer/hooks/papi-hooks/use-data.hook';
  export { default as useSetting } from 'renderer/hooks/papi-hooks/use-setting.hook';
  export { default as useProjectData } from 'renderer/hooks/papi-hooks/use-project-data.hook';
  export { default as useProjectDataProvider } from 'renderer/hooks/papi-hooks/use-project-data-provider.hook';
  export { default as useDialogCallback } from 'renderer/hooks/papi-hooks/use-dialog-callback.hook';
  export { default as useDataProviderMulti } from 'renderer/hooks/papi-hooks/use-data-provider-multi.hook';
}
declare module 'papi-frontend/react' {
  export * from 'renderer/hooks/papi-hooks/index';
}
declare module 'papi-frontend' {
  /**
   * Unified module for accessing API features in the renderer.
   *
   * WARNING: DO NOT IMPORT papi IN ANY FILE THAT papi IMPORTS AND EXPOSES.
   */
  import PapiEventEmitter from 'shared/models/papi-event-emitter.model';
  import * as commandService from 'shared/services/command.service';
  import * as papiUtil from 'shared/utils/papi-util';
  import { PapiNetworkService } from 'shared/services/network.service';
  import { WebViewServiceType } from 'shared/services/web-view.service-model';
  import { InternetService } from 'shared/services/internet.service';
  import { DataProviderService } from 'shared/services/data-provider.service';
  import { ProjectLookupServiceType } from 'shared/services/project-lookup.service-model';
  import { PapiFrontendProjectDataProviderService } from 'shared/services/project-data-provider.service';
  import { SettingsService } from 'shared/services/settings.service';
  import { DialogService } from 'shared/services/dialog.service-model';
  import * as papiReact from 'papi-frontend/react';
  const papi: {
    /**
     *
     * Event manager - accepts subscriptions to an event and runs the subscription callbacks when the
     * event is emitted Use eventEmitter.event(callback) to subscribe to the event. Use
     * eventEmitter.emit(event) to run the subscriptions. Generally, this EventEmitter should be
     * private, and its event should be public. That way, the emitter is not publicized, but anyone can
     * subscribe to the event.
     */
    EventEmitter: typeof PapiEventEmitter;
    /** This is just an alias for internet.fetch */
    fetch: typeof globalThis.fetch;
    /**
     *
     * The command service allows you to exchange messages with other components in the platform. You
     * can register a command that other services and extensions can send you. You can send commands to
     * other services and extensions that have registered commands.
     */
    commands: typeof commandService;
    /**
     *
     * PapiUtil is a collection of functions, objects, and types that are used as helpers in other
     * services. Extensions should not use or rely on anything in papiUtil unless some other service
     * requires it.
     */
    utils: typeof papiUtil;
    /**
     *
     * Service exposing various functions related to using webViews
     *
     * WebViews are iframes in the Platform.Bible UI into which extensions load frontend code, either
     * HTML or React components.
     */
    webViews: WebViewServiceType;
    /**
     *
     * Prompt the user for responses with dialogs
     */
    dialogs: DialogService;
    /**
     *
     * Service that provides a way to send and receive network events
     */
    network: PapiNetworkService;
    /**
     *
     * All extensions and services should use this logger to provide a unified output of logs
     */
    logger: import('electron-log').MainLogger & {
      default: import('electron-log').MainLogger;
    };
    /**
     *
     * Service that provides a way to call `fetch` since the original function is not available
     */
    internet: InternetService;
    /**
     *
     * Service that allows extensions to send and receive data to/from other extensions
     */
    dataProviders: DataProviderService;
    /**
     *
     * Service that gets project data providers
     */
    projectDataProviders: PapiFrontendProjectDataProviderService;
    /**
     *
     * Provides metadata for projects known by the platform
     */
    projectLookup: ProjectLookupServiceType;
    /**
     *
     * React hooks that enable interacting with the `papi` in React components more easily.
     */
    react: typeof papiReact;
    /**
     *
     * Service that allows to get and set settings in local storage
     */
    settings: SettingsService;
  };
  export default papi;
  /**
   *
   * Event manager - accepts subscriptions to an event and runs the subscription callbacks when the
   * event is emitted Use eventEmitter.event(callback) to subscribe to the event. Use
   * eventEmitter.emit(event) to run the subscriptions. Generally, this EventEmitter should be
   * private, and its event should be public. That way, the emitter is not publicized, but anyone can
   * subscribe to the event.
   */
  export const EventEmitter: typeof PapiEventEmitter;
  /** This is just an alias for internet.fetch */
  export const fetch: typeof globalThis.fetch;
  /**
   *
   * The command service allows you to exchange messages with other components in the platform. You
   * can register a command that other services and extensions can send you. You can send commands to
   * other services and extensions that have registered commands.
   */
  export const commands: typeof commandService;
  /**
   *
   * PapiUtil is a collection of functions, objects, and types that are used as helpers in other
   * services. Extensions should not use or rely on anything in papiUtil unless some other service
   * requires it.
   */
  export const utils: typeof papiUtil;
  /**
   *
   * Service exposing various functions related to using webViews
   *
   * WebViews are iframes in the Platform.Bible UI into which extensions load frontend code, either
   * HTML or React components.
   */
  export const webViews: WebViewServiceType;
  /**
   *
   * Prompt the user for responses with dialogs
   */
  export const dialogs: DialogService;
  /**
   *
   * Service that provides a way to send and receive network events
   */
  export const network: PapiNetworkService;
  /**
   *
   * All extensions and services should use this logger to provide a unified output of logs
   */
  export const logger: import('electron-log').MainLogger & {
    default: import('electron-log').MainLogger;
  };
  /**
   *
   * Service that provides a way to call `fetch` since the original function is not available
   */
  export const internet: InternetService;
  /**
   *
   * Service that allows extensions to send and receive data to/from other extensions
   */
  export const dataProviders: DataProviderService;
  /**
   *
   * Service that registers and gets project data providers
   */
  export const projectDataProviders: PapiFrontendProjectDataProviderService;
  /**
   *
   * Provides metadata for projects known by the platform
   */
  export const projectLookup: ProjectLookupServiceType;
  /**
   *
   * React hooks that enable interacting with the `papi` in React components more easily.
   */
  export const react: typeof papiReact;
  /**
   *
   * Service that allows to get and set settings in local storage
   */
  export const settings: SettingsService;
  export type Papi = typeof papi;
}
declare module 'shared/models/web-view-provider.model' {
  import {
    GetWebViewOptions,
    WebViewDefinition,
    SavedWebViewDefinition,
  } from 'shared/models/web-view.model';
  import {
    DisposableNetworkObject,
    NetworkObject,
    NetworkableObject,
  } from 'shared/models/network-object.model';
  import { CanHaveOnDidDispose } from 'shared/models/disposal.model';
  export interface IWebViewProvider extends NetworkableObject {
    /**
     * @param savedWebView Filled out if an existing webview is being called for (matched by ID). Just
     *   ID if this is a new request or if the web view with the existing ID was not found
     * @param getWebViewOptions
     */
    getWebView(
      savedWebView: SavedWebViewDefinition,
      getWebViewOptions: GetWebViewOptions,
    ): Promise<WebViewDefinition | undefined>;
  }
  export interface WebViewProvider
    extends NetworkObject<NetworkableObject>,
      CanHaveOnDidDispose<IWebViewProvider> {}
  export interface DisposableWebViewProvider
    extends DisposableNetworkObject<NetworkableObject>,
      Omit<WebViewProvider, 'dispose'> {}
}
declare module 'shared/services/web-view-provider.service' {
  /**
   * Handles registering web view providers and serving web views around the papi. Exposed on the
   * papi.
   */
  import {
    DisposableWebViewProvider,
    IWebViewProvider,
    WebViewProvider,
  } from 'shared/models/web-view-provider.model';
  /** Sets up the service. Only runs once and always returns the same promise after that */
  const initialize: () => Promise<void>;
  /**
   * Indicate if we are aware of an existing web view provider with the given type. If a web view
   * provider with the given type is somewhere else on the network, this function won't tell you about
   * it unless something else in the existing process is subscribed to it.
   *
   * @param webViewType Type of webView to check for
   */
  function hasKnown(webViewType: string): boolean;
  /**
   * Register a web view provider to serve webViews for a specified type of webViews
   *
   * @param webViewType Type of web view to provide
   * @param webViewProvider Object to register as a webView provider including control over disposing
   *   of it.
   *
   *   WARNING: setting a webView provider mutates the provided object.
   * @returns `webViewProvider` modified to be a network object
   */
  function register(
    webViewType: string,
    webViewProvider: IWebViewProvider,
  ): Promise<DisposableWebViewProvider>;
  /**
   * Get a web view provider that has previously been set up
   *
   * @param webViewType Type of webview provider to get
   * @returns Web view provider with the given name if one exists, undefined otherwise
   */
  function get(webViewType: string): Promise<WebViewProvider | undefined>;
  export interface WebViewProviderService {
    initialize: typeof initialize;
    hasKnown: typeof hasKnown;
    register: typeof register;
    get: typeof get;
  }
  export interface PapiWebViewProviderService {
    register: typeof register;
  }
  const webViewProviderService: WebViewProviderService;
  /**
   *
   * Interface for registering webView providers
   */
  export const papiWebViewProviderService: PapiWebViewProviderService;
  export default webViewProviderService;
}
declare module 'shared/data/file-system.model' {
  /** Types to use with file system operations */
  /**
   * Represents a path in file system or other. Has a scheme followed by :// followed by a relative
   * path. If no scheme is provided, the app scheme is used. Available schemes are as follows:
   *
   * - `app://` - goes to the app's home directory and into `.platform.bible` (platform-dependent)
   * - `cache://` - goes to the app's temporary file cache at `app://cache`
   * - `data://` - goes to the app's data storage location at `app://data`
   * - `resources://` - goes to the resources directory installed in the app
   * - `file://` - an absolute file path from root
   */
  export type Uri = string;
}
declare module 'node/utils/util' {
  import { Uri } from 'shared/data/file-system.model';
  export const FILE_PROTOCOL: string;
  export const RESOURCES_PROTOCOL: string;
  export function resolveHtmlPath(htmlFileName: string): string;
  /**
   * Gets the platform-specific user Platform.Bible folder for this application
   *
   * When running in development: `<repo_directory>/dev-appdata`
   *
   * When packaged: `<user_home_directory>/.platform.bible`
   */
  export const getAppDir: import('memoize-one').MemoizedFn<() => string>;
  /**
   * Resolves the uri to a path
   *
   * @param uri The uri to resolve
   * @returns Real path to the uri supplied
   */
  export function getPathFromUri(uri: Uri): string;
  /**
   * Combines the uri passed in with the paths passed in to make one uri
   *
   * @param uri Uri to start from
   * @param paths Paths to combine into the uri
   * @returns One uri that combines the uri and the paths in left-to-right order
   */
  export function joinUriPaths(uri: Uri, ...paths: string[]): Uri;
}
declare module 'node/services/node-file-system.service' {
  /** File system calls from Node */
  import fs, { BigIntStats } from 'fs';
  import { Uri } from 'shared/data/file-system.model';
  /**
   * Read a text file
   *
   * @param uri URI of file
   * @returns Promise that resolves to the contents of the file
   */
  export function readFileText(uri: Uri): Promise<string>;
  /**
   * Read a binary file
   *
   * @param uri URI of file
   * @returns Promise that resolves to the contents of the file
   */
  export function readFileBinary(uri: Uri): Promise<Buffer>;
  /**
   * Write data to a file
   *
   * @param uri URI of file
   * @param fileContents String or Buffer to write into the file
   * @returns Promise that resolves after writing the file
   */
  export function writeFile(uri: Uri, fileContents: string | Buffer): Promise<void>;
  /**
   * Copies a file from one location to another. Creates the path to the destination if it does not
   * exist
   *
   * @param sourceUri The location of the file to copy
   * @param destinationUri The uri to the file to create as a copy of the source file
   * @param mode Bitwise modifiers that affect how the copy works. See
   *   [`fsPromises.copyFile`](https://nodejs.org/api/fs.html#fspromisescopyfilesrc-dest-mode) for
   *   more information
   */
  export function copyFile(
    sourceUri: Uri,
    destinationUri: Uri,
    mode?: Parameters<typeof fs.promises.copyFile>[2],
  ): Promise<void>;
  /**
   * Delete a file if it exists
   *
   * @param uri URI of file
   * @returns Promise that resolves when the file is deleted or determined to not exist
   */
  export function deleteFile(uri: Uri): Promise<void>;
  /**
   * Get stats about the file or directory. Note that BigInts are used instead of ints to avoid.
   * https://en.wikipedia.org/wiki/Year_2038_problem
   *
   * @param uri URI of file or directory
   * @returns Promise that resolves to object of type https://nodejs.org/api/fs.html#class-fsstats if
   *   file or directory exists, undefined if it doesn't
   */
  export function getStats(uri: Uri): Promise<BigIntStats | undefined>;
  /**
   * Set the last modified and accessed times for the file or directory
   *
   * @param uri URI of file or directory
   * @returns Promise that resolves once the touch operation finishes
   */
  export function touch(uri: Uri, date: Date): Promise<void>;
  /** Type of file system item in a directory */
  export enum EntryType {
    File = 'file',
    Directory = 'directory',
    Unknown = 'unknown',
  }
  /** All entries in a directory, mapped from entry type to array of uris for the entries */
  export type DirectoryEntries = Readonly<{
    [entryType in EntryType]: Uri[];
  }>;
  /**
   * Reads a directory and returns lists of entries in the directory by entry type.
   *
   * @param uri - URI of directory.
   * @param entryFilter - Function to filter out entries in the directory based on their names.
   * @returns Map of entry type to list of uris for each entry in the directory with that type.
   */
  export function readDir(
    uri: Uri,
    entryFilter?: (entryName: string) => boolean,
  ): Promise<DirectoryEntries>;
  /**
   * Create a directory in the file system if it does not exist. Does not throw if it already exists.
   *
   * @param uri URI of directory
   * @returns Promise that resolves once the directory has been created
   */
  export function createDir(uri: Uri): Promise<void>;
  /**
   * Remove a directory and all its contents recursively from the file system
   *
   * @param uri URI of directory
   * @returns Promise that resolves when the delete operation finishes
   */
  export function deleteDir(uri: Uri): Promise<void>;
}
declare module 'node/utils/crypto-util' {
  export function createUuid(): string;
  /**
   * Create a cryptographically secure nonce that is at least 128 bits long. See nonce spec at
   * https://w3c.github.io/webappsec-csp/#security-nonces
   *
   * @param encoding: "base64url" (HTML safe, shorter string) or "hex" (longer string) From
   *   https://base64.guru/standards/base64url, the purpose of this encoding is "the ability to use
   *   the encoding result as filename or URL address"
   * @param numberOfBytes: Number of bytes the resulting nonce should contain
   * @returns Cryptographically secure, pseudo-randomly generated value encoded as a string
   */
  export function createNonce(encoding: 'base64url' | 'hex', numberOfBytes?: number): string;
}
declare module 'node/models/execution-token.model' {
  /** For now this is just for extensions, but maybe we will want to expand this in the future */
  export type ExecutionTokenType = 'extension';
  /** Execution tokens can be passed into API calls to provide context about their identity */
  export class ExecutionToken {
    readonly type: ExecutionTokenType;
    readonly name: string;
    readonly nonce: string;
    constructor(tokenType: ExecutionTokenType, name: string);
    getHash(): string;
  }
}
declare module 'node/services/execution-token.service' {
  import { ExecutionToken } from 'node/models/execution-token.model';
  /**
   * This should be called when extensions are being loaded
   *
   * @param extensionName Name of the extension to register
   * @returns Token that can be passed to `tokenIsValid` to authenticate or authorize API callers. It
   *   is important that the token is not shared to avoid impersonation of API callers.
   */
  function registerExtension(extensionName: string): ExecutionToken;
  /**
   * Remove a registered token. Note that a hash of a token is what is needed to unregister, not the
   * full token itself (notably not the nonce), so something can be delegated the ability to
   * unregister a token without having been given the full token itself.
   *
   * @param extensionName Name of the extension that was originally registered
   * @param tokenHash Value of `getHash()` of the token that was originally registered.
   * @returns `true` if the token was successfully unregistered, `false` otherwise
   */
  function unregisterExtension(extensionName: string, tokenHash: string): boolean;
  /**
   * This should only be needed by services that need to contextualize the response for the caller
   *
   * @param executionToken Token that was previously registered.
   * @returns `true` if the token matches a token that was previous registered, `false` otherwise.
   */
  function tokenIsValid(executionToken: ExecutionToken): boolean;
  const executionTokenService: {
    registerExtension: typeof registerExtension;
    unregisterExtension: typeof unregisterExtension;
    tokenIsValid: typeof tokenIsValid;
  };
  export default executionTokenService;
}
declare module 'extension-host/services/extension-storage.service' {
  import { ExecutionToken } from 'node/models/execution-token.model';
  import { Buffer } from 'buffer';
  /**
   * This is only intended to be called by the extension service. This service cannot call into the
   * extension service or it causes a circular dependency.
   */
  export function setExtensionUris(urisPerExtension: Map<string, string>): void;
  /** Return a path to the specified file within the extension's installation directory */
  export function buildExtensionPathFromName(extensionName: string, fileName: string): string;
  /**
   * Read a text file from the the extension's installation directory
   *
   * @param token ExecutionToken provided to the extension when `activate()` was called
   * @param fileName Name of the file to be read
   * @returns Promise for a string with the contents of the file
   */
  function readTextFileFromInstallDirectory(
    token: ExecutionToken,
    fileName: string,
  ): Promise<string>;
  /**
   * Read a binary file from the the extension's installation directory
   *
   * @param token ExecutionToken provided to the extension when `activate()` was called
   * @param fileName Name of the file to be read
   * @returns Promise for a Buffer with the contents of the file
   */
  function readBinaryFileFromInstallDirectory(
    token: ExecutionToken,
    fileName: string,
  ): Promise<Buffer>;
  /**
   * Read data specific to the user (as identified by the OS) and extension (as identified by the
   * ExecutionToken)
>>>>>>> 8e6028cb
   *
   *   WARNING: MUST BE STABLE - const or wrapped in useState, useMemo, etc. The reference must not be
   *   updated every render
   * @param defaultResponse The starting value for the response. Once a response is received, this is
   *   no longer used. Defaults to `null`
   * @returns `[response, showDialogCallback, errorMessage, isShowingDialog]`
   *
   *   - `response` - the response from the dialog or `defaultResponse` if a response has not been
   *       received (does not reset to `defaultResponse` if the user cancels the dialog). DOES NOT
   *       reset every time the callback is run
   *   - `showDialogCallback` - callback to run to show the dialog to prompt the user for a response. If
   *       this callback is run while the dialog is open, nothing happens
   *   - `errorMessage` - the error from the dialog if there is an error while calling the dialog or
   *       `undefined` if there is no error. DOES reset to `undefined` every time the callback is run
   *   - `isShowingDialog` - whether this dialog is showing (the callback has been run but has not
   *       responded)
   */
  function useDialogCallback<
    DialogTabType extends DialogTabTypes,
    TResponse extends DialogTypes[DialogTabType]['responseType'] | null =
      | DialogTypes[DialogTabType]['responseType']
      | null,
  >(
    dialogType: DialogTabType,
    options?: DialogTypes[DialogTabType]['options'],
    defaultResponse?: TResponse,
  ): [TResponse, () => Promise<void>, string | undefined, boolean];
  export default useDialogCallback;
}
declare module 'renderer/hooks/papi-hooks/use-data-provider-multi.hook' {
  import { DataProviderNames, DataProviders } from 'papi-shared-types';
  /**
   * Gets an array of data providers based on an array of input sources
   *
   * @type `T` - The types of data providers to return. Use `IDataProvider<TDataProviderDataTypes>`,
   *   specifying your own types, or provide a custom data provider type for each item in the array.
   *   Note that if you provide more than one data type, each item in the returned array will be
   *   considered to be any of those types. For example, if you call `useDataProviderMulti<Type1,
   *   Type2>`, all items in the returned array will be considered to be of type `Type1 | Type2 |
   *   undefined`. Although you can determine the actual type based on the array index, TypeScript
   *   will not know, so you will need to type assert the array items for later type checking to
   *   work.
   * @param dataProviderSources Array containing string names of the data providers to get OR data
   *   providers themselves (i.e., the results of useDataProvider/useDataProviderMulti) if you want
   *   this hook to return the data providers again. It is fine to have a mix of strings and data
   *   providers in the array.
   *
   *   WARNING: THE ARRAY MUST BE STABLE - const or wrapped in useState, useMemo, etc. It must not be
   *   updated every render.
   * @returns An array of data providers that correspond by index to the values in
   *   `dataProviderSources`. Each item in the array will be (a) undefined if the data provider has
   *   not been retrieved or has been disposed, or (b) a data provider if it has been retrieved and is
   *   not disposed.
   */
  function useDataProviderMulti<EachDataProviderName extends DataProviderNames[]>(
    dataProviderSources: (
      | EachDataProviderName[number]
      | DataProviders[EachDataProviderName[number]]
      | undefined
    )[],
  ): (DataProviders[EachDataProviderName[number]] | undefined)[];
  export default useDataProviderMulti;
}
declare module 'renderer/hooks/papi-hooks/index' {
  export { default as usePromise } from 'renderer/hooks/papi-hooks/use-promise.hook';
  export { default as useEvent } from 'renderer/hooks/papi-hooks/use-event.hook';
  export { default as useEventAsync } from 'renderer/hooks/papi-hooks/use-event-async.hook';
  export { default as useDataProvider } from 'renderer/hooks/papi-hooks/use-data-provider.hook';
  export { default as useData } from 'renderer/hooks/papi-hooks/use-data.hook';
  export { default as useSetting } from 'renderer/hooks/papi-hooks/use-setting.hook';
  export { default as useProjectData } from 'renderer/hooks/papi-hooks/use-project-data.hook';
  export { default as useProjectDataProvider } from 'renderer/hooks/papi-hooks/use-project-data-provider.hook';
  export { default as useDialogCallback } from 'renderer/hooks/papi-hooks/use-dialog-callback.hook';
  export { default as useDataProviderMulti } from 'renderer/hooks/papi-hooks/use-data-provider-multi.hook';
}
declare module '@papi/frontend/react' {
  export * from 'renderer/hooks/papi-hooks/index';
}
declare module '@papi/frontend' {
  /**
   * Unified module for accessing API features in the renderer.
   *
   * WARNING: DO NOT IMPORT papi IN ANY FILE THAT papi IMPORTS AND EXPOSES.
   */
  import PapiEventEmitter from 'shared/models/papi-event-emitter.model';
  import * as commandService from 'shared/services/command.service';
  import * as papiUtil from 'shared/utils/papi-util';
  import { PapiNetworkService } from 'shared/services/network.service';
  import { WebViewServiceType } from 'shared/services/web-view.service-model';
  import { InternetService } from 'shared/services/internet.service';
  import { DataProviderService } from 'shared/services/data-provider.service';
  import { ProjectLookupServiceType } from 'shared/services/project-lookup.service-model';
  import { PapiFrontendProjectDataProviderService } from 'shared/services/project-data-provider.service';
  import { SettingsService } from 'shared/services/settings.service';
  import { DialogService } from 'shared/services/dialog.service-model';
  import * as papiReact from '@papi/frontend/react';
  const papi: {
    /**
     *
     * Event manager - accepts subscriptions to an event and runs the subscription callbacks when the
     * event is emitted Use eventEmitter.event(callback) to subscribe to the event. Use
     * eventEmitter.emit(event) to run the subscriptions. Generally, this EventEmitter should be
     * private, and its event should be public. That way, the emitter is not publicized, but anyone can
     * subscribe to the event.
     */
    EventEmitter: typeof PapiEventEmitter;
    /** This is just an alias for internet.fetch */
    fetch: typeof globalThis.fetch;
    /**
     *
     * The command service allows you to exchange messages with other components in the platform. You
     * can register a command that other services and extensions can send you. You can send commands to
     * other services and extensions that have registered commands.
     */
    commands: typeof commandService;
    /**
     *
     * PapiUtil is a collection of functions, objects, and types that are used as helpers in other
     * services. Extensions should not use or rely on anything in papiUtil unless some other service
     * requires it.
     */
    utils: typeof papiUtil;
    /**
     *
     * Service exposing various functions related to using webViews
     *
     * WebViews are iframes in the Platform.Bible UI into which extensions load frontend code, either
     * HTML or React components.
     */
    webViews: WebViewServiceType;
    /**
     *
     * Prompt the user for responses with dialogs
     */
    dialogs: DialogService;
    /**
     *
     * Service that provides a way to send and receive network events
     */
    network: PapiNetworkService;
    /**
     *
     * All extensions and services should use this logger to provide a unified output of logs
     */
    logger: import('electron-log').MainLogger & {
      default: import('electron-log').MainLogger;
    };
    /**
     *
     * Service that provides a way to call `fetch` since the original function is not available
     */
    internet: InternetService;
    /**
     *
     * Service that allows extensions to send and receive data to/from other extensions
     */
    dataProviders: DataProviderService;
    /**
     *
     * Service that gets project data providers
     */
    projectDataProviders: PapiFrontendProjectDataProviderService;
    /**
     *
     * Provides metadata for projects known by the platform
     */
    projectLookup: ProjectLookupServiceType;
    /**
     *
     * React hooks that enable interacting with the `papi` in React components more easily.
     */
    react: typeof papiReact;
    /**
     *
     * Service that allows to get and set settings in local storage
     */
    settings: SettingsService;
  };
  export default papi;
  /**
   *
   * Event manager - accepts subscriptions to an event and runs the subscription callbacks when the
   * event is emitted Use eventEmitter.event(callback) to subscribe to the event. Use
   * eventEmitter.emit(event) to run the subscriptions. Generally, this EventEmitter should be
   * private, and its event should be public. That way, the emitter is not publicized, but anyone can
   * subscribe to the event.
   */
  export const EventEmitter: typeof PapiEventEmitter;
  /** This is just an alias for internet.fetch */
  export const fetch: typeof globalThis.fetch;
  /**
   *
   * The command service allows you to exchange messages with other components in the platform. You
   * can register a command that other services and extensions can send you. You can send commands to
   * other services and extensions that have registered commands.
   */
  export const commands: typeof commandService;
  /**
   *
   * PapiUtil is a collection of functions, objects, and types that are used as helpers in other
   * services. Extensions should not use or rely on anything in papiUtil unless some other service
   * requires it.
   */
  export const utils: typeof papiUtil;
  /**
   *
   * Service exposing various functions related to using webViews
   *
   * WebViews are iframes in the Platform.Bible UI into which extensions load frontend code, either
   * HTML or React components.
   */
  export const webViews: WebViewServiceType;
  /**
   *
   * Prompt the user for responses with dialogs
   */
  export const dialogs: DialogService;
  /**
   *
   * Service that provides a way to send and receive network events
   */
  export const network: PapiNetworkService;
  /**
   *
   * All extensions and services should use this logger to provide a unified output of logs
   */
  export const logger: import('electron-log').MainLogger & {
    default: import('electron-log').MainLogger;
  };
  /**
   *
   * Service that provides a way to call `fetch` since the original function is not available
   */
  export const internet: InternetService;
  /**
   *
   * Service that allows extensions to send and receive data to/from other extensions
   */
  export const dataProviders: DataProviderService;
  /**
   *
   * Service that registers and gets project data providers
   */
  export const projectDataProviders: PapiFrontendProjectDataProviderService;
  /**
   *
   * Provides metadata for projects known by the platform
   */
  export const projectLookup: ProjectLookupServiceType;
  /**
   *
   * React hooks that enable interacting with the `papi` in React components more easily.
   */
  export const react: typeof papiReact;
  /**
   *
   * Service that allows to get and set settings in local storage
   */
  export const settings: SettingsService;
  export type Papi = typeof papi;
}
<<<<<<< HEAD
declare module '@papi/core' {
  /** Exporting empty object so people don't have to put 'type' in their import statements */
  const core: {};
  export default core;
  export type { ExecutionActivationContext } from 'extension-host/extension-types/extension-activation-context.model';
  export type { ExecutionToken } from 'node/models/execution-token.model';
  export type { DialogTypes } from 'renderer/components/dialogs/dialog-definition.model';
  export type { default as IDataProvider } from 'shared/models/data-provider.interface';
  export type {
    DataProviderUpdateInstructions,
    DataProviderDataType,
    DataProviderSubscriberOptions,
  } from 'shared/models/data-provider.model';
  export type { WithNotifyUpdate } from 'shared/models/data-provider-engine.model';
  export type { default as IDataProviderEngine } from 'shared/models/data-provider-engine.model';
  export type { DialogOptions } from 'shared/models/dialog-options.model';
  export type { PapiEvent } from 'shared/models/papi-event.model';
  export type { default as PapiEventEmitter } from 'shared/models/papi-event-emitter.model';
  export type {
    ExtensionDataScope,
    MandatoryProjectDataType,
  } from 'shared/models/project-data-provider.model';
  export type { ProjectMetadata } from 'shared/models/project-metadata.model';
  export type {
    GetWebViewOptions,
    SavedWebViewDefinition,
    UseWebViewStateHook,
    WebViewContentType,
    WebViewDefinition,
    WebViewProps,
  } from 'shared/models/web-view.model';
  export type { Unsubscriber } from 'shared/utils/papi-util';
  export type { IWebViewProvider } from 'shared/models/web-view-provider.model';
=======
declare module 'extension-host/extension-types/extension-manifest.model' {
  /** Information about an extension provided by the extension developer. */
  export type ExtensionManifest = {
    /** Name of the extension */
    name: string;
    /**
     * Extension version - expected to be [semver](https://semver.org/) like `"0.1.3"`.
     *
     * Note: semver may become a hard requirement in the future, so we recommend using it now.
     */
    version: string;
    /**
     * Path to the JavaScript file to run in the extension host. Relative to the extension's root
     * folder.
     *
     * Must be specified. Can be an empty string if the extension does not have any JavaScript to run.
     */
    main: string;
    /**
     * Path to the TypeScript type declaration file that describes this extension and its interactions
     * on the PAPI. Relative to the extension's root folder.
     *
     * If not provided, Platform.Bible will look in the following locations:
     *
     * 1. `<extension_name>.d.ts`
     * 2. `<extension_name><other_stuff>.d.ts`
     * 3. `index.d.ts`
     *
     * See [Extension Anatomy - Type Declaration
     * Files](https://github.com/paranext/paranext-extension-template/wiki/Extension-Anatomy#type-declaration-files-dts)
     * for more information about extension type declaration files.
     */
    types?: string;
    /**
     * List of events that occur that should cause this extension to be activated. Not yet
     * implemented.
     */
    activationEvents: string[];
  };
>>>>>>> 8e6028cb
}<|MERGE_RESOLUTION|>--- conflicted
+++ resolved
@@ -3292,19 +3292,12 @@
     get: typeof get;
   };
 }
-<<<<<<< HEAD
 declare module 'shared/data/file-system.model' {
   /** Types to use with file system operations */
-=======
-declare module 'shared/services/settings.service' {
-  import { Unsubscriber } from 'shared/utils/papi-util';
-  import { SettingTypes } from 'papi-shared-types';
->>>>>>> 8e6028cb
   /**
    * Represents a path in file system or other. Has a scheme followed by :// followed by a relative
    * path. If no scheme is provided, the app scheme is used. Available schemes are as follows:
    *
-<<<<<<< HEAD
    * - `app://` - goes to the app's home directory and into `.platform.bible` (platform-dependent)
    * - `cache://` - goes to the app's temporary file cache at `app://cache`
    * - `data://` - goes to the app's data storage location at `app://data`
@@ -3318,53 +3311,21 @@
   export const FILE_PROTOCOL: string;
   export const RESOURCES_PROTOCOL: string;
   export function resolveHtmlPath(htmlFileName: string): string;
-=======
-   * @param key The string id of the setting for which the value is being retrieved
-   * @returns The value of the specified setting, parsed to an object. Returns `undefined` if setting
-   *   is not present or no value is available
-   */
-  const getSetting: <SettingName extends keyof SettingTypes>(
-    key: SettingName,
-  ) => SettingTypes[SettingName] | undefined;
->>>>>>> 8e6028cb
   /**
    * Gets the platform-specific user Platform.Bible folder for this application
    *
-<<<<<<< HEAD
    * When running in development: `<repo_directory>/dev-appdata`
    *
    * When packaged: `<user_home_directory>/.platform.bible`
    */
   export const getAppDir: import('memoize-one').MemoizedFn<() => string>;
-=======
-   * @param key The string id of the setting for which the value is being retrieved
-   * @param newSetting The value that is to be stored. Setting the new value to `undefined` is the
-   *   equivalent of deleting the setting
-   */
-  const setSetting: <SettingName extends keyof SettingTypes>(
-    key: SettingName,
-    newSetting: SettingTypes[SettingName] | undefined,
-  ) => void;
->>>>>>> 8e6028cb
   /**
    * Resolves the uri to a path
    *
    * @param uri The uri to resolve
    * @returns Real path to the uri supplied
    */
-<<<<<<< HEAD
   export function getPathFromUri(uri: Uri): string;
-=======
-  const subscribeToSetting: <SettingName extends keyof SettingTypes>(
-    key: SettingName,
-    callback: (newSetting: SettingTypes[SettingName] | undefined) => void,
-  ) => Unsubscriber;
-  export interface SettingsService {
-    get: typeof getSetting;
-    set: typeof setSetting;
-    subscribe: typeof subscribeToSetting;
-  }
->>>>>>> 8e6028cb
   /**
    * Combines the uri passed in with the paths passed in to make one uri
    *
@@ -3827,7 +3788,6 @@
   /**
    * Unified module for accessing API features in the extension host.
    *
-<<<<<<< HEAD
    * WARNING: DO NOT IMPORT papi IN ANY FILE THAT papi IMPORTS AND EXPOSES.
    */
   import PapiEventEmitter from 'shared/models/papi-event-emitter.model';
@@ -3940,11 +3900,6 @@
   };
   export default papi;
   /**
-=======
-   * @param promiseFactoryCallback A function that returns the promise to await. If this callback is
-   *   undefined, the current value will be returned (defaultValue unless it was previously changed
-   *   and preserveValue is true), and there will be no loading.
->>>>>>> 8e6028cb
    *
    * Event manager - accepts subscriptions to an event and runs the subscription callbacks when the
    * event is emitted Use eventEmitter.event(callback) to subscribe to the event. Use
@@ -3961,21 +3916,9 @@
    *
    * @see IDataProviderEngine for more information on extending this class.
    */
-<<<<<<< HEAD
   export const DataProviderEngine: typeof PapiDataProviderEngine;
   /** This is just an alias for internet.fetch */
   export const fetch: typeof globalThis.fetch;
-=======
-  const usePromise: <T>(
-    promiseFactoryCallback: (() => Promise<T>) | undefined,
-    defaultValue: T,
-    preserveValue?: boolean,
-  ) => [value: T, isLoading: boolean];
-  export default usePromise;
-}
-declare module 'renderer/hooks/papi-hooks/use-event.hook' {
-  import { PapiEvent, PapiEventHandler } from 'shared/models/papi-event.model';
->>>>>>> 8e6028cb
   /**
    *
    * The command service allows you to exchange messages with other components in the platform. You
@@ -4097,9 +4040,9 @@
      * Path to the JavaScript file to run in the extension host. Relative to the extension's root
      * folder.
      *
-     * Must be specified. Can be `null` if the extension does not have any JavaScript to run.
-     */
-    main: string | null;
+     * Must be specified. Can be an empty string if the extension does not have any JavaScript to run.
+     */
+    main: string;
     /**
      * Path to the TypeScript type declaration file that describes this extension and its interactions
      * on the PAPI. Relative to the extension's root folder.
@@ -4125,27 +4068,26 @@
 declare module 'shared/services/settings.service' {
   import { Unsubscriber } from 'shared/utils/papi-util';
   import { SettingTypes } from 'papi-shared-types';
-  type Nullable<T> = T | null;
   /**
    * Retrieves the value of the specified setting
    *
    * @param key The string id of the setting for which the value is being retrieved
-   * @returns The value of the specified setting, parsed to an object. Returns `null` if setting is
-   *   not present or no value is available
+   * @returns The value of the specified setting, parsed to an object. Returns `undefined` if setting
+   *   is not present or no value is available
    */
   const getSetting: <SettingName extends keyof SettingTypes>(
     key: SettingName,
-  ) => Nullable<SettingTypes[SettingName]>;
+  ) => SettingTypes[SettingName] | undefined;
   /**
    * Sets the value of the specified setting
    *
    * @param key The string id of the setting for which the value is being retrieved
-   * @param newSetting The value that is to be stored. Setting the new value to `null` is the
+   * @param newSetting The value that is to be stored. Setting the new value to `undefined` is the
    *   equivalent of deleting the setting
    */
   const setSetting: <SettingName extends keyof SettingTypes>(
     key: SettingName,
-    newSetting: Nullable<SettingTypes[SettingName]>,
+    newSetting: SettingTypes[SettingName] | undefined,
   ) => void;
   /**
    * Subscribes to updates of the specified setting. Whenever the value of the setting changes, the
@@ -4157,7 +4099,7 @@
    */
   const subscribeToSetting: <SettingName extends keyof SettingTypes>(
     key: SettingName,
-    callback: (newSetting: Nullable<SettingTypes[SettingName]>) => void,
+    callback: (newSetting: SettingTypes[SettingName] | undefined) => void,
   ) => Unsubscriber;
   export interface SettingsService {
     get: typeof getSetting;
@@ -4175,10 +4117,9 @@
   /**
    * Awaits a promise and returns a loading value while the promise is unresolved
    *
-   * @param promiseFactoryCallback A function that returns the promise to await. If the promise
-   *   resolves to null, the value will not change. If this callback is undefined, the current value
-   *   will be returned (defaultValue unless it was previously changed and preserveValue is true), and
-   *   there will be no loading.
+   * @param promiseFactoryCallback A function that returns the promise to await. If this callback is
+   *   undefined, the current value will be returned (defaultValue unless it was previously changed
+   *   and preserveValue is true), and there will be no loading.
    *
    *   WARNING: MUST BE STABLE - const or wrapped in useCallback. The reference must not be updated
    *   every render
@@ -4196,7 +4137,7 @@
    *   - `isLoading`: whether the promise is waiting to be resolved
    */
   const usePromise: <T>(
-    promiseFactoryCallback: (() => Promise<T | null>) | undefined,
+    promiseFactoryCallback: (() => Promise<T>) | undefined,
     defaultValue: T,
     preserveValue?: boolean,
   ) => [value: T, isLoading: boolean];
@@ -4645,8 +4586,6 @@
    *   WARNING: MUST BE STABLE - const or wrapped in useState, useMemo, etc. The reference must not be
    *   updated every render
    * @param options Various options for configuring the dialog that shows
-<<<<<<< HEAD
-=======
    *
    *   WARNING: MUST BE STABLE - const or wrapped in useState, useMemo, etc. The reference must not be
    *   updated every render
@@ -4669,594 +4608,6 @@
     TResponse extends DialogTypes[DialogTabType]['responseType'] | undefined =
       | DialogTypes[DialogTabType]['responseType']
       | undefined,
-  >(
-    dialogType: DialogTabType,
-    options?: DialogTypes[DialogTabType]['options'],
-    defaultResponse?: TResponse,
-  ): [TResponse, () => Promise<void>, string | undefined, boolean];
-  export default useDialogCallback;
-}
-declare module 'renderer/hooks/papi-hooks/use-data-provider-multi.hook' {
-  import { DataProviderNames, DataProviders } from 'papi-shared-types';
-  /**
-   * Gets an array of data providers based on an array of input sources
-   *
-   * @type `T` - The types of data providers to return. Use `IDataProvider<TDataProviderDataTypes>`,
-   *   specifying your own types, or provide a custom data provider type for each item in the array.
-   *   Note that if you provide more than one data type, each item in the returned array will be
-   *   considered to be any of those types. For example, if you call `useDataProviderMulti<Type1,
-   *   Type2>`, all items in the returned array will be considered to be of type `Type1 | Type2 |
-   *   undefined`. Although you can determine the actual type based on the array index, TypeScript
-   *   will not know, so you will need to type assert the array items for later type checking to
-   *   work.
-   * @param dataProviderSources Array containing string names of the data providers to get OR data
-   *   providers themselves (i.e., the results of useDataProvider/useDataProviderMulti) if you want
-   *   this hook to return the data providers again. It is fine to have a mix of strings and data
-   *   providers in the array.
-   *
-   *   WARNING: THE ARRAY MUST BE STABLE - const or wrapped in useState, useMemo, etc. It must not be
-   *   updated every render.
-   * @returns An array of data providers that correspond by index to the values in
-   *   `dataProviderSources`. Each item in the array will be (a) undefined if the data provider has
-   *   not been retrieved or has been disposed, or (b) a data provider if it has been retrieved and is
-   *   not disposed.
-   */
-  function useDataProviderMulti<EachDataProviderName extends DataProviderNames[]>(
-    dataProviderSources: (
-      | EachDataProviderName[number]
-      | DataProviders[EachDataProviderName[number]]
-      | undefined
-    )[],
-  ): (DataProviders[EachDataProviderName[number]] | undefined)[];
-  export default useDataProviderMulti;
-}
-declare module 'renderer/hooks/papi-hooks/index' {
-  export { default as usePromise } from 'renderer/hooks/papi-hooks/use-promise.hook';
-  export { default as useEvent } from 'renderer/hooks/papi-hooks/use-event.hook';
-  export { default as useEventAsync } from 'renderer/hooks/papi-hooks/use-event-async.hook';
-  export { default as useDataProvider } from 'renderer/hooks/papi-hooks/use-data-provider.hook';
-  export { default as useData } from 'renderer/hooks/papi-hooks/use-data.hook';
-  export { default as useSetting } from 'renderer/hooks/papi-hooks/use-setting.hook';
-  export { default as useProjectData } from 'renderer/hooks/papi-hooks/use-project-data.hook';
-  export { default as useProjectDataProvider } from 'renderer/hooks/papi-hooks/use-project-data-provider.hook';
-  export { default as useDialogCallback } from 'renderer/hooks/papi-hooks/use-dialog-callback.hook';
-  export { default as useDataProviderMulti } from 'renderer/hooks/papi-hooks/use-data-provider-multi.hook';
-}
-declare module 'papi-frontend/react' {
-  export * from 'renderer/hooks/papi-hooks/index';
-}
-declare module 'papi-frontend' {
-  /**
-   * Unified module for accessing API features in the renderer.
-   *
-   * WARNING: DO NOT IMPORT papi IN ANY FILE THAT papi IMPORTS AND EXPOSES.
-   */
-  import PapiEventEmitter from 'shared/models/papi-event-emitter.model';
-  import * as commandService from 'shared/services/command.service';
-  import * as papiUtil from 'shared/utils/papi-util';
-  import { PapiNetworkService } from 'shared/services/network.service';
-  import { WebViewServiceType } from 'shared/services/web-view.service-model';
-  import { InternetService } from 'shared/services/internet.service';
-  import { DataProviderService } from 'shared/services/data-provider.service';
-  import { ProjectLookupServiceType } from 'shared/services/project-lookup.service-model';
-  import { PapiFrontendProjectDataProviderService } from 'shared/services/project-data-provider.service';
-  import { SettingsService } from 'shared/services/settings.service';
-  import { DialogService } from 'shared/services/dialog.service-model';
-  import * as papiReact from 'papi-frontend/react';
-  const papi: {
-    /**
-     *
-     * Event manager - accepts subscriptions to an event and runs the subscription callbacks when the
-     * event is emitted Use eventEmitter.event(callback) to subscribe to the event. Use
-     * eventEmitter.emit(event) to run the subscriptions. Generally, this EventEmitter should be
-     * private, and its event should be public. That way, the emitter is not publicized, but anyone can
-     * subscribe to the event.
-     */
-    EventEmitter: typeof PapiEventEmitter;
-    /** This is just an alias for internet.fetch */
-    fetch: typeof globalThis.fetch;
-    /**
-     *
-     * The command service allows you to exchange messages with other components in the platform. You
-     * can register a command that other services and extensions can send you. You can send commands to
-     * other services and extensions that have registered commands.
-     */
-    commands: typeof commandService;
-    /**
-     *
-     * PapiUtil is a collection of functions, objects, and types that are used as helpers in other
-     * services. Extensions should not use or rely on anything in papiUtil unless some other service
-     * requires it.
-     */
-    utils: typeof papiUtil;
-    /**
-     *
-     * Service exposing various functions related to using webViews
-     *
-     * WebViews are iframes in the Platform.Bible UI into which extensions load frontend code, either
-     * HTML or React components.
-     */
-    webViews: WebViewServiceType;
-    /**
-     *
-     * Prompt the user for responses with dialogs
-     */
-    dialogs: DialogService;
-    /**
-     *
-     * Service that provides a way to send and receive network events
-     */
-    network: PapiNetworkService;
-    /**
-     *
-     * All extensions and services should use this logger to provide a unified output of logs
-     */
-    logger: import('electron-log').MainLogger & {
-      default: import('electron-log').MainLogger;
-    };
-    /**
-     *
-     * Service that provides a way to call `fetch` since the original function is not available
-     */
-    internet: InternetService;
-    /**
-     *
-     * Service that allows extensions to send and receive data to/from other extensions
-     */
-    dataProviders: DataProviderService;
-    /**
-     *
-     * Service that gets project data providers
-     */
-    projectDataProviders: PapiFrontendProjectDataProviderService;
-    /**
-     *
-     * Provides metadata for projects known by the platform
-     */
-    projectLookup: ProjectLookupServiceType;
-    /**
-     *
-     * React hooks that enable interacting with the `papi` in React components more easily.
-     */
-    react: typeof papiReact;
-    /**
-     *
-     * Service that allows to get and set settings in local storage
-     */
-    settings: SettingsService;
-  };
-  export default papi;
-  /**
-   *
-   * Event manager - accepts subscriptions to an event and runs the subscription callbacks when the
-   * event is emitted Use eventEmitter.event(callback) to subscribe to the event. Use
-   * eventEmitter.emit(event) to run the subscriptions. Generally, this EventEmitter should be
-   * private, and its event should be public. That way, the emitter is not publicized, but anyone can
-   * subscribe to the event.
-   */
-  export const EventEmitter: typeof PapiEventEmitter;
-  /** This is just an alias for internet.fetch */
-  export const fetch: typeof globalThis.fetch;
-  /**
-   *
-   * The command service allows you to exchange messages with other components in the platform. You
-   * can register a command that other services and extensions can send you. You can send commands to
-   * other services and extensions that have registered commands.
-   */
-  export const commands: typeof commandService;
-  /**
-   *
-   * PapiUtil is a collection of functions, objects, and types that are used as helpers in other
-   * services. Extensions should not use or rely on anything in papiUtil unless some other service
-   * requires it.
-   */
-  export const utils: typeof papiUtil;
-  /**
-   *
-   * Service exposing various functions related to using webViews
-   *
-   * WebViews are iframes in the Platform.Bible UI into which extensions load frontend code, either
-   * HTML or React components.
-   */
-  export const webViews: WebViewServiceType;
-  /**
-   *
-   * Prompt the user for responses with dialogs
-   */
-  export const dialogs: DialogService;
-  /**
-   *
-   * Service that provides a way to send and receive network events
-   */
-  export const network: PapiNetworkService;
-  /**
-   *
-   * All extensions and services should use this logger to provide a unified output of logs
-   */
-  export const logger: import('electron-log').MainLogger & {
-    default: import('electron-log').MainLogger;
-  };
-  /**
-   *
-   * Service that provides a way to call `fetch` since the original function is not available
-   */
-  export const internet: InternetService;
-  /**
-   *
-   * Service that allows extensions to send and receive data to/from other extensions
-   */
-  export const dataProviders: DataProviderService;
-  /**
-   *
-   * Service that registers and gets project data providers
-   */
-  export const projectDataProviders: PapiFrontendProjectDataProviderService;
-  /**
-   *
-   * Provides metadata for projects known by the platform
-   */
-  export const projectLookup: ProjectLookupServiceType;
-  /**
-   *
-   * React hooks that enable interacting with the `papi` in React components more easily.
-   */
-  export const react: typeof papiReact;
-  /**
-   *
-   * Service that allows to get and set settings in local storage
-   */
-  export const settings: SettingsService;
-  export type Papi = typeof papi;
-}
-declare module 'shared/models/web-view-provider.model' {
-  import {
-    GetWebViewOptions,
-    WebViewDefinition,
-    SavedWebViewDefinition,
-  } from 'shared/models/web-view.model';
-  import {
-    DisposableNetworkObject,
-    NetworkObject,
-    NetworkableObject,
-  } from 'shared/models/network-object.model';
-  import { CanHaveOnDidDispose } from 'shared/models/disposal.model';
-  export interface IWebViewProvider extends NetworkableObject {
-    /**
-     * @param savedWebView Filled out if an existing webview is being called for (matched by ID). Just
-     *   ID if this is a new request or if the web view with the existing ID was not found
-     * @param getWebViewOptions
-     */
-    getWebView(
-      savedWebView: SavedWebViewDefinition,
-      getWebViewOptions: GetWebViewOptions,
-    ): Promise<WebViewDefinition | undefined>;
-  }
-  export interface WebViewProvider
-    extends NetworkObject<NetworkableObject>,
-      CanHaveOnDidDispose<IWebViewProvider> {}
-  export interface DisposableWebViewProvider
-    extends DisposableNetworkObject<NetworkableObject>,
-      Omit<WebViewProvider, 'dispose'> {}
-}
-declare module 'shared/services/web-view-provider.service' {
-  /**
-   * Handles registering web view providers and serving web views around the papi. Exposed on the
-   * papi.
-   */
-  import {
-    DisposableWebViewProvider,
-    IWebViewProvider,
-    WebViewProvider,
-  } from 'shared/models/web-view-provider.model';
-  /** Sets up the service. Only runs once and always returns the same promise after that */
-  const initialize: () => Promise<void>;
-  /**
-   * Indicate if we are aware of an existing web view provider with the given type. If a web view
-   * provider with the given type is somewhere else on the network, this function won't tell you about
-   * it unless something else in the existing process is subscribed to it.
-   *
-   * @param webViewType Type of webView to check for
-   */
-  function hasKnown(webViewType: string): boolean;
-  /**
-   * Register a web view provider to serve webViews for a specified type of webViews
-   *
-   * @param webViewType Type of web view to provide
-   * @param webViewProvider Object to register as a webView provider including control over disposing
-   *   of it.
-   *
-   *   WARNING: setting a webView provider mutates the provided object.
-   * @returns `webViewProvider` modified to be a network object
-   */
-  function register(
-    webViewType: string,
-    webViewProvider: IWebViewProvider,
-  ): Promise<DisposableWebViewProvider>;
-  /**
-   * Get a web view provider that has previously been set up
-   *
-   * @param webViewType Type of webview provider to get
-   * @returns Web view provider with the given name if one exists, undefined otherwise
-   */
-  function get(webViewType: string): Promise<WebViewProvider | undefined>;
-  export interface WebViewProviderService {
-    initialize: typeof initialize;
-    hasKnown: typeof hasKnown;
-    register: typeof register;
-    get: typeof get;
-  }
-  export interface PapiWebViewProviderService {
-    register: typeof register;
-  }
-  const webViewProviderService: WebViewProviderService;
-  /**
-   *
-   * Interface for registering webView providers
-   */
-  export const papiWebViewProviderService: PapiWebViewProviderService;
-  export default webViewProviderService;
-}
-declare module 'shared/data/file-system.model' {
-  /** Types to use with file system operations */
-  /**
-   * Represents a path in file system or other. Has a scheme followed by :// followed by a relative
-   * path. If no scheme is provided, the app scheme is used. Available schemes are as follows:
-   *
-   * - `app://` - goes to the app's home directory and into `.platform.bible` (platform-dependent)
-   * - `cache://` - goes to the app's temporary file cache at `app://cache`
-   * - `data://` - goes to the app's data storage location at `app://data`
-   * - `resources://` - goes to the resources directory installed in the app
-   * - `file://` - an absolute file path from root
-   */
-  export type Uri = string;
-}
-declare module 'node/utils/util' {
-  import { Uri } from 'shared/data/file-system.model';
-  export const FILE_PROTOCOL: string;
-  export const RESOURCES_PROTOCOL: string;
-  export function resolveHtmlPath(htmlFileName: string): string;
-  /**
-   * Gets the platform-specific user Platform.Bible folder for this application
-   *
-   * When running in development: `<repo_directory>/dev-appdata`
-   *
-   * When packaged: `<user_home_directory>/.platform.bible`
-   */
-  export const getAppDir: import('memoize-one').MemoizedFn<() => string>;
-  /**
-   * Resolves the uri to a path
-   *
-   * @param uri The uri to resolve
-   * @returns Real path to the uri supplied
-   */
-  export function getPathFromUri(uri: Uri): string;
-  /**
-   * Combines the uri passed in with the paths passed in to make one uri
-   *
-   * @param uri Uri to start from
-   * @param paths Paths to combine into the uri
-   * @returns One uri that combines the uri and the paths in left-to-right order
-   */
-  export function joinUriPaths(uri: Uri, ...paths: string[]): Uri;
-}
-declare module 'node/services/node-file-system.service' {
-  /** File system calls from Node */
-  import fs, { BigIntStats } from 'fs';
-  import { Uri } from 'shared/data/file-system.model';
-  /**
-   * Read a text file
-   *
-   * @param uri URI of file
-   * @returns Promise that resolves to the contents of the file
-   */
-  export function readFileText(uri: Uri): Promise<string>;
-  /**
-   * Read a binary file
-   *
-   * @param uri URI of file
-   * @returns Promise that resolves to the contents of the file
-   */
-  export function readFileBinary(uri: Uri): Promise<Buffer>;
-  /**
-   * Write data to a file
-   *
-   * @param uri URI of file
-   * @param fileContents String or Buffer to write into the file
-   * @returns Promise that resolves after writing the file
-   */
-  export function writeFile(uri: Uri, fileContents: string | Buffer): Promise<void>;
-  /**
-   * Copies a file from one location to another. Creates the path to the destination if it does not
-   * exist
-   *
-   * @param sourceUri The location of the file to copy
-   * @param destinationUri The uri to the file to create as a copy of the source file
-   * @param mode Bitwise modifiers that affect how the copy works. See
-   *   [`fsPromises.copyFile`](https://nodejs.org/api/fs.html#fspromisescopyfilesrc-dest-mode) for
-   *   more information
-   */
-  export function copyFile(
-    sourceUri: Uri,
-    destinationUri: Uri,
-    mode?: Parameters<typeof fs.promises.copyFile>[2],
-  ): Promise<void>;
-  /**
-   * Delete a file if it exists
-   *
-   * @param uri URI of file
-   * @returns Promise that resolves when the file is deleted or determined to not exist
-   */
-  export function deleteFile(uri: Uri): Promise<void>;
-  /**
-   * Get stats about the file or directory. Note that BigInts are used instead of ints to avoid.
-   * https://en.wikipedia.org/wiki/Year_2038_problem
-   *
-   * @param uri URI of file or directory
-   * @returns Promise that resolves to object of type https://nodejs.org/api/fs.html#class-fsstats if
-   *   file or directory exists, undefined if it doesn't
-   */
-  export function getStats(uri: Uri): Promise<BigIntStats | undefined>;
-  /**
-   * Set the last modified and accessed times for the file or directory
-   *
-   * @param uri URI of file or directory
-   * @returns Promise that resolves once the touch operation finishes
-   */
-  export function touch(uri: Uri, date: Date): Promise<void>;
-  /** Type of file system item in a directory */
-  export enum EntryType {
-    File = 'file',
-    Directory = 'directory',
-    Unknown = 'unknown',
-  }
-  /** All entries in a directory, mapped from entry type to array of uris for the entries */
-  export type DirectoryEntries = Readonly<{
-    [entryType in EntryType]: Uri[];
-  }>;
-  /**
-   * Reads a directory and returns lists of entries in the directory by entry type.
-   *
-   * @param uri - URI of directory.
-   * @param entryFilter - Function to filter out entries in the directory based on their names.
-   * @returns Map of entry type to list of uris for each entry in the directory with that type.
-   */
-  export function readDir(
-    uri: Uri,
-    entryFilter?: (entryName: string) => boolean,
-  ): Promise<DirectoryEntries>;
-  /**
-   * Create a directory in the file system if it does not exist. Does not throw if it already exists.
-   *
-   * @param uri URI of directory
-   * @returns Promise that resolves once the directory has been created
-   */
-  export function createDir(uri: Uri): Promise<void>;
-  /**
-   * Remove a directory and all its contents recursively from the file system
-   *
-   * @param uri URI of directory
-   * @returns Promise that resolves when the delete operation finishes
-   */
-  export function deleteDir(uri: Uri): Promise<void>;
-}
-declare module 'node/utils/crypto-util' {
-  export function createUuid(): string;
-  /**
-   * Create a cryptographically secure nonce that is at least 128 bits long. See nonce spec at
-   * https://w3c.github.io/webappsec-csp/#security-nonces
-   *
-   * @param encoding: "base64url" (HTML safe, shorter string) or "hex" (longer string) From
-   *   https://base64.guru/standards/base64url, the purpose of this encoding is "the ability to use
-   *   the encoding result as filename or URL address"
-   * @param numberOfBytes: Number of bytes the resulting nonce should contain
-   * @returns Cryptographically secure, pseudo-randomly generated value encoded as a string
-   */
-  export function createNonce(encoding: 'base64url' | 'hex', numberOfBytes?: number): string;
-}
-declare module 'node/models/execution-token.model' {
-  /** For now this is just for extensions, but maybe we will want to expand this in the future */
-  export type ExecutionTokenType = 'extension';
-  /** Execution tokens can be passed into API calls to provide context about their identity */
-  export class ExecutionToken {
-    readonly type: ExecutionTokenType;
-    readonly name: string;
-    readonly nonce: string;
-    constructor(tokenType: ExecutionTokenType, name: string);
-    getHash(): string;
-  }
-}
-declare module 'node/services/execution-token.service' {
-  import { ExecutionToken } from 'node/models/execution-token.model';
-  /**
-   * This should be called when extensions are being loaded
-   *
-   * @param extensionName Name of the extension to register
-   * @returns Token that can be passed to `tokenIsValid` to authenticate or authorize API callers. It
-   *   is important that the token is not shared to avoid impersonation of API callers.
-   */
-  function registerExtension(extensionName: string): ExecutionToken;
-  /**
-   * Remove a registered token. Note that a hash of a token is what is needed to unregister, not the
-   * full token itself (notably not the nonce), so something can be delegated the ability to
-   * unregister a token without having been given the full token itself.
-   *
-   * @param extensionName Name of the extension that was originally registered
-   * @param tokenHash Value of `getHash()` of the token that was originally registered.
-   * @returns `true` if the token was successfully unregistered, `false` otherwise
-   */
-  function unregisterExtension(extensionName: string, tokenHash: string): boolean;
-  /**
-   * This should only be needed by services that need to contextualize the response for the caller
-   *
-   * @param executionToken Token that was previously registered.
-   * @returns `true` if the token matches a token that was previous registered, `false` otherwise.
-   */
-  function tokenIsValid(executionToken: ExecutionToken): boolean;
-  const executionTokenService: {
-    registerExtension: typeof registerExtension;
-    unregisterExtension: typeof unregisterExtension;
-    tokenIsValid: typeof tokenIsValid;
-  };
-  export default executionTokenService;
-}
-declare module 'extension-host/services/extension-storage.service' {
-  import { ExecutionToken } from 'node/models/execution-token.model';
-  import { Buffer } from 'buffer';
-  /**
-   * This is only intended to be called by the extension service. This service cannot call into the
-   * extension service or it causes a circular dependency.
-   */
-  export function setExtensionUris(urisPerExtension: Map<string, string>): void;
-  /** Return a path to the specified file within the extension's installation directory */
-  export function buildExtensionPathFromName(extensionName: string, fileName: string): string;
-  /**
-   * Read a text file from the the extension's installation directory
-   *
-   * @param token ExecutionToken provided to the extension when `activate()` was called
-   * @param fileName Name of the file to be read
-   * @returns Promise for a string with the contents of the file
-   */
-  function readTextFileFromInstallDirectory(
-    token: ExecutionToken,
-    fileName: string,
-  ): Promise<string>;
-  /**
-   * Read a binary file from the the extension's installation directory
-   *
-   * @param token ExecutionToken provided to the extension when `activate()` was called
-   * @param fileName Name of the file to be read
-   * @returns Promise for a Buffer with the contents of the file
-   */
-  function readBinaryFileFromInstallDirectory(
-    token: ExecutionToken,
-    fileName: string,
-  ): Promise<Buffer>;
-  /**
-   * Read data specific to the user (as identified by the OS) and extension (as identified by the
-   * ExecutionToken)
->>>>>>> 8e6028cb
-   *
-   *   WARNING: MUST BE STABLE - const or wrapped in useState, useMemo, etc. The reference must not be
-   *   updated every render
-   * @param defaultResponse The starting value for the response. Once a response is received, this is
-   *   no longer used. Defaults to `null`
-   * @returns `[response, showDialogCallback, errorMessage, isShowingDialog]`
-   *
-   *   - `response` - the response from the dialog or `defaultResponse` if a response has not been
-   *       received (does not reset to `defaultResponse` if the user cancels the dialog). DOES NOT
-   *       reset every time the callback is run
-   *   - `showDialogCallback` - callback to run to show the dialog to prompt the user for a response. If
-   *       this callback is run while the dialog is open, nothing happens
-   *   - `errorMessage` - the error from the dialog if there is an error while calling the dialog or
-   *       `undefined` if there is no error. DOES reset to `undefined` every time the callback is run
-   *   - `isShowingDialog` - whether this dialog is showing (the callback has been run but has not
-   *       responded)
-   */
-  function useDialogCallback<
-    DialogTabType extends DialogTabTypes,
-    TResponse extends DialogTypes[DialogTabType]['responseType'] | null =
-      | DialogTypes[DialogTabType]['responseType']
-      | null,
   >(
     dialogType: DialogTabType,
     options?: DialogTypes[DialogTabType]['options'],
@@ -5496,7 +4847,6 @@
   export const settings: SettingsService;
   export type Papi = typeof papi;
 }
-<<<<<<< HEAD
 declare module '@papi/core' {
   /** Exporting empty object so people don't have to put 'type' in their import statements */
   const core: {};
@@ -5530,45 +4880,4 @@
   } from 'shared/models/web-view.model';
   export type { Unsubscriber } from 'shared/utils/papi-util';
   export type { IWebViewProvider } from 'shared/models/web-view-provider.model';
-=======
-declare module 'extension-host/extension-types/extension-manifest.model' {
-  /** Information about an extension provided by the extension developer. */
-  export type ExtensionManifest = {
-    /** Name of the extension */
-    name: string;
-    /**
-     * Extension version - expected to be [semver](https://semver.org/) like `"0.1.3"`.
-     *
-     * Note: semver may become a hard requirement in the future, so we recommend using it now.
-     */
-    version: string;
-    /**
-     * Path to the JavaScript file to run in the extension host. Relative to the extension's root
-     * folder.
-     *
-     * Must be specified. Can be an empty string if the extension does not have any JavaScript to run.
-     */
-    main: string;
-    /**
-     * Path to the TypeScript type declaration file that describes this extension and its interactions
-     * on the PAPI. Relative to the extension's root folder.
-     *
-     * If not provided, Platform.Bible will look in the following locations:
-     *
-     * 1. `<extension_name>.d.ts`
-     * 2. `<extension_name><other_stuff>.d.ts`
-     * 3. `index.d.ts`
-     *
-     * See [Extension Anatomy - Type Declaration
-     * Files](https://github.com/paranext/paranext-extension-template/wiki/Extension-Anatomy#type-declaration-files-dts)
-     * for more information about extension type declaration files.
-     */
-    types?: string;
-    /**
-     * List of events that occur that should cause this extension to be activated. Not yet
-     * implemented.
-     */
-    activationEvents: string[];
-  };
->>>>>>> 8e6028cb
 }