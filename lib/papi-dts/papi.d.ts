/// <reference types="react" />
/// <reference types="node" />
/// <reference types="node" />
declare module 'shared/global-this.model' {
  import { LogLevel } from 'electron-log';
  import { FunctionComponent, Dispatch, SetStateAction } from 'react';
  /**
   * Variables that are defined in global scope. These must be defined in main.ts (main), index.ts (renderer), and extension-host.ts (extension host)
   */
  global {
    /** Type of process this is. Helps with running specific code based on which process you're in */
    var processType: ProcessType;
    /** Whether this process is packaged or running from sources */
    var isPackaged: boolean;
    /** Path to the app's resources directory. This is a string representation of the resources uri on frontend */
    var resourcesPath: string;
    /**
     * How much logging should be recorded. Defaults to 'info' if not packaged, 'error' if packaged
     */
    var logLevel: LogLevel;
    /**
     * A function that each React WebView extension must provide for Paranext to display it.
     * Only used in WebView iframes.
     */
    var webViewComponent: FunctionComponent;
    /**
     * A React hook for working with a state object tied to a webview.
     * Only used in WebView iframes.
     * @param stateKey Key of the state value to use. The webview state holds a unique value per key.
     * NOTE: `stateKey` needs to be a constant string, not something that could change during execution.
     * @param defaultStateValue Value to use if the web view state didn't contain a value for the given 'stateKey'
     * @returns string holding the state value and a function to use to update the state value
     * @example const [lastPersonSeen, setLastPersonSeen] = useWebViewState('lastSeen');
     */
    var useWebViewState: <T>(
      stateKey: string,
      defaultStateValue: NonNullable<T>,
    ) => [webViewState: NonNullable<T>, setWebViewState: Dispatch<SetStateAction<NonNullable<T>>>];
    /**
     * Retrieve the value from web view state with the given 'stateKey', if it exists.
     */
    var getWebViewState: <T>(stateKey: string) => T | undefined;
    /**
     * Set the value for a given key in the web view state.
     */
    var setWebViewState: <T>(stateKey: string, stateValue: NonNullable<T>) => void;
  }
  /** Type of Paranext process */
  export enum ProcessType {
    Main = 'main',
    Renderer = 'renderer',
    ExtensionHost = 'extension-host',
  }
}
declare module 'shared/utils/util' {
  export function newGuid(): string;
  /**
   * Create a nonce that is at least 128 bits long and should be (is not currently) cryptographically random.
   * See nonce spec at https://w3c.github.io/webappsec-csp/#security-nonces
   *
   * WARNING: THIS IS NOT CURRENTLY CRYPTOGRAPHICALLY SECURE!
   * TODO: Make this cryptographically random! Use some polymorphic library that works in all contexts?
   * https://developer.mozilla.org/en-US/docs/Web/API/Crypto/getRandomValues only works in browser
   */
  export function newNonce(): string;
  /**
   * Determine whether the object is a string
   * @param o object to determine if it is a string
   * @returns true if the object is a string; false otherwise
   */
  export function isString(o: unknown): o is string;
  /**
   * Get a function that reduces calls to the function passed in
   * @param fn The function to debounce
   * @param delay How much delay in milliseconds after the most recent call to the debounced function to call the function
   * @returns function that, when called, only calls the function passed in at maximum every delay ms
   */
  export function debounce<T extends (...args: any[]) => void>(fn: T, delay?: number): T;
  /**
   * Groups each item in the array of items into a map according to the keySelector
   * @param items array of items to group by
   * @param keySelector function to run on each item to get the key for the group to which it belongs
   * @param valueSelector function to run on each item to get the value it should have in the group (like map function). If not provided, uses the item itself
   * @returns map of keys to groups of values corresponding to each item
   */
  export function groupBy<T, K>(items: T[], keySelector: (item: T) => K): Map<K, Array<T>>;
  export function groupBy<T, K, V>(
    items: T[],
    keySelector: (item: T) => K,
    valueSelector: (item: T, key: K) => V,
  ): Map<K, Array<V>>;
  /**
   * Function to get an error message from the object (useful for getting error message in a catch block)
   * @param error error object whose message to get
   * @returns message of the error - if object has message, returns message. Otherwise tries to stringify
   * @example
   *  try {...}
   *  catch (e) { logger.info(getErrorMessage(e)) }
   */
  export function getErrorMessage(error: unknown): string;
  /**
   * Asynchronously waits for the specified number of milliseconds.
   * (wraps setTimeout in a promise)
   */
  export function wait(ms: number): Promise<void>;
  /**
   * Runs the specified function and will timeout if it takes longer than the specified wait time
   * @param fn The function to run
   * @param maxWaitTimeInMS The maximum amount of time to wait for the function to resolve
   * @returns Promise that resolves to the resolved value of the function or null if it
   * ran longer than the specified wait time
   */
  export function waitForDuration<TResult>(
    fn: () => Promise<TResult>,
    maxWaitTimeInMS: number,
  ): Promise<Awaited<TResult> | null>;
  /**
   * Get all functions on an object and its prototype (so we don't miss any class methods or any
   * object methods).
   *
   * Note: this does return some potentially unexpected function names. For example:
   * `getAllObjectFunctionNames({})` returns `[constructor,__defineGetter__,__defineSetter__,
   * hasOwnProperty,__lookupGetter__,__lookupSetter__,isPrototypeOf,propertyIsEnumerable,toString,
   * valueOf,toLocaleString]`
   * @param obj object whose functions to get
   * @returns array of all function names on an object
   */
  export function getAllObjectFunctionNames(obj: NonNullable<any>): string[];
}
declare module 'shared/utils/papi-util' {
  import { ProcessType } from 'shared/global-this.model';
  /** Function to run to dispose of something. Returns true if successfully unsubscribed */
  export type Unsubscriber = () => boolean;
  /**
   * Returns an Unsubscriber function that combines all the unsubscribers passed in.
   * @param unsubscribers all unsubscribers to aggregate into one unsubscriber
   * @returns function that unsubscribes from all passed in unsubscribers when run
   */
  export const aggregateUnsubscribers: (unsubscribers: Unsubscriber[]) => Unsubscriber;
  /** Function to run to dispose of something that runs asynchronously. The promise resolves to true if successfully unsubscribed */
  export type UnsubscriberAsync = () => Promise<boolean>;
  /**
   * Returns an UnsubscriberAsync function that combines all the unsubscribers passed in.
   * @param unsubscribers - all unsubscribers to aggregate into one unsubscriber.
   * @returns function that unsubscribes from all passed in unsubscribers when run
   */
  export const aggregateUnsubscriberAsyncs: (
    unsubscribers: (UnsubscriberAsync | Unsubscriber)[],
  ) => UnsubscriberAsync;
  /**
   * Creates a safe version of a register function that returns a Promise<UnsubscriberAsync>.
   * @param unsafeRegisterFn function that does some kind of async registration and returns an unsubscriber and a promise that resolves when the registration is finished
   * @param isInitialized whether the service associated with this safe UnsubscriberAsync function is initialized
   * @param initialize promise that resolves when the service is finished initializing
   * @returns safe version of an unsafe function that returns a promise to an UnsubscriberAsync (meaning it will wait to register until the service is initialized)
   */
  export const createSafeRegisterFn: <TParam extends unknown[]>(
    unsafeRegisterFn: (...args: TParam) => Promise<UnsubscriberAsync>,
    isInitialized: boolean,
    initialize: () => Promise<void>,
  ) => (...args: TParam) => Promise<UnsubscriberAsync>;
  /**
   * Type of object passed to a complex request handler that provides information about the request.
   * This type is used as the public-facing interface for requests
   */
  export type ComplexRequest<TParam = unknown> = {
    contents: TParam;
  };
  type ComplexResponseSuccess<TReturn = unknown> = {
    /** Whether the handler that created this response was successful in handling the request */
    success: true;
    /** Content with which to respond to the request. Must be provided unless the response failed or TReturn is undefined */
    contents: TReturn;
  };
  type ComplexResponseFailure = {
    /** Whether the handler that created this response was successful in handling the request */
    success: false;
    /**
     * Content with which to respond to the request. Must be provided unless the response failed or TReturn is undefined
     * Removed from failure so we do not change the type of contents for type safety. We could add errorContents one day if we really need it
     */
    /** Error explaining the problem that is only populated if success is false */
    errorMessage: string;
  };
  /**
   * Type of object to create when handling a complex request where you desire to provide additional information beyond the contents of the response
   * This type is used as the public-facing interface for responses
   */
  export type ComplexResponse<TReturn = unknown> =
    | ComplexResponseSuccess<TReturn>
    | ComplexResponseFailure;
  /** Type of request handler - indicates what type of parameters and what return type the handler has */
  export enum RequestHandlerType {
    Args = 'args',
    Contents = 'contents',
    Complex = 'complex',
  }
  /** Check that two objects are deeply equal, comparing members of each object and such */
  export function deepEqual(a: unknown, b: unknown): boolean;
  /** Separator between parts of a serialized request */
  const REQUEST_TYPE_SEPARATOR = ':';
  /** Information about a request that tells us what to do with it */
  export type RequestType = {
    /** the general category of request */
    category: string;
    /** specific identifier for this type of request */
    directive: string;
  };
  /**
   * String version of a request type that tells us what to do with a request.
   *
   * Consists of two strings concatenated by a colon
   */
  export type SerializedRequestType = `${string}${typeof REQUEST_TYPE_SEPARATOR}${string}`;
  /**
   * Create a request message requestType string from a category and a directive
   * @param category the general category of request
   * @param directive specific identifier for this type of request
   * @returns full requestType for use in network calls
   */
  export function serializeRequestType(category: string, directive: string): SerializedRequestType;
  /** Split a request message requestType string into its parts */
  export function deserializeRequestType(requestType: SerializedRequestType): RequestType;
  /**
   * HTML Encodes the provided string.
   * Thanks to ChatGPT
   * @param str string to HTML encode
   * @returns HTML-encoded string
   */
  export const htmlEncode: (str: string) => string;
  /**
   * Modules that someone might try to require in their extensions that we have similar apis for.
   * When an extension requires these modules, an error throws that lets them know about our similar api.
   */
  export const MODULE_SIMILAR_APIS: Readonly<{
    [moduleName: string]:
      | string
      | {
          [process in ProcessType | 'default']?: string;
        }
      | undefined;
  }>;
  /**
   * Get a message that says the module import was rejected and to try a similar api if available.
   * @param moduleName name of `require`d module that was rejected
   * @returns string that says the import was rejected and a similar api to try
   */
  export function getModuleSimilarApiMessage(moduleName: string): string;
  /**
   * papiUtil is a collection of functions, objects, and types that are used as helpers in other services.
   * Extensions should not use or rely on anything in papiUtil unless some other service requires it.
   */
  export type moduleSummaryComments = {};
}
declare module 'shared/models/papi-event.model' {
  import { Unsubscriber, UnsubscriberAsync } from 'shared/utils/papi-util';
  /** Callback function that accepts an event and should run when an event is emitted */
  export type PapiEventHandler<T> = (event: T) => void;
  /**
   * Function that subscribes the provided callback to run when this event is emitted.
   * @param callback function to run with the event when it is emitted
   * @returns unsubscriber function to run to stop calling the passed-in function when the event is emitted
   */
  export type PapiEvent<T> = (callback: PapiEventHandler<T>) => Unsubscriber;
  /**
   * A PapiEvent that subscribes asynchronously and resolves an asynchronous unsubscriber.
   *
   * Note: The callback itself is not asynchronous.
   */
  export type PapiEventAsync<T> = (callback: PapiEventHandler<T>) => Promise<UnsubscriberAsync>;
}
declare module 'shared/data/internal-connection.model' {
  /**
   * Types that are internal to the communication we do through WebSocket.
   * These types should not need to be used outside of NetworkConnectors and ConnectionService.ts
   */
  import { ComplexRequest, ComplexResponse, SerializedRequestType } from 'shared/utils/papi-util';
  /** Represents when the client id has not been assigned by the server */
  export const CLIENT_ID_UNASSIGNED = -1;
  /** "Client id" for the server */
  export const CLIENT_ID_SERVER = 0;
  /** Represents when the connector info has not been populated by the server */
  export const CONNECTOR_INFO_DISCONNECTED: Readonly<{
    clientId: -1;
  }>;
  /** Prefix on requests that indicates that the request is a command */
  export const CATEGORY_COMMAND = 'command';
  /** Information about the network connector */
  export type NetworkConnectorInfo = Readonly<{
    clientId: number;
  }>;
  /** Event emitted when client connections are established */
  export type ClientConnectEvent = {
    clientId: number;
    didReconnect: boolean;
  };
  /** Event emitted when client connections are lost */
  export type ClientDisconnectEvent = {
    clientId: number;
  };
  /**
   * Functions that run when network connector events occur.
   * These should likely be emit functions from NetworkEventEmitters so the events inform all interested connections
   */
  export type NetworkConnectorEventHandlers = {
    /** Handles when a new connection is established */
    didClientConnectHandler?: (event: ClientConnectEvent) => void;
    /** Handles when a client disconnects */
    didClientDisconnectHandler?: (event: ClientDisconnectEvent) => void;
  };
  /** Whether this connector is setting up or has finished setting up its connection and is ready to communicate on the network */
  export enum ConnectionStatus {
    /** This connector is not connected to the network */
    Disconnected = 0,
    /** This connector is attempting to connect to the network and retrieve connectorInfo */
    Connecting = 1,
    /** This connector has finished setting up its connection - has connectorInfo and such */
    Connected = 2,
  }
  /** Request to do something and to respond */
  export type InternalRequest<TParam = unknown> = {
    senderId: number;
    requestId: number;
  } & ComplexRequest<TParam>;
  /** Response to a request */
  export type InternalResponse<TReturn = unknown> = {
    /** The process that sent this Response */
    senderId: number;
    requestId: number;
    /** The process that originally sent the Request that matches to this response */
    requesterId: number;
  } & ComplexResponse<TReturn>;
  /** Handler for requests from the server. Used internally between network connector and Connection Service */
  export type InternalRequestHandler = <TParam, TReturn>(
    requestType: string,
    request: InternalRequest<TParam>,
  ) => Promise<InternalResponse<TReturn>>;
  /** Handler for requests from the server */
  export type RequestHandler = <TParam, TReturn>(
    requestType: SerializedRequestType,
    request: ComplexRequest<TParam>,
  ) => Promise<ComplexResponse<TReturn>>;
  /** Function that returns a clientId to which to send the request based on the requestType */
  export type RequestRouter = (requestType: string) => number;
  /** Event to be sent out throughout all processes */
  export type InternalEvent<T> = {
    /** The process that emitted this Event */
    senderId: number;
    /** Contents of the event */
    event: T;
  };
  /** Handler for events from on the network. Used internally between network connector and Connection Service */
  export type InternalNetworkEventHandler = <T>(
    eventType: string,
    incomingEvent: InternalEvent<T>,
  ) => void;
  /** Handler for events from on the network */
  export type NetworkEventHandler = <T>(eventType: string, event: T) => void;
}
declare module 'shared/services/network-connector.interface' {
  import {
    ConnectionStatus,
    InternalEvent,
    InternalNetworkEventHandler,
    InternalRequestHandler,
    NetworkConnectorEventHandlers,
    NetworkConnectorInfo,
    RequestRouter,
  } from 'shared/data/internal-connection.model';
  /**
   * Interface that defines the network connection functionality the server and the client must implement.
   * Used by NetworkConnectorFactory to supply the right kind of NetworkConnector to ConnectionService
   */
  export default interface INetworkConnector {
    /** Information about the connector. Populated by the server while connecting */
    connectorInfo: NetworkConnectorInfo;
    /** Whether this connector is setting up or has finished setting up its connection and is ready to communicate on the network */
    connectionStatus: ConnectionStatus;
    /**
     * Sets up the NetworkConnector by populating connector info, setting up event handlers, and doing one of the following:
     * - On Client: connecting to the server.
     * - On Server: opening an endpoint for clients to connect.
     * MUST ALSO RUN notifyClientConnected() WHEN PROMISE RESOLVES
     * @param localRequestHandler function that handles requests from the connection. Only called when this connector can handle the request
     * @param requestRouter function that returns a clientId to which to send the request based on the requestType. If requestRouter returns this connector's clientId, localRequestHandler is used
     * @param localEventHandler function that handles events from the server by accepting an eventType and an event and emitting the event locally
     * @param networkConnectorEventHandlers functions that run when network connector events occur like when clients are disconnected
     * @returns Promise that resolves with connector info when finished connecting
     */
    connect: (
      localRequestHandler: InternalRequestHandler,
      requestRouter: RequestRouter,
      localEventHandler: InternalNetworkEventHandler,
      networkConnectorEventHandlers: NetworkConnectorEventHandlers,
    ) => Promise<NetworkConnectorInfo>;
    /**
     * Notify the server that this client has received its connectorInfo and is ready to go.
     * MUST RUN AFTER connect() WHEN ITS PROMISE RESOLVES
     * TODO: Is this necessary?
     */
    notifyClientConnected: () => Promise<void>;
    /**
     * Disconnects from the connection:
     * - On Client: disconnects from the server
     * - On Server: disconnects from clients and closes its connection endpoint
     */
    disconnect: () => void;
    /**
     * Send a request to the server/a client and resolve after receiving a response
     * @param requestType the type of request
     * @param contents contents to send in the request
     * @returns promise that resolves with the response message
     */
    request: InternalRequestHandler;
    /**
     * Sends an event to other processes. Does NOT run the local event subscriptions
     * as they should be run by NetworkEventEmitter after sending on network.
     * @param eventType unique network event type for coordinating between processes
     * @param event event to emit on the network
     */
    emitEventOnNetwork: <T>(eventType: string, event: InternalEvent<T>) => Promise<void>;
  }
}
declare module 'shared/utils/internal-util' {
  /**
   * Utility functions specific to the internal technologies we are using.
   */
  import { ProcessType } from 'shared/global-this.model';
  /**
   * Determine if running on a client process (renderer, extension-host) or on the server.
   * @returns Returns true if running on a client, false otherwise
   */
  export const isClient: () => boolean;
  /**
   * Determine if running on the server process (main)
   * @returns Returns true if running on the server, false otherwise
   */
  export const isServer: () => boolean;
  /**
   * Determine if running on the renderer process
   * @returns Returns true if running on the renderer, false otherwise
   */
  export const isRenderer: () => boolean;
  /**
   * Determine if running on the extension host
   * @returns Returns true if running on the extension host, false otherwise
   */
  export const isExtensionHost: () => boolean;
  /**
   * Gets which kind of process this is (main, renderer, extension-host)
   * @returns ProcessType for this process
   */
  export const getProcessType: () => ProcessType;
}
declare module 'shared/data/network-connector.model' {
  /**
   * Types that are relevant particularly to the implementation of communication on NetworkConnector.ts files
   * Do not use these types outside of ClientNetworkConnector.ts and ServerNetworkConnector.ts
   */
  import {
    InternalEvent,
    InternalRequest,
    InternalResponse,
    NetworkConnectorInfo,
  } from 'shared/data/internal-connection.model';
  /** Port to use for the webSocket */
  export const WEBSOCKET_PORT = 8876;
  /** Number of attempts a client will make to connect to the WebSocket server before failing */
  export const WEBSOCKET_ATTEMPTS_MAX = 5;
  /** Time in ms for the client to wait before attempting to connect to the WebSocket server again after a failure */
  export const WEBSOCKET_ATTEMPTS_WAIT = 1000;
  /** WebSocket message type that indicates how to handle it */
  export enum MessageType {
    InitClient = 'init-client',
    ClientConnect = 'client-connect',
    Request = 'request',
    Response = 'response',
    Event = 'event',
  }
  /** Message sent to the client to give it NetworkConnectorInfo */
  export type InitClient = {
    type: MessageType.InitClient;
    senderId: number;
    connectorInfo: NetworkConnectorInfo;
    /** Guid unique to this connection. Used to verify important messages like reconnecting */
    clientGuid: string;
  };
  /** Message responding to the server to let it know this connection is ready to receive messages */
  export type ClientConnect = {
    type: MessageType.ClientConnect;
    senderId: number;
    /** clientGuid for this client the last time it was connected to the server. Used when reconnecting (like if the browser refreshes):
     * if the server has a connection with this clientGuid, it will unregister all requests on that client so the reconnecting client
     * can register its request handlers again.
     */
    reconnectingClientGuid?: string | null;
  };
  /** Request to do something and to respond */
  export type WebSocketRequest<TParam = unknown> = {
    type: MessageType.Request;
    /** What kind of request this is. Certain command, etc */
    requestType: string;
  } & InternalRequest<TParam>;
  /** Response to a request */
  export type WebSocketResponse<TReturn = unknown> = {
    type: MessageType.Response;
    /** What kind of request this is. Certain command, etc */
    requestType: string;
  } & InternalResponse<TReturn>;
  /** Event to be sent out throughout all processes */
  export type WebSocketEvent<T> = {
    type: MessageType.Event;
    /** What kind of event this is */
    eventType: string;
  } & InternalEvent<T>;
  /** Messages send by the WebSocket */
  export type Message =
    | InitClient
    | ClientConnect
    | WebSocketRequest
    | WebSocketResponse
    | WebSocketEvent<unknown>;
}
declare module 'shared/services/logger.service' {
  import log from 'electron-log';
  export const WARN_TAG = '<WARN>';
  /**
   * Format a string of a service message
   * @param message message from the service
   * @param serviceName name of the service to show in the log
   * @param tag optional tag at the end of the service name
   * @returns formatted string of a service message
   */
  export function formatLog(message: string, serviceName: string, tag?: string): string;
  /**
   * All extensions and services should use this logger to provide a unified output of logs
   */
  const logger: log.MainLogger & {
    default: log.MainLogger;
  };
  export default logger;
}
declare module 'shared/models/disposal.model' {
  import { PapiEvent } from 'shared/models/papi-event.model';
  import { UnsubscriberAsync } from 'shared/utils/papi-util';
  /** Require a `dispose` function */
  export interface Dispose {
    /** Release resources and notify dependent services when tearing down an object */
    dispose: UnsubscriberAsync;
  }
  /** Require an `onDidDispose` event */
  export interface OnDidDispose {
    /** Event that emits when `dispose` is called on an object */
    onDidDispose: PapiEvent<void>;
  }
  /** Indicates than an object cannot have an `onDidDispose` event.
   *  Also allows an object to include a `dispose` function. */
  export interface CannotHaveOnDidDispose {
    /** Release resources and notify dependent services when tearing down an object */
    dispose?: UnsubscriberAsync;
    /** Event that emits when `dispose` is called on an object */
    onDidDispose?: undefined;
  }
  /** Allow onDidDispose to exist on the type if it was previously disallowed by CannotHaveOnDidDispose */
  export type CanHaveOnDidDispose<T extends CannotHaveOnDidDispose> = Omit<T, 'onDidDispose'>;
}
declare module 'shared/models/papi-event-emitter.model' {
  /**
   * Interfaces, classes, and functions related to events and event emitters
   */
  import { PapiEvent } from 'shared/models/papi-event.model';
  import { Dispose } from 'shared/models/disposal.model';
  /**
   * Event manager - accepts subscriptions to an event and runs the subscription callbacks when the event is emitted
   * Use eventEmitter.event(callback) to subscribe to the event.
   * Use eventEmitter.emit(event) to run the subscriptions.
   * Generally, this EventEmitter should be private, and its event should be public. That way, the emitter is not publicized,
   * but anyone can subscribe to the event.
   */
  export default class PapiEventEmitter<T> implements Dispose {
    /**
     * Subscribes a function to run when this event is emitted.
     * @alias event
     * @param callback function to run with the event when it is emitted
     * @returns unsubscriber function to run to stop calling the passed-in function when the event is emitted
     */
    subscribe: PapiEvent<T>;
    /** All callback functions that will run when this event is emitted. Lazy loaded */
    private subscriptions?;
    /** Event for listeners to subscribe to. Lazy loaded */
    private lazyEvent?;
    /** Whether this emitter has been disposed */
    private isDisposed;
    /**
     * Event for listeners to subscribe to. Subscribes a function to run when this event is emitted.
     * Use like `const unsubscriber = event(callback)`
     * @param callback function to run with the event when it is emitted
     * @returns unsubscriber function to run to stop calling the passed-in function when the event is emitted
     */
    get event(): PapiEvent<T>;
    /** Disposes of this event, preparing it to release from memory */
    dispose: () => Promise<boolean>;
    /**
     * Runs the subscriptions for the event
     * @param event event data to provide to subscribed callbacks
     */
    emit: (event: T) => void;
    /**
     * Function that runs the subscriptions for the event.
     * Added here so children can override emit and still call the base functionality.
     * See NetworkEventEmitter.emit for example
     */
    protected emitFn(event: T): void;
    /** Check to make sure this emitter is not disposed. Throw if it is */
    protected assertNotDisposed(): void;
    /**
     * Disposes of this event, preparing it to release from memory.
     * Added here so children can override emit and still call the base functionality.
     */
    protected disposeFn(): Promise<boolean>;
  }
}
declare module 'client/services/web-socket.interface' {
  /**
   * Interface that defines the webSocket functionality the extension host and the renderer must implement.
   * Used by WebSocketFactory to supply the right kind of WebSocket to ClientNetworkConnector.
   * For now, we are just using the browser WebSocket type. We may need specific functionality that don't
   * line up between the ws library's implementation and the browser implementation. We can adjust as needed at that point.
   */
  export type IWebSocket = WebSocket;
}
declare module 'renderer/services/renderer-web-socket.model' {
  /**
   * The renderer's implementation of WebSocket is the browser-supplied WebSocket, which doesn't work in Node
   */
  export default WebSocket;
}
declare module 'extension-host/services/extension-host-web-socket.model' {
  import ws from 'ws';
  /**
   * extension-host client uses ws as its WebSocket client, but the renderer can't use it. So we need to exclude it from the renderer webpack bundle like this.
   */
  export default ws;
}
declare module 'client/services/web-socket.factory' {
  import { IWebSocket } from 'client/services/web-socket.interface';
  /**
   * Creates a WebSocket for the renderer or extension host depending on where you're running
   * @returns WebSocket
   */
  export const createWebSocket: (url: string) => Promise<IWebSocket>;
}
declare module 'client/services/client-network-connector.service' {
  import {
    ConnectionStatus,
    InternalEvent,
    InternalNetworkEventHandler,
    InternalRequest,
    InternalRequestHandler,
    InternalResponse,
    NetworkConnectorInfo,
    RequestRouter,
  } from 'shared/data/internal-connection.model';
  import INetworkConnector from 'shared/services/network-connector.interface';
  /**
   * Handles the connection from the client to the server
   */
  export default class ClientNetworkConnector implements INetworkConnector {
    connectorInfo: NetworkConnectorInfo;
    connectionStatus: ConnectionStatus;
    /** The webSocket connected to the server */
    private webSocket?;
    /** All message subscriptions - emitters that emit an event each time a message with a specific message type comes in */
    private messageEmitters;
    /** Promise that resolves when the connection is finished or rejects if disconnected before the connection finishes */
    private connectPromise?;
    /** Function that removes this initClient handler from the connection */
    private unsubscribeHandleInitClientMessage?;
    /** Function that removes this response handler from the connection */
    private unsubscribeHandleResponseMessage?;
    /** Function that removes this handleRequest from the connection */
    private unsubscribeHandleRequestMessage?;
    /** Function that removes this handleEvent from the connection */
    private unsubscribeHandleEventMessage?;
    /**
     * Function to call when we receive a request that is registered on this connector.
     * Handles requests from the connection and returns a response to send back
     */
    private localRequestHandler?;
    /**
     * Function to call when we are sending a request.
     * Returns a clientId to which to send the request based on the requestType
     */
    private requestRouter?;
    /**
     * Function to call when we receive an event.
     * Handles events from the connection by emitting the event locally
     */
    private localEventHandler?;
    /** All requests that are waiting for a response */
    private requests;
    /** Unique Guid associated with this connection. Used to verify certain things with server */
    private clientGuid;
    connect: (
      localRequestHandler: InternalRequestHandler,
      requestRouter: RequestRouter,
      localEventHandler: InternalNetworkEventHandler,
    ) => Promise<
      Readonly<{
        clientId: number;
      }>
    >;
    notifyClientConnected: () => Promise<void>;
    disconnect: () => void;
    request: <TParam, TReturn>(
      requestType: string,
      request: InternalRequest<TParam>,
    ) => Promise<InternalResponse<TReturn>>;
    emitEventOnNetwork: <T>(eventType: string, event: InternalEvent<T>) => Promise<void>;
    /**
     * Send a message to the server via webSocket. Throws if not connected
     * @param message message to send
     */
    private sendMessage;
    /**
     * Receives and appropriately publishes server webSocket messages
     * @param event webSocket message information
     * @param fromSelf whether this message is from this connector instead of from someone else
     */
    private onMessage;
    /**
     * Subscribes a function to run on webSocket messages of a particular type
     * @param messageType the type of message on which to subscribe the function
     * @param callback function to run with the contents of the webSocket message
     * @returns unsubscriber function to run to stop calling the passed-in function on webSocket messages
     */
    private subscribe;
    /**
     * Function that handles webSocket messages of type Response.
     * Resolves the request associated with the received response message
     * @param response Response message to resolve
     */
    private handleResponseMessage;
    /**
     * Function that handles incoming webSocket messages and locally sent messages of type Request.
     * Runs the requestHandler provided in connect() and sends a message with the response
     * @param requestMessage request message to handle
     * @param isIncoming whether this message is coming from the server and we should definitely handle it locally
     *   or if it is a locally sent request and we should send to the server if we don't have a local handler
     */
    private handleRequestMessage;
    /**
     * Function that handles incoming webSocket messages of type Event.
     * Runs the eventHandler provided in connect()
     * @param eventMessage event message to handle
     */
    private handleEventMessage;
  }
}
declare module 'main/services/server-network-connector.service' {
  import {
    ConnectionStatus,
    InternalEvent,
    InternalNetworkEventHandler,
    InternalRequest,
    InternalRequestHandler,
    InternalResponse,
    NetworkConnectorEventHandlers,
    NetworkConnectorInfo,
    RequestRouter,
  } from 'shared/data/internal-connection.model';
  import INetworkConnector from 'shared/services/network-connector.interface';
  /**
   * Handles the endpoint and connections from the server to the clients
   */
  export default class ServerNetworkConnector implements INetworkConnector {
    connectorInfo: NetworkConnectorInfo;
    connectionStatus: ConnectionStatus;
    /** The webSocket connected to the server */
    private webSocketServer?;
    /** The next client id to use for a new connection. Starts at 1 because the server is 0 */
    private nextClientId;
    /** The webSocket clients that are connected and information about them */
    private clientSockets;
    /** All message subscriptions - emitters that emit an event each time a message with a specific message type comes in */
    private messageEmitters;
    /** Promise that resolves when finished starting the server or rejects if disconnected before the server finishes */
    private connectPromise?;
    /** Function that removes this clientConnect handler from connections */
    private unsubscribeHandleClientConnectMessage?;
    /** Function that removes this response handler from connections */
    private unsubscribeHandleResponseMessage?;
    /** Function that removes this handleRequest from connections */
    private unsubscribeHandleRequestMessage?;
    /** Function that removes this handleEvent from the connection */
    private unsubscribeHandleEventMessage?;
    /**
     * Function to call when we receive a request that is registered on this connector.
     * Handles requests from connections and returns a response to send back
     */
    private localRequestHandler?;
    /**
     * Function to call when we are sending a request.
     * Returns a clientId to which to send the request based on the requestType
     */
    private requestRouter?;
    /**
     * Function to call when we receive an event.
     * Handles events from connections and emits the event locally
     */
    private localEventHandler?;
    /**
     * Functions to run when network connector events occur like when clients are disconnected
     */
    private networkConnectorEventHandlers?;
    /** All requests that are waiting for a response */
    private requests;
    connect: (
      localRequestHandler: InternalRequestHandler,
      requestRouter: RequestRouter,
      localEventHandler: InternalNetworkEventHandler,
      networkConnectorEventHandlers: NetworkConnectorEventHandlers,
    ) => Promise<
      Readonly<{
        clientId: number;
      }>
    >;
    notifyClientConnected: () => Promise<void>;
    disconnect: () => void;
    request: <TParam, TReturn>(
      requestType: string,
      request: InternalRequest<TParam>,
    ) => Promise<InternalResponse<TReturn>>;
    emitEventOnNetwork: <T>(eventType: string, event: InternalEvent<T>) => Promise<void>;
    /** Get the client socket for a certain clientId. Throws if not found */
    private getClientSocket;
    /**
     * Attempts to get the client socket for a certain clientGuid. Returns undefined if not found.
     * This does not throw because it will likely be very common that we do not have a clientId for a certain clientGuid
     * as connecting clients will often supply old clientGuids.
     */
    private getClientSocketFromGuid;
    /** Get the clientId for a certain webSocket. Throws if not found */
    private getClientIdFromSocket;
    /**
     * Send a message to a client via webSocket. Throws if not connected
     * @param message message to send
     * @param recipientId the client to which to send the message. TODO: determine if we can intuit this instead
     */
    private sendMessage;
    /**
     * Receives and appropriately publishes webSocket messages
     * @param event webSocket message information
     * @param fromSelf whether this message is from this connector instead of from someone else
     */
    private onMessage;
    /**
     * Subscribes a function to run on webSocket messages of a particular type
     * @param messageType the type of message on which to subscribe the function
     * @param callback function to run with the contents of the webSocket message
     * @returns unsubscriber function to run to stop calling the passed-in function on webSocket messages
     */
    private subscribe;
    /**
     * Registers an incoming webSocket connection and sends connection info with InitClient.
     * Does not consider the client fully connected yet until they respond and tell us they connected with ClientConnect
     */
    private onClientConnect;
    /** Handles when client connection disconnects. Unregisters and such */
    private onClientDisconnect;
    /** Closes connection and unregisters a client webSocket when it has disconnected */
    private disconnectClient;
    /**
     * Function that handles webSocket messages of type ClientConnect.
     * Mark the connection fully connected and notify that a client connected or reconnected
     * @param clientConnect message from the client about the connection
     * @param connectorId clientId of the client who is sending this ClientConnect message
     */
    private handleClientConnectMessage;
    /**
     * Function that handles webSocket messages of type Response.
     * Resolves the request associated with the received response message or forwards to appropriate client
     * @param response Response message to resolve
     * @param responderId responding client
     */
    private handleResponseMessage;
    /**
     * Function that handles incoming webSocket messages and locally sent messages of type Request.
     * Handles the request and sends a response if we have a handler or forwards to the appropriate client
     * @param requestMessage request to handle
     * @param requesterId who sent this message
     */
    private handleRequestMessage;
    /**
     * Function that handles incoming webSocket messages of type Event.
     * Runs the eventHandler provided in connect() and forwards the event to other clients
     * @param eventMessage event message to handle
     */
    private handleEventMessage;
  }
}
declare module 'shared/services/network-connector.factory' {
  import INetworkConnector from 'shared/services/network-connector.interface';
  /**
   * Creates a NetworkConnector for the client or the server depending on where you're running
   * @returns NetworkConnector
   */
  export const createNetworkConnector: () => Promise<INetworkConnector>;
}
declare module 'shared/services/connection.service' {
  /**
   * Handles setting up a connection to the electron backend and exchanging simple messages.
   * Do not use outside NetworkService.ts. For communication, use NetworkService.ts as it is an abstraction over this.
   */
  import {
    NetworkConnectorEventHandlers,
    NetworkEventHandler,
    RequestHandler,
    RequestRouter,
  } from 'shared/data/internal-connection.model';
  import { ComplexResponse } from 'shared/utils/papi-util';
  /**
   * Send a request to the server and resolve after receiving a response
   * @param requestType the type of request
   * @param contents contents to send in the request
   * @returns promise that resolves with the response message
   */
  export const request: <TParam, TReturn>(
    requestType: string,
    contents: TParam,
  ) => Promise<ComplexResponse<TReturn>>;
  /**
   * Sends an event to other processes. Does NOT run the local event subscriptions
   * as they should be run by NetworkEventEmitter after sending on network.
   * @param eventType unique network event type for coordinating between processes
   * @param event event to emit on the network
   */
  export const emitEventOnNetwork: <T>(eventType: string, event: T) => Promise<void>;
  /** Disconnects from the server */
  export const disconnect: () => void;
  /**
   * Sets up the ConnectionService by connecting to the server and setting up event handlers
   * @param localRequestHandler function that handles requests from the server by accepting a requestType and a ComplexRequest and returning a Promise of a Complex Response
   * @param networkRequestRouter function that determines the appropriate clientId to which to send requests of the given type
   * @param localEventHandler function that handles events from the server by accepting an eventType and an event and emitting the event locally
   * @param connectorEventHandlers functions that run when network connector events occur like when clients are disconnected
   * @returns Promise that resolves when finished connecting
   */
  export const connect: (
    localRequestHandler: RequestHandler,
    networkRequestRouter: RequestRouter,
    localEventHandler: NetworkEventHandler,
    connectorEventHandlers: NetworkConnectorEventHandlers,
  ) => Promise<void>;
  /** Gets this connection's clientId */
  export const getClientId: () => number;
}
declare module 'shared/models/papi-network-event-emitter.model' {
  import { PapiEventHandler } from 'shared/models/papi-event.model';
  import PapiEventEmitter from 'shared/models/papi-event-emitter.model';
  /**
   * Networked version of EventEmitter - accepts subscriptions to an event and runs the subscription callbacks when the event is emitted.
   * Events on NetworkEventEmitters can be emitted across processes. They are coordinated between processes by their type.
   * Use eventEmitter.event(callback) to subscribe to the event.
   * Use eventEmitter.emit(event) to run the subscriptions.
   * Generally, this EventEmitter should be private, and its event should be public. That way, the emitter is not publicized,
   * but anyone can subscribe to the event.
   *
   * WARNING: Do not use this class directly outside of NetworkService, or it will not do what you expect. Use NetworkService.createNetworkEventEmitter.
   *
   * WARNING: You cannot emit events with complex types on the network.
   */
  export default class PapiNetworkEventEmitter<T> extends PapiEventEmitter<T> {
    /** Callback that sends the event to other processes on the network when it is emitted */
    private networkSubscriber;
    /** Callback that runs when the emitter is disposed - should handle unlinking from the network */
    private networkDisposer;
    /**
     * Creates a NetworkEventEmitter
     * @param networkSubscriber callback that accepts the event and emits it to other processes
     * @param networkDisposer callback that unlinks this emitter from the network
     */
    constructor(
      /** Callback that sends the event to other processes on the network when it is emitted */
      networkSubscriber: PapiEventHandler<T>,
      /** Callback that runs when the emitter is disposed - should handle unlinking from the network */
      networkDisposer: () => void,
    );
    emit: (event: T) => void;
    /**
     * Runs only the subscriptions for the event that are on this process. Does not send over network
     * @param event event data to provide to subscribed callbacks
     */
    emitLocal(event: T): void;
    dispose: () => Promise<boolean>;
  }
}
declare module 'shared/services/network.service' {
  /**
   * Handles requests, responses, subscriptions, etc. to the backend.
   * Likely shouldn't need/want to expose this whole service on papi,
   * but there are a few things that are exposed via papiNetworkService
   */
  import { ClientConnectEvent, ClientDisconnectEvent } from 'shared/data/internal-connection.model';
  import {
    ComplexRequest,
    ComplexResponse,
    RequestHandlerType,
    SerializedRequestType,
    UnsubscriberAsync,
  } from 'shared/utils/papi-util';
  import PapiEventEmitter from 'shared/models/papi-event-emitter.model';
  import { PapiEvent } from 'shared/models/papi-event.model';
  /**
   * Args handler function for a request. Called when a request is handled.
   * The function should accept the spread of the contents array of the request as its parameters.
   * The function should return an object that becomes the contents object of the response.
   * This type of handler is a normal function.
   */
  type ArgsRequestHandler<TParam extends Array<unknown> = any[], TReturn = any> = (
    ...args: TParam
  ) => Promise<TReturn> | TReturn;
  /**
   * Contents handler function for a request. Called when a request is handled.
   * The function should accept the contents object of the request as its single parameter.
   * The function should return an object that becomes the contents object of the response.
   */
  type ContentsRequestHandler<TParam = any, TReturn = any> = (contents: TParam) => Promise<TReturn>;
  /**
   * Complex handler function for a request. Called when a request is handled.
   * The function should accept a ComplexRequest object as its single parameter.
   * The function should return a ComplexResponse object that becomes the response..
   * This type of handler is the most flexible of the request handlers.
   */
  type ComplexRequestHandler<TParam = any, TReturn = any> = (
    request: ComplexRequest<TParam>,
  ) => Promise<ComplexResponse<TReturn>>;
  /** Event that emits with clientId when a client connects */
  export const onDidClientConnect: PapiEvent<ClientConnectEvent>;
  /** Event that emits with clientId when a client disconnects */
  export const onDidClientDisconnect: PapiEvent<ClientDisconnectEvent>;
  /** Closes the network services gracefully */
  export const shutdown: () => void;
  /** Sets up the NetworkService. Runs only once */
  export const initialize: () => Promise<void>;
  /**
   * Send a request on the network and resolve the response contents.
   * @param requestType the type of request
   * @param args arguments to send in the request (put in request.contents)
   * @returns promise that resolves with the response message
   */
  export const request: <TParam extends unknown[], TReturn>(
    requestType: SerializedRequestType,
    ...args: TParam
  ) => Promise<TReturn>;
  /**
   * Register a local request handler to run on requests.
   * @param requestType the type of request on which to register the handler
   * @param handler function to register to run on requests
   * @param handlerType type of handler function - indicates what type of parameters and what return type the handler has
   * @returns promise that resolves if the request successfully registered and unsubscriber function to run to stop the passed-in function from handling requests
   */
  export function registerRequestHandler(
    requestType: SerializedRequestType,
    handler: ArgsRequestHandler,
    handlerType?: RequestHandlerType,
  ): Promise<UnsubscriberAsync>;
  export function registerRequestHandler(
    requestType: SerializedRequestType,
    handler: ContentsRequestHandler,
    handlerType?: RequestHandlerType,
  ): Promise<UnsubscriberAsync>;
  export function registerRequestHandler(
    requestType: SerializedRequestType,
    handler: ComplexRequestHandler,
    handlerType?: RequestHandlerType,
  ): Promise<UnsubscriberAsync>;
  /**
   * Creates an event emitter that works properly over the network.
   * Other connections receive this event when it is emitted.
   *
   * WARNING: You can only create a network event emitter once per eventType to prevent hijacked event emitters.
   *
   * WARNING: You cannot emit events with complex types on the network.
   * @param eventType unique network event type for coordinating between connections
   * @returns event emitter whose event works between connections
   */
  export const createNetworkEventEmitter: <T>(eventType: string) => PapiEventEmitter<T>;
  /**
   * Gets the network event with the specified type. Creates the emitter if it does not exist
   * @param eventType unique network event type for coordinating between connections
   * @returns event for the event type that runs the callback provided when the event is emitted
   */
  export const getNetworkEvent: <T>(eventType: string) => PapiEvent<T>;
  /**
   * Creates a function that is a request function with a baked requestType.
   * This is also nice because you get TypeScript type support using this function.
   * @param requestType requestType for request function
   * @returns function to call with arguments of request that performs the request and resolves with the response contents
   */
  export const createRequestFunction: <TParam extends unknown[], TReturn>(
    requestType: SerializedRequestType,
  ) => (...args: TParam) => Promise<TReturn>;
  export interface PapiNetworkService {
    onDidClientConnect: typeof onDidClientConnect;
    onDidClientDisconnect: typeof onDidClientDisconnect;
    createNetworkEventEmitter: typeof createNetworkEventEmitter;
    getNetworkEvent: typeof getNetworkEvent;
  }
  /**
   * Service that provides a way to send and receive network events
   */
  export const papiNetworkService: PapiNetworkService;
}
declare module 'shared/utils/async-variable' {
  /**
   * This class provides a convenient way for one task to wait on a variable that another task sets.
   */
  export default class AsyncVariable<T> {
    private readonly variableName;
    private readonly promiseToValue;
    private resolver;
    private rejecter;
    /**
     * Creates an instance of the class
     * @param variableName name to use when logging about this variable
     * @param rejectIfNotSettledWithinMS milliseconds to wait before verifying if the promise was
     * settled (resolved or rejected); will reject if it has not settled by that time.  Use -1 if you
     * do not want a timeout at all.
     */
    constructor(variableName: string, rejectIfNotSettledWithinMS?: number);
    /**
     * Get this variable's promise to a value. This always returns the same promise even after the
     * value has been resolved or rejected.
     * @returns the promise for the value to be set
     */
    get promise(): Promise<T>;
    /**
     * A simple way to see if this variable's promise was resolved or rejected already
     * @returns whether the variable was already resolved or rejected
     */
    get hasSettled(): boolean;
    /**
     * Resolve this variable's promise to the given value
     * @param value this variable's promise will resolve to this value
     * @param throwIfAlreadySettled determines whether to throw if the variable was already resolved or rejected
     */
    resolveToValue(value: T, throwIfAlreadySettled?: boolean): void;
    /**
     * Reject this variable's promise for the value with the given reason
     * @param reason this variable's promise will be rejected with this reason
     * @param throwIfAlreadySettled determines whether to throw if the variable was already resolved or rejected
     */
    rejectWithReason(reason: string, throwIfAlreadySettled?: boolean): void;
    /**
     * Prevent any further updates to this variable
     */
    private complete;
  }
}
declare module 'shared/services/network-object.service' {
  import { UnsubscriberAsync } from 'shared/utils/papi-util';
  import {
    NetworkObject,
    DisposableNetworkObject,
    NetworkableObject,
    LocalObjectToProxyCreator,
  } from 'shared/models/network-object.model';
  /** Sets up the service. Only runs once and always returns the same promise after that */
  const initialize: () => Promise<void>;
  /** Search locally known network objects for the given ID. Don't look on the network for more objects.
   *  @returns whether we know of an existing network object with the provided id already on the network */
  const hasKnown: (id: string) => boolean;
  interface IDisposableObject {
    dispose?: UnsubscriberAsync;
  }
  /** If `dispose` already exists on `objectToMutate`, we will call it in addition to `newDispose` */
  export function overrideDispose(
    objectToMutate: IDisposableObject,
    newDispose: UnsubscriberAsync,
  ): void;
  /**
   * Get a network object that has previously been set up to be shared on the network.
   * A network object is a proxy to an object living somewhere else that local code can use.
   *
   * Running this function twice with the same inputs yields the same network object.
   * @param id id of the network object - all processes must use this id to look up this network object
   * @param createLocalObjectToProxy Function that creates an object that the network object proxy
   * will be based upon. The object this function creates cannot have an `onDidDispose` property.
   * This function is useful for setting up network events on a network object.
   * @returns A promise for the network object with specified id if one exists, undefined otherwise
   */
  const get: <T extends object>(
    id: string,
    createLocalObjectToProxy?: LocalObjectToProxyCreator<T> | undefined,
  ) => Promise<NetworkObject<T> | undefined>;
  /**
   * Set up an object to be shared on the network.
   * @param id ID of the object to share on the network. All processes must use this ID to look it up.
   * @param objectToShare The object to set up as a network object. It will have an event named
   * `onDidDispose` added to its properties. An error will be thrown if the object already had an
   * `onDidDispose` property on it. If the object already contained a `dispose` function, a new
   * `dispose` function will be set that calls the existing function (amongst other things). If the
   * object did not already define a `dispose` function, one will be added.
   *
   * WARNING: setting a network object mutates the provided object.
   * @returns `objectToShare` modified to be a network object
   */
  const set: <T extends NetworkableObject>(
    id: string,
    objectToShare: T,
  ) => Promise<DisposableNetworkObject<T>>;
  interface NetworkObjectService {
    initialize: typeof initialize;
    hasKnown: typeof hasKnown;
    get: typeof get;
    set: typeof set;
  }
  /**
   * Network objects are distributed objects within PAPI for TS/JS objects.
   * @see https://en.wikipedia.org/wiki/Distributed_object
   *
   * Objects registered via {@link networkObjectService.set} are retrievable using {@link networkObjectService.get}.
   *
   * Function calls made on network objects retrieved via {@link networkObjectService.get} are proxied and
   * sent to the original objects registered via {@link networkObjectService.set}.
   *
   * Functions on a network object will be called asynchronously by other processes regardless of
   * whether the functions are synchronous or asynchronous, so it is best to make them all
   * asynchronous. All shared functions' arguments and return values must be serializable to be
   * called across processes.
   *
   * When a service registers an object via {@link networkObjectService.set}, it is the responsibility of
   * that service, and only that service, to call `dispose` on that object when it is no longer
   * intended to be shared with other services.
   *
   * When an object is disposed by calling `dispose`, all functions registered with the `onDidDispose`
   * event handler will be called. After an object is disposed, calls to its functions will no longer
   * be proxied to the original object.
   */
  const networkObjectService: NetworkObjectService;
  export default networkObjectService;
}
declare module 'shared/models/network-object.model' {
  import {
    Dispose,
    OnDidDispose,
    CannotHaveOnDidDispose,
    CanHaveOnDidDispose,
  } from 'shared/models/disposal.model';
  /**
   * An object of this type is returned from {@link networkObjectService.get}.
   *
   * Override the NetworkableObject type's force-undefined onDidDispose to NetworkObject's
   * onDidDispose type because it will have an onDidDispose added.
   *
   * If an object of type T had `dispose` on it, `networkObjectService.get` will remove the ability
   * to call that method. This is because we don't want users of network objects to dispose of them.
   * Only the caller of `networkObjectService.set` should be able to dispose of the network object.
   *
   * @see networkObjectService
   */
  export type NetworkObject<T extends NetworkableObject> = Omit<CanHaveOnDidDispose<T>, 'dispose'> &
    OnDidDispose;
  /**
   * An object of this type is returned from {@link networkObjectService.set}.
   *
   * @see networkObjectService
   */
  export type DisposableNetworkObject<T extends NetworkableObject> = NetworkObject<T> & Dispose;
  /**
   * An object of this type is passed into {@link networkObjectService.set}.
   *
   * @see networkObjectService
   */
  export type NetworkableObject<T = object> = T & CannotHaveOnDidDispose;
  /**
   * If a network object with the provided ID exists remotely but has not been set up to use inside
   * this process, this function is run in {@link networkObjectService.get}, and the returned object is used
   * as a base on which to set up a NetworkObject for use on this process. All properties that are
   * exposed in the base object will be used as-is, and all other properties will be assumed to exist
   * on the remote network object.
   *
   * @see networkObjectService
   *
   * @param id ID of the network object to get
   *
   * @param networkObjectContainer Holds a reference to the NetworkObject that will be setup within
   * {@link networkObjectService.get}. It is passed in to allow the return value to call functions on
   * the NetworkObject.
   * NOTE: networkObjectContainer.contents does not point to a real NetworkObject while this function
   * is running. The real reference is assigned later, but before the NetworkObject will be used. The
   * return value should always reference the NetworkObject as `networkObjectContainer.contents` to
   * avoid acting upon an undefined NetworkObject.
   *
   * @returns the local object to proxy into a network object.
   *
   * Note: This function should return Partial<T>. For some reason, TypeScript can't infer the type
   * (probably has to do with that it's a wrapped and layered type). Functions that implement this
   * type should return Partial<T>
   */
  export type LocalObjectToProxyCreator<T extends NetworkableObject> = (
    id: string,
    networkObjectPromise: Promise<NetworkObject<T>>,
  ) => Partial<NetworkableObject>;
}
declare module 'shared/models/data-provider.model' {
  import { UnsubscriberAsync } from 'shared/utils/papi-util';
  import { PapiEventHandler } from 'shared/models/papi-event.model';
  import { NetworkableObject } from 'shared/models/network-object.model';
  /** Various options to adjust how the data provider subscriber emits updates */
  export type DataProviderSubscriberOptions = {
    /**
     * Whether to immediately retrieve the data for this subscriber and run the callback as soon as possible.
     *
     * This allows a subscriber to simply subscribe and provide a callback instead of subscribing, running `get`,
     * and managing the race condition of an event coming in to update the data and the initial `get` coming back in.
     * @default true
     */
    retrieveDataImmediately?: boolean;
    /**
     * Under which conditions to run the callback when we receive updates to the data.
     *  - `'deeply-equal'` - only run the update callback when the data at this selector has changed.
     *
     *    For example, suppose your selector is targeting John 3:5, and the data provider updates its data for Luke 5:3. Your data
     *    at John 3:5 does not change, and your callback will not run.
     *  - `'*'` - run the update callback every time the data has been updated whether or not the data
     *    at this selector has changed.
     *
     *    For example, suppose your selector is targeting John 3:5, and the data provider updates its data for Luke 5:3. Your data
     *    at John 3:5 does not change, but your callback will run again with the same data anyway.
     *
     * @default 'deeply-equal'
     */
    whichUpdates?: 'deeply-equal' | '*';
  };
  /**
   * Information that papi uses to interpret whether to send out updates on a data provider when the engine
   * runs `set<data_type>` or `notifyUpdate`.
   *  - `'*'` update subscriptions for all data types on this data provider
   *  - `string` name of data type - update subscriptions for this data type
   *  - `string[]` names of data types - update subscriptions for the data types in the array
   *  - `true` (or other truthy values other than strings and arrays)
   *    - In `set<data_type>` - update subscriptions for this data type
   *    - In `notifyUpdate` - same as '*'
   *  - `false` (or falsy) do not update subscriptions
   */
  export type DataProviderUpdateInstructions<TDataTypes extends DataProviderDataTypes> =
    | '*'
    | DataTypeNames<TDataTypes>
    | DataTypeNames<TDataTypes>[]
    | boolean;
  /**
   * Set a subset of data according to the selector.
   *
   * Note: if a data provider engine does not provide `set` (possibly indicating it is read-only),
   * this will throw an exception.
   * @param selector tells the provider what subset of data is being set
   * @param data the data that determines what to set at the selector
   * @returns information that papi uses to interpret whether to send out updates. Defaults to `true`
   * (meaning send updates only for this data type).
   *
   * @see DataProviderUpdateInstructions for more info on what to return
   */
  export type DataProviderSetter<
    TDataTypes extends DataProviderDataTypes,
    DataType extends keyof TDataTypes,
  > = (
    selector: TDataTypes[DataType]['selector'],
    data: TDataTypes[DataType]['setData'],
  ) => Promise<DataProviderUpdateInstructions<TDataTypes>>;
  /**
   * Get a subset of data from the provider according to the selector.
   *
   * Note: This is good for retrieving data from a provider once. If you want to keep the data up-to-date,
   * use `subscribe` instead, which can immediately give you the data and keep it up-to-date.
   * @param selector tells the provider what subset of data to get
   * @returns the subset of data represented by the selector
   */
  export type DataProviderGetter<TDataType extends DataProviderDataType> = (
    selector: TDataType['selector'],
  ) => Promise<TDataType['getData']>;
  /**
     * Subscribe to receive updates relevant to the provided selector from this data provider for a specific data type.
     *
     * Note: By default, this `subscribe<data_type>` function automatically retrieves the current state of the data
     * and runs the provided callback as soon as possible. That way, if you want to keep your data up-to-date,
     * you do not also have to run `get<data_type>`. You can turn this functionality off in the `options` parameter.
    
     * @param selector tells the provider what data this listener is listening for
     * @param callback function to run with the updated data for this selector
     * @param options various options to adjust how the subscriber emits updates
     * @returns unsubscriber to stop listening for updates
     */
  export type DataProviderSubscriber<TDataType extends DataProviderDataType> = (
    selector: TDataType['selector'],
    callback: PapiEventHandler<TDataType['getData']>,
    options?: DataProviderSubscriberOptions,
  ) => Promise<UnsubscriberAsync>;
  /**
   * A helper type describing the types associated with a data provider's methods for a specific data
   * type it handles.
   *
   * @type `TSelector` - the type of selector used to get some data from this provider at this data type.
   *  A selector is an object a caller provides to the data provider to tell the provider what subset of data it wants at this data type.
   * @type `TGetData` - the type of data provided by this data provider when you run `get<data_type>` based on a provided selector
   * @type `TSetData` - the type of data ingested by this data provider when you run `set<data_type>` based on a provided selector
   */
  export type DataProviderDataType<
    TSelector = unknown,
    TGetData = TSelector,
    TSetData = TGetData,
  > = {
    /**
     * The type of selector used to get some data from this provider at this data type.
     * A selector is an object a caller provides to the data provider to tell the provider what subset
     * of data it wants at this data type.
     */
    selector: TSelector;
    /**
     * The type of data provided by this data provider when you run `get<data_type>` based on a
     * provided selector
     */
    getData: TGetData;
    /**
     * The type of data ingested by this data provider when you run `set<data_type>` based on a provided selector
     */
    setData: TSetData;
  };
  /**
   * A helper type describing all the data types a data provider handles. Each property on this type
   * (consisting of a DataProviderDataType, which describes the types that correspond to that data type)
   * describes a data type that the data provider handles. The data provider has a `set<data_type>`,
   * `get<data_type>`, and `subscribe<data_type>` for each property (aka data type) listed in this type.
   *
   * @example A data provider that handles greeting strings and age numbers (as well as an All data
   * type that just provides all the data) could have a DataProviderDataTypes that looks like the
   * following:
   * ```typescript
   * {
   *   Greeting: DataProviderDataType<string, string | undefined, string>;
   *   Age: DataProviderDataType<string, number | undefined, number>;
   *   All: DataProviderDataType<undefined, { greeting: string, age: number }, never>;
   * }
   * ```
   */
  export type DataProviderDataTypes = {
    [dataType: string]: DataProviderDataType;
  };
  /**
   * Names of data types in a DataProviderDataTypes type. Indicates the data types that a data provider
   * can handle (so it will have methods with these names like `set<data_type>`)
   *
   * @see DataProviderDataTypes for more information
   */
  export type DataTypeNames<TDataTypes extends DataProviderDataTypes = DataProviderDataTypes> =
    keyof TDataTypes & string;
  /**
   * Set of all `set<data_type>` methods that a data provider provides according to its data types.
   *
   * @see DataProviderSetter for more information
   */
  export type DataProviderSetters<TDataTypes extends DataProviderDataTypes> = {
    [DataType in keyof TDataTypes as `set${DataType & string}`]: DataProviderSetter<
      TDataTypes,
      DataType
    >;
  };
  /**
   * Set of all `get<data_type>` methods that a data provider provides according to its data types.
   *
   * @see DataProviderGetter for more information
   */
  export type DataProviderGetters<TDataTypes extends DataProviderDataTypes> = {
    [DataType in keyof TDataTypes as `get${DataType & string}`]: DataProviderGetter<
      TDataTypes[DataType]
    >;
  };
  /**
   * Set of all `subscribe<data_type>` methods that a data provider provides according to its data types.
   *
   * @see DataProviderSubscriber for more information
   */
  export type DataProviderSubscribers<TDataTypes extends DataProviderDataTypes> = {
    [DataType in keyof TDataTypes as `subscribe${DataType & string}`]: DataProviderSubscriber<
      TDataTypes[DataType]
    >;
  };
  /**
   * An internal object created locally when someone runs dataProviderService.registerEngine.
   * This object layers over the data provider engine and runs its methods along with other methods.
   * This object is transformed into an IDataProvider by networkObjectService.set.
   *
   * @see IDataProvider
   */
  type DataProviderInternal<TDataTypes extends DataProviderDataTypes = DataProviderDataTypes> =
    NetworkableObject<
      DataProviderSetters<TDataTypes> &
        DataProviderGetters<TDataTypes> &
        DataProviderSubscribers<TDataTypes>
    >;
  /**
   * Get the data type for a data provider function based on its name
   * @param fnName name of data provider function e.g. `getVerse`
   * @returns data type for that data provider function e.g. `Verse`
   */
  export function getDataProviderDataTypeFromFunctionName<
    TDataTypes extends DataProviderDataTypes = DataProviderDataTypes,
  >(fnName: string): DataTypeNames<TDataTypes>;
  export default DataProviderInternal;
}
declare module 'shared/models/project-data-provider.model' {
  import type { DataProviderDataType } from 'shared/models/data-provider.model';
  /** Indicates to a PDP what extension data is being referenced */
  export type ExtensionDataScope = {
    /** Name of an extension as provided in its manifest */
    extensionName: string;
    /** Name of a unique partition or segment of data within the extension
     * Some examples include (but are not limited to):
     *  - name of an important data structure that is maintained in a project
     *  - name of a downloaded data set that is being cached
     *  - name of a resource created by a user that should be maintained in a project
     *
     * This is the smallest level of granularity provided by a PDP for accessing extension data.
     * There is no way to get or set just a portion of data identified by a single dataQualifier value.
     * */
    dataQualifier: string;
  };
  /** All Project Data Provider data types must extend from this */
  export type MandatoryProjectDataType = {
    ExtensionData: DataProviderDataType<ExtensionDataScope, string | undefined, string>;
  };
}
declare module 'papi-shared-types' {
  import { ScriptureReference } from 'papi-components';
  import type { DataProviderDataType } from 'shared/models/data-provider.model';
  import type { MandatoryProjectDataType } from 'shared/models/project-data-provider.model';
  /**
     * Function types for each command available on the papi. Each extension can extend this interface
     * to add commands that it registers on the papi.
     *
     * Note: Command names must consist of two string separated by at least one period. We recommend
     * one period and lower camel case in case we expand the api in the future to allow dot notation.
     *
     * @example An extension can extend this interface to add types for the commands it registers by
     * adding the following to its `.d.ts` file:
     *
     * ```typescript
     * declare module 'papi-shared-types' {
         export interface CommandHandlers {
           'myExtension.myCommand1': (foo: string, bar: number) => string;
           'myExtension.myCommand2': (foo: string) => Promise<void>;
         }
       }
     * ```
     */
  interface CommandHandlers {
    'test.echo': (message: string) => string;
    'test.echoRenderer': (message: string) => Promise<string>;
    'test.echoExtensionHost': (message: string) => Promise<string>;
    'test.throwError': (message: string) => void;
    'platform.restartExtensionHost': () => Promise<void>;
    'platform.quit': () => Promise<void>;
    'test.addMany': (...nums: number[]) => number;
    'test.throwErrorExtensionHost': (message: string) => void;
  }
  /**
   * Names for each command available on the papi. Automatically includes all extensions' commands
   * that are added to {@link CommandHandlers}.
   *
   * Note: Command names must consist of two string separated by at least one period. We recommend
   * one period and lower camel case in case we expand the api in the future to allow dot notation.
   *
   * @example 'platform.quit'
   */
  type CommandNames = keyof CommandHandlers;
  interface SettingTypes {
    'platform.verseRef': ScriptureReference;
    placeholder: null;
  }
  type SettingNames = keyof SettingTypes;
  /** This is just a simple example so we have more than one. It's not intended to be real. */
  type NotesOnlyProjectDataTypes = MandatoryProjectDataType & {
    Notes: DataProviderDataType<string, string | undefined, string>;
  };
  /**
   * Data types for each project data provider supported by PAPI. Extensions can add more data types
   * with corresponding project data provider IDs by adding details to their `d.ts` file. Note that
   * all project data types should extend `MandatoryProjectDataTypes` like the following example.
   *
   * @example
   * ```typescript
   * declare module 'papi-shared-types' {
   *   export type MyProjectDataTypes = MandatoryProjectDataTypes & {
   *     MyProjectData1: DataProviderDataType<string, string, string>;
   *     MyProjectData2: DataProviderDataType<string, string, string>;
   *   }
   *
   *   export interface ProjectDataTypes {
   *     MyExtensionProjectTypeName: MyProjectDataTypes;
   *   }
   * }
   * ```
   */
  interface ProjectDataTypes {
    NotesOnly: NotesOnlyProjectDataTypes;
    placeholder: MandatoryProjectDataType;
  }
  /**
   * Identifiers for all project types supported by PAPI. These are not intended to correspond 1:1
   * to the set of project types available in Paratext.
   */
  type ProjectTypes = keyof ProjectDataTypes;
}
declare module 'shared/services/command.service' {
  import { UnsubscriberAsync } from 'shared/utils/papi-util';
  import { CommandHandlers, CommandNames } from 'papi-shared-types';
  module 'papi-shared-types' {
    interface CommandHandlers {
      'test.addThree': typeof addThree;
      'test.squareAndConcat': typeof squareAndConcat;
    }
  }
  function addThree(a: number, b: number, c: number): Promise<number>;
  function squareAndConcat(a: number, b: string): Promise<string>;
  /** Sets up the CommandService. Only runs once and always returns the same promise after that */
  export const initialize: () => Promise<void>;
  /**
   * Send a command to the backend.
   */
  export const sendCommand: <CommandName extends keyof CommandHandlers>(
    commandName: CommandName,
    ...args: Parameters<CommandHandlers[CommandName]>
  ) => Promise<Awaited<ReturnType<CommandHandlers[CommandName]>>>;
  /**
   * Creates a function that is a command function with a baked commandName.
   * This is also nice because you get TypeScript type support using this function.
   * @param commandName command name for command function
   * @returns function to call with arguments of command that sends the command and resolves with the result of the command
   */
  export const createSendCommandFunction: <CommandName extends keyof CommandHandlers>(
    commandName: CommandName,
  ) => (
    ...args: Parameters<CommandHandlers[CommandName]>
  ) => Promise<Awaited<ReturnType<CommandHandlers[CommandName]>>>;
  /**
   * Register a command on the papi to be handled here
   * @param commandName command name to register for handling here
   *   - Note: Command names must consist of two string separated by at least one period. We recommend
   *   one period and lower camel case in case we expand the api in the future to allow dot notation.
   * @param handler function to run when the command is invoked
   * @returns true if successfully registered, throws with error message if not
   */
  export const registerCommand: <CommandName extends CommandNames>(
    commandName: CommandName,
    handler: CommandHandlers[CommandName],
  ) => Promise<UnsubscriberAsync>;
  /**
   * The command service allows you to exchange messages with other components in the platform.
   * You can register a command that other services and extensions can send you.
   * You can send commands to other services and extensions that have registered commands.
   */
  export type moduleSummaryComments = {};
}
declare module 'shared/data/web-view.model' {
  import { ReactNode } from 'react';
  /**
   * Saved information used to recreate a tab.
   *
   * {@link TabLoader} loads this into {@link TabInfo}
   * {@link TabSaver} saves {@link TabInfo} into this
   */
  export type SavedTabInfo = {
    /**
     * Tab ID - a unique identifier that identifies this tab. If this tab is a WebView, this id will
     * match the WebViewDefinition.id
     */
    id: string;
    /**
     * Type of tab - indicates what kind of built-in tab this info represents
     */
    tabType: string;
    /**
     * Data needed to load the tab
     */
    data?: unknown;
  };
  /**
   * Information that Paranext uses to create a tab in the dock layout.
   *
   * {@link TabLoader} loads {@link SavedTabInfo} into this
   * {@link TabSaver} saves this into {@link SavedTabInfo}
   */
  export type TabInfo = SavedTabInfo & {
    /**
     * Url of image to show on the title bar of the tab
     *
     * Defaults to Platform.Bible logo
     */
    tabIconUrl?: string;
    /**
     * Text to show on the title bar of the tab
     */
    tabTitle: string;
    /**
     * Content to show inside the tab.
     */
    content: ReactNode;
    /**
     * (optional) Minimum width that the tab can become in CSS `px` units
     */
    minWidth?: number;
    /**
     * (optional) Minimum height that the tab can become in CSS `px` units
     */
    minHeight?: number;
  };
  /**
   * Function that takes a {@link SavedTabInfo} and creates a Paranext tab out of it. Each type of tab
   * must provide a {@link TabLoader}.
   *
   * For now all tab creators must do their own data type verification
   */
  export type TabLoader = (savedTabInfo: SavedTabInfo) => TabInfo;
  /**
   * Function that takes a Paranext tab and creates a saved tab out of it. Each type of tab can
   * provide a {@link TabSaver}. If they do not provide one, the properties added by `TabInfo` are
   * stripped from TabInfo by `saveTabInfoBase` before saving (so it is just a {@link SavedTabInfo}).
   *
   * @param tabInfo the Paranext tab to save
   *
   * @returns The saved tab info for Paranext to persist. If `undefined`, does not save the tab
   */
  export type TabSaver = (tabInfo: TabInfo) => SavedTabInfo | undefined;
  /** The type of code that defines a webview's content */
  export enum WebViewContentType {
    /**
     * This webview is a React webview. It must specify its component by setting it to
     * `globalThis.webViewComponent`
     */
    React = 'react',
    /** This webview is a raw HTML/JS/CSS webview. */
    HTML = 'html',
  }
  /** What type a WebView is. Each WebView definition must have a unique type. */
  export type WebViewType = string;
  /** Id for a specific WebView. Each WebView has a unique id */
  export type WebViewId = string;
  /** Base WebView properties that all WebViews share */
  type WebViewDefinitionBase = {
    /** What type of WebView this is. Unique to all other WebView definitions */
    webViewType: WebViewType;
    /** Unique id among webviews specific to this webview instance. */
    id: WebViewId;
    /** The code for the WebView that papi puts into an iframe */
    content: string;
    /**
     * Url of image to show on the title bar of the tab
     *
     * Defaults to Platform.Bible logo
     */
    iconUrl?: string;
    /** Name of the tab for the WebView */
    title?: string;
    /** General object to store unique state for this webview */
    state?: Record<string, string>;
  };
  /** WebView representation using React */
  export type WebViewDefinitionReact = WebViewDefinitionBase & {
    /** Indicates this WebView uses React */
    contentType?: WebViewContentType.React;
    /** String of styles to be loaded into the iframe for this WebView */
    styles?: string;
  };
  /** WebView representation using HTML */
  export type WebViewDefinitionHtml = WebViewDefinitionBase & {
    /** Indicates this WebView uses HTML */
    contentType: WebViewContentType.HTML;
  };
  /** Properties defining a type of WebView created by extensions to show web content */
  export type WebViewDefinition = WebViewDefinitionReact | WebViewDefinitionHtml;
  /**
   * Saved WebView information that does not contain the actual content of the WebView. Saved into
   * layouts. Could have as little as the type and id. WebView providers load these into actual
   * {@link WebViewDefinition}s and verify any existing properties on the WebViews.
   */
  export type SavedWebViewDefinition = (
    | Partial<Omit<WebViewDefinitionReact, 'content' | 'styles'>>
    | Partial<Omit<WebViewDefinitionHtml, 'content'>>
  ) &
    Pick<WebViewDefinitionBase, 'id' | 'webViewType'>;
  /** Props that are passed to the web view component */
  export type WebViewProps = WebViewDefinition;
  /** Information about a tab in a panel */
  interface TabLayout {
    type: 'tab';
  }
  /**
   * Indicates where to display a floating window
   *
   * `cascade` - place the window a bit below and to the right of the previously created floating
   *    window
   * `center` - center the window in the dock layout
   */
  type FloatPosition = 'cascade' | 'center';
  /** The dimensions for a floating tab in CSS `px` units */
  export type FloatSize = {
    width: number;
    height: number;
  };
  /** Information about a floating window */
  export interface FloatLayout {
    type: 'float';
    floatSize?: FloatSize;
    /** Where to display the floating window. Defaults to `cascade` */
    position?: FloatPosition;
  }
  export type PanelDirection =
    | 'left'
    | 'right'
    | 'bottom'
    | 'top'
    | 'before-tab'
    | 'after-tab'
    | 'maximize'
    | 'move'
    | 'active'
    | 'update';
  /** Information about a panel */
  interface PanelLayout {
    type: 'panel';
    direction?: PanelDirection;
    /** If undefined, it will add in the `direction` relative to the previously added tab. */
    targetTabId?: string;
  }
  /** Information about how a Paranext tab fits into the dock layout */
  export type Layout = TabLayout | FloatLayout | PanelLayout;
  /** Event emitted when webViews are created */
  export type AddWebViewEvent = {
    webView: SavedWebViewDefinition;
    layout: Layout;
  };
  /** Options that affect what `webViews.getWebView` does */
  export type GetWebViewOptions = {
    /**
     * If provided and if a web view with this id exists, requests from the web view provider an
     * existing WebView with this id if one exists. The web view provider can deny the request if it
     * chooses to do so.
     *
     * Alternatively, set this to '?' to attempt to find any existing web view with the specified
     * webViewType.
     *
     * Note: setting `existingId` to `undefined` counts as providing in this case (providing is tested
     * with `'existingId' in options`, not just testing if `existingId` is truthy). Not providing an
     * `existingId` at all is the only way to specify we are not looking for an existing webView
     */
    existingId?: string | '?' | undefined;
    /**
     * Whether to create a webview with a new id and a webview with id `existingId` was not found.
     * Only relevant if `existingId` is provided. If `existingId` is not provided, this property is
     * ignored.
     *
     * Defaults to true
     */
    createNewIfNotFound?: boolean;
  };
}
declare module 'shared/models/web-view-provider.model' {
  import {
    GetWebViewOptions,
    WebViewDefinition,
    SavedWebViewDefinition,
  } from 'shared/data/web-view.model';
  import {
    DisposableNetworkObject,
    NetworkObject,
    NetworkableObject,
  } from 'shared/models/network-object.model';
  import { CanHaveOnDidDispose } from 'shared/models/disposal.model';
  export interface IWebViewProvider extends NetworkableObject {
    /**
     * @param savedWebView filled out if an existing webview is being called for (matched by id).
     * Just id if this is a new request or if the web view with the existing id was not found
     * @param getWebViewOptions
     */
    getWebView(
      savedWebView: SavedWebViewDefinition,
      getWebViewOptions: GetWebViewOptions,
    ): Promise<WebViewDefinition | undefined>;
  }
  export interface WebViewProvider
    extends NetworkObject<NetworkableObject>,
      CanHaveOnDidDispose<IWebViewProvider> {}
  export interface DisposableWebViewProvider
    extends DisposableNetworkObject<NetworkableObject>,
      Omit<WebViewProvider, 'dispose'> {}
}
declare module 'shared/services/web-view-provider.service' {
  /**
   * Handles registering web view providers and serving web views around the papi.
   * Exposed on the papi.
   */
  import {
    DisposableWebViewProvider,
    IWebViewProvider,
    WebViewProvider,
  } from 'shared/models/web-view-provider.model';
  /** Sets up the service. Only runs once and always returns the same promise after that */
  const initialize: () => Promise<void>;
  /**
   * Indicate if we are aware of an existing web view provider with the given type. If a web view
   * provider with the given type is somewhere else on the network, this function won't tell you about
   * it unless something else in the existing process is subscribed to it.
   * @param webViewType type of webView to check for
   */
  function hasKnown(webViewType: string): boolean;
  /**
   * Register a web view provider to serve webViews for a specified type of webViews
   *
   * @param webViewType type of web view to provide
   * @param webViewProvider object to register as a webView provider including control over disposing
   * of it.
   *
   * WARNING: setting a webView provider mutates the provided object.
   * @returns `webViewProvider` modified to be a network object
   */
  function register(
    webViewType: string,
    webViewProvider: IWebViewProvider,
  ): Promise<DisposableWebViewProvider>;
  /**
   * Get a web view provider that has previously been set up
   * @param webViewType type of webview provider to get
   * @returns web view provider with the given name if one exists, undefined otherwise
   */
  function get(webViewType: string): Promise<WebViewProvider | undefined>;
  export interface WebViewProviderService {
    initialize: typeof initialize;
    hasKnown: typeof hasKnown;
    register: typeof register;
    get: typeof get;
  }
  export interface PapiWebViewProviderService {
    register: typeof register;
  }
  const webViewProviderService: WebViewProviderService;
  /**
   * Interface for registering webView providers
   */
  export const papiWebViewProviderService: PapiWebViewProviderService;
  export default webViewProviderService;
}
declare module 'shared/log-error.model' {
  /**
   * Error that force logs the error message before throwing. Useful for debugging in some situations.
   */
  export default class LogError extends Error {
    constructor(message?: string);
  }
}
declare module 'renderer/services/web-view-state.service' {
  /**
   * Get the web view state associated with the given ID
   * This function is only intended to be used at startup. getWebViewState is intended for web views to call.
   * @param id ID of the web view
   * @returns state object of the given web view
   */
  export function getFullWebViewStateById(id: string): Record<string, string>;
  /**
   * Set the web view state associated with the given ID
   * This function is only intended to be used at startup. setWebViewState is intended for web views to call.
   * @param id ID of the web view
   * @param state State to set for the given web view
   */
  export function setFullWebViewStateById(id: string, state: Record<string, string>): void;
  /**
   * Get the web view state associated with the given ID
   * @param id ID of the web view
   * @param stateKey Key used to retrieve the state value
   * @returns string (if it exists) containing the state for the given key of the given web view
   */
  export function getWebViewStateById<T>(id: string, stateKey: string): T | undefined;
  /**
   * Set the web view state object associated with the given ID
   * @param id ID of the web view
   * @param stateKey Key for the associated state
   * @param stateValue Value of the state for the given key of the given web view - must work with JSON.stringify/parse
   */
  export function setWebViewStateById<T>(id: string, stateKey: string, stateValue: T): void;
  /** Purge any web view state that hasn't been touched since the process has been running.
   *  Only call this once all web views have been loaded.
   */
  export function cleanupOldWebViewState(): void;
}
declare module 'shared/services/web-view.service' {
  import { Unsubscriber } from 'shared/utils/papi-util';
  import { MutableRefObject } from 'react';
  import {
    AddWebViewEvent,
    Layout,
    SavedTabInfo,
    TabInfo,
    WebViewProps,
    WebViewType,
    WebViewId,
    GetWebViewOptions,
    WebViewDefinition,
    SavedWebViewDefinition,
  } from 'shared/data/web-view.model';
  import { DockLayout, DropDirection, LayoutBase } from 'rc-dock';
  /** rc-dock's onLayoutChange prop made asynchronous - resolves */
  export type OnLayoutChangeRCDock = (
    newLayout: LayoutBase,
    currentTabId?: string,
    direction?: DropDirection,
  ) => Promise<void>;
  /** Properties related to the dock layout provided by `platform-dock-layout.component.tsx` */
  type PapiDockLayout = {
    /** The rc-dock dock layout React element ref. Used to perform operations on the layout */
    dockLayout: DockLayout;
    /**
     * A ref to a function that runs when the layout changes. We set this ref to our
     * {@link onLayoutChange} function
     */
    onLayoutChangeRef: MutableRefObject<OnLayoutChangeRCDock | undefined>;
    /**
     * Add or update a tab in the layout
     * @param savedTabInfo info for tab to add or update
     * @param layout information about where to put a new tab
     *
     * @returns If tab added, final layout used to display the new tab. If existing tab updated,
     *   `undefined`
     */
    addTabToDock: (savedTabInfo: SavedTabInfo, layout: Layout) => Layout | undefined;
    /**
     * Add or update a webview in the layout
     * @param webView web view to add or update
     * @param layout information about where to put a new webview
     *
     * @returns If WebView added, final layout used to display the new webView. If existing webView
     *   updated, `undefined`
     */
    addWebViewToDock: (webView: WebViewProps, layout: Layout) => Layout | undefined;
    /**
     * Remove a tab in the layout
     * @param tabId id of the tab to remove
     */
    removeTabFromDock: (tabId: string) => boolean;
    /**
     * The layout to use as the default layout if the dockLayout doesn't have a layout loaded.
     *
     * TODO: This should be removed and the `testLayout` imported directly in this file once this
     * service is refactored to split the code between processes. The only reason this is passed from
     * `platform-dock-layout.component.tsx` is that we cannot import `testLayout` here since this
     * service is currently all shared code. Refactor should happen in #203
     */
    testLayout: LayoutBase;
  };
  /**
   * The only `sandbox` attribute values we allow iframes to have including WebView iframes and any
   * others. The `sandbox` attribute controls what privileges iframe scripts and other things have.
   *
   * `allow-same-origin` so the iframe can get papi and communicate and such
   *
   * `allow-scripts` so the iframe can actually do things
   *
   * DO NOT CHANGE THIS WITHOUT A SERIOUS REASON
   *
   * Note: Mozilla's iframe page warns that listing both 'allow-same-origin' and 'allow-scripts'
   * allows the child scripts to remove this sandbox attribute from the iframe. We use a
   * `MutationObserver` in `web-view.service.ts` to remove any iframes that do not comply with these
   * sandbox requirements. This successfully prevents iframes with too many privileges from executing
   * as of July 2023. However, this means the sandboxing could do nothing for a determined hacker if
   * they ever find a way around all this. We must distrust the whole renderer due to this issue. We
   * will probably want to stay vigilant on security in this area.
   */
  export const ALLOWED_IFRAME_SANDBOX_VALUES: string[];
  /**
   * The most lenient iframe sandboxing we allow. See {@link ALLOWED_IFRAME_SANDBOX_VALUES} for more
   * information on our sandboxing methods and why we chose these values.
   */
  export const DEFAULT_IFRAME_SANDBOX: string;
  /** Event that emits with webView info when a webView is added */
  export const onDidAddWebView: import('shared/models/papi-event.model').PapiEvent<AddWebViewEvent>;
  /**
   * Basic `saveTabInfo` that simply strips the properties added by {@link TabInfo} off of the object
   * and returns it as a {@link SavedTabInfo}. Runs as the {@link TabSaver} by default if the tab type
   * does not have a specific `TabSaver`
   */
  export function saveTabInfoBase(tabInfo: TabInfo): SavedTabInfo;
  /**
   * Converts web view definition used in an actual docking tab into saveable web view information by
   * stripping out the members we don't want to save
   * @param webViewDefinition web view to save
   * @returns saveable web view information based on `webViewDefinition`
   */
  export function convertWebViewDefinitionToSaved(
    webViewDefinition: WebViewDefinition,
  ): SavedWebViewDefinition;
  /**
   * Register a dock layout React element to be used by this service to perform layout-related
   * operations
   * @param dockLayout dock layout element to register along with other important properties
   * @returns function used to unregister this dock layout
   *
   * WARNING: YOU CAN ONLY USE THIS FUNCTION IN THE RENDERER
   *
   * Not exposed on the papi
   */
  export function registerDockLayout(dockLayout: PapiDockLayout): Unsubscriber;
  /**
   * Remove a tab in the layout
   * @param tabId id of the tab to remove
   *
   * @returns true if successfully found the tab to remove
   *
   * WARNING: YOU CAN ONLY USE THIS FUNCTION IN THE RENDERER
   *
   * Not exposed on the papi
   */
  export const removeTab: (tabId: string) => Promise<boolean>;
  /**
   * Add or update a tab in the layout
   * @param savedTabInfo info for tab to add or update
   * @param layout information about where to put a new tab
   *
   * @returns If tab added, final layout used to display the new tab. If existing tab updated,
   *   `undefined`
   *
   * WARNING: YOU CAN ONLY USE THIS FUNCTION IN THE RENDERER
   *
   * Not exposed on the papi
   */
  export const addTab: (savedTabInfo: SavedTabInfo, layout: Layout) => Promise<Layout | undefined>;
  /**
   * Creates a new web view or gets an existing one depending on if you request an existing one and
   * if the web view provider decides to give that existing one to you (it is up to the provider).
   *
   * @param webViewType type of WebView to create
   * @param layout information about where you want the web view to go. Defaults to adding as a tab
   * @param options options that affect what this function does. For example, you can provide an
   * existing web view id to request an existing web view with that id.
   *
   * @returns promise that resolves to the id of the webview we got.
   */
  export const getWebView: (
    webViewType: WebViewType,
    layout?: Layout,
    options?: GetWebViewOptions,
  ) => Promise<WebViewId | undefined>;
  /** Sets up the WebViewService. Runs only once */
  export const initialize: () => Promise<void>;
  export interface PapiWebViewService {
    onDidAddWebView: typeof onDidAddWebView;
    getWebView: typeof getWebView;
    initialize: typeof initialize;
  }
  /**
   * Service exposing various functions related to using webViews
   */
  export const papiWebViewService: PapiWebViewService;
}
declare module 'shared/services/internet.service' {
  /** Our shim over fetch. Allows us to control internet access. */
  const papiFetch: typeof fetch;
  export interface InternetService {
    fetch: typeof papiFetch;
  }
  /**
   * Service that provides a way to call `fetch` since the original function is not available
   */
  const internetService: InternetService;
  export default internetService;
}
declare module 'shared/models/data-provider.interface' {
  import DataProviderInternal, { DataProviderDataTypes } from 'shared/models/data-provider.model';
  import { DisposableNetworkObject, NetworkObject } from 'shared/models/network-object.model';
  /**
   * An object on the papi that manages data and has methods for interacting with that data.
   * Created by the papi and layers over an IDataProviderEngine provided by an extension.
   * Returned from getting a data provider with dataProviderService.get.
   *
   * Note: each `set<data_type>` method has a corresponding `get<data_type>` and `subscribe<data_type>` method.
   */
  type IDataProvider<TDataTypes extends DataProviderDataTypes = DataProviderDataTypes> =
    NetworkObject<DataProviderInternal<TDataTypes>>;
  export default IDataProvider;
  /**
   * A data provider that has control over disposing of it with dispose.
   * Returned from registering a data provider (only the service that set it up should dispose of it)
   * with dataProviderService.registerEngine
   *
   * @see IDataProvider
   */
  export type IDisposableDataProvider<
    TDataTypes extends DataProviderDataTypes = DataProviderDataTypes,
  > = DisposableNetworkObject<Omit<IDataProvider<TDataTypes>, 'dispose'>>;
}
declare module 'shared/models/data-provider-engine.model' {
  import {
    DataProviderDataTypes,
    DataProviderGetters,
    DataProviderUpdateInstructions,
    DataProviderSetters,
  } from 'shared/models/data-provider.model';
  import { NetworkableObject } from 'shared/models/network-object.model';
  /**
   * Method to run to send clients updates for a specific data type outside of the `set<data_type>` method.
   * papi overwrites this function on the DataProviderEngine itself to emit an update after running
   * the `notifyUpdate` method in the DataProviderEngine.
   *
   * @param updateInstructions information that papi uses to interpret whether to send out updates.
   * Defaults to `'*'` (meaning send updates for all data types) if parameter `updateInstructions` is
   * not provided or is undefined. Otherwise returns `updateInstructions`. papi passes the interpreted
   * update value into this `notifyUpdate` function. For example, running `this.notifyUpdate()` will
   * call the data provider engine's `notifyUpdate` with `updateInstructions` of `'*'`.
   *
   * @see DataProviderUpdateInstructions for more info on the `updateInstructions` parameter
   *
   * WARNING: Do not update a data type in its `get<data_type>` method (unless you make a base case)!
   * It will create a destructive infinite loop.
   *
   * @example To run `notifyUpdate` function so it updates the Verse and Heresy data types
   * (in a data provider engine):
   * ```typescript
   * this.notifyUpdate(['Verse', 'Heresy']);
   * ```
   *
   * @example You can log the manual updates in your data provider engine by specifying the following
   * `notifyUpdate` function in the data provider engine:
   * ```typescript
   * notifyUpdate(updateInstructions) {
   *   papi.logger.info(updateInstructions);
   * }
   * ```
   *
   * Note: This function's return is treated the same as the return from `set<data_type>`
   */
  export type DataProviderEngineNotifyUpdate<TDataTypes extends DataProviderDataTypes> = (
    updateInstructions?: DataProviderUpdateInstructions<TDataTypes>,
  ) => void;
  /**
   * Addon type for IDataProviderEngine to specify that there is a `notifyUpdate` method on the data
   * provider engine. You do not need to specify this type unless you are creating an object that is
   * to be registered as a data provider engine and you need to use `notifyUpdate`.
   *
   * @see DataProviderEngineNotifyUpdate for more information on `notifyUpdate`.
   * @see IDataProviderEngine for more information on using this type.
   */
  export type WithNotifyUpdate<TDataTypes extends DataProviderDataTypes> = {
    notifyUpdate: DataProviderEngineNotifyUpdate<TDataTypes>;
  };
  /**
   * The object to register with the DataProviderService to create a data provider.
   * The DataProviderService creates an IDataProvider on the papi that layers over this engine,
   * providing special functionality.
   *
   * @type TDataTypes - the data types that this data provider engine serves. For each data type defined,
   * the engine must have corresponding `get<data_type>` and `set<data_type> function` functions.
   *
   * @see DataProviderDataTypes for information on how to make powerful types that work well with
   * Intellisense.
   *
   * Note: papi creates a `notifyUpdate` function on the data provider engine if one is not provided, so it
   * is not necessary to provide one in order to call `this.notifyUpdate`. However, TypeScript does
   * not understand that papi will create one as you are writing your data provider engine, so you can
   * avoid type errors with one of the following options:
   *
   * 1. If you are using an object or class to create a data provider engine, you can add a
   * `notifyUpdate` function (and, with an object, add the WithNotifyUpdate type) to
   * your data provider engine like so:
   * ```typescript
   * const myDPE: IDataProviderEngine<MyDataTypes> & WithNotifyUpdate<MyDataTypes> = {
   *   notifyUpdate(updateInstructions) {},
   *   ...
   * }
   * ```
   * OR
   * ```typescript
   * class MyDPE implements IDataProviderEngine<MyDataTypes> {
   *   notifyUpdate(updateInstructions?: DataProviderEngineNotifyUpdate<MyDataTypes>) {}
   *   ...
   * }
   * ```
   *
   * 2. If you are using a class to create a data provider engine, you can extend the `DataProviderEngine`
   * class, and it will provide `notifyUpdate` for you:
   * ```typescript
   * class MyDPE extends DataProviderEngine<MyDataTypes> implements IDataProviderEngine<MyDataTypes> {
   *   ...
   * }
   * ```
   */
  type IDataProviderEngine<TDataTypes extends DataProviderDataTypes = DataProviderDataTypes> =
    NetworkableObject &
      /**
       * Set of all `set<data_type>` methods that a data provider engine must provide according to its data types.
       * papi overwrites this function on the DataProviderEngine itself to emit an update after running the defined `set<data_type>` method in the DataProviderEngine.
       *
       * Note: papi requires that each `set<data_type>` method has a corresponding `get<data_type>` method.
       *
       * Note: to make a data type read-only, you can always return false or throw from `set<data_type>`.
       *
       * WARNING: Do not run this recursively in its own `set<data_type>` method! It will create as many updates as you run `set<data_type>` methods.
       *
       * @see DataProviderSetter for more information
       */
      DataProviderSetters<TDataTypes> &
      /**
       * Set of all `get<data_type>` methods that a data provider engine must provide according to its data types.
       * Run by the data provider on `get<data_type>`
       *
       * Note: papi requires that each `set<data_type>` method has a corresponding `get<data_type>` method.
       *
       * @see DataProviderGetter for more information
       */
      DataProviderGetters<TDataTypes> &
      Partial<WithNotifyUpdate<TDataTypes>>;
  export default IDataProviderEngine;
}
declare module 'shared/services/data-provider.service' {
  /**
   * Handles registering data providers and serving data around the papi.
   * Exposed on the papi.
   */
  import IDataProvider, { IDisposableDataProvider } from 'shared/models/data-provider.interface';
  import { DataProviderDataTypes } from 'shared/models/data-provider.model';
  import IDataProviderEngine, {
    DataProviderEngineNotifyUpdate,
  } from 'shared/models/data-provider-engine.model';
  /**
   * Abstract class that provides a placeholder `notifyUpdate` for data provider engine classes.
   * If a data provider engine class extends this class, it doesn't have to specify its own
   * `notifyUpdate` function in order to use `notifyUpdate`.
   *
   * @see IDataProviderEngine for more information on extending this class.
   */
  abstract class DataProviderEngine<TDataTypes extends DataProviderDataTypes> {
    notifyUpdate: DataProviderEngineNotifyUpdate<TDataTypes>;
  }
  /**
   * Indicate if we are aware of an existing data provider with the given name. If a data provider
   * with the given name is somewhere else on the network, this function won't tell you about it
   * unless something else in the existing process is subscribed to it.
   */
  function hasKnown(providerName: string): boolean;
  /**
   * Decorator function that marks a data provider engine `set___` or `get___` method to be ignored.
   * papi will not layer over these methods or consider them to be data type methods
   *
   * @param method the method to ignore
   *
   * @example use this as a decorator on a class's method:
   * ```typescript
   * class MyDataProviderEngine {
   *   ＠papi.dataProvider.decorators.ignore
   *   async getInternal() {}
   * }
   * ```
   *
   * WARNING: Do not copy and paste this example. The `@` symbol does not render correctly in JSDoc
   * code blocks, so a different unicode character was used. Please use a normal `@` when using a decorator.
   *
   * OR
   *
   * @example call this function signature on an object's method:
   * ```typescript
   * const myDataProviderEngine = {
   *   async getInternal() {}
   * };
   * papi.dataProvider.decorators.ignore(dataProviderEngine.getInternal);
   * ```
   */
  function ignore(
    method: Function & {
      isIgnored?: boolean;
    },
  ): void;
  /**
   * Decorator function that marks a data provider engine `set___` or `get___` method to be ignored.
   * papi will not layer over these methods or consider them to be data type methods
   *
   * @param target the class that has the method to ignore
   * @param member the name of the method to ignore
   *
   * Note: this is the signature that provides the actual decorator functionality. However, since
   * users will not be using this signature, the example usage is provided in the signature above.
   */
  function ignore<T extends object>(target: T, member: keyof T): void;
  /**
   * A collection of decorators to be used with the data provider service
   *
   * @example to use the `ignore` a decorator on a class's method:
   * ```typescript
   * class MyDataProviderEngine {
   *   ＠papi.dataProvider.decorators.ignore
   *   async getInternal() {}
   * }
   * ```
   *
   * WARNING: Do not copy and paste this example. The `@` symbol does not render correctly in JSDoc
   * code blocks, so a different unicode character was used. Please use a normal `@` when using a decorator.
   */
  const decorators: {
    ignore: typeof ignore;
  };
  /**
   * Creates a data provider to be shared on the network layering over the provided data provider engine.
   * @param providerName name this data provider should be called on the network
   * @param dataProviderEngine the object to layer over with a new data provider object
   *
   * WARNING: registering a dataProviderEngine mutates the provided object.
   * Its `notifyUpdate` and `set` methods are layered over to facilitate data provider subscriptions.
   * @returns the data provider including control over disposing of it.
   *  Note that this data provider is a new object distinct from the data provider engine passed in.
   * @type `TSelector` - the type of selector used to get some data from this provider.
   *  A selector is an object a caller provides to the data provider to tell the provider what subset of data it wants.
   *  Note: A selector must be stringifiable.
   * @type `TData` - the type of data provided by this data provider based on a provided selector
   */
  function registerEngine<TDataTypes extends DataProviderDataTypes>(
    providerName: string,
    dataProviderEngine: IDataProviderEngine<TDataTypes>,
  ): Promise<IDisposableDataProvider<TDataTypes>>;
  /**
   * Get a data provider that has previously been set up
   * @param providerName Name of the desired data provider
   * @returns The data provider with the given name if one exists, undefined otherwise
   */
  function get<T extends IDataProvider<any>>(providerName: string): Promise<T | undefined>;
  export interface DataProviderService {
    hasKnown: typeof hasKnown;
    registerEngine: typeof registerEngine;
    get: typeof get;
    decorators: typeof decorators;
    DataProviderEngine: typeof DataProviderEngine;
  }
  /**
   * Service that allows extensions to send and receive data to/from other extensions
   */
  const dataProviderService: DataProviderService;
  export default dataProviderService;
}
declare module 'shared/models/project-metadata.model' {
  /**
   * Low-level information describing a project that Platform.Bible directly manages and uses to load project data
   */
  export type ProjectMetadata = {
    /**
     * ID of the project (must be unique and case insensitive)
     */
    id: string;
    /**
     * Short name of the project (not necessarily unique)
     */
    name: string;
    /**
     * Indicates how the project is persisted to storage
     */
    storageType: string;
    /**
     * Indicates what sort of project this is which implies its data shape (e.g., what data streams should be available)
     */
    projectType: string;
  };
}
declare module 'shared/services/project-lookup.service-model' {
  import { ProjectMetadata } from 'shared/models/project-metadata.model';
  /**
   * Provides metadata for projects known by the platform
   */
  export interface ProjectLookupServiceType {
    /**
     * Provide metadata for all projects found on the local system
     * @returns ProjectMetadata for all projects stored on the local system
     */
    getMetadataForAllProjects: () => Promise<ProjectMetadata[]>;
    /**
     * Look up metadata for a specific project ID
     * @param projectId ID of the project to load
     * @returns ProjectMetadata from the 'meta.json' file for the given project
     */
    getMetadataForProject: (projectId: string) => Promise<ProjectMetadata>;
  }
  export const projectLookupServiceNetworkObjectName = 'ProjectLookupService';
}
declare module 'shared/services/project-lookup.service' {
  import { ProjectLookupServiceType } from 'shared/services/project-lookup.service-model';
  const projectLookupService: ProjectLookupServiceType;
  export default projectLookupService;
}
declare module 'shared/models/project-data-provider-engine.model' {
  import { ProjectTypes, ProjectDataTypes } from 'papi-shared-types';
  import type IDataProvider from 'shared/models/data-provider.interface';
  import type IDataProviderEngine from 'shared/models/data-provider-engine.model';
  type IDataProviderEngineGeneric<T extends ProjectDataTypes> = {
    [K in keyof T]: IDataProviderEngine<T[K]>;
  };
  /** All possible types for ProjectDataProviderEngines: IDataProviderEngine<ProjectDataType> */
  export type ProjectDataProviderEngineTypes = IDataProviderEngineGeneric<ProjectDataTypes>;
  type IProjectDataProviderGeneric<T extends ProjectDataTypes> = {
    [K in keyof T]: IDataProvider<T[K]>;
  };
  /** All possible types for ProjectDataProviders: IDataProvider<ProjectDataType> */
  export type ProjectDataProvider = IProjectDataProviderGeneric<ProjectDataTypes>;
  export interface ProjectDataProviderEngineFactory<ProjectType extends ProjectTypes> {
    createProjectDataProviderEngine(
      projectId: string,
      projectStorageInterpreterId: string,
    ): ProjectDataProviderEngineTypes[ProjectType];
  }
}
declare module 'shared/utils/unsubscriber-async-list' {
  import { Dispose } from 'shared/models/disposal.model';
  import { Unsubscriber, UnsubscriberAsync } from 'shared/utils/papi-util';
  /**
   * Simple collection for UnsubscriberAsync objects that also provides an easy way to run them.
   */
  export default class UnsubscriberAsyncList {
    private name;
    readonly unsubscribers: Set<Unsubscriber | UnsubscriberAsync>;
    constructor(name?: string);
    /**
     * Add unsubscribers to the list. Note that duplicates are not added twice.
     * @param unsubscribers - Objects that were returned from a registration process.
     */
    add(...unsubscribers: (UnsubscriberAsync | Unsubscriber | Dispose)[]): void;
    /**
     * Run all unsubscribers added to this list and then clear the list.
     * @returns `true` if all unsubscribers succeeded, `false` otherwise.
     */
    runAllUnsubscribers(): Promise<boolean>;
  }
}
declare module 'shared/services/project-data-provider.service' {
  import { ProjectTypes } from 'papi-shared-types';
  import {
    ProjectDataProvider,
    ProjectDataProviderEngineFactory,
  } from 'shared/models/project-data-provider-engine.model';
  import { Dispose } from 'shared/models/disposal.model';
  /**
   * Add a new Project Data Provider Factory to PAPI that uses the given engine. There must not be an
   * existing factory already that handles the same project type or this operation will fail.
   * @param projectType Type of project that pdpEngineFactory supports
   * @param pdpEngineFactory Used in a ProjectDataProviderFactory to create ProjectDataProviders
   * @returns Promise that resolves to a disposable object when the registration operation completes
   */
  export function registerProjectDataProviderEngineFactory<ProjectType extends ProjectTypes>(
    projectType: ProjectType,
    pdpEngineFactory: ProjectDataProviderEngineFactory<ProjectType>,
  ): Promise<Dispose>;
  /**
     * Get a Project Data Provider for the given project ID.
     * For types to work properly, specify the project type as a generic parameter.
     * @param projectId ID for the project to load
     * @returns Data provider with types that are associated with the given project type
     * @example const pdp = await getProjectDataProvider<'ParatextStandard'>('ProjectID12345');
                pdp.getVerse(new VerseRef('JHN', '1', '1'));
     */
  export function getProjectDataProvider<ProjectType extends ProjectTypes>(
    projectId: string,
  ): Promise<ProjectDataProvider[ProjectType]>;
  export interface PapiBackendProjectDataProviderService {
    registerProjectDataProviderEngineFactory: typeof registerProjectDataProviderEngineFactory;
    getProjectDataProvider: typeof getProjectDataProvider;
  }
  /**
   * Service that registers and gets project data providers
   */
  export const papiBackendProjectDataProviderService: PapiBackendProjectDataProviderService;
  export interface PapiFrontendProjectDataProviderService {
    getProjectDataProvider: typeof getProjectDataProvider;
  }
  /**
   * Service that gets project data providers
   */
  export const papiFrontendProjectDataProviderService: {
    getProjectDataProvider: typeof getProjectDataProvider;
  };
}
declare module 'renderer/context/papi-context/test.context' {
  const TestContext: import('react').Context<string>;
  export default TestContext;
}
declare module 'renderer/context/papi-context/index' {
  import TestContext from 'renderer/context/papi-context/test.context';
  export interface PapiContext {
    TestContext: typeof TestContext;
  }
  /**
   * All React contexts to be exposed on the papi
   */
  const papiContext: PapiContext;
  export default papiContext;
}
declare module 'renderer/hooks/papi-hooks/use-promise.hook' {
  /**
   * Awaits a promise and returns a loading value while the promise is unresolved
   * @param promiseFactoryCallback a function that returns the promise to await. If the promise resolves to null, the value will not change.
   * If this callback is undefined, the current value will be returned (defaultValue unless it was previously changed and preserveValue is true), and there will be no loading.
   *
   *    WARNING: MUST BE STABLE - const or wrapped in useCallback. The reference must not be updated every render
   * @param defaultValue the initial value to return while first awaiting the promise. If preserveValue is false, this value is also shown while awaiting the promise on subsequent calls.
   *
   *    WARNING: MUST BE STABLE - const or wrapped in useState, useMemo, etc. The reference must not be updated every render
   * @param preserveValue whether to leave the value as the most recent resolved promise value or set it back to defaultValue while running the promise again. Default to true
   * @returns [value, isLoading]
   *  - `value`: the current value for the promise, either the defaultValue or the resolved promise value
   *  - `isLoading`: whether the promise is waiting to be resolved
   */
  const usePromise: <T>(
    promiseFactoryCallback: (() => Promise<T | null>) | undefined,
    defaultValue: T,
    preserveValue?: boolean,
  ) => [value: T, isLoading: boolean];
  export default usePromise;
}
declare module 'renderer/hooks/papi-hooks/use-event.hook' {
  import { PapiEvent, PapiEventHandler } from 'shared/models/papi-event.model';
  /**
   * Adds an event handler to an event so the event handler runs when the event is emitted
   * @param event the event to subscribe to. Can be either a string or an Event
   *  - If event is a `string`, the network event associated with this type will automatically be used
   *  - If event is a `PapiEvent`, that event will be used
   *  - If event is undefined, the callback will not be subscribed. Useful if the event is not yet available for example
   * @param eventHandler the callback to run when the event is emitted
   *
   *    WARNING: MUST BE STABLE - const or wrapped in useCallback. The reference must not be updated every render
   */
  const useEvent: <T>(
    event: string | PapiEvent<T> | undefined,
    eventHandler: PapiEventHandler<T>,
  ) => void;
  export default useEvent;
}
declare module 'renderer/hooks/papi-hooks/use-event-async.hook' {
  import { PapiEvent, PapiEventAsync, PapiEventHandler } from 'shared/models/papi-event.model';
  /**
   * Adds an event handler to an asynchronously subscribing/unsubscribing event so the event handler runs when the event is emitted
   * @param event the asynchronously (un)subscribing event to subscribe to. Can be either a string or an Event
   *  - If event is a `string`, the network event associated with this type will automatically be used
   *  - If event is a `PapiEvent` or `PapiEventAsync`, that event will be used
   *  - If event is undefined, the callback will not be subscribed. Useful if the event is not yet available for example
   * @param eventHandler the callback to run when the event is emitted
   *
   *    WARNING: MUST BE STABLE - const or wrapped in useCallback. The reference must not be updated every render
   */
  const useEventAsync: <T>(
    event: string | PapiEvent<T> | PapiEventAsync<T> | undefined,
    eventHandler: PapiEventHandler<T>,
  ) => void;
  export default useEventAsync;
}
declare module 'renderer/hooks/hook-generators/create-use-network-object-hook.util' {
  import { NetworkObject } from 'shared/models/network-object.model';
  /**
   * This function takes in a getNetworkObject function and creates a hook with that function in it
   * which will return a network object
   * @param getNetworkObject A function that takes in an id string and returns a network object
   * @returns a function that takes in a networkObjectSource and returns a NetworkObject
   */
  function createUseNetworkObjectHook(
    getNetworkObject: (id: string) => Promise<NetworkObject<object> | undefined>,
  ): (
    networkObjectSource: string | NetworkObject<object> | undefined,
  ) => NetworkObject<object> | undefined;
  export default createUseNetworkObjectHook;
}
declare module 'renderer/hooks/papi-hooks/use-data-provider.hook' {
  import IDataProvider from 'shared/models/data-provider.interface';
  /**
   * Gets a data provider with specified provider name
   * @param dataProviderSource string name of the data provider to get OR dataProvider (result of
   *  useDataProvider, if you want this hook to just return the data provider again)
   * @returns undefined if the data provider has not been retrieved,
   *  data provider if it has been retrieved and is not disposed,
   *  and undefined again if the data provider is disposed
   *
   * @type `T` - the type of data provider to return. Use `IDataProvider<TDataProviderDataTypes>`,
   *  specifying your own types, or provide a custom data provider type
   */
  const useDataProvider: <T extends IDataProvider<any>>(
    dataProviderSource: string | T | undefined,
  ) => T | undefined;
  export default useDataProvider;
}
declare module 'renderer/hooks/hook-generators/create-use-data-hook.util' {
  import {
    DataProviderDataTypes,
    DataProviderSubscriberOptions,
    DataProviderUpdateInstructions,
  } from 'shared/models/data-provider.model';
  import IDataProvider from 'shared/models/data-provider.interface';
  /**
   * Proxy object that provides hooks to use data provider data with various data types
   *
   * @example `useData.Greeting<PeopleDataTypes, 'Greeting'>(...)`
   *
   * @type `TDataTypes` - the data provider data types served by the data provider whose data to use.
   * @type `TDataType` - the specific data type on this data provider that you want to use. Must match
   * the data type specified in `useData.<data_type>`
   */
  export type UseDataHook = {
    [DataType in string]: <
      TDataTypes extends DataProviderDataTypes,
      TDataType extends keyof TDataTypes,
    >(
      dataProviderSource: string | IDataProvider<TDataTypes> | undefined,
      selector: TDataTypes[TDataType]['selector'],
      defaultValue: TDataTypes[TDataType]['getData'],
      subscriberOptions?: DataProviderSubscriberOptions,
    ) => [
      TDataTypes[TDataType]['getData'],
      (
        | ((
            newData: TDataTypes[TDataType]['setData'],
          ) => Promise<DataProviderUpdateInstructions<TDataTypes>>)
        | undefined
      ),
      boolean,
    ];
  };
  function createUseDataHook(
    useDataProviderHook: (
      dataProviderSource: string | IDataProvider | undefined,
    ) => IDataProvider | undefined,
  ): UseDataHook;
  export default createUseDataHook;
}
declare module 'renderer/hooks/papi-hooks/use-data.hook' {
  import { UseDataHook } from 'renderer/hooks/hook-generators/create-use-data-hook.util';
  /**
   * ```typescript
   * useData.DataType<TDataTypes extends DataProviderDataTypes, TDataType extends keyof TDataTypes>(
   *   dataProviderSource: string | IDataProvider<TDataTypes> | undefined,
   *   selector: TDataTypes[TDataType]['selector'],
   *   defaultValue: TDataTypes[TDataType]['getData'],
   *   subscriberOptions?: DataProviderSubscriberOptions,
   * ): [
   *   TDataTypes[TDataType]['getData'],
   *   (
   *     | ((
   *         newData: TDataTypes[TDataType]['setData'],
   *       ) => Promise<DataProviderUpdateInstructions<TDataTypes>>)
   *     | undefined
   *   ),
   *   boolean,
   * ]
   * ```
   *
   * Special React hook that subscribes to run a callback on a data provider's data with specified
   * selector on any data type that data provider serves.
   *
   * Usage: Specify the data type on the data provider with `useData.<data_type>` and use like any other
   * React hook. Specify the generic types in order to receive type support from Intellisense. For
   * example, `useData.Verse<QuickVerseDataTypes, 'Verse'>` lets you subscribe to verses from a data
   * provider that serves `QuickVerseDataTypes`.
   *
   * ＠example When subscribing to JHN 11:35 on the `'quickVerse.quickVerse'` data provider, we need
   * to tell the useData.Verse hook what types we are using, so we use the `QuickVerseDataTypes` data
   * types and specify that we are using the `'Verse'` data type as follows:
   * ```typescript
   * const [verseText, setVerseText, verseTextIsLoading] = useData.Verse<QuickVerseDataTypes, 'Verse'>(
   *   'quickVerse.quickVerse',
   *   'JHN 11:35',
   *   'Verse text goes here',
   * );
   * ```
   *
   * ＠param `dataProviderSource` string name of data provider to get OR dataProvider (result of useDataProvider if you
   * want to consolidate and only get the data provider once)
   *
   * ＠param `selector` tells the provider what data this listener is listening for
   *
   * ＠param `defaultValue` the initial value to return while first awaiting the data
   *
   *    WARNING: MUST BE STABLE - const or wrapped in useState, useMemo, etc. The reference must not be updated every render
   *
   * ＠param `subscriberOptions` various options to adjust how the subscriber emits updates
   *
   *    WARNING: If provided, MUST BE STABLE - const or wrapped in useState, useMemo, etc. The reference must not be updated every render
   * ＠returns `[data, setData, isLoading]`
   *  - `data`: the current value for the data from the data provider with the specified data type and selector, either the defaultValue or the resolved data
   *  - `setData`: asynchronous function to request that the data provider update the data at this data type and selector. Returns true if successful.
   *    Note that this function does not update the data. The data provider sends out an update to this subscription if it successfully updates data.
   *  - `isLoading`: whether the data with the data type and selector is awaiting retrieval from the data provider
   *
   * ＠type `TDataTypes` - the data provider data types served by the data provider whose data to use.
   *
   * ＠type `TDataType` - the specific data type on this data provider that you want to use. Must match
   * the data type specified in `useData.<data_type>`
   */
  const useData: UseDataHook;
  export default useData;
}
declare module 'shared/services/settings.service' {
  import { Unsubscriber } from 'shared/utils/papi-util';
  import { SettingTypes } from 'papi-shared-types';
  type Nullable<T> = T | null;
  /**
   * Retrieves the value of the specified setting
   * @param key The string id of the setting for which the value is being retrieved
   * @returns The value of the specified setting, parsed to an object. Returns `null` if setting is not present or no value is available
   */
  const getSetting: <SettingName extends keyof SettingTypes>(
    key: SettingName,
  ) => Nullable<SettingTypes[SettingName]>;
  /**
   * Sets the value of the specified setting
   * @param key The string id of the setting for which the value is being retrieved
   * @param newSetting The value that is to be stored. Setting the new value to `null` is the equivalent of deleting the setting
   */
  const setSetting: <SettingName extends keyof SettingTypes>(
    key: SettingName,
    newSetting: Nullable<SettingTypes[SettingName]>,
  ) => void;
  /**
   * Subscribes to updates of the specified setting. Whenever the value of the setting changes, the callback function is executed.
   * @param key The string id of the setting for which the value is being subscribed to
   * @param callback The function that will be called whenever the specified setting is updated
   * @returns Unsubscriber that should be called whenever the subscription should be deleted
   */
  const subscribeToSetting: <SettingName extends keyof SettingTypes>(
    key: SettingName,
    callback: (newSetting: Nullable<SettingTypes[SettingName]>) => void,
  ) => Unsubscriber;
  export interface SettingsService {
    get: typeof getSetting;
    set: typeof setSetting;
    subscribe: typeof subscribeToSetting;
  }
  /**
   * Service that allows to get and set settings in local storage
   */
  const settingsService: SettingsService;
  export default settingsService;
}
declare module 'renderer/hooks/papi-hooks/use-setting.hook' {
  import { SettingTypes } from 'papi-shared-types';
  /**
   * Gets and sets a setting on the papi. Also notifies subscribers when the setting changes and gets
   * updated when the setting is changed by others.
   *
   * Setting the value to `null` is the equivalent of deleting the setting.
   * @param key The string id that is used to store the setting in local storage
   *
   *    WARNING: MUST BE STABLE - const or wrapped in useState, useMemo, etc. The reference must not
   *    be updated every render
   * @param defaultState The default state of the setting. If the setting already has a value set to
   * it in local storage, this parameter will be ignored.
   *
   *    WARNING: MUST BE STABLE - const or wrapped in useState, useMemo, etc. The reference must not
   *    be updated every render
   *
   * @returns [setting, setSetting]
   *  - `setting`: The current state of the setting, either the defaultState or the stored state on
   *    the papi, if any
   *  - `setSetting`: Function that updates the setting to a new value
   */
  const useSetting: <SettingName extends keyof SettingTypes>(
    key: SettingName,
    defaultState: SettingTypes[SettingName],
  ) => [SettingTypes[SettingName], (newSetting: SettingTypes[SettingName]) => void];
  export default useSetting;
}
declare module 'renderer/hooks/papi-hooks/use-project-data-provider.hook' {
  import { ProjectDataTypes } from 'papi-shared-types';
  import IDataProvider from 'shared/models/data-provider.interface';
  /**
   * Gets a project data provider with specified provider name
   * @param projectDataProviderSource string name of the id of the project to get OR projectDataProvider (result
   * of useProjectDataProvider, if you want this hook to just return the data provider again)
   * @returns undefined if the project data provider has not been retrieved, the requested project
   *  data provider if it has been retrieved and is not disposed, and undefined again if the project
   *  data provider is disposed
   *
   * @ProjectType `ProjectType` - the project type for the project to use. The returned project data
   * provider will have the project data provider type associated with this project type.
   */
  const useProjectDataProvider: <ProjectType extends keyof ProjectDataTypes>(
    projectDataProviderSource: string | IDataProvider<ProjectDataTypes[ProjectType]> | undefined,
  ) => IDataProvider<ProjectDataTypes[ProjectType]> | undefined;
  export default useProjectDataProvider;
}
<<<<<<< HEAD
declare module 'renderer/hooks/papi-hooks/use-project-data.hook' {
  import {
    DataProviderDataTypes,
    DataProviderSubscriberOptions,
    DataProviderUpdateInstructions,
  } from 'shared/models/data-provider.model';
  import IDataProvider from 'shared/models/data-provider.interface';
  /**
   * Proxy object that provides hooks to use project data provider data with various data types
   *
   * @example `useProjectData.VerseUSFM<ProjectDataTypes['ParatextStandard'], 'VerseUSFM'>(...)`
   *
   * @type `TProjectDataTypes` - the project data types associated with the `projectType` used. You
   * can specify this type with `ProjectDataTypes['<project_type>']`
   * @type `TDataType` - the specific data type on this project you want to use. Must match the data
   * type specified in `useProjectData.<data_type>`
   *
   * Unfortunately, accessing properties from the `DataProviderDataType`s in `ProjectDataTypes` did
   * not work. Maybe TypeScript refuses to look at all properties in each member of `ProjectDataTypes`
   * and tell that they're all `DataProviderDataType`s. So this did not work because it refused to
   * accept that `'selector'` was a valid member:
   *   `ProjectDataTypes[ProjectType][TDataType]['selector']`
   *
   * As such, this hook proxy actually has the same types as `UseDataHook` but with a couple of
   * things renamed for easier readability.
   */
  type UseProjectDataHook = {
    [DataType in string]: <
      TProjectDataTypes extends DataProviderDataTypes,
      TDataType extends keyof TProjectDataTypes,
    >(
      projectDataProviderSource: string | IDataProvider<TProjectDataTypes> | undefined,
      selector: TProjectDataTypes[TDataType]['selector'],
      defaultValue: TProjectDataTypes[TDataType]['getData'],
      subscriberOptions?: DataProviderSubscriberOptions,
    ) => [
      TProjectDataTypes[TDataType]['getData'],
      (
        | ((
            newData: TProjectDataTypes[TDataType]['setData'],
          ) => Promise<DataProviderUpdateInstructions<TProjectDataTypes>>)
        | undefined
      ),
      boolean,
    ];
  };
  /**
   * ```typescript
   * useProjectData.DataType<TProjectDataTypes extends DataProviderDataTypes, TDataType extends keyof TProjectDataTypes>(
   *   projectDataProviderSource: string | IDataProvider<TProjectDataTypes> | undefined,
   *   selector: TProjectDataTypes[TDataType]['selector'],
   *   defaultValue: TProjectDataTypes[TDataType]['getData'],
   *   subscriberOptions?: DataProviderSubscriberOptions,
   * ): [
   *   TProjectDataTypes[TDataType]['getData'],
   *   (
   *     | ((
   *         newData: TProjectDataTypes[TDataType]['setData'],
   *       ) => Promise<DataProviderUpdateInstructions<TProjectDataTypes>>)
   *     | undefined
   *   ),
   *   boolean,
   * ]
   * ```
   *
   * Special React hook that subscribes to run a callback on a project data provider's data with
   * specified selector on any data type that the project data provider serves according to its
   * projectType.
   *
   * Usage: Specify the data type on the project data provider with `useProjectData.<data_type>` and
   * use like any other React hook. Specify the generic types in order to receive type
   * support from Intellisense. For example, `useProjectData.VerseUSFM<ProjectDataTypes['ParatextStandard'], 'VerseUSFM'>`
   * lets you subscribe to verse USFM from a project data provider for the `ParatextStandard`
   * `projectType`.
   *
   * ＠example When subscribing to JHN 11:35 Verse USFM info on a `ParatextStandard` project with
   * projectId `32664dc3288a28df2e2bb75ded887fc8f17a15fb`, we need to tell the
   * `useProjectData.VerseUSFM` hook what types we are using, so we specify the project data types as
   * `ProjectDataTypes['ParatextStandard']` and specify that we are using the `'VerseUSFM'` data type
   * as follows:
   * ```typescript
   * const [verse, setVerse, verseIsLoading] = useProjectData.VerseUSFM<ProjectDataTypes['ParatextStandard'], 'Verse'>(
   *   '32664dc3288a28df2e2bb75ded887fc8f17a15fb',
   *   useMemo(() => new VerseRef('JHN', '11', '35', ScrVers.English), []),
   *   'Loading verse ',
   * );
   * ```
   *
   * ＠param `projectDataProviderSource` string name of the id of the project to get OR
   * projectDataProvider (result of useProjectDataProvider if you
   * want to consolidate and only get the project data provider once)
   *
   * ＠param `selector` tells the provider what data this listener is listening for
   *
   * ＠param `defaultValue` the initial value to return while first awaiting the data
   *
   *    WARNING: MUST BE STABLE - const or wrapped in useState, useMemo, etc. The reference must not be updated every render
   *
   * ＠param `subscriberOptions` various options to adjust how the subscriber emits updates
   *
   *    WARNING: If provided, MUST BE STABLE - const or wrapped in useState, useMemo, etc. The reference must not be updated every render
   * ＠returns `[data, setData, isLoading]`
   *  - `data`: the current value for the data from the project data provider for the specified
   *    project id with the specified data type and selector, either the defaultValue or the resolved
   *    data
   *  - `setData`: asynchronous function to request that the data provider for the specified project
   *    id update the data at this data type and selector. Returns true if successful.
   *    Note that this function does not update the data. The project data provider sends out an
   *    update to this subscription if it successfully updates data.
   *  - `isLoading`: whether the data with the data type and selector is awaiting retrieval from the
   *    project data provider for this project id
   *
   * @type `TProjectDataTypes` - the project data types associated with the `projectType` used. You
   * can specify this type with `ProjectDataTypes['<project_type>']`
   * @type `TDataType` - the specific data type on this project you want to use. Must match the data
   * type specified in `useProjectData.<data_type>`
   */
  const useProjectData: UseProjectDataHook;
  export default useProjectData;
=======
declare module 'shared/models/dialog-options.model' {
  /** General options to adjust dialogs (created from `papi.dialogs`) */
  export type DialogOptions = {
    /** Dialog title to display in the header. Default depends on the dialog */
    title?: string;
    /** Url of dialog icon to display in the header. Default is Platform.Bible logo */
    iconUrl?: string;
    /** The message to show the user in the dialog. Default depends on the dialog */
    prompt?: string;
  };
  /** data in each tab that is a dialog. Added to DialogOptions in `dialog.service-host.ts` */
  export type DialogData = DialogOptions & {
    isDialog: true;
  };
}
declare module 'renderer/components/dialogs/dialog-base.data' {
  import { FloatSize, TabLoader, TabSaver } from 'shared/data/web-view.model';
  import { DialogData } from 'shared/models/dialog-options.model';
  import { ReactElement } from 'react';
  /** Base type for DialogDefinition. Contains reasonable defaults for dialogs */
  export type DialogDefinitionBase = Readonly<{
    /** Overwritten in {@link DialogDefinition}. Must be specified by all DialogDefinitions */
    tabType?: string;
    /** Overwritten in {@link DialogDefinition}. Must be specified by all DialogDefinitions */
    Component?: (props: DialogProps) => ReactElement;
    /**
     * The default icon for this dialog. This may be overridden by the `DialogOptions.iconUrl`
     *
     * Defaults to the Platform.Bible logo
     */
    defaultIconUrl?: string;
    /**
     * The default title for this dialog. This may be overridden by the `DialogOptions.title`
     *
     * Defaults to the DialogDefinition's `tabType`
     */
    defaultTitle?: string;
    /** The width and height at which the dialog will be loaded in CSS `px` units */
    initialSize: FloatSize;
    /** The minimum width to which the dialog can be set in CSS `px` units */
    minWidth?: number;
    /** The minimum height to which the dialog can be set in CSS `px` units */
    minHeight?: number;
    /**
     * The function used to load the dialog into the dock layout. Default uses the `Component` field
     * and passes in the `DialogProps`
     */
    loadDialog: TabLoader;
    /**
     * The function used to save the dialog into the dock layout
     *
     * Default does not save the dialog as they cannot properly be restored yet.
     *
     * TODO: preserve requests between refreshes - save the dialog info in such a way that it works
     * when loading again after refresh
     */
    saveDialog: TabSaver;
  }>;
  export type DialogProps<TData = unknown> = DialogData & {
    /**
     * Sends the data as a resolved response to the dialog request and closes the dialog
     *
     * @param data data with which to resolve the request
     */
    submitDialog(data: TData): void;
    /** Cancels the dialog request (resolves the response with `null`) and closes the dialog */
    cancelDialog(): void;
    /**
     * Rejects the dialog request with the specified message and closes the dialog
     *
     * @param errorMessage message to explain why the dialog request was rejected
     */
    rejectDialog(errorMessage: string): void;
  };
  /**
   * Set the functionality of submitting and canceling dialogs. This should be called specifically by
   * `dialog.service-host.ts` immediately on startup and by nothing else. This is only here to
   * mitigate a dependency cycle
   *
   * @param dialogServiceFunctions functions from the dialog service host for resolving and rejecting
   * dialogs
   */
  export function hookUpDialogService({
    resolveDialogRequest: resolve,
    rejectDialogRequest: reject,
  }: {
    resolveDialogRequest: (id: string, data: unknown | null) => void;
    rejectDialogRequest: (id: string, message: string) => void;
  }): void;
  /**
   * Static definition of a dialog that can be shown in Platform.Bible
   *
   * For good defaults, dialogs can include all the properties of this dialog. Dialogs must then
   * specify `tabType` and `Component` in order to comply with `DialogDefinition`
   *
   * Note: this is not a class that can be inherited because all properties would be static but then
   * we would not be able to use the default `loadDialog` because it would be using a static reference
   * to a nonexistent `Component`. Instead of inheriting this as a class, any dialog definition can
   * spread this `{ ...DIALOG_BASE }`
   */
  const DIALOG_BASE: DialogDefinitionBase;
  export default DIALOG_BASE;
}
declare module 'renderer/components/dialogs/dialog-definition.model' {
  import { DialogOptions } from 'shared/models/dialog-options.model';
  import { DialogDefinitionBase, DialogProps } from 'renderer/components/dialogs/dialog-base.data';
  import { ReactElement } from 'react';
  /** The tabType for the select project dialog in `select-project.dialog.tsx` */
  export const SELECT_PROJECT_DIALOG_TYPE = 'platform.selectProject';
  /**
   * Mapped type for dialog functions to use in getting various types for dialogs
   *
   * Keys should be dialog names, and values should be {@link DialogDataTypes}
   *
   * If you add a dialog here, you must also add it on {@link DIALOGS}
   */
  export interface DialogTypes {
    [SELECT_PROJECT_DIALOG_TYPE]: DialogDataTypes<DialogOptions, string>;
  }
  /** Each type of dialog. These are the tab types used in the dock layout */
  export type DialogTabTypes = keyof DialogTypes;
  /** Types related to a specific dialog */
  export type DialogDataTypes<TOptions extends DialogOptions, TReturnType> = {
    /**
     * The dialog options to specify when calling the dialog.
     * Passed into `loadDialog` as SavedTabInfo.data
     *
     * The default implementation of `loadDialog` passes all the options down to the dialog component
     * as props
     */
    options: TOptions;
    /** The type of the response to the dialog request */
    responseType: TReturnType;
  };
  export type DialogDefinition<DialogTabType extends DialogTabTypes> = Readonly<
    DialogDefinitionBase & {
      /**
       * Type of tab - indicates what kind of built-in dock layout tab this dialog definition represents
       */
      tabType: DialogTabType;
      /**
       * React component to render for this dialog
       *
       * This must be specified only if you do not overwrite the default `loadDialog`
       * @param props props that will be passed through from the dialog tab's data
       * @returns react element to render
       */
      Component: (
        props: DialogProps<DialogTypes[DialogTabType]['responseType']> &
          DialogTypes[DialogTabType]['options'],
      ) => ReactElement;
    }
  >;
}
declare module 'shared/services/dialog.service-model' {
  import { DialogTabTypes, DialogTypes } from 'renderer/components/dialogs/dialog-definition.model';
  import { DialogOptions } from 'shared/models/dialog-options.model';
  /**
   * Prompt the user for responses with dialogs
   */
  export interface DialogService {
    /**
     * Shows a dialog to the user and prompts the user to respond
     *
     * @param dialogType the type of dialog to show the user
     * @param options various options for configuring the dialog that shows
     *
     * @returns returns the user's response or `null` if the user cancels
     *
     * Note: canceling responds with `null` instead of `undefined` so that the dialog definition can
     * use `undefined` as a meaningful value if desired.
     *
     * @type `TReturn` - the type of data the dialog responds with
     */
    showDialog<DialogTabType extends DialogTabTypes>(
      dialogType: DialogTabType,
      options?: DialogTypes[DialogTabType]['options'],
    ): Promise<DialogTypes[DialogTabType]['responseType'] | null>;
    /**
     * Shows a select project dialog to the user and prompts the user to select a dialog
     *
     * @param options various options for configuring the dialog that shows
     *
     * @returns returns the user's selected project id or `null` if the user cancels
     */
    selectProject(options?: DialogOptions): Promise<string | null>;
  }
  /** Prefix on requests that indicates that the request is related to dialog operations */
  export const CATEGORY_DIALOG = 'dialog';
}
declare module 'shared/services/dialog.service' {
  import { DialogService } from 'shared/services/dialog.service-model';
  const dialogService: DialogService;
  export default dialogService;
}
declare module 'renderer/hooks/papi-hooks/use-dialog-callback.hook' {
  import { DialogTabTypes, DialogTypes } from 'renderer/components/dialogs/dialog-definition.model';
  /**
   * Enables using `papi.dialogs.showDialog` in React more easily. Provides a callback to run to get a
   * response from a dialog as well as states that indicate the dialog's response and whether the
   * dialog is open.
   *
   * Calling the dialog callback returned from this hook does nothing if you already previously opened
   * the dialog and have not received a response
   *
   * @param dialogType dialog type you want to show on the screen
   *
   *    WARNING: MUST BE STABLE - const or wrapped in useState, useMemo, etc. The reference must not
   *    be updated every render
   * @param options various options for configuring the dialog that shows
   *
   *    WARNING: MUST BE STABLE - const or wrapped in useState, useMemo, etc. The reference must not
   *    be updated every render
   * @param defaultResponse the starting value for the response. Once a response is received, this is
   * no longer used. Defaults to `null`
   *
   * @returns `[response, showDialogCallback, errorMessage, isShowingDialog]`
   *  - `response` - the response from the dialog or `defaultResponse` if a response has not been
   *      received (does not reset to `defaultResponse` if the user cancels the dialog).
   *      DOES NOT reset every time the callback is run
   *  - `showDialogCallback` - callback to run to show the dialog to prompt the user for a response
   *  - `errorMessage` - the error from the dialog if there is an error while calling the dialog or
   *      `undefined` if there is no error. DOES reset to `undefined` every time the callback is run
   *  - `isShowingDialog` - whether this dialog is showing (the callback has been run but has not
   *      responded)
   *
   * @type `DialogTabType` the dialog type you are using. Should be inferred by parameters
   * @type `TResponse` the type that the response can be. If you do not specify a `defaultResponse`,
   * this can be the dialog response type or `null`. If you specify a `defaultResponse`, this will
   * be just the dialog response type. Should be inferred by parameters.
   *  - This mostly works. Unfortunately, if you specify a literal as `defaultResponse`, `TResponse`
   *    then becomes that literal instead of being the dialog response type. You can type assert it
   *    to the appropriate type. Let us know if you run into an issue with this!
   *
   */
  function useDialogCallback<
    DialogTabType extends DialogTabTypes,
    TResponse extends DialogTypes[DialogTabType]['responseType'] | null =
      | DialogTypes[DialogTabType]['responseType']
      | null,
  >(
    dialogType: DialogTabType,
    options?: DialogTypes[DialogTabType]['options'],
    defaultResponse?: TResponse,
  ): [TResponse, () => Promise<void>, string | undefined, boolean];
  export default useDialogCallback;
}
declare module 'renderer/hooks/papi-hooks/use-data-provider-multi.hook' {
  import IDataProvider from 'shared/models/data-provider.interface';
  /**
   * Gets an array of data providers based on an array of input sources
   *
   * @param dataProviderSources array containing string names of the data providers to get OR data providers
   *  themselves (i.e., the results of useDataProvider/useDataProviderMulti) if you want this hook to
   *  return the data providers again. It is fine to have a mix of strings and data providers in the array.
   *
   *  WARNING: THE ARRAY MUST BE STABLE - const or wrapped in useState, useMemo, etc. It must not be updated every render.
   *
   * @returns An array of data providers that correspond by index to the values in `dataProviderSources`.
   *  Each item in the array will be (a) undefined if the data provider has not been retrieved or has been
   *  disposed, or (b) a data provider if it has been retrieved and is not disposed.
   *
   * @type `T` - the types of data providers to return. Use `IDataProvider<TDataProviderDataTypes>`,
   *  specifying your own types, or provide a custom data provider type for each item in the array. Note
   *  that if you provide more than one data type, each item in the returned array will be considered to
   *  be any of those types.  For example, if you call `useDataProviderMulti<Type1, Type2>`, all items
   *  in the returned array will be considered to be of type `Type1 | Type2 | undefined`. Although you
   *  can determine the actual type based on the array index, TypeScript will not know, so you will need
   *  to type assert the array items for later type checking to work.
   */
  function useDataProviderMulti<T extends IDataProvider<any>[]>(
    dataProviderSources: (string | T[number] | undefined)[],
  ): (T[number] | undefined)[];
  export default useDataProviderMulti;
>>>>>>> c969022e
}
declare module 'renderer/hooks/papi-hooks/index' {
  import usePromise from 'renderer/hooks/papi-hooks/use-promise.hook';
  import useEvent from 'renderer/hooks/papi-hooks/use-event.hook';
  import useEventAsync from 'renderer/hooks/papi-hooks/use-event-async.hook';
  import useDataProvider from 'renderer/hooks/papi-hooks/use-data-provider.hook';
  import useData from 'renderer/hooks/papi-hooks/use-data.hook';
  import useSetting from 'renderer/hooks/papi-hooks/use-setting.hook';
  import useProjectData from 'renderer/hooks/papi-hooks/use-project-data.hook';
  import useProjectDataProvider from 'renderer/hooks/papi-hooks/use-project-data-provider.hook';
  import useDialogCallback from 'renderer/hooks/papi-hooks/use-dialog-callback.hook';
  import useDataProviderMulti from 'renderer/hooks/papi-hooks/use-data-provider-multi.hook';
  export interface PapiHooks {
    useDialogCallback: typeof useDialogCallback;
    usePromise: typeof usePromise;
    useEvent: typeof useEvent;
    useEventAsync: typeof useEventAsync;
    useProjectDataProvider: typeof useProjectDataProvider;
    useDataProvider: typeof useDataProvider;
    useDataProviderMulti: typeof useDataProviderMulti;
    /**
     * ```typescript
     * useData.DataType<TDataTypes extends DataProviderDataTypes, TDataType extends keyof TDataTypes>(
     *   dataProviderSource: string | IDataProvider<TDataTypes> | undefined,
     *   selector: TDataTypes[TDataType]['selector'],
     *   defaultValue: TDataTypes[TDataType]['getData'],
     *   subscriberOptions?: DataProviderSubscriberOptions,
     * ): [
     *   TDataTypes[TDataType]['getData'],
     *   (
     *     | ((
     *         newData: TDataTypes[TDataType]['setData'],
     *       ) => Promise<DataProviderUpdateInstructions<TDataTypes>>)
     *     | undefined
     *   ),
     *   boolean,
     * ]
     * ```
     *
     * Special React hook that subscribes to run a callback on a data provider's data with specified
     * selector on any data type that data provider serves.
     *
     * Usage: Specify the data type on the data provider with `useData.<data_type>` and use like any other
     * React hook. Specify the generic types in order to receive type support from Intellisense. For
     * example, `useData.Verse<QuickVerseDataTypes, 'Verse'>` lets you subscribe to verses from a data
     * provider that serves `QuickVerseDataTypes`.
     *
     * ＠example When subscribing to JHN 11:35 on the `'quickVerse.quickVerse'` data provider, we need
     * to tell the useData.Verse hook what types we are using, so we use the `QuickVerseDataTypes` data
     * types and specify that we are using the `'Verse'` data type as follows:
     * ```typescript
     * const [verseText, setVerseText, verseTextIsLoading] = useData.Verse<QuickVerseDataTypes, 'Verse'>(
     *   'quickVerse.quickVerse',
     *   'JHN 11:35',
     *   'Verse text goes here',
     * );
     * ```
     *
     * ＠param `dataProviderSource` string name of data provider to get OR dataProvider (result of useDataProvider if you
     * want to consolidate and only get the data provider once)
     *
     * ＠param `selector` tells the provider what data this listener is listening for
     *
     * ＠param `defaultValue` the initial value to return while first awaiting the data
     *
     *    WARNING: MUST BE STABLE - const or wrapped in useState, useMemo, etc. The reference must not be updated every render
     *
     * ＠param `subscriberOptions` various options to adjust how the subscriber emits updates
     *
     *    WARNING: If provided, MUST BE STABLE - const or wrapped in useState, useMemo, etc. The reference must not be updated every render
     * ＠returns `[data, setData, isLoading]`
     *  - `data`: the current value for the data from the data provider with the specified data type and selector, either the defaultValue or the resolved data
     *  - `setData`: asynchronous function to request that the data provider update the data at this data type and selector. Returns true if successful.
     *    Note that this function does not update the data. The data provider sends out an update to this subscription if it successfully updates data.
     *  - `isLoading`: whether the data with the data type and selector is awaiting retrieval from the data provider
     *
     * ＠type `TDataTypes` - the data provider data types served by the data provider whose data to use.
     *
     * ＠type `TDataType` - the specific data type on this data provider that you want to use. Must match
     * the data type specified in `useData.<data_type>`
     */
    useData: typeof useData;
    /**
     * ```typescript
     * useProjectData.DataType<TProjectDataTypes extends DataProviderDataTypes, TDataType extends keyof TProjectDataTypes>(
     *   projectDataProviderSource: string | IDataProvider<TProjectDataTypes> | undefined,
     *   selector: TProjectDataTypes[TDataType]['selector'],
     *   defaultValue: TProjectDataTypes[TDataType]['getData'],
     *   subscriberOptions?: DataProviderSubscriberOptions,
     * ): [
     *   TProjectDataTypes[TDataType]['getData'],
     *   (
     *     | ((
     *         newData: TProjectDataTypes[TDataType]['setData'],
     *       ) => Promise<DataProviderUpdateInstructions<TProjectDataTypes>>)
     *     | undefined
     *   ),
     *   boolean,
     * ]
     * ```
     *
     * Special React hook that subscribes to run a callback on a project data provider's data with
     * specified selector on any data type that the project data provider serves according to its
     * projectType.
     *
     * Usage: Specify the data type on the project data provider with `useProjectData.<data_type>` and
     * use like any other React hook. Specify the generic types in order to receive type
     * support from Intellisense. For example, `useProjectData.VerseUSFM<ProjectDataTypes['ParatextStandard'], 'VerseUSFM'>`
     * lets you subscribe to verse USFM from a project data provider for the `ParatextStandard`
     * `projectType`.
     *
     * ＠example When subscribing to JHN 11:35 Verse USFM info on a `ParatextStandard` project with
     * projectId `32664dc3288a28df2e2bb75ded887fc8f17a15fb`, we need to tell the
     * `useProjectData.VerseUSFM` hook what types we are using, so we specify the project data types as
     * `ProjectDataTypes['ParatextStandard']` and specify that we are using the `'VerseUSFM'` data type
     * as follows:
     * ```typescript
     * const [verse, setVerse, verseIsLoading] = useProjectData.VerseUSFM<ProjectDataTypes['ParatextStandard'], 'Verse'>(
     *   '32664dc3288a28df2e2bb75ded887fc8f17a15fb',
     *   useMemo(() => new VerseRef('JHN', '11', '35', ScrVers.English), []),
     *   'Loading verse ',
     * );
     * ```
     *
     * ＠param `projectDataProviderSource` string name of the id of the project to get OR
     * projectDataProvider (result of useProjectDataProvider if you
     * want to consolidate and only get the project data provider once)
     *
     * ＠param `selector` tells the provider what data this listener is listening for
     *
     * ＠param `defaultValue` the initial value to return while first awaiting the data
     *
     *    WARNING: MUST BE STABLE - const or wrapped in useState, useMemo, etc. The reference must not be updated every render
     *
     * ＠param `subscriberOptions` various options to adjust how the subscriber emits updates
     *
     *    WARNING: If provided, MUST BE STABLE - const or wrapped in useState, useMemo, etc. The reference must not be updated every render
     * ＠returns `[data, setData, isLoading]`
     *  - `data`: the current value for the data from the project data provider for the specified
     *    project id with the specified data type and selector, either the defaultValue or the resolved
     *    data
     *  - `setData`: asynchronous function to request that the data provider for the specified project
     *    id update the data at this data type and selector. Returns true if successful.
     *    Note that this function does not update the data. The project data provider sends out an
     *    update to this subscription if it successfully updates data.
     *  - `isLoading`: whether the data with the data type and selector is awaiting retrieval from the
     *    project data provider for this project id
     *
     * @type `TProjectDataTypes` - the project data types associated with the `projectType` used. You
     * can specify this type with `ProjectDataTypes['<project_type>']`
     * @type `TDataType` - the specific data type on this project you want to use. Must match the data
     * type specified in `useProjectData.<data_type>`
     */
    useProjectData: typeof useProjectData;
    useSetting: typeof useSetting;
  }
  /**
   * All React hooks to be exposed on the papi
   */
  const papiHooks: PapiHooks;
  export default papiHooks;
}
declare module 'papi-frontend' {
  /**
   * Unified module for accessing API features in the renderer.
   *
   * WARNING: DO NOT IMPORT papi IN ANY FILE THAT papi IMPORTS AND EXPOSES.
   */
  import PapiEventEmitter from 'shared/models/papi-event-emitter.model';
  import * as commandService from 'shared/services/command.service';
  import * as papiUtil from 'shared/utils/papi-util';
  import { PapiNetworkService } from 'shared/services/network.service';
  import { PapiWebViewService } from 'shared/services/web-view.service';
  import { InternetService } from 'shared/services/internet.service';
  import { DataProviderService } from 'shared/services/data-provider.service';
  import { ProjectLookupServiceType } from 'shared/services/project-lookup.service-model';
  import { PapiFrontendProjectDataProviderService } from 'shared/services/project-data-provider.service';
  import { PapiContext } from 'renderer/context/papi-context/index';
  import { PapiHooks } from 'renderer/hooks/papi-hooks/index';
  import { SettingsService } from 'shared/services/settings.service';
  import { DialogService } from 'shared/services/dialog.service-model';
  const papi: {
    /**
     * Event manager - accepts subscriptions to an event and runs the subscription callbacks when the event is emitted
     * Use eventEmitter.event(callback) to subscribe to the event.
     * Use eventEmitter.emit(event) to run the subscriptions.
     * Generally, this EventEmitter should be private, and its event should be public. That way, the emitter is not publicized,
     * but anyone can subscribe to the event.
     */
    EventEmitter: typeof PapiEventEmitter;
    /** This is just an alias for internet.fetch */
    fetch: typeof fetch;
    /**
     * The command service allows you to exchange messages with other components in the platform.
     * You can register a command that other services and extensions can send you.
     * You can send commands to other services and extensions that have registered commands.
     */
    commands: typeof commandService;
    /**
     * papiUtil is a collection of functions, objects, and types that are used as helpers in other services.
     * Extensions should not use or rely on anything in papiUtil unless some other service requires it.
     */
    util: typeof papiUtil;
    /**
     * Service exposing various functions related to using webViews
     */
    webViews: PapiWebViewService;
    /**
     * Prompt the user for responses with dialogs
     */
    dialogs: DialogService;
    /**
     * Service that provides a way to send and receive network events
     */
    network: PapiNetworkService;
    /**
     * All extensions and services should use this logger to provide a unified output of logs
     */
    logger: import('electron-log').MainLogger & {
      default: import('electron-log').MainLogger;
    };
    /**
     * Service that provides a way to call `fetch` since the original function is not available
     */
    internet: InternetService;
    /**
     * Service that allows extensions to send and receive data to/from other extensions
     */
    dataProvider: DataProviderService;
    /**
     * Service that gets project data providers
     */
    projectDataProvider: PapiFrontendProjectDataProviderService;
    /**
     * Provides metadata for projects known by the platform
     */
    projectLookup: ProjectLookupServiceType;
    react: {
      /**
       * All React contexts to be exposed on the papi
       */
      context: PapiContext;
      /**
       * All React hooks to be exposed on the papi
       */
      hooks: PapiHooks;
    };
    /**
     * Service that allows to get and set settings in local storage
     */
    settings: SettingsService;
  };
  export default papi;
  export type Papi = typeof papi;
}
declare module 'shared/data/file-system.model' {
  /**
   * Types to use with file system operations
   */
  /**
   * Represents a path in file system or other.
   * Has a scheme followed by :// followed by a relative path.
   * If no scheme is provided, the app scheme is used.
   * Available schemes are as follows:
   *  - app:// - goes to the app's home directory and into `.platform.bible` (platform-dependent)
   *  - cache:// - goes to the app's temporary file cache at `app://cache`
   *  - data:// - goes to the app's data storage location at `app://data`
   *  - resources:// - goes to the resources directory installed in the app
   *  - file:// - an absolute file path from root
   */
  export type Uri = string;
}
declare module 'node/utils/util' {
  import { Uri } from 'shared/data/file-system.model';
  export const FILE_PROTOCOL: string;
  export const RESOURCES_PROTOCOL: string;
  export function resolveHtmlPath(htmlFileName: string): string;
  /**
   * Gets the platform-specific user Platform.Bible folder for this application
   *
   * When running in development: `<repo_directory>/dev-appdata`
   *
   * When packaged: `<user_home_directory>/.platform.bible`
   */
  export const getAppDir: import('memoize-one').MemoizedFn<() => string>;
  /**
   * Resolves the uri to a path
   * @param uri the uri to resolve
   * @returns real path to the uri supplied
   */
  export function getPathFromUri(uri: Uri): string;
  /**
   * Combines the uri passed in with the paths passed in to make one uri
   * @param uri uri to start from
   * @param paths paths to combine into the uri
   * @returns one uri that combines the uri and the paths in left-to-right order
   */
  export function joinUriPaths(uri: Uri, ...paths: string[]): Uri;
}
declare module 'node/services/node-file-system.service' {
  /**
   * File system calls from Node
   */
  import { BigIntStats } from 'fs';
  import { Uri } from 'shared/data/file-system.model';
  /**
   * Read a text file
   * @param uri URI of file
   * @returns promise that resolves to the contents of the file
   */
  export function readFileText(uri: Uri): Promise<string>;
  /**
   * Read a binary file
   * @param uri URI of file
   * @returns promise that resolves to the contents of the file
   */
  export function readFileBinary(uri: Uri): Promise<Buffer>;
  /**
   * Write data to a file
   * @param uri URI of file
   * @param fileContents string or Buffer to write into the file
   * @returns promise that resolves after writing the file
   */
  export function writeFile(uri: Uri, fileContents: string | Buffer): Promise<void>;
  /**
   * Delete a file if it exists
   * @param uri URI of file
   * @returns promise that resolves when the file is deleted or determined to not exist
   */
  export function deleteFile(uri: Uri): Promise<void>;
  /**
   * Get stats about the file or directory. Note that BigInts are used instead of ints to avoid.
   * https://en.wikipedia.org/wiki/Year_2038_problem
   * @param uri URI of file or directory
   * @returns Promise that resolves to object of type https://nodejs.org/api/fs.html#class-fsstats if file or directory exists, undefined if it doesn't
   */
  export function getStats(uri: Uri): Promise<BigIntStats | undefined>;
  /**
   * Set the last modified and accessed times for the file or directory
   * @param uri URI of file or directory
   * @returns Promise that resolves once the touch operation finishes
   */
  export function touch(uri: Uri, date: Date): Promise<void>;
  /** Type of file system item in a directory */
  export enum EntryType {
    File = 'file',
    Directory = 'directory',
    Unknown = 'unknown',
  }
  /** All entries in a directory, mapped from entry type to array of uris for the entries */
  export type DirectoryEntries = Readonly<{
    [entryType in EntryType]: Uri[];
  }>;
  /**
   * Reads a directory and returns lists of entries in the directory by entry type
   * @param uri URI of directory
   * @param entryFilter function to filter out entries in the directory based on their names
   * @returns map of entry type to list of uris for each entry in the directory with that type
   */
  export function readDir(
    uri: Uri,
    entryFilter?: (entryName: string) => boolean,
  ): Promise<DirectoryEntries>;
  /**
   * Create a directory in the file system
   * @param uri URI of directory
   * @returns Promise that resolves once the directory has been created
   */
  export function createDir(uri: Uri): Promise<void>;
  /**
   * Remove a directory and all its contents recursively from the file system
   * @param uri URI of directory
   * @returns Promise that resolves when the delete operation finishes
   */
  export function deleteDir(uri: Uri): Promise<void>;
}
declare module 'node/utils/crypto-util' {
  export function createUuid(): string;
  /**
   * Create a cryptographically secure nonce that is at least 128 bits long
   * See nonce spec at https://w3c.github.io/webappsec-csp/#security-nonces
   *
   * @param encoding: "base64url" (HTML safe, shorter string) or "hex" (longer string)
   * From https://base64.guru/standards/base64url, the purpose of this encoding is
   * "the ability to use the encoding result as filename or URL address"
   * @param numberOfBytes: number of bytes the resulting nonce should contain
   * @returns cryptographically secure, pseudo-randomly generated value encoded as a string
   */
  export function createNonce(encoding: 'base64url' | 'hex', numberOfBytes?: number): string;
}
declare module 'node/models/execution-token.model' {
  /** For now this is just for extensions, but maybe we will want to expand this in the future */
  export type ExecutionTokenType = 'extension';
  /** Execution tokens can be passed into API calls to provide context about their identity */
  export class ExecutionToken {
    readonly type: ExecutionTokenType;
    readonly name: string;
    readonly nonce: string;
    constructor(tokenType: ExecutionTokenType, name: string);
    getHash(): string;
  }
}
declare module 'node/services/execution-token.service' {
  import { ExecutionToken } from 'node/models/execution-token.model';
  /** This should be called when extensions are being loaded
   *  @param extensionName Name of the extension to register
   *  @returns Token that can be passed to `tokenIsValid` to authenticate or authorize API callers.
   *  It is important that the token is not shared to avoid impersonation of API callers.
   */
  function registerExtension(extensionName: string): ExecutionToken;
  /** Remove a registered token.  Note that a hash of a token is what is needed to unregister, not
   *  the full token itself (notably not the nonce), so something can be delegated the ability to
   *  unregister a token without having been given the full token itself.
   *  @param extensionName Name of the extension that was originally registered
   *  @param tokenHash Value of `getHash()` of the token that was originally registered.
   *  @returns `true` if the token was successfully unregistered, `false` otherwise
   */
  function unregisterExtension(extensionName: string, tokenHash: string): boolean;
  /** This should only be needed by services that need to contextualize the response for the caller
   *  @param executionToken Token that was previously registered.
   *  @returns `true` if the token matches a token that was previous registered, `false` otherwise.
   */
  function tokenIsValid(executionToken: ExecutionToken): boolean;
  const executionTokenService: {
    registerExtension: typeof registerExtension;
    unregisterExtension: typeof unregisterExtension;
    tokenIsValid: typeof tokenIsValid;
  };
  export default executionTokenService;
}
declare module 'extension-host/services/extension-storage.service' {
  import { ExecutionToken } from 'node/models/execution-token.model';
  import { Buffer } from 'buffer';
  /** This is only intended to be called by the extension service.
   *  This service cannot call into the extension service or it causes a circular dependency.
   */
  export function setExtensionUris(urisPerExtension: Map<string, string>): void;
  /** Return a path to the specified file within the extension's installation directory */
  export function buildExtensionPathFromName(extensionName: string, fileName: string): string;
  /** Read a text file from the the extension's installation directory
   *  @param token ExecutionToken provided to the extension when `activate()` was called
   *  @param fileName Name of the file to be read
   *  @returns Promise for a string with the contents of the file
   */
  function readTextFileFromInstallDirectory(
    token: ExecutionToken,
    fileName: string,
  ): Promise<string>;
  /** Read a binary file from the the extension's installation directory
   *  @param token ExecutionToken provided to the extension when `activate()` was called
   *  @param fileName Name of the file to be read
   *  @returns Promise for a Buffer with the contents of the file
   */
  function readBinaryFileFromInstallDirectory(
    token: ExecutionToken,
    fileName: string,
  ): Promise<Buffer>;
  /** Read data specific to the user (as identified by the OS) and extension (as identified by
   *  the ExecutionToken)
   *  @param token ExecutionToken provided to the extension when `activate()` was called
   *  @param key Unique identifier of the data
   *  @returns Promise for a string containing the data
   */
  function readUserData(token: ExecutionToken, key: string): Promise<string>;
  /** Write data specific to the user (as identified by the OS) and extension (as identified by
   *  the ExecutionToken)
   *  @param token ExecutionToken provided to the extension when `activate()` was called
   *  @param key Unique identifier of the data
   *  @param data Data to be written
   *  @returns Promise that will resolve if the data is written successfully
   */
  function writeUserData(token: ExecutionToken, key: string, data: string): Promise<void>;
  /** Delete data previously written that is specific to the user (as identified by the OS)
   *  and extension (as identified by the ExecutionToken)
   *  @param token ExecutionToken provided to the extension when `activate()` was called
   *  @param key Unique identifier of the data
   *  @returns Promise that will resolve if the data is deleted successfully
   */
  function deleteUserData(token: ExecutionToken, key: string): Promise<void>;
  export interface ExtensionStorageService {
    readTextFileFromInstallDirectory: typeof readTextFileFromInstallDirectory;
    readBinaryFileFromInstallDirectory: typeof readBinaryFileFromInstallDirectory;
    readUserData: typeof readUserData;
    writeUserData: typeof writeUserData;
    deleteUserData: typeof deleteUserData;
  }
  /**
   * This service provides extensions in the extension host the ability to read/write data
   * based on the extension identity and current user (as identified by the OS). This service will
   * not work within the renderer.
   */
  const extensionStorageService: ExtensionStorageService;
  export default extensionStorageService;
}
declare module 'papi-backend' {
  /**
   * Unified module for accessing API features in the extension host.
   *
   * WARNING: DO NOT IMPORT papi IN ANY FILE THAT papi IMPORTS AND EXPOSES.
   */
  import PapiEventEmitter from 'shared/models/papi-event-emitter.model';
  import * as commandService from 'shared/services/command.service';
  import * as papiUtil from 'shared/utils/papi-util';
  import { PapiNetworkService } from 'shared/services/network.service';
  import { PapiWebViewService } from 'shared/services/web-view.service';
  import { PapiWebViewProviderService } from 'shared/services/web-view-provider.service';
  import { InternetService } from 'shared/services/internet.service';
  import { DataProviderService } from 'shared/services/data-provider.service';
  import { PapiBackendProjectDataProviderService } from 'shared/services/project-data-provider.service';
  import { ExtensionStorageService } from 'extension-host/services/extension-storage.service';
  import { ProjectLookupServiceType } from 'shared/services/project-lookup.service-model';
  import { DialogService } from 'shared/services/dialog.service-model';
  const papi: {
    /**
     * Event manager - accepts subscriptions to an event and runs the subscription callbacks when the event is emitted
     * Use eventEmitter.event(callback) to subscribe to the event.
     * Use eventEmitter.emit(event) to run the subscriptions.
     * Generally, this EventEmitter should be private, and its event should be public. That way, the emitter is not publicized,
     * but anyone can subscribe to the event.
     */
    EventEmitter: typeof PapiEventEmitter;
    /** This is just an alias for internet.fetch */
    fetch: typeof fetch;
    /**
     * The command service allows you to exchange messages with other components in the platform.
     * You can register a command that other services and extensions can send you.
     * You can send commands to other services and extensions that have registered commands.
     */
    commands: typeof commandService;
    /**
     * papiUtil is a collection of functions, objects, and types that are used as helpers in other services.
     * Extensions should not use or rely on anything in papiUtil unless some other service requires it.
     */
    util: typeof papiUtil;
    /**
     * Service exposing various functions related to using webViews
     */
    webViews: PapiWebViewService;
    /**
     * Interface for registering webView providers
     */
    webViewProviders: PapiWebViewProviderService;
    /**
     * Prompt the user for responses with dialogs
     */
    dialogs: DialogService;
    /**
     * Service that provides a way to send and receive network events
     */
    network: PapiNetworkService;
    /**
     * All extensions and services should use this logger to provide a unified output of logs
     */
    logger: import('electron-log').MainLogger & {
      default: import('electron-log').MainLogger;
    };
    /**
     * Service that provides a way to call `fetch` since the original function is not available
     */
    internet: InternetService;
    /**
     * Service that allows extensions to send and receive data to/from other extensions
     */
    dataProvider: DataProviderService;
    /**
     * Service that registers and gets project data providers
     */
    projectDataProvider: PapiBackendProjectDataProviderService;
    /**
     * Provides metadata for projects known by the platform
     */
    projectLookup: ProjectLookupServiceType;
    /**
     * This service provides extensions in the extension host the ability to read/write data
     * based on the extension identity and current user (as identified by the OS). This service will
     * not work within the renderer.
     */
    storage: ExtensionStorageService;
  };
  export default papi;
}
declare module 'extension-host/extension-types/extension-activation-context.model' {
  import { ExecutionToken } from 'node/models/execution-token.model';
  import UnsubscriberAsyncList from 'shared/utils/unsubscriber-async-list';
  /** An object of this type is passed into `activate()` for each extension during initialization */
  export type ExecutionActivationContext = {
    /** Canonical name of the extension */
    name: string;
    /** Used to save and load data from the storage service. */
    executionToken: ExecutionToken;
    /** Tracks all registrations made by an extension so they can be cleaned up when it is unloaded */
    registrations: UnsubscriberAsyncList;
  };
}
declare module 'extension-host/extension-types/extension.interface' {
  import { UnsubscriberAsync } from 'shared/utils/papi-util';
  import { ExecutionActivationContext } from 'extension-host/extension-types/extension-activation-context.model';
  /** Interface for all extensions to implement */
  export interface IExtension {
    /**
     * Sets up this extension! Runs when paranext wants this extension to activate. For example, activate() should register commands for this extension
     * @param context data and utilities that are specific to this particular extension
     */
    activate: (context: ExecutionActivationContext) => Promise<void>;
    /**
     * Deactivate anything in this extension that is not covered by the registrations in the context object given to activate().
     * @returns promise that resolves to true if successfully deactivated
     */
    deactivate?: UnsubscriberAsync;
  }
}<|MERGE_RESOLUTION|>--- conflicted
+++ resolved
@@ -2883,7 +2883,6 @@
   ) => IDataProvider<ProjectDataTypes[ProjectType]> | undefined;
   export default useProjectDataProvider;
 }
-<<<<<<< HEAD
 declare module 'renderer/hooks/papi-hooks/use-project-data.hook' {
   import {
     DataProviderDataTypes,
@@ -3003,7 +3002,7 @@
    */
   const useProjectData: UseProjectDataHook;
   export default useProjectData;
-=======
+}
 declare module 'shared/models/dialog-options.model' {
   /** General options to adjust dialogs (created from `papi.dialogs`) */
   export type DialogOptions = {
@@ -3278,7 +3277,6 @@
     dataProviderSources: (string | T[number] | undefined)[],
   ): (T[number] | undefined)[];
   export default useDataProviderMulti;
->>>>>>> c969022e
 }
 declare module 'renderer/hooks/papi-hooks/index' {
   import usePromise from 'renderer/hooks/papi-hooks/use-promise.hook';
