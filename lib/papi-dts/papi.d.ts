/// <reference types="react" />
/// <reference types="node" />
/// <reference types="node" />
declare module 'shared/models/web-view.model' {
  /** The type of code that defines a webview's content */
  export enum WebViewContentType {
    /**
     * This webview is a React webview. It must specify its component by setting it to
     * `globalThis.webViewComponent`
     */
    React = 'react',
    /** This webview is a raw HTML/JS/CSS webview. */
    HTML = 'html',
    /**
     * This webview's content is fetched from the url specified (iframe `src` attribute). Note that
     * webViews of this type cannot access the `papi` because they cannot be on the same origin as the
     * parent window.
     */
    URL = 'url',
  }
  /** What type a WebView is. Each WebView definition must have a unique type. */
  export type WebViewType = string;
  /** ID for a specific WebView. Each WebView has a unique ID */
  export type WebViewId = string;
  /** Base WebView properties that all WebViews share */
  type WebViewDefinitionBase = {
    /** What type of WebView this is. Unique to all other WebView definitions */
    webViewType: WebViewType;
    /** Unique ID among webviews specific to this webview instance. */
    id: WebViewId;
    /** The code for the WebView that papi puts into an iframe */
    content: string;
    /**
     * Url of image to show on the title bar of the tab
     *
     * Defaults to Platform.Bible logo
     */
    iconUrl?: string;
    /** Name of the tab for the WebView */
    title?: string;
    /** Tooltip that is shown when hovering over the webview title */
    tooltip?: string;
    /** General object to store unique state for this webview */
    state?: Record<string, unknown>;
    /**
     * Whether to allow the WebView iframe to interact with its parent as a same-origin website.
     * Setting this to true adds `allow-same-origin` to the WebView iframe's [sandbox attribute]
     * (https://developer.mozilla.org/en-US/docs/Web/HTML/Element/iframe#sandbox). Defaults to
     * `true`.
     *
     * Setting this to false on an HTML or React WebView prevents the iframe from importing the `papi`
     * and such and also prevents others from accessing its document. This could be useful when you
     * need secure input from the user because other WebViews may be able to attach event listeners to
     * your inputs if you are on the same origin. Setting this to `false` on HTML or React WebViews is
     * a big security win, but it makes interacting with the platform more challenging in some ways.
     *
     * Setting this to false on a URL WebView prevents the iframe from accessing same-origin features
     * on its host website like storage APIs (localstorage, cookies, etc) and such. This will likely
     * break many websites.
     *
     * It is best practice to set this to `false` where possible.
     *
     * Note: Until we have a message-passing API for WebViews, there is currently no way to interact
     * with the platform via a WebView with `allowSameOrigin: false`.
     *
     * WARNING: If your WebView accepts secure user input like passwords on HTML or React WebViews,
     * you MUST set this to `false` or you will risk exposing that secure input to other extensions
     * who could be phishing for it.
     */
    allowSameOrigin?: boolean;
    /**
     * Whether to allow scripts to run in this iframe. Setting this to true adds `allow-scripts` to
     * the WebView iframe's [sandbox attribute]
     * (https://developer.mozilla.org/en-US/docs/Web/HTML/Element/iframe#sandbox). Defaults to `true`
     * for HTML and React WebViews and `false` for URL WebViews
     *
     * WARNING: Setting this to `true` increases the possibility of a security threat occurring. If it
     * is not necessary to run scripts in your WebView, you should set this to `false` to reduce
     * risk.
     */
    allowScripts?: boolean;
    /**
     * **For HTML and React WebViews:** List of [Host or scheme
     * values](https://developer.mozilla.org/en-US/docs/Web/HTTP/Headers/Content-Security-Policy#hosts_values)
     * to include in the [`frame-src`
     * directive](https://developer.mozilla.org/en-US/docs/Web/HTTP/Headers/Content-Security-Policy/frame-src)
     * for this WebView's iframe content-security-policy. This allows iframes with `src` attributes
     * matching these host values to be loaded in your WebView. You can only specify values starting
     * with `papi-extension:` and `https:`; any others are ignored. Specifying urls in this array
     * whitelists those urls so you can embed iframes with those urls as the `src` attribute. By
     * default, no urls are available to be iframes. If you want to embed iframes with the `src`
     * attribute in your webview, you must include them in this property.
     *
     * For example, if you specify `allowFrameSources: ['https://example.com/']`, you will be able to
     * embed iframes with urls starting with `papi-extension:` and on the same host as
     * `https://example.com/`
     *
     * If you plan on embedding any iframes in your WebView, it is best practice to list only the host
     * values you need to function. The more you list, the higher the theoretical security risks.
     *
     *     ---
     *
     * **For URL WebViews:** List of strings representing RegExp patterns (passed into [the RegExp
     * constructor](https://developer.mozilla.org/en-US/docs/Web/JavaScript/Reference/Global_Objects/RegExp/RegExp))
     * to match against the `content` url specified (using the
     * [`test`](https://developer.mozilla.org/en-US/docs/Web/JavaScript/Reference/Global_Objects/RegExp/test)
     * function) to determine whether this iframe will be allowed to load. Specifying urls in this
     * array is essentially a security check to make sure the url you pass is one of the urls you
     * intend it to be. By default, the url you specify in `content` will be accepted (you do not have
     * to specify this unless you want to, but it is recommended in some scenarios).
     *
     * Note: URL WebViews must have `papi-extension:` or `https:` urls. This property does not
     * override that requirement.
     *
     * For example, if you specify `allowFrameSources: ['^papi-extension:',
     * '^https://example\\.com.*']`, only `papi-extension:` and `https://example.com` urls will be
     * accepted.
     *
     * If your WebView url is a `const` string and cannot change for any reason, you do not need to
     * specify this property. However, if your WebView url is dynamic and can change in any way, it is
     * best practice to specify this property and to list only the urls you need for your URL WebView
     * to function. The more you list, the higher the theoretical security risks.
     */
    allowedFrameSources?: string[];
  };
  /** WebView representation using React */
  export type WebViewDefinitionReact = WebViewDefinitionBase & {
    /** Indicates this WebView uses React */
    contentType?: WebViewContentType.React;
    /** String of styles to be loaded into the iframe for this WebView */
    styles?: string;
  };
  /** WebView representation using HTML */
  export type WebViewDefinitionHtml = WebViewDefinitionBase & {
    /** Indicates this WebView uses HTML */
    contentType: WebViewContentType.HTML;
  };
  /**
   * WebView representation using a URL.
   *
   * Note: you can only use `papi-extension:` and `https:` urls
   */
  export type WebViewDefinitionURL = WebViewDefinitionBase & {
    /** Indicates this WebView uses a URL */
    contentType: WebViewContentType.URL;
  };
  /** Properties defining a type of WebView created by extensions to show web content */
  export type WebViewDefinition =
    | WebViewDefinitionReact
    | WebViewDefinitionHtml
    | WebViewDefinitionURL;
  /**
   * Saved WebView information that does not contain the actual content of the WebView. Saved into
   * layouts. Could have as little as the type and ID. WebView providers load these into actual
   * {@link WebViewDefinition}s and verify any existing properties on the WebViews.
   */
  export type SavedWebViewDefinition = (
    | Partial<Omit<WebViewDefinitionReact, 'content' | 'styles' | 'allowScripts'>>
    | Partial<Omit<WebViewDefinitionHtml, 'content' | 'allowScripts'>>
    | Partial<Omit<WebViewDefinitionURL, 'content' | 'allowScripts'>>
  ) &
    Pick<WebViewDefinitionBase, 'id' | 'webViewType'>;
  /** The properties on a WebViewDefinition that may be updated when that webview is already displayed */
  export type WebViewDefinitionUpdatableProperties = Pick<
    WebViewDefinitionBase,
    'iconUrl' | 'title' | 'tooltip'
  >;
  /**
   * WebViewDefinition properties for updating a WebView that is already displayed. Any unspecified
   * properties will stay the same
   */
  export type WebViewDefinitionUpdateInfo = Partial<WebViewDefinitionUpdatableProperties>;
  /**
   *
   * A React hook for working with a state object tied to a webview. Returns a WebView state value and
   * a function to set it. Use similarly to `useState`.
   *
   * Only used in WebView iframes.
   *
   * _＠param_ `stateKey` Key of the state value to use. The webview state holds a unique value per
   * key.
   *
   * WARNING: MUST BE STABLE - const or wrapped in useState, useMemo, etc. The reference must not be
   * updated every render
   *
   * _＠param_ `defaultStateValue` Value to use if the web view state didn't contain a value for the
   * given 'stateKey'
   *
   * Note: this parameter is internally assigned to a `ref`, so changing it will not cause any hooks
   * to re-run with its new value. Running `resetWebViewState()` will always update the state value
   * returned to the latest `defaultStateValue`, and changing the `stateKey` will use the latest
   * `defaultStateValue`. However, if `defaultStateValue` is changed while a state is
   * `defaultStateValue` (meaning it is reset and has no value), the returned state value will not be
   * updated to the new `defaultStateValue`.
   *
   * _＠returns_ `[stateValue, setStateValue, resetWebViewState]`
   *
   * - `webViewStateValue`: The current value for the web view state at the key specified or
   *   `defaultStateValue` if a state was not found
   * - `setWebViewState`: Function to use to update the web view state value at the key specified
   * - `resetWebViewState`: Function that removes the web view state and resets the value to
   *   `defaultStateValue`
   *
   * _＠example_
   *
   * ```typescript
   * const [lastPersonSeen, setLastPersonSeen] = useWebViewState('lastSeen', 'No one');
   * ```
   */
  export type UseWebViewStateHook = <T>(
    stateKey: string,
    defaultStateValue: T,
  ) => [
    webViewStateValue: T,
    setWebViewState: (stateValue: T) => void,
    resetWebViewState: () => void,
  ];
  /**
   *
   * Gets the updatable properties on this WebView's WebView definition
   *
   * _＠returns_ updatable properties this WebView's WebView definition or undefined if not found for
   * some reason
   */
  export type GetWebViewDefinitionUpdatableProperties = () =>
    | WebViewDefinitionUpdatableProperties
    | undefined;
  /**
   *
   * Updates this WebView with the specified properties
   *
   * _＠param_ `updateInfo` properties to update on the WebView. Any unspecified properties will stay
   * the same
   *
   * _＠returns_ true if successfully found the WebView to update; false otherwise
   *
   * _＠example_
   *
   * ```typescript
   * updateWebViewDefinition({ title: `Hello ${name}` });
   * ```
   */
  export type UpdateWebViewDefinition = (updateInfo: WebViewDefinitionUpdateInfo) => boolean;
  /** Props that are passed into the web view itself inside the iframe in the web view tab component */
  export type WebViewProps = {
    /**
     *
     * A React hook for working with a state object tied to a webview. Returns a WebView state value and
     * a function to set it. Use similarly to `useState`.
     *
     * Only used in WebView iframes.
     *
     * _＠param_ `stateKey` Key of the state value to use. The webview state holds a unique value per
     * key.
     *
     * WARNING: MUST BE STABLE - const or wrapped in useState, useMemo, etc. The reference must not be
     * updated every render
     *
     * _＠param_ `defaultStateValue` Value to use if the web view state didn't contain a value for the
     * given 'stateKey'
     *
     * Note: this parameter is internally assigned to a `ref`, so changing it will not cause any hooks
     * to re-run with its new value. Running `resetWebViewState()` will always update the state value
     * returned to the latest `defaultStateValue`, and changing the `stateKey` will use the latest
     * `defaultStateValue`. However, if `defaultStateValue` is changed while a state is
     * `defaultStateValue` (meaning it is reset and has no value), the returned state value will not be
     * updated to the new `defaultStateValue`.
     *
     * _＠returns_ `[stateValue, setStateValue, resetWebViewState]`
     *
     * - `webViewStateValue`: The current value for the web view state at the key specified or
     *   `defaultStateValue` if a state was not found
     * - `setWebViewState`: Function to use to update the web view state value at the key specified
     * - `resetWebViewState`: Function that removes the web view state and resets the value to
     *   `defaultStateValue`
     *
     * _＠example_
     *
     * ```typescript
     * const [lastPersonSeen, setLastPersonSeen] = useWebViewState('lastSeen', 'No one');
     * ```
     */
    useWebViewState: UseWebViewStateHook;
    /**
     *
     * Gets the updatable properties on this WebView's WebView definition
     *
     * _＠returns_ updatable properties this WebView's WebView definition or undefined if not found for
     * some reason
     */
    getWebViewDefinitionUpdatableProperties: GetWebViewDefinitionUpdatableProperties;
    /**
     *
     * Updates this WebView with the specified properties
     *
     * _＠param_ `updateInfo` properties to update on the WebView. Any unspecified properties will stay
     * the same
     *
     * _＠returns_ true if successfully found the WebView to update; false otherwise
     *
     * _＠example_
     *
     * ```typescript
     * updateWebViewDefinition({ title: `Hello ${name}` });
     * ```
     */
    updateWebViewDefinition: UpdateWebViewDefinition;
  };
  /** Options that affect what `webViews.getWebView` does */
  export type GetWebViewOptions = {
    /**
     * If provided and if a web view with this ID exists, requests from the web view provider an
     * existing WebView with this ID if one exists. The web view provider can deny the request if it
     * chooses to do so.
     *
     * Alternatively, set this to '?' to attempt to find any existing web view with the specified
     * webViewType.
     *
     * Note: setting `existingId` to `undefined` counts as providing in this case (providing is tested
     * with `'existingId' in options`, not just testing if `existingId` is truthy). Not providing an
     * `existingId` at all is the only way to specify we are not looking for an existing webView
     */
    existingId?: string | '?' | undefined;
    /**
     * Whether to create a webview with a new ID and a webview with ID `existingId` was not found.
     * Only relevant if `existingId` is provided. If `existingId` is not provided, this property is
     * ignored.
     *
     * Defaults to true
     */
    createNewIfNotFound?: boolean;
  };
}
declare module 'shared/global-this.model' {
  import { LogLevel } from 'electron-log';
  import { FunctionComponent } from 'react';
  import {
    GetWebViewDefinitionUpdatableProperties,
    UpdateWebViewDefinition,
    UseWebViewStateHook,
    WebViewDefinitionUpdatableProperties,
    WebViewDefinitionUpdateInfo,
    WebViewProps,
  } from 'shared/models/web-view.model';
  /**
   * Variables that are defined in global scope. These must be defined in main.ts (main), index.ts
   * (renderer), and extension-host.ts (extension host)
   */
  global {
    /** Type of process this is. Helps with running specific code based on which process you're in */
    var processType: ProcessType;
    /** Whether this process is packaged or running from sources */
    var isPackaged: boolean;
    /**
     * Path to the app's resources directory. This is a string representation of the resources uri on
     * frontend
     */
    var resourcesPath: string;
    /** How much logging should be recorded. Defaults to 'debug' if not packaged, 'info' if packaged */
    var logLevel: LogLevel;
    /**
     * A function that each React WebView extension must provide for Paranext to display it. Only used
     * in WebView iframes.
     */
    var webViewComponent: FunctionComponent<WebViewProps>;
    /**
     *
     * A React hook for working with a state object tied to a webview. Returns a WebView state value and
     * a function to set it. Use similarly to `useState`.
     *
     * Only used in WebView iframes.
     *
     * _＠param_ `stateKey` Key of the state value to use. The webview state holds a unique value per
     * key.
     *
     * WARNING: MUST BE STABLE - const or wrapped in useState, useMemo, etc. The reference must not be
     * updated every render
     *
     * _＠param_ `defaultStateValue` Value to use if the web view state didn't contain a value for the
     * given 'stateKey'
     *
     * Note: this parameter is internally assigned to a `ref`, so changing it will not cause any hooks
     * to re-run with its new value. Running `resetWebViewState()` will always update the state value
     * returned to the latest `defaultStateValue`, and changing the `stateKey` will use the latest
     * `defaultStateValue`. However, if `defaultStateValue` is changed while a state is
     * `defaultStateValue` (meaning it is reset and has no value), the returned state value will not be
     * updated to the new `defaultStateValue`.
     *
     * _＠returns_ `[stateValue, setStateValue, resetWebViewState]`
     *
     * - `webViewStateValue`: The current value for the web view state at the key specified or
     *   `defaultStateValue` if a state was not found
     * - `setWebViewState`: Function to use to update the web view state value at the key specified
     * - `resetWebViewState`: Function that removes the web view state and resets the value to
     *   `defaultStateValue`
     *
     * _＠example_
     *
     * ```typescript
     * const [lastPersonSeen, setLastPersonSeen] = useWebViewState('lastSeen', 'No one');
     * ```
     */
    var useWebViewState: UseWebViewStateHook;
    /**
     * Retrieve the value from web view state with the given 'stateKey', if it exists. Otherwise
     * return default value
     */
    var getWebViewState: <T>(stateKey: string, defaultValue: T) => T;
    /** Set the value for a given key in the web view state. */
    var setWebViewState: <T>(stateKey: string, stateValue: T) => void;
    /** Remove the value for a given key in the web view state */
    var resetWebViewState: (stateKey: string) => void;
    var getWebViewDefinitionUpdatablePropertiesById: (
      webViewId: string,
    ) => WebViewDefinitionUpdatableProperties | undefined;
    var updateWebViewDefinitionById: (
      webViewId: string,
      webViewDefinitionUpdateInfo: WebViewDefinitionUpdateInfo,
    ) => boolean;
    /**
     *
     * Gets the updatable properties on this WebView's WebView definition
     *
     * _＠returns_ updatable properties this WebView's WebView definition or undefined if not found for
     * some reason
     */
    var getWebViewDefinitionUpdatableProperties: GetWebViewDefinitionUpdatableProperties;
    /**
     *
     * Updates this WebView with the specified properties
     *
     * _＠param_ `updateInfo` properties to update on the WebView. Any unspecified properties will stay
     * the same
     *
     * _＠returns_ true if successfully found the WebView to update; false otherwise
     *
     * _＠example_
     *
     * ```typescript
     * updateWebViewDefinition({ title: `Hello ${name}` });
     * ```
     */
    var updateWebViewDefinition: UpdateWebViewDefinition;
    /** Indicates whether test code meant just for developers to see should be run */
    var isNoisyDevModeEnabled: boolean;
  }
  /** Type of Paranext process */
  export enum ProcessType {
    Main = 'main',
    Renderer = 'renderer',
    ExtensionHost = 'extension-host',
  }
}
declare module 'shared/utils/util' {
  import { ProcessType } from 'shared/global-this.model';
  import { UnsubscriberAsync } from 'platform-bible-utils';
  /**
   * Create a nonce that is at least 128 bits long and should be (is not currently) cryptographically
   * random. See nonce spec at https://w3c.github.io/webappsec-csp/#security-nonces
   *
   * WARNING: THIS IS NOT CURRENTLY CRYPTOGRAPHICALLY SECURE! TODO: Make this cryptographically
   * random! Use some polymorphic library that works in all contexts?
   * https://developer.mozilla.org/en-US/docs/Web/API/Crypto/getRandomValues only works in browser
   */
  export function newNonce(): string;
  /**
   * Creates a safe version of a register function that returns a Promise<UnsubscriberAsync>.
   *
   * @param unsafeRegisterFn Function that does some kind of async registration and returns an
   *   unsubscriber and a promise that resolves when the registration is finished
   * @param isInitialized Whether the service associated with this safe UnsubscriberAsync function is
   *   initialized
   * @param initialize Promise that resolves when the service is finished initializing
   * @returns Safe version of an unsafe function that returns a promise to an UnsubscriberAsync
   *   (meaning it will wait to register until the service is initialized)
   */
  export const createSafeRegisterFn: <TParam extends unknown[]>(
    unsafeRegisterFn: (...args: TParam) => Promise<UnsubscriberAsync>,
    isInitialized: boolean,
    initialize: () => Promise<void>,
  ) => (...args: TParam) => Promise<UnsubscriberAsync>;
  /**
   * Type of object passed to a complex request handler that provides information about the request.
   * This type is used as the public-facing interface for requests
   */
  export type ComplexRequest<TParam = unknown> = {
    /** The one who sent the request */
    senderId: number;
    contents: TParam;
  };
  type ComplexResponseSuccess<TReturn = unknown> = {
    /** Whether the handler that created this response was successful in handling the request */
    success: true;
    /**
     * Content with which to respond to the request. Must be provided unless the response failed or
     * TReturn is undefined
     */
    contents: TReturn;
  };
  type ComplexResponseFailure = {
    /** Whether the handler that created this response was successful in handling the request */
    success: false;
    /**
     * Content with which to respond to the request. Must be provided unless the response failed or
     * TReturn is undefined Removed from failure so we do not change the type of contents for type
     * safety. We could add errorContents one day if we really need it
     */
    /** Error explaining the problem that is only populated if success is false */
    errorMessage: string;
  };
  /**
   * Type of object to create when handling a complex request where you desire to provide additional
   * information beyond the contents of the response This type is used as the public-facing interface
   * for responses
   */
  export type ComplexResponse<TReturn = unknown> =
    | ComplexResponseSuccess<TReturn>
    | ComplexResponseFailure;
  /** Type of request handler - indicates what type of parameters and what return type the handler has */
  export enum RequestHandlerType {
    Args = 'args',
    Contents = 'contents',
    Complex = 'complex',
  }
  /**
   * Modules that someone might try to require in their extensions that we have similar apis for. When
   * an extension requires these modules, an error throws that lets them know about our similar api.
   */
  export const MODULE_SIMILAR_APIS: Readonly<{
    [moduleName: string]:
      | string
      | {
          [process in ProcessType | 'default']?: string;
        }
      | undefined;
  }>;
  /**
   * Get a message that says the module import was rejected and to try a similar api if available.
   *
   * @param moduleName Name of `require`d module that was rejected
   * @returns String that says the import was rejected and a similar api to try
   */
  export function getModuleSimilarApiMessage(moduleName: string): string;
  /** Separator between parts of a serialized request */
  const REQUEST_TYPE_SEPARATOR = ':';
  /** Information about a request that tells us what to do with it */
  export type RequestType = {
    /** The general category of request */
    category: string;
    /** Specific identifier for this type of request */
    directive: string;
  };
  /**
   * String version of a request type that tells us what to do with a request.
   *
   * Consists of two strings concatenated by a colon
   */
  export type SerializedRequestType = `${string}${typeof REQUEST_TYPE_SEPARATOR}${string}`;
  /**
   * Create a request message requestType string from a category and a directive
   *
   * @param category The general category of request
   * @param directive Specific identifier for this type of request
   * @returns Full requestType for use in network calls
   */
  export function serializeRequestType(category: string, directive: string): SerializedRequestType;
  /** Split a request message requestType string into its parts */
  export function deserializeRequestType(requestType: SerializedRequestType): RequestType;
}
declare module 'shared/data/internal-connection.model' {
  /**
   * Types that are internal to the communication we do through WebSocket. These types should not need
   * to be used outside of NetworkConnectors and ConnectionService.ts
   */
  import { ComplexRequest, ComplexResponse, SerializedRequestType } from 'shared/utils/util';
  /** Represents when the client id has not been assigned by the server */
  export const CLIENT_ID_UNASSIGNED = -1;
  /** "Client id" for the server */
  export const CLIENT_ID_SERVER = 0;
  /** Represents when the connector info has not been populated by the server */
  export const CONNECTOR_INFO_DISCONNECTED: Readonly<{
    clientId: -1;
  }>;
  /** Prefix on requests that indicates that the request is a command */
  export const CATEGORY_COMMAND = 'command';
  /** Information about the network connector */
  export type NetworkConnectorInfo = Readonly<{
    clientId: number;
  }>;
  /** Event emitted when client connections are established */
  export type ClientConnectEvent = {
    clientId: number;
    didReconnect: boolean;
  };
  /** Event emitted when client connections are lost */
  export type ClientDisconnectEvent = {
    clientId: number;
  };
  /**
   * Functions that run when network connector events occur. These should likely be emit functions
   * from NetworkEventEmitters so the events inform all interested connections
   */
  export type NetworkConnectorEventHandlers = {
    /** Handles when a new connection is established */
    didClientConnectHandler?: (event: ClientConnectEvent) => void;
    /** Handles when a client disconnects */
    didClientDisconnectHandler?: (event: ClientDisconnectEvent) => void;
  };
  /**
   * Whether this connector is setting up or has finished setting up its connection and is ready to
   * communicate on the network
   */
  export enum ConnectionStatus {
    /** This connector is not connected to the network */
    Disconnected = 0,
    /** This connector is attempting to connect to the network and retrieve connectorInfo */
    Connecting = 1,
    /** This connector has finished setting up its connection - has connectorInfo and such */
    Connected = 2,
  }
  /** Request to do something and to respond */
  export type InternalRequest<TParam = unknown> = {
    requestId: number;
  } & ComplexRequest<TParam>;
  /** Response to a request */
  export type InternalResponse<TReturn = unknown> = {
    /** The process that sent this Response */
    senderId: number;
    requestId: number;
    /** The process that originally sent the Request that matches to this response */
    requesterId: number;
  } & ComplexResponse<TReturn>;
  /**
   * Handler for requests from the server. Used internally between network connector and Connection
   * Service
   */
  export type InternalRequestHandler = <TParam, TReturn>(
    requestType: string,
    request: InternalRequest<TParam>,
  ) => Promise<InternalResponse<TReturn>>;
  /** Handler for requests from the server */
  export type RequestHandler = <TParam, TReturn>(
    requestType: SerializedRequestType,
    request: ComplexRequest<TParam>,
  ) => Promise<ComplexResponse<TReturn>>;
  /** Function that returns a clientId to which to send the request based on the requestType */
  export type RequestRouter = (requestType: string) => number;
  /** Event to be sent out throughout all processes */
  export type InternalEvent<T> = {
    /** The process that emitted this Event */
    senderId: number;
    /** Contents of the event */
    event: T;
  };
  /**
   * Handler for events from on the network. Used internally between network connector and Connection
   * Service
   */
  export type InternalNetworkEventHandler = <T>(
    eventType: string,
    incomingEvent: InternalEvent<T>,
  ) => void;
  /** Handler for events from on the network */
  export type NetworkEventHandler = <T>(eventType: string, event: T) => void;
}
declare module 'shared/services/network-connector.interface' {
  import {
    ConnectionStatus,
    InternalEvent,
    InternalNetworkEventHandler,
    InternalRequestHandler,
    NetworkConnectorEventHandlers,
    NetworkConnectorInfo,
    RequestRouter,
  } from 'shared/data/internal-connection.model';
  /**
   * Interface that defines the network connection functionality the server and the client must
   * implement. Used by NetworkConnectorFactory to supply the right kind of NetworkConnector to
   * ConnectionService
   */
  export default interface INetworkConnector {
    /** Information about the connector. Populated by the server while connecting */
    connectorInfo: NetworkConnectorInfo;
    /**
     * Whether this connector is setting up or has finished setting up its connection and is ready to
     * communicate on the network
     */
    connectionStatus: ConnectionStatus;
    /**
     * Sets up the NetworkConnector by populating connector info, setting up event handlers, and doing
     * one of the following:
     *
     * - On Client: connecting to the server.
     * - On Server: opening an endpoint for clients to connect.
     *
     * MUST ALSO RUN notifyClientConnected() WHEN PROMISE RESOLVES
     *
     * @param localRequestHandler Function that handles requests from the connection. Only called when
     *   this connector can handle the request
     * @param requestRouter Function that returns a clientId to which to send the request based on the
     *   requestType. If requestRouter returns this connector's clientId, localRequestHandler is used
     * @param localEventHandler Function that handles events from the server by accepting an eventType
     *   and an event and emitting the event locally
     * @param networkConnectorEventHandlers Functions that run when network connector events occur
     *   like when clients are disconnected
     * @returns Promise that resolves with connector info when finished connecting
     */
    connect: (
      localRequestHandler: InternalRequestHandler,
      requestRouter: RequestRouter,
      localEventHandler: InternalNetworkEventHandler,
      networkConnectorEventHandlers: NetworkConnectorEventHandlers,
    ) => Promise<NetworkConnectorInfo>;
    /**
     * Notify the server that this client has received its connectorInfo and is ready to go.
     *
     * MUST RUN AFTER connect() WHEN ITS PROMISE RESOLVES
     *
     * TODO: Is this necessary?
     */
    notifyClientConnected: () => Promise<void>;
    /**
     * Disconnects from the connection:
     *
     * - On Client: disconnects from the server
     * - On Server: disconnects from clients and closes its connection endpoint
     */
    disconnect: () => void;
    /**
     * Send a request to the server/a client and resolve after receiving a response
     *
     * @param requestType The type of request
     * @param contents Contents to send in the request
     * @returns Promise that resolves with the response message
     */
    request: InternalRequestHandler;
    /**
     * Sends an event to other processes. Does NOT run the local event subscriptions as they should be
     * run by NetworkEventEmitter after sending on network.
     *
     * @param eventType Unique network event type for coordinating between processes
     * @param event Event to emit on the network
     */
    emitEventOnNetwork: <T>(eventType: string, event: InternalEvent<T>) => Promise<void>;
  }
}
declare module 'shared/utils/internal-util' {
  /** Utility functions specific to the internal technologies we are using. */
  import { ProcessType } from 'shared/global-this.model';
  /**
   * Determine if running on a client process (renderer, extension-host) or on the server.
   *
   * @returns Returns true if running on a client, false otherwise
   */
  export const isClient: () => boolean;
  /**
   * Determine if running on the server process (main)
   *
   * @returns Returns true if running on the server, false otherwise
   */
  export const isServer: () => boolean;
  /**
   * Determine if running on the renderer process
   *
   * @returns Returns true if running on the renderer, false otherwise
   */
  export const isRenderer: () => boolean;
  /**
   * Determine if running on the extension host
   *
   * @returns Returns true if running on the extension host, false otherwise
   */
  export const isExtensionHost: () => boolean;
  /**
   * Gets which kind of process this is (main, renderer, extension-host)
   *
   * @returns ProcessType for this process
   */
  export const getProcessType: () => ProcessType;
}
declare module 'shared/data/network-connector.model' {
  /**
   * Types that are relevant particularly to the implementation of communication on
   * NetworkConnector.ts files Do not use these types outside of ClientNetworkConnector.ts and
   * ServerNetworkConnector.ts
   */
  import {
    InternalEvent,
    InternalRequest,
    InternalResponse,
    NetworkConnectorInfo,
  } from 'shared/data/internal-connection.model';
  /** Port to use for the webSocket */
  export const WEBSOCKET_PORT = 8876;
  /** Number of attempts a client will make to connect to the WebSocket server before failing */
  export const WEBSOCKET_ATTEMPTS_MAX = 5;
  /**
   * Time in ms for the client to wait before attempting to connect to the WebSocket server again
   * after a failure
   */
  export const WEBSOCKET_ATTEMPTS_WAIT = 1000;
  /** WebSocket message type that indicates how to handle it */
  export enum MessageType {
    InitClient = 'init-client',
    ClientConnect = 'client-connect',
    Request = 'request',
    Response = 'response',
    Event = 'event',
  }
  /** Message sent to the client to give it NetworkConnectorInfo */
  export type InitClient = {
    type: MessageType.InitClient;
    senderId: number;
    connectorInfo: NetworkConnectorInfo;
    /** Guid unique to this connection. Used to verify important messages like reconnecting */
    clientGuid: string;
  };
  /** Message responding to the server to let it know this connection is ready to receive messages */
  export type ClientConnect = {
    type: MessageType.ClientConnect;
    senderId: number;
    /**
     * ClientGuid for this client the last time it was connected to the server. Used when reconnecting
     * (like if the browser refreshes): if the server has a connection with this clientGuid, it will
     * unregister all requests on that client so the reconnecting client can register its request
     * handlers again.
     */
    reconnectingClientGuid?: string;
  };
  /** Request to do something and to respond */
  export type WebSocketRequest<TParam = unknown> = {
    type: MessageType.Request;
    /** What kind of request this is. Certain command, etc */
    requestType: string;
  } & InternalRequest<TParam>;
  /** Response to a request */
  export type WebSocketResponse<TReturn = unknown> = {
    type: MessageType.Response;
    /** What kind of request this is. Certain command, etc */
    requestType: string;
  } & InternalResponse<TReturn>;
  /** Event to be sent out throughout all processes */
  export type WebSocketEvent<T> = {
    type: MessageType.Event;
    /** What kind of event this is */
    eventType: string;
  } & InternalEvent<T>;
  /** Messages send by the WebSocket */
  export type Message =
    | InitClient
    | ClientConnect
    | WebSocketRequest
    | WebSocketResponse
    | WebSocketEvent<unknown>;
}
declare module 'shared/services/logger.service' {
  import log from 'electron-log';
  export const WARN_TAG = '<WARN>';
  /**
   * Format a string of a service message
   *
   * @param message Message from the service
   * @param serviceName Name of the service to show in the log
   * @param tag Optional tag at the end of the service name
   * @returns Formatted string of a service message
   */
  export function formatLog(message: string, serviceName: string, tag?: string): string;
  /**
   *
   * All extensions and services should use this logger to provide a unified output of logs
   */
  const logger: log.MainLogger & {
    default: log.MainLogger;
  };
  export default logger;
}
declare module 'client/services/web-socket.interface' {
  /**
   * Interface that defines the webSocket functionality the extension host and the renderer must
   * implement. Used by WebSocketFactory to supply the right kind of WebSocket to
   * ClientNetworkConnector. For now, we are just using the browser WebSocket type. We may need
   * specific functionality that don't line up between the ws library's implementation and the browser
   * implementation. We can adjust as needed at that point.
   */
  export type IWebSocket = WebSocket;
}
declare module 'renderer/services/renderer-web-socket.service' {
  /** Once our network is running, run this to stop extensions from connecting to it directly */
  export const blockWebSocketsToPapiNetwork: () => void;
  /** This wraps the browser's WebSocket implementation to provide
   * better control over internet access. It is isomorphic with the standard WebSocket, so it should
   * act as a drop-in replacement.
   *
   * Note that the Node WebSocket implementation is different and not wrapped here.
   */
  export default class PapiRendererWebSocket implements WebSocket {
    readonly CONNECTING: 0;
    readonly OPEN: 1;
    readonly CLOSING: 2;
    readonly CLOSED: 3;
    addEventListener: <K extends keyof WebSocketEventMap>(
      type: K,
      listener: (this: WebSocket, ev: WebSocketEventMap[K]) => any,
      options?: boolean | AddEventListenerOptions,
    ) => void;
    binaryType: BinaryType;
    bufferedAmount: number;
    close: (code?: number, reason?: string) => void;
    dispatchEvent: (event: Event) => boolean;
    extensions: string;
    onclose: ((this: WebSocket, ev: CloseEvent) => any) | null;
    onerror: ((this: WebSocket, ev: Event) => any) | null;
    onmessage: ((this: WebSocket, ev: MessageEvent) => any) | null;
    onopen: ((this: WebSocket, ev: Event) => any) | null;
    protocol: string;
    readyState: number;
    removeEventListener: <K extends keyof WebSocketEventMap>(
      type: K,
      listener: (this: WebSocket, ev: WebSocketEventMap[K]) => any,
      options?: boolean | EventListenerOptions,
    ) => void;
    send: (data: string | ArrayBufferLike | Blob | ArrayBufferView) => void;
    url: string;
    constructor(url: string | URL, protocols?: string | string[]);
  }
}
declare module 'extension-host/services/extension-host-web-socket.model' {
  import ws from 'ws';
  /**
   * Extension-host client uses ws as its WebSocket client, but the renderer can't use it. So we need
   * to exclude it from the renderer webpack bundle like this.
   */
  export default ws;
}
declare module 'client/services/web-socket.factory' {
  import { IWebSocket } from 'client/services/web-socket.interface';
  /**
   * Creates a WebSocket for the renderer or extension host depending on where you're running
   *
   * @returns WebSocket
   */
  export const createWebSocket: (url: string) => Promise<IWebSocket>;
}
declare module 'client/services/client-network-connector.service' {
  import {
    ConnectionStatus,
    InternalEvent,
    InternalNetworkEventHandler,
    InternalRequest,
    InternalRequestHandler,
    InternalResponse,
    NetworkConnectorInfo,
    RequestRouter,
  } from 'shared/data/internal-connection.model';
  import INetworkConnector from 'shared/services/network-connector.interface';
  /** Handles the connection from the client to the server */
  export default class ClientNetworkConnector implements INetworkConnector {
    connectorInfo: NetworkConnectorInfo;
    connectionStatus: ConnectionStatus;
    /** The webSocket connected to the server */
    private webSocket?;
    /**
     * All message subscriptions - emitters that emit an event each time a message with a specific
     * message type comes in
     */
    private messageEmitters;
    /**
     * Promise that resolves when the connection is finished or rejects if disconnected before the
     * connection finishes
     */
    private connectPromise?;
    /** Function that removes this initClient handler from the connection */
    private unsubscribeHandleInitClientMessage?;
    /** Function that removes this response handler from the connection */
    private unsubscribeHandleResponseMessage?;
    /** Function that removes this handleRequest from the connection */
    private unsubscribeHandleRequestMessage?;
    /** Function that removes this handleEvent from the connection */
    private unsubscribeHandleEventMessage?;
    /**
     * Function to call when we receive a request that is registered on this connector. Handles
     * requests from the connection and returns a response to send back
     */
    private localRequestHandler?;
    /**
     * Function to call when we are sending a request. Returns a clientId to which to send the request
     * based on the requestType
     */
    private requestRouter?;
    /**
     * Function to call when we receive an event. Handles events from the connection by emitting the
     * event locally
     */
    private localEventHandler?;
    /** All requests that are waiting for a response */
    private requests;
    /** Unique Guid associated with this connection. Used to verify certain things with server */
    private clientGuid;
    connect: (
      localRequestHandler: InternalRequestHandler,
      requestRouter: RequestRouter,
      localEventHandler: InternalNetworkEventHandler,
    ) => Promise<
      Readonly<{
        clientId: number;
      }>
    >;
    notifyClientConnected: () => Promise<void>;
    disconnect: () => void;
    request: <TParam, TReturn>(
      requestType: string,
      request: InternalRequest<TParam>,
    ) => Promise<InternalResponse<TReturn>>;
    emitEventOnNetwork: <T>(eventType: string, event: InternalEvent<T>) => Promise<void>;
    /**
     * Send a message to the server via webSocket. Throws if not connected
     *
     * @param message Message to send
     */
    private sendMessage;
    /**
     * Receives and appropriately publishes server webSocket messages
     *
     * @param event WebSocket message information
     * @param fromSelf Whether this message is from this connector instead of from someone else
     */
    private onMessage;
    /**
     * Subscribes a function to run on webSocket messages of a particular type
     *
     * @param messageType The type of message on which to subscribe the function
     * @param callback Function to run with the contents of the webSocket message
     * @returns Unsubscriber function to run to stop calling the passed-in function on webSocket
     *   messages
     */
    private subscribe;
    /**
     * Function that handles webSocket messages of type Response. Resolves the request associated with
     * the received response message
     *
     * @param response Response message to resolve
     */
    private handleResponseMessage;
    /**
     * Function that handles incoming webSocket messages and locally sent messages of type Request.
     * Runs the requestHandler provided in connect() and sends a message with the response
     *
     * @param requestMessage Request message to handle
     * @param isIncoming Whether this message is coming from the server and we should definitely
     *   handle it locally or if it is a locally sent request and we should send to the server if we
     *   don't have a local handler
     */
    private handleRequestMessage;
    /**
     * Function that handles incoming webSocket messages of type Event. Runs the eventHandler provided
     * in connect()
     *
     * @param eventMessage Event message to handle
     */
    private handleEventMessage;
  }
}
declare module 'main/services/server-network-connector.service' {
  import {
    ConnectionStatus,
    InternalEvent,
    InternalNetworkEventHandler,
    InternalRequest,
    InternalRequestHandler,
    InternalResponse,
    NetworkConnectorEventHandlers,
    NetworkConnectorInfo,
    RequestRouter,
  } from 'shared/data/internal-connection.model';
  import INetworkConnector from 'shared/services/network-connector.interface';
  /** Handles the endpoint and connections from the server to the clients */
  export default class ServerNetworkConnector implements INetworkConnector {
    connectorInfo: NetworkConnectorInfo;
    connectionStatus: ConnectionStatus;
    /** The webSocket connected to the server */
    private webSocketServer?;
    /** The next client id to use for a new connection. Starts at 1 because the server is 0 */
    private nextClientId;
    /** The webSocket clients that are connected and information about them */
    private clientSockets;
    /**
     * All message subscriptions - emitters that emit an event each time a message with a specific
     * message type comes in
     */
    private messageEmitters;
    /**
     * Promise that resolves when finished starting the server or rejects if disconnected before the
     * server finishes
     */
    private connectPromise?;
    /** Function that removes this clientConnect handler from connections */
    private unsubscribeHandleClientConnectMessage?;
    /** Function that removes this response handler from connections */
    private unsubscribeHandleResponseMessage?;
    /** Function that removes this handleRequest from connections */
    private unsubscribeHandleRequestMessage?;
    /** Function that removes this handleEvent from the connection */
    private unsubscribeHandleEventMessage?;
    /**
     * Function to call when we receive a request that is registered on this connector. Handles
     * requests from connections and returns a response to send back
     */
    private localRequestHandler?;
    /**
     * Function to call when we are sending a request. Returns a clientId to which to send the request
     * based on the requestType
     */
    private requestRouter?;
    /**
     * Function to call when we receive an event. Handles events from connections and emits the event
     * locally
     */
    private localEventHandler?;
    /** Functions to run when network connector events occur like when clients are disconnected */
    private networkConnectorEventHandlers?;
    /** All requests that are waiting for a response */
    private requests;
    connect: (
      localRequestHandler: InternalRequestHandler,
      requestRouter: RequestRouter,
      localEventHandler: InternalNetworkEventHandler,
      networkConnectorEventHandlers: NetworkConnectorEventHandlers,
    ) => Promise<
      Readonly<{
        clientId: number;
      }>
    >;
    notifyClientConnected: () => Promise<void>;
    disconnect: () => void;
    request: <TParam, TReturn>(
      requestType: string,
      request: InternalRequest<TParam>,
    ) => Promise<InternalResponse<TReturn>>;
    emitEventOnNetwork: <T>(eventType: string, event: InternalEvent<T>) => Promise<void>;
    /** Get the client socket for a certain clientId. Throws if not found */
    private getClientSocket;
    /**
     * Attempts to get the client socket for a certain clientGuid. Returns undefined if not found.
     * This does not throw because it will likely be very common that we do not have a clientId for a
     * certain clientGuid as connecting clients will often supply old clientGuids.
     */
    private getClientSocketFromGuid;
    /** Get the clientId for a certain webSocket. Throws if not found */
    private getClientIdFromSocket;
    /**
     * Send a message to a client via webSocket. Throws if not connected
     *
     * @param message Message to send
     * @param recipientId The client to which to send the message. TODO: determine if we can intuit
     *   this instead
     */
    private sendMessage;
    /**
     * Receives and appropriately publishes webSocket messages
     *
     * @param event WebSocket message information
     * @param fromSelf Whether this message is from this connector instead of from someone else
     */
    private onMessage;
    /**
     * Subscribes a function to run on webSocket messages of a particular type
     *
     * @param messageType The type of message on which to subscribe the function
     * @param callback Function to run with the contents of the webSocket message
     * @returns Unsubscriber function to run to stop calling the passed-in function on webSocket
     *   messages
     */
    private subscribe;
    /**
     * Registers an incoming webSocket connection and sends connection info with InitClient. Does not
     * consider the client fully connected yet until they respond and tell us they connected with
     * ClientConnect
     */
    private onClientConnect;
    /** Handles when client connection disconnects. Unregisters and such */
    private onClientDisconnect;
    /** Closes connection and unregisters a client webSocket when it has disconnected */
    private disconnectClient;
    /**
     * Function that handles webSocket messages of type ClientConnect. Mark the connection fully
     * connected and notify that a client connected or reconnected
     *
     * @param clientConnect Message from the client about the connection
     * @param connectorId ClientId of the client who is sending this ClientConnect message
     */
    private handleClientConnectMessage;
    /**
     * Function that handles webSocket messages of type Response. Resolves the request associated with
     * the received response message or forwards to appropriate client
     *
     * @param response Response message to resolve
     * @param responderId Responding client
     */
    private handleResponseMessage;
    /**
     * Function that handles incoming webSocket messages and locally sent messages of type Request.
     * Handles the request and sends a response if we have a handler or forwards to the appropriate
     * client
     *
     * @param requestMessage Request to handle
     * @param requesterId Who sent this message
     */
    private handleRequestMessage;
    /**
     * Function that handles incoming webSocket messages of type Event. Runs the eventHandler provided
     * in connect() and forwards the event to other clients
     *
     * @param eventMessage Event message to handle
     */
    private handleEventMessage;
  }
}
declare module 'shared/services/network-connector.factory' {
  import INetworkConnector from 'shared/services/network-connector.interface';
  /**
   * Creates a NetworkConnector for the client or the server depending on where you're running
   *
   * @returns NetworkConnector
   */
  export const createNetworkConnector: () => Promise<INetworkConnector>;
}
declare module 'shared/services/connection.service' {
  /**
   * Handles setting up a connection to the electron backend and exchanging simple messages. Do not
   * use outside NetworkService.ts. For communication, use NetworkService.ts as it is an abstraction
   * over this.
   */
  import {
    NetworkConnectorEventHandlers,
    NetworkEventHandler,
    RequestHandler,
    RequestRouter,
  } from 'shared/data/internal-connection.model';
  import { ComplexResponse } from 'shared/utils/util';
  /**
   * Send a request to the server and resolve after receiving a response
   *
   * @param requestType The type of request
   * @param contents Contents to send in the request
   * @returns Promise that resolves with the response message
   */
  export const request: <TParam, TReturn>(
    requestType: string,
    contents: TParam,
  ) => Promise<ComplexResponse<TReturn>>;
  /**
   * Sends an event to other processes. Does NOT run the local event subscriptions as they should be
   * run by NetworkEventEmitter after sending on network.
   *
   * @param eventType Unique network event type for coordinating between processes
   * @param event Event to emit on the network
   */
  export const emitEventOnNetwork: <T>(eventType: string, event: T) => Promise<void>;
  /** Disconnects from the server */
  export const disconnect: () => void;
  /**
   * Sets up the ConnectionService by connecting to the server and setting up event handlers
   *
   * @param localRequestHandler Function that handles requests from the server by accepting a
   *   requestType and a ComplexRequest and returning a Promise of a Complex Response
   * @param networkRequestRouter Function that determines the appropriate clientId to which to send
   *   requests of the given type
   * @param localEventHandler Function that handles events from the server by accepting an eventType
   *   and an event and emitting the event locally
   * @param connectorEventHandlers Functions that run when network connector events occur like when
   *   clients are disconnected
   * @returns Promise that resolves when finished connecting
   */
  export const connect: (
    localRequestHandler: RequestHandler,
    networkRequestRouter: RequestRouter,
    localEventHandler: NetworkEventHandler,
    connectorEventHandlers: NetworkConnectorEventHandlers,
  ) => Promise<void>;
  /** Gets this connection's clientId */
  export const getClientId: () => number;
}
declare module 'shared/models/papi-network-event-emitter.model' {
  import { PlatformEventHandler, PlatformEventEmitter } from 'platform-bible-utils';
  /**
   * Networked version of EventEmitter - accepts subscriptions to an event and runs the subscription
   * callbacks when the event is emitted. Events on NetworkEventEmitters can be emitted across
   * processes. They are coordinated between processes by their type. Use eventEmitter.event(callback)
   * to subscribe to the event. Use eventEmitter.emit(event) to run the subscriptions. Generally, this
   * EventEmitter should be private, and its event should be public. That way, the emitter is not
   * publicized, but anyone can subscribe to the event.
   *
   * WARNING: Do not use this class directly outside of NetworkService, or it will not do what you
   * expect. Use NetworkService.createNetworkEventEmitter.
   *
   * WARNING: You cannot emit events with complex types on the network.
   */
  export default class PapiNetworkEventEmitter<T> extends PlatformEventEmitter<T> {
    /** Callback that sends the event to other processes on the network when it is emitted */
    private networkSubscriber;
    /** Callback that runs when the emitter is disposed - should handle unlinking from the network */
    private networkDisposer;
    /**
     * Creates a NetworkEventEmitter
     *
     * @param networkSubscriber Callback that accepts the event and emits it to other processes
     * @param networkDisposer Callback that unlinks this emitter from the network
     */
    constructor(
      /** Callback that sends the event to other processes on the network when it is emitted */
      networkSubscriber: PlatformEventHandler<T>,
      /** Callback that runs when the emitter is disposed - should handle unlinking from the network */
      networkDisposer: () => void,
    );
    emit: (event: T) => void;
    /**
     * Runs only the subscriptions for the event that are on this process. Does not send over network
     *
     * @param event Event data to provide to subscribed callbacks
     */
    emitLocal(event: T): void;
    dispose: () => Promise<boolean>;
  }
}
declare module 'shared/services/network.service' {
  /**
   * Handles requests, responses, subscriptions, etc. to the backend. Likely shouldn't need/want to
   * expose this whole service on papi, but there are a few things that are exposed via
   * papiNetworkService
   */
  import { ClientConnectEvent, ClientDisconnectEvent } from 'shared/data/internal-connection.model';
  import { UnsubscriberAsync, PlatformEventEmitter, PlatformEvent } from 'platform-bible-utils';
  import {
    ComplexRequest,
    ComplexResponse,
    RequestHandlerType,
    SerializedRequestType,
  } from 'shared/utils/util';
  /**
   * Args handler function for a request. Called when a request is handled. The function should accept
   * the spread of the contents array of the request as its parameters. The function should return an
   * object that becomes the contents object of the response. This type of handler is a normal
   * function.
   */
  type ArgsRequestHandler<TParam extends Array<unknown> = any[], TReturn = any> = (
    ...args: TParam
  ) => Promise<TReturn> | TReturn;
  /**
   * Contents handler function for a request. Called when a request is handled. The function should
   * accept the contents object of the request as its single parameter. The function should return an
   * object that becomes the contents object of the response.
   */
  type ContentsRequestHandler<TParam = any, TReturn = any> = (contents: TParam) => Promise<TReturn>;
  /**
   * Complex handler function for a request. Called when a request is handled. The function should
   * accept a ComplexRequest object as its single parameter. The function should return a
   * ComplexResponse object that becomes the response.. This type of handler is the most flexible of
   * the request handlers.
   */
  type ComplexRequestHandler<TParam = any, TReturn = any> = (
    request: ComplexRequest<TParam>,
  ) => Promise<ComplexResponse<TReturn>>;
  /** Event that emits with clientId when a client connects */
  export const onDidClientConnect: PlatformEvent<ClientConnectEvent>;
  /** Event that emits with clientId when a client disconnects */
  export const onDidClientDisconnect: PlatformEvent<ClientDisconnectEvent>;
  /** Closes the network services gracefully */
  export const shutdown: () => void;
  /** Sets up the NetworkService. Runs only once */
  export const initialize: () => Promise<void>;
  /**
   * Send a request on the network and resolve the response contents.
   *
   * @param requestType The type of request
   * @param args Arguments to send in the request (put in request.contents)
   * @returns Promise that resolves with the response message
   */
  export const request: <TParam extends unknown[], TReturn>(
    requestType: SerializedRequestType,
    ...args: TParam
  ) => Promise<TReturn>;
  /**
   * Register a local request handler to run on requests.
   *
   * @param requestType The type of request on which to register the handler
   * @param handler Function to register to run on requests
   * @param handlerType Type of handler function - indicates what type of parameters and what return
   *   type the handler has
   * @returns Promise that resolves if the request successfully registered and unsubscriber function
   *   to run to stop the passed-in function from handling requests
   */
  export function registerRequestHandler(
    requestType: SerializedRequestType,
    handler: ArgsRequestHandler,
    handlerType?: RequestHandlerType,
  ): Promise<UnsubscriberAsync>;
  export function registerRequestHandler(
    requestType: SerializedRequestType,
    handler: ContentsRequestHandler,
    handlerType?: RequestHandlerType,
  ): Promise<UnsubscriberAsync>;
  export function registerRequestHandler(
    requestType: SerializedRequestType,
    handler: ComplexRequestHandler,
    handlerType?: RequestHandlerType,
  ): Promise<UnsubscriberAsync>;
  /**
   * Creates an event emitter that works properly over the network. Other connections receive this
   * event when it is emitted.
   *
   * WARNING: You can only create a network event emitter once per eventType to prevent hijacked event
   * emitters.
   *
   * WARNING: You cannot emit events with complex types on the network.
   *
   * @param eventType Unique network event type for coordinating between connections
   * @returns Event emitter whose event works between connections
   */
  export const createNetworkEventEmitter: <T>(eventType: string) => PlatformEventEmitter<T>;
  /**
   * Gets the network event with the specified type. Creates the emitter if it does not exist
   *
   * @param eventType Unique network event type for coordinating between connections
   * @returns Event for the event type that runs the callback provided when the event is emitted
   */
  export const getNetworkEvent: <T>(eventType: string) => PlatformEvent<T>;
  /**
   * Creates a function that is a request function with a baked requestType. This is also nice because
   * you get TypeScript type support using this function.
   *
   * @param requestType RequestType for request function
   * @returns Function to call with arguments of request that performs the request and resolves with
   *   the response contents
   */
  export const createRequestFunction: <TParam extends unknown[], TReturn>(
    requestType: SerializedRequestType,
  ) => (...args: TParam) => Promise<TReturn>;
  export interface PapiNetworkService {
    onDidClientConnect: typeof onDidClientConnect;
    onDidClientDisconnect: typeof onDidClientDisconnect;
    createNetworkEventEmitter: typeof createNetworkEventEmitter;
    getNetworkEvent: typeof getNetworkEvent;
  }
  /**
   *
   * Service that provides a way to send and receive network events
   */
  export const papiNetworkService: PapiNetworkService;
}
declare module 'shared/services/network-object.service' {
  import { PlatformEvent, UnsubscriberAsync } from 'platform-bible-utils';
  import {
    NetworkObject,
    DisposableNetworkObject,
    NetworkableObject,
    LocalObjectToProxyCreator,
    NetworkObjectDetails,
  } from 'shared/models/network-object.model';
  /** Sets up the service. Only runs once and always returns the same promise after that */
  const initialize: () => Promise<void>;
  /**
   * Search locally known network objects for the given ID. Don't look on the network for more
   * objects.
   *
   * @returns Whether we know of an existing network object with the provided ID already on the
   *   network
   */
  const hasKnown: (id: string) => boolean;
  /**
   * Event that fires when a new object has been created on the network (locally or remotely). The
   * event contains information about the new network object.
   */
  export const onDidCreateNetworkObject: PlatformEvent<NetworkObjectDetails>;
  /** Event that fires with a network object ID when that object is disposed locally or remotely */
  export const onDidDisposeNetworkObject: PlatformEvent<string>;
  interface IDisposableObject {
    dispose?: UnsubscriberAsync;
  }
  /** If `dispose` already exists on `objectToMutate`, we will call it in addition to `newDispose` */
  export function overrideDispose(
    objectToMutate: IDisposableObject,
    newDispose: UnsubscriberAsync,
  ): void;
  /**
   * Get a network object that has previously been set up to be shared on the network. A network
   * object is a proxy to an object living somewhere else that local code can use.
   *
   * Running this function twice with the same inputs yields the same network object.
   *
   * @param id ID of the network object - all processes must use this ID to look up this network
   *   object
   * @param createLocalObjectToProxy Function that creates an object that the network object proxy
   *   will be based upon. The object this function creates cannot have an `onDidDispose` property.
   *   This function is useful for setting up network events on a network object.
   * @returns A promise for the network object with specified ID if one exists, undefined otherwise
   */
  const get: <T extends object>(
    id: string,
    createLocalObjectToProxy?: LocalObjectToProxyCreator<T>,
  ) => Promise<NetworkObject<T> | undefined>;
  /**
   * Set up an object to be shared on the network.
   *
   * @param id ID of the object to share on the network. All processes must use this ID to look it up.
   * @param objectToShare The object to set up as a network object. It will have an event named
   *   `onDidDispose` added to its properties. An error will be thrown if the object already had an
   *   `onDidDispose` property on it. If the object already contained a `dispose` function, a new
   *   `dispose` function will be set that calls the existing function (amongst other things). If the
   *   object did not already define a `dispose` function, one will be added.
   *
   *   WARNING: setting a network object mutates the provided object.
   * @returns `objectToShare` modified to be a network object
   */
  const set: <T extends NetworkableObject>(
    id: string,
    objectToShare: T,
    objectType?: string,
    objectAttributes?:
      | {
          [property: string]: unknown;
        }
      | undefined,
  ) => Promise<DisposableNetworkObject<T>>;
  interface NetworkObjectService {
    initialize: typeof initialize;
    hasKnown: typeof hasKnown;
    get: typeof get;
    set: typeof set;
    onDidCreateNetworkObject: typeof onDidCreateNetworkObject;
  }
  /**
   * Network objects are distributed objects within PAPI for TS/JS objects. @see
   * https://en.wikipedia.org/wiki/Distributed_object
   *
   * Objects registered via {@link networkObjectService.set} are retrievable using
   * {@link networkObjectService.get}.
   *
   * Function calls made on network objects retrieved via {@link networkObjectService.get} are proxied
   * and sent to the original objects registered via {@link networkObjectService.set}. All functions on
   * the registered object are proxied except for constructors, `dispose`, and functions starting with
   * `on` since those should be events (which are not intended to be proxied) based on our naming
   * convention. If you don't want a function to be proxied, don't make it a property of the
   * registered object.
   *
   * Functions on a network object will be called asynchronously by other processes regardless of
   * whether the functions are synchronous or asynchronous, so it is best to make them all
   * asynchronous. All shared functions' arguments and return values must be serializable to be called
   * across processes.
   *
   * When a service registers an object via {@link networkObjectService.set}, it is the responsibility
   * of that service, and only that service, to call `dispose` on that object when it is no longer
   * intended to be shared with other services.
   *
   * When an object is disposed by calling `dispose`, all functions registered with the `onDidDispose`
   * event handler will be called. After an object is disposed, calls to its functions will no longer
   * be proxied to the original object.
   */
  const networkObjectService: NetworkObjectService;
  export default networkObjectService;
}
declare module 'shared/models/network-object.model' {
  import {
    Dispose,
    OnDidDispose,
    CannotHaveOnDidDispose,
    CanHaveOnDidDispose,
  } from 'platform-bible-utils';
  /**
   * An object of this type is returned from {@link networkObjectService.get}.
   *
   * Override the NetworkableObject type's force-undefined onDidDispose to NetworkObject's
   * onDidDispose type because it will have an onDidDispose added.
   *
   * If an object of type T had `dispose` on it, `networkObjectService.get` will remove the ability to
   * call that method. This is because we don't want users of network objects to dispose of them. Only
   * the caller of `networkObjectService.set` should be able to dispose of the network object.
   *
   * @see {@link networkObjectService}
   */
  export type NetworkObject<T extends NetworkableObject> = Omit<CanHaveOnDidDispose<T>, 'dispose'> &
    OnDidDispose;
  /**
   * An object of this type is returned from {@link networkObjectService.set}.
   *
   * @see {@link networkObjectService}
   */
  export type DisposableNetworkObject<T extends NetworkableObject> = NetworkObject<T> & Dispose;
  /**
   * An object of this type is passed into {@link networkObjectService.set}.
   *
   * @see {@link networkObjectService}
   */
  export type NetworkableObject<T = object> = T & CannotHaveOnDidDispose;
  /**
   * If a network object with the provided ID exists remotely but has not been set up to use inside
   * this process, this function is run in {@link networkObjectService.get}, and the returned object is
   * used as a base on which to set up a NetworkObject for use on this process. All properties that
   * are exposed in the base object will be used as-is, and all other properties will be assumed to
   * exist on the remote network object.
   *
   * @param id ID of the network object to get
   * @param networkObjectContainer Holds a reference to the NetworkObject that will be setup within
   *   {@link networkObjectService.get}. It is passed in to allow the return value to call functions on
   *   the NetworkObject. NOTE: networkObjectContainer.contents does not point to a real NetworkObject
   *   while this function is running. The real reference is assigned later, but before the
   *   NetworkObject will be used. The return value should always reference the NetworkObject as
   *   `networkObjectContainer.contents` to avoid acting upon an undefined NetworkObject.
   * @returns The local object to proxy into a network object.
   *
   *   Note: This function should return Partial<T>. For some reason, TypeScript can't infer the type
   *   (probably has to do with that it's a wrapped and layered type). Functions that implement this
   *   type should return Partial<T>
   * @see {@link networkObjectService}
   */
  export type LocalObjectToProxyCreator<T extends NetworkableObject> = (
    id: string,
    networkObjectPromise: Promise<NetworkObject<T>>,
  ) => Partial<NetworkableObject>;
  /** Data about an object shared on the network */
  export type NetworkObjectDetails = {
    /** ID of the network object that processes use to reference it */
    id: string;
    /**
     * Name of the type of this network object. Note this isn't about TypeScript types, but instead
     * focused on the platform data model. Names of types for the same logical thing (e.g., Project
     * Data Providers => `pdp`) should be the same across all process on the network regardless of
     * what programming language they use. For generic network objects, `networkObject` is
     * appropriate.
     */
    objectType: string;
    /** Array of strings with the function names exposed on this network object */
    functionNames: string[];
    /**
     * Optional object containing properties that describe this network object. The properties
     * associated with this network object depend on the `objectType`.
     */
    attributes?: Record<string, unknown>;
  };
}
declare module 'shared/models/data-provider.model' {
  import { UnsubscriberAsync, PlatformEventHandler } from 'platform-bible-utils';
  import { NetworkableObject } from 'shared/models/network-object.model';
  /** Various options to adjust how the data provider subscriber emits updates */
  export type DataProviderSubscriberOptions = {
    /**
     * Whether to immediately retrieve the data for this subscriber and run the callback as soon as
     * possible.
     *
     * This allows a subscriber to simply subscribe and provide a callback instead of subscribing,
     * running `get`, and managing the race condition of an event coming in to update the data and the
     * initial `get` coming back in.
     *
     * @default true
     */
    retrieveDataImmediately?: boolean;
    /**
     * Under which conditions to run the callback when we receive updates to the data.
     *
     * - `'deeply-equal'` - only run the update callback when the data at this selector has changed.
     *
     *   For example, suppose your selector is targeting John 3:5, and the data provider updates its
     *   data for Luke 5:3. Your data at John 3:5 does not change, and your callback will not run.
     * - `'*'` - run the update callback every time the data has been updated whether or not the data at
     *   this selector has changed.
     *
     *   For example, suppose your selector is targeting John 3:5, and the data provider updates its
     *   data for Luke 5:3. Your data at John 3:5 does not change, but your callback will run again
     *   with the same data anyway.
     *
     * @default 'deeply-equal'
     */
    whichUpdates?: 'deeply-equal' | '*';
  };
  /**
   * Information that papi uses to interpret whether to send out updates on a data provider when the
   * engine runs `set<data_type>` or `notifyUpdate`.
   *
   * - `'*'` update subscriptions for all data types on this data provider
   * - `string` name of data type - update subscriptions for this data type
   * - `string[]` names of data types - update subscriptions for the data types in the array
   * - `true` (or other truthy values other than strings and arrays)
   *
   *   - In `set<data_type>` - update subscriptions for this data type
   *   - In `notifyUpdate` - same as '*'
   * - `false` (or falsy) do not update subscriptions
   */
  export type DataProviderUpdateInstructions<TDataTypes extends DataProviderDataTypes> =
    | '*'
    | DataTypeNames<TDataTypes>
    | DataTypeNames<TDataTypes>[]
    | boolean;
  /**
   * Set a subset of data according to the selector.
   *
   * Note: if a data provider engine does not provide `set` (possibly indicating it is read-only),
   * this will throw an exception.
   *
   * @param selector Tells the provider what subset of data is being set
   * @param data The data that determines what to set at the selector
   * @returns Information that papi uses to interpret whether to send out updates. Defaults to `true`
   *   (meaning send updates only for this data type).
   * @see {@link DataProviderUpdateInstructions} for more info on what to return
   */
  export type DataProviderSetter<
    TDataTypes extends DataProviderDataTypes,
    DataType extends keyof TDataTypes,
  > = (
    selector: TDataTypes[DataType]['selector'],
    data: TDataTypes[DataType]['setData'],
  ) => Promise<DataProviderUpdateInstructions<TDataTypes>>;
  /**
   * Get a subset of data from the provider according to the selector.
   *
   * Note: This is good for retrieving data from a provider once. If you want to keep the data
   * up-to-date, use `subscribe` instead, which can immediately give you the data and keep it
   * up-to-date.
   *
   * @param selector Tells the provider what subset of data to get
   * @returns The subset of data represented by the selector
   */
  export type DataProviderGetter<TDataType extends DataProviderDataType> = (
    selector: TDataType['selector'],
  ) => Promise<TDataType['getData']>;
  /**
   * Subscribe to receive updates relevant to the provided selector from this data provider for a
   * specific data type.
   *
   * Note: By default, this `subscribe<data_type>` function automatically retrieves the current state
   * of the data and runs the provided callback as soon as possible. That way, if you want to keep
   * your data up-to-date, you do not also have to run `get<data_type>`. You can turn this
   * functionality off in the `options` parameter.
   *
   * @param selector Tells the provider what data this listener is listening for
   * @param callback Function to run with the updated data for this selector
   * @param options Various options to adjust how the subscriber emits updates
   * @returns Unsubscriber to stop listening for updates
   */
  export type DataProviderSubscriber<TDataType extends DataProviderDataType> = (
    selector: TDataType['selector'],
    callback: PlatformEventHandler<TDataType['getData']>,
    options?: DataProviderSubscriberOptions,
  ) => Promise<UnsubscriberAsync>;
  /**
   * A helper type describing the types associated with a data provider's methods for a specific data
   * type it handles.
   *
   * @type `TSelector` - The type of selector used to get some data from this provider at this data
   *   type. A selector is an object a caller provides to the data provider to tell the provider what
   *   subset of data it wants at this data type.
   * @type `TGetData` - The type of data provided by this data provider when you run `get<data_type>`
   *   based on a provided selector
   * @type `TSetData` - The type of data ingested by this data provider when you run `set<data_type>`
   *   based on a provided selector
   */
  export type DataProviderDataType<
    TSelector = unknown,
    TGetData = TSelector,
    TSetData = TGetData,
  > = {
    /**
     * The type of selector used to get some data from this provider at this data type. A selector is
     * an object a caller provides to the data provider to tell the provider what subset of data it
     * wants at this data type.
     */
    selector: TSelector;
    /**
     * The type of data provided by this data provider when you run `get<data_type>` based on a
     * provided selector
     */
    getData: TGetData;
    /**
     * The type of data ingested by this data provider when you run `set<data_type>` based on a
     * provided selector
     */
    setData: TSetData;
  };
  /**
   * A helper type describing all the data types a data provider handles. Each property on this type
   * (consisting of a DataProviderDataType, which describes the types that correspond to that data
   * type) describes a data type that the data provider handles. The data provider has a
   * `set<data_type>`, `get<data_type>`, and `subscribe<data_type>` for each property (aka data type)
   * listed in this type.
   *
   * @example A data provider that handles greeting strings and age numbers (as well as an All data
   * type that just provides all the data) could have a DataProviderDataTypes that looks like the
   * following:
   *
   * ```typescript
   * {
   * Greeting: DataProviderDataType<string, string | undefined, string>;
   * Age: DataProviderDataType<string, number | undefined, number>;
   * All: DataProviderDataType<undefined, { greeting: string, age: number }, never>;
   * }
   * ```
   */
  export type DataProviderDataTypes = {
    [dataType: string]: DataProviderDataType;
  };
  /**
   * Names of data types in a DataProviderDataTypes type. Indicates the data types that a data
   * provider can handle (so it will have methods with these names like `set<data_type>`)
   *
   * @see {@link DataProviderDataTypes} for more information
   */
  export type DataTypeNames<TDataTypes extends DataProviderDataTypes = DataProviderDataTypes> =
    keyof TDataTypes & string;
  /**
   * Set of all `set<data_type>` methods that a data provider provides according to its data types.
   *
   * @see {@link DataProviderSetter} for more information
   */
  export type DataProviderSetters<TDataTypes extends DataProviderDataTypes> = {
    [DataType in keyof TDataTypes as `set${DataType & string}`]: DataProviderSetter<
      TDataTypes,
      DataType
    >;
  };
  /**
   * Set of all `get<data_type>` methods that a data provider provides according to its data types.
   *
   * @see {@link DataProviderGetter} for more information
   */
  export type DataProviderGetters<TDataTypes extends DataProviderDataTypes> = {
    [DataType in keyof TDataTypes as `get${DataType & string}`]: DataProviderGetter<
      TDataTypes[DataType]
    >;
  };
  /**
   * Set of all `subscribe<data_type>` methods that a data provider provides according to its data
   * types.
   *
   * @see {@link DataProviderSubscriber} for more information
   */
  export type DataProviderSubscribers<TDataTypes extends DataProviderDataTypes> = {
    [DataType in keyof TDataTypes as `subscribe${DataType & string}`]: DataProviderSubscriber<
      TDataTypes[DataType]
    >;
  };
  /**
   * An internal object created locally when someone runs dataProviderService.registerEngine. This
   * object layers over the data provider engine and runs its methods along with other methods. This
   * object is transformed into an IDataProvider by networkObjectService.set.
   *
   * @see {@link IDataProvider}
   */
  type DataProviderInternal<TDataTypes extends DataProviderDataTypes = DataProviderDataTypes> =
    NetworkableObject<
      DataProviderSetters<TDataTypes> &
        DataProviderGetters<TDataTypes> &
        DataProviderSubscribers<TDataTypes>
    >;
  /**
   * Get the data type for a data provider function based on its name
   *
   * @param fnName Name of data provider function e.g. `getVerse`
   * @returns Data type for that data provider function e.g. `Verse`
   */
  export function getDataProviderDataTypeFromFunctionName<
    TDataTypes extends DataProviderDataTypes = DataProviderDataTypes,
  >(fnName: string): DataTypeNames<TDataTypes>;
  export default DataProviderInternal;
}
declare module 'shared/models/project-data-provider.model' {
  import type {
    DataProviderDataType,
    DataProviderDataTypes,
    DataProviderUpdateInstructions,
  } from 'shared/models/data-provider.model';
  /** Indicates to a PDP what extension data is being referenced */
  export type ExtensionDataScope = {
    /** Name of an extension as provided in its manifest */
    extensionName: string;
    /**
     * Name of a unique partition or segment of data within the extension. Some examples include (but
     * are not limited to):
     *
     * - Name of an important data structure that is maintained in a project
     * - Name of a downloaded data set that is being cached
     * - Name of a resource created by a user that should be maintained in a project
     *
     * This is the smallest level of granularity provided by a PDP for accessing extension data. There
     * is no way to get or set just a portion of data identified by a single `dataQualifier` value.
     */
    dataQualifier: string;
  };
  /**
   * `DataProviderDataTypes` that each project data provider **must** implement. They are assumed to
   * exist and are used by other data providers.
   *
   *     ---
   *
   * ### Setting
   *
   * The `Setting` data type handles getting and setting project settings. All Project Data Providers
   * must implement these methods `getSetting` and `setSetting` as well as `resetSetting` in order to
   * properly support project settings.
   *
   * Note: the `Setting` data type is not actually part of {@link MandatoryProjectDataTypes} because
   * the methods would not be able to create a generic type extending from `ProjectSettingNames` in
   * order to return the specific setting type being requested. As such, `getSetting`, `setSetting`,
   * and `subscribeSetting` are all specified on {@link IProjectDataProvider} instead. Unfortunately,
   * as a result, using Intellisense with `useProjectData` will not show `Setting` as a data type
   * option, but you can use `useProjectSetting` instead. However, do note that the `Setting` data
   * type is fully functional.
   *
   * The closest possible representation of the `Setting` data type follows:
   *
   * ```typescript
   * Setting: DataProviderDataType<
   *   ProjectSettingNames,
   *   ProjectSettingTypes[ProjectSettingNames],
   *   ProjectSettingTypes[ProjectSettingNames]
   * >;
   * ```
   *
   * WARNING: Each Project Data Provider **must** fulfill the following requirements for its
   * settings-related methods:
   *
   * - `getSetting`: if a project setting value is present for the key requested, return it. Otherwise,
   *   you must call `papi.projectSettings.getDefault` to get the default value or throw if that call
   *   throws. This functionality preserves the intended type of the setting and avoids returning
   *   `undefined` unexpectedly.
   * - `setSetting`: must call `papi.projectSettings.isValid` before setting the value and should return
   *   false if the call returns `false` and throw if the call throws. This functionality preserves
   *   the intended intended type of the setting and avoids allowing the setting to be set to the
   *   wrong type.
   * - `resetSetting`: deletes the value at the key and sends a setting update event. After this,
   *   `getSetting` should again see the setting value is not present, call
   *   `papi.projectSettings.getDefault`, and return the default value.
   * - Note: see {@link WithProjectDataProviderEngineSettingMethods} for method signatures for these
   *   three methods.
   *
   *   .---
   *
   * ### ExtensionData
   *
   * All Project Data Provider data types must have an `ExtensionData` type. We strongly recommend all
   * Project Data Provider data types extend from this type in order to standardize the
   * `ExtensionData` types.
   *
   * Benefits of following this standard:
   *
   * - If an extension uses the `ExtensionData` endpoint for any project, it will likely use this
   *   standardized interface, so using this interface on your Project Data Provider data types
   *   enables your PDP to support generic extension data
   * - In the future, we may enforce that callers to `ExtensionData` endpoints include `extensionName`,
   *   so following this interface ensures your PDP will not break if such a requirement is
   *   implemented.
   */
  export type MandatoryProjectDataTypes = {
    ExtensionData: DataProviderDataType<ExtensionDataScope, string | undefined, string>;
  };
  /**
   * The `ExtensionData` methods required for a Project Data Provider Engine to fulfill the
   * requirements of {@link MandatoryProjectDataTypes}'s `ExtensionData` data type.
   *
   * Note: These methods are already covered by {@link MandatoryProjectDataTypes}, but this type adds
   * JSDocs for them.
   */
  export type WithProjectDataProviderEngineExtensionDataMethods<
    TProjectDataTypes extends DataProviderDataTypes,
  > = {
    /**
     * Gets an extension's project data identified by `dataScope` in this project
     *
     * @param dataScope Information about what data is being referenced by the calling extension given
     *   to this Project Data Provider
     * @returns Extension project data in this project for an extension to use in serving its
     *   extension project data
     */
    getExtensionData(dataScope: ExtensionDataScope): Promise<string | undefined>;
    /**
     * Sets an extension's project data identified by `dataScope` in this project
     *
     * @param dataScope Information about what data is being referenced by the calling extension given
     *   to this Project Data Provider
     * @param data Updated value of extension project data in this project to set
     * @returns Information that papi uses to interpret whether to send out updates. Defaults to
     *   `true` (meaning send updates only for this data type).
     * @see {@link DataProviderUpdateInstructions} for more info on what to return
     */
    setExtensionData(
      dataScope: ExtensionDataScope,
      data: string,
    ): Promise<DataProviderUpdateInstructions<TProjectDataTypes>>;
  };
}
declare module 'shared/models/data-provider.interface' {
  import {
    DataProviderDataTypes,
    DataProviderGetters,
    DataProviderSetters,
    DataProviderSubscribers,
  } from 'shared/models/data-provider.model';
  import { Dispose, OnDidDispose } from 'platform-bible-utils';
  /**
   * An object on the papi that manages data and has methods for interacting with that data. Created
   * by the papi and layers over an {@link IDataProviderEngine} provided by an extension. Returned from
   * getting a data provider with `papi.dataProviders.get`.
   *
   * Note: each `set<data_type>` method has a corresponding `get<data_type>` and
   * `subscribe<data_type>` method.
   */
  type IDataProvider<TDataTypes extends DataProviderDataTypes = DataProviderDataTypes> =
    DataProviderSetters<TDataTypes> &
      DataProviderGetters<TDataTypes> &
      DataProviderSubscribers<TDataTypes> &
      OnDidDispose;
  export default IDataProvider;
  /**
   * A data provider that has control over disposing of it with dispose. Returned from registering a
   * data provider (only the service that set it up should dispose of it) with
   * dataProviderService.registerEngine
   *
   * @see {@link IDataProvider}
   */
  export type IDisposableDataProvider<TDataProvider extends IDataProvider<any>> = TDataProvider &
    Dispose;
}
declare module 'shared/models/data-provider-engine.model' {
  import {
    DataProviderDataTypes,
    DataProviderGetters,
    DataProviderUpdateInstructions,
    DataProviderSetters,
  } from 'shared/models/data-provider.model';
  import { NetworkableObject } from 'shared/models/network-object.model';
  /**
   *
   * Method to run to send clients updates for a specific data type outside of the `set<data_type>`
   * method. papi overwrites this function on the DataProviderEngine itself to emit an update based on
   * the `updateInstructions` and then run the original `notifyUpdateMethod` from the
   * `DataProviderEngine`.
   *
   * _＠example_ To run `notifyUpdate` function so it updates the Verse and Heresy data types (in a
   * data provider engine):
   *
   * ```typescript
   * this.notifyUpdate(['Verse', 'Heresy']);
   * ```
   *
   * _＠example_ You can log the manual updates in your data provider engine by specifying the
   * following `notifyUpdate` function in the data provider engine:
   *
   * ```typescript
   * notifyUpdate(updateInstructions) {
   *   papi.logger.info(updateInstructions);
   * }
   * ```
   *
   * Note: This function's return is treated the same as the return from `set<data_type>`
   *
   * _＠param_ `updateInstructions` Information that papi uses to interpret whether to send out
   * updates. Defaults to `'*'` (meaning send updates for all data types) if parameter
   * `updateInstructions` is not provided or is undefined. Otherwise returns `updateInstructions`.
   * papi passes the interpreted update value into this `notifyUpdate` function. For example, running
   * `this.notifyUpdate()` will call the data provider engine's `notifyUpdate` with
   * `updateInstructions` of `'*'`.
   *
   * _＠see_ {@link DataProviderUpdateInstructions} for more info on the `updateInstructions` parameter
   *
   * WARNING: Do not update a data type in its `get<data_type>` method (unless you make a base case)!
   * It will create a destructive infinite loop.
   */
  export type DataProviderEngineNotifyUpdate<TDataTypes extends DataProviderDataTypes> = (
    updateInstructions?: DataProviderUpdateInstructions<TDataTypes>,
  ) => void;
  /**
   * Addon type for IDataProviderEngine to specify that there is a `notifyUpdate` method on the data
   * provider engine. You do not need to specify this type unless you are creating an object that is
   * to be registered as a data provider engine and you need to use `notifyUpdate`.
   *
   * @see {@link DataProviderEngineNotifyUpdate} for more information on `notifyUpdate`.
   * @see {@link IDataProviderEngine} for more information on using this type.
   */
  export type WithNotifyUpdate<TDataTypes extends DataProviderDataTypes> = {
    /**
     *
     * Method to run to send clients updates for a specific data type outside of the `set<data_type>`
     * method. papi overwrites this function on the DataProviderEngine itself to emit an update based on
     * the `updateInstructions` and then run the original `notifyUpdateMethod` from the
     * `DataProviderEngine`.
     *
     * _＠example_ To run `notifyUpdate` function so it updates the Verse and Heresy data types (in a
     * data provider engine):
     *
     * ```typescript
     * this.notifyUpdate(['Verse', 'Heresy']);
     * ```
     *
     * _＠example_ You can log the manual updates in your data provider engine by specifying the
     * following `notifyUpdate` function in the data provider engine:
     *
     * ```typescript
     * notifyUpdate(updateInstructions) {
     *   papi.logger.info(updateInstructions);
     * }
     * ```
     *
     * Note: This function's return is treated the same as the return from `set<data_type>`
     *
     * _＠param_ `updateInstructions` Information that papi uses to interpret whether to send out
     * updates. Defaults to `'*'` (meaning send updates for all data types) if parameter
     * `updateInstructions` is not provided or is undefined. Otherwise returns `updateInstructions`.
     * papi passes the interpreted update value into this `notifyUpdate` function. For example, running
     * `this.notifyUpdate()` will call the data provider engine's `notifyUpdate` with
     * `updateInstructions` of `'*'`.
     *
     * _＠see_ {@link DataProviderUpdateInstructions} for more info on the `updateInstructions` parameter
     *
     * WARNING: Do not update a data type in its `get<data_type>` method (unless you make a base case)!
     * It will create a destructive infinite loop.
     */
    notifyUpdate: DataProviderEngineNotifyUpdate<TDataTypes>;
  };
  /**
   * The object to register with the DataProviderService to create a data provider. The
   * DataProviderService creates an {@link IDataProvider} on the papi that layers over this engine,
   * providing special functionality.
   *
   * See {@link DataProviderDataTypes} for information on how to make powerful types that work well
   * with Intellisense.
   *
   * Note: papi creates a `notifyUpdate` function on the data provider engine if one is not provided,
   * so it is not necessary to provide one in order to call `this.notifyUpdate`. However, TypeScript
   * does not understand that papi will create one as you are writing your data provider engine, so
   * you can avoid type errors with one of the following options:
   *
   * 1. If you are using a class to create a data provider engine, you can extend the
   *    {@link DataProviderEngine} class, and it will provide `notifyUpdate` for you:
   *
   * ```typescript
   * class MyDPE extends DataProviderEngine<MyDataTypes> implements IDataProviderEngine<MyDataTypes> {
   *   ...
   * }
   * ```
   *
   * 2. If you are using an object or class not extending {@link DataProviderEngine} to create a data
   *    provider engine, you can add a `notifyUpdate` function (and, with an object, add the
   *    {@link WithNotifyUpdate} type) to your data provider engine like so:
   *
   * ```typescript
   * const myDPE: IDataProviderEngine<MyDataTypes> & WithNotifyUpdate<MyDataTypes> = {
   *   notifyUpdate(updateInstructions) {},
   *   ...
   * }
   * ```
   *
   * OR
   *
   * ```typescript
   * class MyDPE implements IDataProviderEngine<MyDataTypes> {
   *   notifyUpdate(updateInstructions?: DataProviderEngineNotifyUpdate<MyDataTypes>) {}
   *   ...
   * }
   * ```
   *
   * @type `TDataTypes` - The data types that this data provider engine serves. For each data type
   *   defined, the engine must have corresponding `get<data_type>` and `set<data_type> function`
   *   functions.
   */
  type IDataProviderEngine<TDataTypes extends DataProviderDataTypes = DataProviderDataTypes> =
    NetworkableObject &
      /**
       * Set of all `set<data_type>` methods that a data provider engine must provide according to its
       * data types. papi overwrites this function on the DataProviderEngine itself to emit an update
       * after running the defined `set<data_type>` method in the DataProviderEngine.
       *
       * Note: papi requires that each `set<data_type>` method has a corresponding `get<data_type>`
       * method.
       *
       * Note: to make a data type read-only, you can always return false or throw from
       * `set<data_type>`.
       *
       * WARNING: Do not run this recursively in its own `set<data_type>` method! It will create as
       * many updates as you run `set<data_type>` methods.
       *
       * @see {@link DataProviderSetter} for more information
       */
      DataProviderSetters<TDataTypes> &
      /**
       * Set of all `get<data_type>` methods that a data provider engine must provide according to its
       * data types. Run by the data provider on `get<data_type>`
       *
       * Note: papi requires that each `set<data_type>` method has a corresponding `get<data_type>`
       * method.
       *
       * @see {@link DataProviderGetter} for more information
       */
      DataProviderGetters<TDataTypes> &
      Partial<WithNotifyUpdate<TDataTypes>>;
  export default IDataProviderEngine;
  /**
   *
   * Abstract class that provides a placeholder `notifyUpdate` for data provider engine classes. If a
   * data provider engine class extends this class, it doesn't have to specify its own `notifyUpdate`
   * function in order to use `notifyUpdate`.
   *
   * @see {@link IDataProviderEngine} for more information on extending this class.
   */
  export abstract class DataProviderEngine<TDataTypes extends DataProviderDataTypes>
    implements WithNotifyUpdate<TDataTypes>
  {
    notifyUpdate(updateInstructions?: DataProviderUpdateInstructions<TDataTypes>): void;
  }
}
declare module 'shared/models/extract-data-provider-data-types.model' {
  import IDataProviderEngine from 'shared/models/data-provider-engine.model';
  import IDataProvider, { IDisposableDataProvider } from 'shared/models/data-provider.interface';
  import DataProviderInternal from 'shared/models/data-provider.model';
  /**
   * Get the `DataProviderDataTypes` associated with the `IDataProvider` - essentially, returns
   * `TDataTypes` from `IDataProvider<TDataTypes>`.
   *
   * Works with generic types `IDataProvider`, `DataProviderInternal`, `IDisposableDataProvider`, and
   * `IDataProviderEngine` along with the `papi-shared-types` extensible interfaces `DataProviders`
   * and `DisposableDataProviders`
   */
  type ExtractDataProviderDataTypes<TDataProvider> =
    TDataProvider extends IDataProvider<infer TDataProviderDataTypes>
      ? TDataProviderDataTypes
      : TDataProvider extends DataProviderInternal<infer TDataProviderDataTypes>
        ? TDataProviderDataTypes
        : TDataProvider extends IDisposableDataProvider<infer TDataProviderDataTypes>
          ? TDataProviderDataTypes
          : TDataProvider extends IDataProviderEngine<infer TDataProviderDataTypes>
            ? TDataProviderDataTypes
            : never;
  export default ExtractDataProviderDataTypes;
}
declare module 'papi-shared-types' {
  import type { ScriptureReference, UnsubscriberAsync } from 'platform-bible-utils';
  import type {
    DataProviderDataType,
    DataProviderDataTypes,
    DataProviderSubscriberOptions,
    DataProviderUpdateInstructions,
  } from 'shared/models/data-provider.model';
  import type {
    MandatoryProjectDataTypes,
    WithProjectDataProviderEngineExtensionDataMethods,
  } from 'shared/models/project-data-provider.model';
  import type { IDisposableDataProvider } from 'shared/models/data-provider.interface';
  import type IDataProvider from 'shared/models/data-provider.interface';
  import type ExtractDataProviderDataTypes from 'shared/models/extract-data-provider-data-types.model';
  /**
   * Function types for each command available on the papi. Each extension can extend this interface
   * to add commands that it registers on the papi with `papi.commands.registerCommand`.
   *
   * Note: Command names must consist of two strings separated by at least one period. We recommend
   * one period and lower camel case in case we expand the api in the future to allow dot notation.
   *
   * An extension can extend this interface to add types for the commands it registers by adding the
   * following to its `.d.ts` file:
   *
   * @example
   *
   * ```typescript
   * declare module 'papi-shared-types' {
   *   export interface CommandHandlers {
   *     'myExtension.myCommand1': (foo: string, bar: number) => string;
   *     'myExtension.myCommand2': (foo: string) => Promise<void>;
   *   }
   * }
   * ```
   */
  interface CommandHandlers {
    'test.echo': (message: string) => string;
    'test.echoExtensionHost': (message: string) => Promise<string>;
    'test.throwError': (message: string) => void;
    'platform.restartExtensionHost': () => Promise<void>;
    'platform.quit': () => Promise<void>;
    'test.addMany': (...nums: number[]) => number;
    'test.throwErrorExtensionHost': (message: string) => void;
  }
  /**
   * Names for each command available on the papi.
   *
   * Automatically includes all extensions' commands that are added to {@link CommandHandlers}.
   *
   * @example 'platform.quit';
   */
  type CommandNames = keyof CommandHandlers;
  /**
   * Types corresponding to each user setting available in Platform.Bible. Keys are setting names,
   * and values are setting data types. Extensions can add more user setting types with
   * corresponding user setting IDs by adding details to their `.d.ts` file.
   *
   * Note: Setting names must consist of two strings separated by at least one period. We recommend
   * one period and lower camel case in case we expand the api in the future to allow dot notation.
   *
   * An extension can extend this interface to add types for the user settings it registers by
   * adding the following to its `.d.ts` file (in this example, we are adding the
   * `myExtension.highlightColor` setting):
   *
   * @example
   *
   * ```typescript
   * declare module 'papi-shared-types' {
   *   export interface SettingTypes {
   *     'myExtension.highlightColor': string | { r: number; g: number; b: number };
   *   }
   * }
   * ```
   */
  interface SettingTypes {
    'platform.verseRef': ScriptureReference;
    'platform.interfaceLanguage': string[];
  }
  /**
   * Names for each user setting available on the papi.
   *
   * Automatically includes all extensions' user settings that are added to {@link SettingTypes}.
   *
   * @example 'platform.verseRef'
   */
  type SettingNames = keyof SettingTypes;
  /**
   * Types corresponding to each project setting available in Platform.Bible. Keys are project
   * setting names, and values are project setting data types. Extensions can add more project
   * setting types with corresponding project setting IDs by adding details to their `.d.ts` file.
   *
   * Note: Project setting names must consist of two strings separated by at least one period. We
   * recommend one period and lower camel case in case we expand the api in the future to allow dot
   * notation.
   *
   * An extension can extend this interface to add types for the project settings it registers by
   * adding the following to its `.d.ts` file (in this example, we are adding the
   * `myExtension.highlightColor` project setting):
   *
   * @example
   *
   * ```typescript
   * declare module 'papi-shared-types' {
   *   export interface ProjectSettingTypes {
   *     'myExtension.highlightColor': string | { r: number; g: number; b: number };
   *   }
   * }
   * ```
   */
  interface ProjectSettingTypes {
    /**
     * Localized name of the language in which this project is written. This will be displayed
     * directly in the UI.
     *
     * @example 'English'
     */
    'platform.language': string;
    /**
     * Localized full name of the project. This will be displayed directly in the UI.
     *
     * @example 'World English Bible'
     */
    'platform.fullName': string;
    /**
     * Whether or not the project is editable. This is a general "editable", not necessarily that it
     * is editable by the current user.
     *
     * Projects that are not editable are sometimes called "resources".
     */
    'platform.isEditable': boolean;
  }
  /**
   * Names for each user setting available on the papi.
   *
   * Automatically includes all extensions' user settings that are added to
   * {@link ProjectSettingTypes}.
   *
   * @example 'platform.fullName'
   */
  type ProjectSettingNames = keyof ProjectSettingTypes;
  /**
   * The `Setting` methods required for a Project Data Provider Engine to fulfill the requirements
   * of {@link MandatoryProjectDataTypes}'s `Setting` data type.
   */
  type WithProjectDataProviderEngineSettingMethods<
    TProjectDataTypes extends DataProviderDataTypes,
  > = {
    /**
     * Set the value of the specified project setting on this project.
     *
     * Note for implementing: `setSetting` must call `papi.projectSettings.isValid` before allowing
     * the setting change.
     *
     * @param key The string id of the project setting to change
     * @param newSetting The value that is to be set to the project setting.
     * @returns Information that papi uses to interpret whether to send out updates. Defaults to
     *   `true` (meaning send updates only for this data type).
     * @throws If the setting validator failed.
     * @see {@link DataProviderUpdateInstructions} for more info on what to return
     */
    setSetting: <ProjectSettingName extends ProjectSettingNames>(
      key: ProjectSettingName,
      newSetting: ProjectSettingTypes[ProjectSettingName],
    ) => Promise<DataProviderUpdateInstructions<TProjectDataTypes & MandatoryProjectDataTypes>>;
    /**
     * Get the value of the specified project setting.
     *
     * Note: This is good for retrieving a project setting once. If you want to keep the value
     * up-to-date, use `subscribeSetting` instead, which can immediately give you the value and keep
     * it up-to-date.
     *
     * Note for implementing: `getSetting` must call `papi.projectSettings.getDefault` if this
     * project does not have a value for this setting
     *
     * @param key The string id of the project setting to get
     * @returns The value of the specified project setting. Returns default setting value if the
     *   project setting does not exist on the project.
     * @throws If no default value is available for the setting.
     */
    getSetting: <ProjectSettingName extends ProjectSettingNames>(
      key: ProjectSettingName,
    ) => Promise<ProjectSettingTypes[ProjectSettingName]>;
    /**
     * Deletes the specified project setting, setting it back to its default value.
     *
     * Note for implementing: `resetSetting` should remove the value for this setting for this
     * project such that calling `getSetting` later would cause it to call
     * `papi.projectSettings.getDefault` and return the default value.
     *
     * @param key The string id of the project setting to reset
     * @returns `true` if successfully reset the project setting, `false` otherwise
     */
    resetSetting: <ProjectSettingName extends ProjectSettingNames>(
      key: ProjectSettingName,
    ) => Promise<boolean>;
  };
  /**
   * An object on the papi for interacting with that project data. Created by the papi and layers
   * over an {@link IProjectDataProviderEngine} provided by an extension. Returned from getting a
   * project data provider with `papi.projectDataProviders.get`.
   *
   * Project Data Providers are a specialized version of {@link IDataProvider} that works with a
   * project of a specific `projectType`. For each project available, a new instance of a PDP with
   * that project's `projectType` is created by the Project Data Provider Factory with that
   * project's `projectType`.
   *
   * Every PDP **must** fulfill the requirements of all PDPs according to
   * {@link MandatoryProjectDataTypes}.
   */
  type IProjectDataProvider<TProjectDataTypes extends DataProviderDataTypes> = IDataProvider<
    TProjectDataTypes & MandatoryProjectDataTypes
  > &
    WithProjectDataProviderEngineSettingMethods<TProjectDataTypes> &
    WithProjectDataProviderEngineExtensionDataMethods<TProjectDataTypes> & {
      /**
       * Subscribe to receive updates to the specified project setting.
       *
       * Note: By default, this `subscribeSetting` function automatically retrieves the current
       * project setting value and runs the provided callback as soon as possible. That way, if you
       * want to keep your data up-to-date, you do not also have to run `getSetting`. You can turn
       * this functionality off in the `options` parameter.
       *
       * @param key The string id of the project setting for which to listen to changes
       * @param callback Function to run with the updated project setting value
       * @param options Various options to adjust how the subscriber emits updates
       * @returns Unsubscriber to stop listening for updates
       */
      subscribeSetting: <ProjectSettingName extends ProjectSettingNames>(
        key: ProjectSettingName,
        callback: (value: ProjectSettingTypes[ProjectSettingName]) => void,
        options: DataProviderSubscriberOptions,
      ) => Promise<UnsubscriberAsync>;
    };
  /** This is just a simple example so we have more than one. It's not intended to be real. */
  type NotesOnlyProjectDataTypes = MandatoryProjectDataTypes & {
    Notes: DataProviderDataType<string, string | undefined, string>;
  };
  /**
   * {@link IProjectDataProvider} types for each `projectType` supported by PAPI. Extensions can add
   * more Project Data Providers with corresponding `projectType`s by adding details to their
   * `.d.ts` file and registering a Project Data Provider factory with the corresponding
   * `projectType`.
   *
   * All Project Data Providers' data types **must** extend {@link MandatoryProjectDataTypes} like
   * the following example. Please see its documentation for information on how Project Data
   * Providers can implement this interface.
   *
   * Note: The keys of this interface are the `projectType`s for the associated Project Data
   * Providers.
   *
   * WARNING: Each Project Storage Interpreter **must** fulfill certain requirements for its
   * `getSetting`, `setSetting`, and `resetSetting` methods. See {@link MandatoryProjectDataTypes}
   * for more information.
   *
   * An extension can extend this interface to add types for the Project Data Providers its
   * registered factory provides by adding the following to its `.d.ts` file (in this example, we
   * are adding a Project Data Provider type for the `MyExtensionProjectTypeName` `projectType`):
   *
   * @example
   *
   * ```typescript
   * declare module 'papi-shared-types' {
   *   export type MyProjectDataTypes = MandatoryProjectDataTypes & {
   *     MyProjectData: DataProviderDataType<string, string, string>;
   *   };
   *
   *   export interface ProjectDataProviders {
   *     MyExtensionProjectTypeName: IDataProvider<MyProjectDataTypes>;
   *   }
   * }
   * ```
   */
  interface ProjectDataProviders {
    'platform.notesOnly': IProjectDataProvider<NotesOnlyProjectDataTypes>;
    'platform.placeholder': IProjectDataProvider<PlaceholderDataTypes>;
  }
  /**
   * Names for each `projectType` available on the papi. Each of the `projectType`s should have a
   * registered Project Data Provider Factory that provides Project Data Providers for the
   * `projectType`.
   *
   * Automatically includes all extensions' `projectTypes` that are added to
   * {@link ProjectDataProviders}.
   *
   * @example 'platform.notesOnly'
   */
  type ProjectTypes = keyof ProjectDataProviders;
  /**
   * `DataProviderDataTypes` for each Project Data Provider supported by PAPI. These are the data
   * types served by Project Data Providers for each `projectType`.
   *
   * Automatically includes all extensions' `projectTypes` that are added to
   * {@link ProjectDataProviders}.
   *
   * Note: The keys of this interface are the `projectType`s for the associated project data
   * provider data types.
   *
   * @example
   *
   * ```typescript
   * ProjectDataTypes['MyExtensionProjectTypeName'] => MandatoryProjectDataTypes & {
   *     MyProjectData: DataProviderDataType<string, string, string>;
   *   }
   * ```
   */
  type ProjectDataTypes = {
    [ProjectType in ProjectTypes]: ExtractDataProviderDataTypes<ProjectDataProviders[ProjectType]>;
  };
  type StuffDataTypes = {
    Stuff: DataProviderDataType<string, number, never>;
  };
  type PlaceholderDataTypes = {
    Placeholder: DataProviderDataType<
      {
        thing: number;
      },
      string[],
      number
    >;
  };
  /**
   * {@link IDataProvider} types for each data provider supported by PAPI. Extensions can add more
   * data providers with corresponding data provider IDs by adding details to their `.d.ts` file and
   * registering a data provider engine in their `activate` function with
   * `papi.dataProviders.registerEngine`.
   *
   * Note: Data Provider names must consist of two strings separated by at least one period. We
   * recommend one period and lower camel case in case we expand the api in the future to allow dot
   * notation.
   *
   * An extension can extend this interface to add types for the data provider it registers by
   * adding the following to its `.d.ts` file (in this example, we are adding the
   * `'helloSomeone.people'` data provider types):
   *
   * @example
   *
   * ```typescript
   * declare module 'papi-shared-types' {
   *   export type PeopleDataTypes = {
   *     Greeting: DataProviderDataType<string, string | undefined, string>;
   *     Age: DataProviderDataType<string, number | undefined, number>;
   *     People: DataProviderDataType<undefined, PeopleData, never>;
   *   };
   *
   *   export type PeopleDataMethods = {
   *     deletePerson(name: string): Promise<boolean>;
   *     testRandomMethod(things: string): Promise<string>;
   *   };
   *
   *   export type PeopleDataProvider = IDataProvider<PeopleDataTypes> & PeopleDataMethods;
   *
   *   export interface DataProviders {
   *     'helloSomeone.people': PeopleDataProvider;
   *   }
   * }
   * ```
   */
  interface DataProviders {
    'platform.stuff': IDataProvider<StuffDataTypes>;
    'platform.placeholder': IDataProvider<PlaceholderDataTypes>;
  }
  /**
   * Names for each data provider available on the papi.
   *
   * Automatically includes all extensions' data providers that are added to {@link DataProviders}.
   *
   * @example 'platform.placeholder'
   */
  type DataProviderNames = keyof DataProviders;
  /**
   * `DataProviderDataTypes` for each data provider supported by PAPI. These are the data types
   * served by each data provider.
   *
   * Automatically includes all extensions' data providers that are added to {@link DataProviders}.
   *
   * @example
   *
   * ```typescript
   * DataProviderTypes['helloSomeone.people'] => {
   *     Greeting: DataProviderDataType<string, string | undefined, string>;
   *     Age: DataProviderDataType<string, number | undefined, number>;
   *     People: DataProviderDataType<undefined, PeopleData, never>;
   *   }
   * ```
   */
  type DataProviderTypes = {
    [DataProviderName in DataProviderNames]: ExtractDataProviderDataTypes<
      DataProviders[DataProviderName]
    >;
  };
  /**
   * Disposable version of each data provider type supported by PAPI. These objects are only
   * returned from `papi.dataProviders.registerEngine` - only the one who registers a data provider
   * engine is allowed to dispose of the data provider.
   *
   * Automatically includes all extensions' data providers that are added to {@link DataProviders}.
   */
  type DisposableDataProviders = {
    [DataProviderName in DataProviderNames]: IDisposableDataProvider<
      DataProviders[DataProviderName]
    >;
  };
}
declare module 'shared/services/command.service' {
  import { UnsubscriberAsync } from 'platform-bible-utils';
  import { CommandHandlers, CommandNames } from 'papi-shared-types';
  /** Sets up the CommandService. Only runs once and always returns the same promise after that */
  export const initialize: () => Promise<void>;
  /** Send a command to the backend. */
  export const sendCommand: <CommandName extends keyof CommandHandlers>(
    commandName: CommandName,
    ...args: Parameters<CommandHandlers[CommandName]>
  ) => Promise<Awaited<ReturnType<CommandHandlers[CommandName]>>>;
  /**
   * Creates a function that is a command function with a baked commandName. This is also nice because
   * you get TypeScript type support using this function.
   *
   * @param commandName Command name for command function
   * @returns Function to call with arguments of command that sends the command and resolves with the
   *   result of the command
   */
  export const createSendCommandFunction: <CommandName extends keyof CommandHandlers>(
    commandName: CommandName,
  ) => (
    ...args: Parameters<CommandHandlers[CommandName]>
  ) => Promise<Awaited<ReturnType<CommandHandlers[CommandName]>>>;
  /**
   * Register a command on the papi to be handled here
   *
   * @param commandName Command name to register for handling here
   *
   *   - Note: Command names must consist of two string separated by at least one period. We recommend one
   *       period and lower camel case in case we expand the api in the future to allow dot notation.
   *
   * @param handler Function to run when the command is invoked
   * @returns True if successfully registered, throws with error message if not
   */
  export const registerCommand: <CommandName extends CommandNames>(
    commandName: CommandName,
    handler: CommandHandlers[CommandName],
  ) => Promise<UnsubscriberAsync>;
  /**
   *
   * The command service allows you to exchange messages with other components in the platform. You
   * can register a command that other services and extensions can send you. You can send commands to
   * other services and extensions that have registered commands.
   */
  export type moduleSummaryComments = {};
}
declare module 'shared/models/docking-framework.model' {
  import { MutableRefObject, ReactNode } from 'react';
  import { DockLayout, DropDirection, LayoutBase } from 'rc-dock';
  import {
    SavedWebViewDefinition,
    WebViewDefinition,
    WebViewDefinitionUpdateInfo,
  } from 'shared/models/web-view.model';
  /**
   * Saved information used to recreate a tab.
   *
   * - {@link TabLoader} loads this into {@link TabInfo}
   * - {@link TabSaver} saves {@link TabInfo} into this
   */
  export type SavedTabInfo = {
    /**
     * Tab ID - a unique identifier that identifies this tab. If this tab is a WebView, this ID will
     * match the `WebViewDefinition.id`
     */
    id: string;
    /** Type of tab - indicates what kind of built-in tab this info represents */
    tabType: string;
    /** Data needed to load the tab */
    data?: unknown;
  };
  /**
   * Information that Paranext uses to create a tab in the dock layout.
   *
   * - {@link TabLoader} loads {@link SavedTabInfo} into this
   * - {@link TabSaver} saves this into {@link SavedTabInfo}
   */
  export type TabInfo = SavedTabInfo & {
    /**
     * Url of image to show on the title bar of the tab
     *
     * Defaults to Platform.Bible logo
     */
    tabIconUrl?: string;
    /** Text to show on the title bar of the tab */
    tabTitle: string;
    /** Text to show when hovering over the title bar of the tab */
    tabTooltip?: string;
    /** Content to show inside the tab. */
    content: ReactNode;
    /** (optional) Minimum width that the tab can become in CSS `px` units */
    minWidth?: number;
    /** (optional) Minimum height that the tab can become in CSS `px` units */
    minHeight?: number;
  };
  /**
   * Function that takes a {@link SavedTabInfo} and creates a Paranext tab out of it. Each type of tab
   * must provide a {@link TabLoader}.
   *
   * For now all tab creators must do their own data type verification
   */
  export type TabLoader = (savedTabInfo: SavedTabInfo) => TabInfo;
  /**
   * Function that takes a Paranext tab and creates a saved tab out of it. Each type of tab can
   * provide a {@link TabSaver}. If they do not provide one, the properties added by `TabInfo` are
   * stripped from TabInfo by `saveTabInfoBase` before saving (so it is just a {@link SavedTabInfo}).
   *
   * @param tabInfo The Paranext tab to save
   * @returns The saved tab info for Paranext to persist. If `undefined`, does not save the tab
   */
  export type TabSaver = (tabInfo: TabInfo) => SavedTabInfo | undefined;
  /** Information about a tab in a panel */
  interface TabLayout {
    type: 'tab';
  }
  /**
   * Indicates where to display a floating window
   *
   * - `cascade` - place the window a bit below and to the right of the previously created floating
   *   window
   * - `center` - center the window in the dock layout
   */
  type FloatPosition = 'cascade' | 'center';
  /** The dimensions for a floating tab in CSS `px` units */
  export type FloatSize = {
    width: number;
    height: number;
  };
  /** Information about a floating window */
  export interface FloatLayout {
    type: 'float';
    floatSize?: FloatSize;
    /** Where to display the floating window. Defaults to `cascade` */
    position?: FloatPosition;
  }
  export type PanelDirection =
    | 'left'
    | 'right'
    | 'bottom'
    | 'top'
    | 'before-tab'
    | 'after-tab'
    | 'maximize'
    | 'move'
    | 'active'
    | 'update';
  /** Information about a panel */
  interface PanelLayout {
    type: 'panel';
    direction?: PanelDirection;
    /** If undefined, it will add in the `direction` relative to the previously added tab. */
    targetTabId?: string;
  }
  /** Information about how a Paranext tab fits into the dock layout */
  export type Layout = TabLayout | FloatLayout | PanelLayout;
  /** Event emitted when webViews are created */
  export type AddWebViewEvent = {
    webView: SavedWebViewDefinition;
    layout: Layout;
  };
  /** Props that are passed to the web view tab component */
  export type WebViewTabProps = WebViewDefinition;
  /** Rc-dock's onLayoutChange prop made asynchronous - resolves */
  export type OnLayoutChangeRCDock = (
    newLayout: LayoutBase,
    currentTabId?: string,
    direction?: DropDirection,
  ) => Promise<void>;
  /** Properties related to the dock layout */
  export type PapiDockLayout = {
    /** The rc-dock dock layout React element ref. Used to perform operations on the layout */
    dockLayout: DockLayout;
    /**
     * A ref to a function that runs when the layout changes. We set this ref to our
     * {@link onLayoutChange} function
     */
    onLayoutChangeRef: MutableRefObject<OnLayoutChangeRCDock | undefined>;
    /**
     * Add or update a tab in the layout
     *
     * @param savedTabInfo Info for tab to add or update
     * @param layout Information about where to put a new tab
     * @returns If tab added, final layout used to display the new tab. If existing tab updated,
     *   `undefined`
     */
    addTabToDock: (savedTabInfo: SavedTabInfo, layout: Layout) => Layout | undefined;
    /**
     * Add or update a webview in the layout
     *
     * @param webView Web view to add or update
     * @param layout Information about where to put a new webview
     * @returns If WebView added, final layout used to display the new webView. If existing webView
     *   updated, `undefined`
     */
    addWebViewToDock: (webView: WebViewTabProps, layout: Layout) => Layout | undefined;
    /**
     * Remove a tab in the layout
     *
     * @param tabId ID of the tab to remove
     */
    removeTabFromDock: (tabId: string) => boolean;
    /**
     * Gets the WebView definition for the web view with the specified ID
     *
     * @param webViewId The ID of the WebView whose web view definition to get
     * @returns WebView definition with the specified ID or undefined if not found
     */
    getWebViewDefinition: (webViewId: string) => WebViewDefinition | undefined;
    /**
     * Updates the WebView with the specified ID with the specified properties
     *
     * @param webViewId The ID of the WebView to update
     * @param updateInfo Properties to update on the WebView. Any unspecified properties will stay the
     *   same
     * @returns True if successfully found the WebView to update; false otherwise
     */
    updateWebViewDefinition: (
      webViewId: string,
      updateInfo: WebViewDefinitionUpdateInfo,
    ) => boolean;
    /**
     * The layout to use as the default layout if the dockLayout doesn't have a layout loaded.
     *
     * TODO: This should be removed and the `testLayout` imported directly in this file once this
     * service is refactored to split the code between processes. The only reason this is passed from
     * `platform-dock-layout.component.tsx` is that we cannot import `testLayout` here since this
     * service is currently all shared code. Refactor should happen in #203
     */
    testLayout: LayoutBase;
  };
}
declare module 'shared/services/web-view.service-model' {
  import { GetWebViewOptions, WebViewId, WebViewType } from 'shared/models/web-view.model';
  import { AddWebViewEvent, Layout } from 'shared/models/docking-framework.model';
  import { PlatformEvent } from 'platform-bible-utils';
  /**
   *
   * Service exposing various functions related to using webViews
   *
   * WebViews are iframes in the Platform.Bible UI into which extensions load frontend code, either
   * HTML or React components.
   */
  export interface WebViewServiceType {
    /** Event that emits with webView info when a webView is added */
    onDidAddWebView: PlatformEvent<AddWebViewEvent>;
    /**
     * Creates a new web view or gets an existing one depending on if you request an existing one and
     * if the web view provider decides to give that existing one to you (it is up to the provider).
     *
     * @param webViewType Type of WebView to create
     * @param layout Information about where you want the web view to go. Defaults to adding as a tab
     * @param options Options that affect what this function does. For example, you can provide an
     *   existing web view ID to request an existing web view with that ID.
     * @returns Promise that resolves to the ID of the webview we got or undefined if the provider did
     *   not create a WebView for this request.
     * @throws If something went wrong like the provider for the webViewType was not found
     */
    getWebView: (
      webViewType: WebViewType,
      layout?: Layout,
      options?: GetWebViewOptions,
    ) => Promise<WebViewId | undefined>;
  }
  /** Name to use when creating a network event that is fired when webViews are created */
  export const EVENT_NAME_ON_DID_ADD_WEB_VIEW: `${string}:${string}`;
  export const NETWORK_OBJECT_NAME_WEB_VIEW_SERVICE = 'WebViewService';
}
declare module 'shared/models/network-object-status.service-model' {
  import { NetworkObjectDetails } from 'shared/models/network-object.model';
  export interface NetworkObjectStatusRemoteServiceType {
    /**
     * Get details about all available network objects
     *
     * @returns Object whose keys are the names of the network objects and whose values are the
     *   {@link NetworkObjectDetails} for each network object
     */
    getAllNetworkObjectDetails: () => Promise<Record<string, NetworkObjectDetails>>;
  }
  /** Provides functions related to the set of available network objects */
  export interface NetworkObjectStatusServiceType extends NetworkObjectStatusRemoteServiceType {
    /**
     * Get a promise that resolves when a network object is registered or rejects if a timeout is hit
     *
     * @returns Promise that either resolves to the {@link NetworkObjectDetails} for a network object
     *   once the network object is registered, or rejects if a timeout is provided and the timeout is
     *   reached before the network object is registered
     */
    waitForNetworkObject: (
      objectDetailsToMatch: Partial<NetworkObjectDetails>,
      timeoutInMS?: number,
    ) => Promise<NetworkObjectDetails>;
  }
  export const networkObjectStatusServiceNetworkObjectName = 'NetworkObjectStatusService';
}
declare module 'shared/services/network-object-status.service' {
  import { NetworkObjectStatusServiceType } from 'shared/models/network-object-status.service-model';
  const networkObjectStatusService: NetworkObjectStatusServiceType;
  export default networkObjectStatusService;
}
declare module 'shared/services/web-view.service' {
  import { WebViewServiceType } from 'shared/services/web-view.service-model';
  const webViewService: WebViewServiceType;
  export default webViewService;
}
declare module 'shared/models/web-view-provider.model' {
  import {
    GetWebViewOptions,
    WebViewDefinition,
    SavedWebViewDefinition,
  } from 'shared/models/web-view.model';
  import {
    DisposableNetworkObject,
    NetworkObject,
    NetworkableObject,
  } from 'shared/models/network-object.model';
  import { CanHaveOnDidDispose } from 'platform-bible-utils';
  export interface IWebViewProvider extends NetworkableObject {
    /**
     * @param savedWebView Filled out if an existing webview is being called for (matched by ID). Just
     *   ID if this is a new request or if the web view with the existing ID was not found
     * @param getWebViewOptions
     */
    getWebView(
      savedWebView: SavedWebViewDefinition,
      getWebViewOptions: GetWebViewOptions,
    ): Promise<WebViewDefinition | undefined>;
  }
  export interface WebViewProvider
    extends NetworkObject<NetworkableObject>,
      CanHaveOnDidDispose<IWebViewProvider> {}
  export interface DisposableWebViewProvider
    extends DisposableNetworkObject<NetworkableObject>,
      Omit<WebViewProvider, 'dispose'> {}
}
declare module 'shared/services/web-view-provider.service' {
  /**
   * Handles registering web view providers and serving web views around the papi. Exposed on the
   * papi.
   */
  import {
    DisposableWebViewProvider,
    IWebViewProvider,
    WebViewProvider,
  } from 'shared/models/web-view-provider.model';
  /** Sets up the service. Only runs once and always returns the same promise after that */
  const initialize: () => Promise<void>;
  /**
   * Indicate if we are aware of an existing web view provider with the given type. If a web view
   * provider with the given type is somewhere else on the network, this function won't tell you about
   * it unless something else in the existing process is subscribed to it.
   *
   * @param webViewType Type of webView to check for
   */
  function hasKnown(webViewType: string): boolean;
  /**
   * Register a web view provider to serve webViews for a specified type of webViews
   *
   * @param webViewType Type of web view to provide
   * @param webViewProvider Object to register as a webView provider including control over disposing
   *   of it.
   *
   *   WARNING: setting a webView provider mutates the provided object.
   * @returns `webViewProvider` modified to be a network object
   */
  function register(
    webViewType: string,
    webViewProvider: IWebViewProvider,
  ): Promise<DisposableWebViewProvider>;
  /**
   * Get a web view provider that has previously been set up
   *
   * @param webViewType Type of webview provider to get
   * @returns Web view provider with the given name if one exists, undefined otherwise
   */
  function get(webViewType: string): Promise<WebViewProvider | undefined>;
  export interface WebViewProviderService {
    initialize: typeof initialize;
    hasKnown: typeof hasKnown;
    register: typeof register;
    get: typeof get;
  }
  export interface PapiWebViewProviderService {
    register: typeof register;
  }
  const webViewProviderService: WebViewProviderService;
  /**
   *
   * Interface for registering webView providers
   */
  export const papiWebViewProviderService: PapiWebViewProviderService;
  export default webViewProviderService;
}
declare module 'shared/services/internet.service' {
  /** Our shim over fetch. Allows us to control internet access. */
  const papiFetch: typeof fetch;
  export interface InternetService {
    fetch: typeof papiFetch;
  }
  /**
   *
   * Service that provides a way to call `fetch` since the original function is not available
   */
  const internetService: InternetService;
  export default internetService;
}
declare module 'shared/services/data-provider.service' {
  /** Handles registering data providers and serving data around the papi. Exposed on the papi. */
  import { DataProviderDataTypes } from 'shared/models/data-provider.model';
  import IDataProviderEngine, {
    DataProviderEngine,
  } from 'shared/models/data-provider-engine.model';
  import {
    DataProviderNames,
    DataProviderTypes,
    DataProviders,
    DisposableDataProviders,
  } from 'papi-shared-types';
  import IDataProvider, { IDisposableDataProvider } from 'shared/models/data-provider.interface';
  /**
   *
   * Indicate if we are aware of an existing data provider with the given name. If a data provider
   * with the given name is somewhere else on the network, this function won't tell you about it
   * unless something else in the existing process is subscribed to it.
   */
  function hasKnown(providerName: string): boolean;
  /**
   *
   * Decorator function that marks a data provider engine `set___` or `get___` method to be ignored.
   * papi will not layer over these methods or consider them to be data type methods
   *
   * @example Use this as a decorator on a class's method:
   *
   * ```typescript
   * class MyDataProviderEngine {
   * ＠papi.dataProviders.decorators.ignore
   * async getInternal() {}
   * }
   * ```
   *
   * WARNING: Do not copy and paste this example. The `@` symbol does not render correctly in JSDoc
   * code blocks, so a different unicode character was used. Please use a normal `@` when using a
   * decorator.
   *
   * OR
   *
   * @example Call this function signature on an object's method:
   *
   * ```typescript
   * const myDataProviderEngine = {
   *   async getInternal() {},
   * };
   * papi.dataProviders.decorators.ignore(dataProviderEngine.getInternal);
   * ```
   *
   * @param method The method to ignore
   */
  function ignore(
    method: Function & {
      isIgnored?: boolean;
    },
  ): void;
  /**
   * Decorator function that marks a data provider engine `set___` or `get___` method to be ignored.
   * papi will not layer over these methods or consider them to be data type methods
   *
   * @param target The class that has the method to ignore
   * @param member The name of the method to ignore
   *
   *   Note: this is the signature that provides the actual decorator functionality. However, since
   *   users will not be using this signature, the example usage is provided in the signature above.
   */
  function ignore(target: object, member: string): void;
  /**
   *
   * Decorator function that marks a data provider engine `set<data_type>` method not to automatically
   * emit an update and notify subscribers of a change to the data. papi will still consider the
   * `set<data_type>` method to be a data type method, but it will not layer over it to emit updates.
   *
   * @example Use this as a decorator on a class's method:
   *
   * ```typescript
   * class MyDataProviderEngine {
   * ＠papi.dataProviders.decorators.doNotNotify
   * async setVerse() {}
   * }
   * ```
   *
   * WARNING: Do not copy and paste this example. The `@` symbol does not render correctly in JSDoc
   * code blocks, so a different unicode character was used. Please use a normal `@` when using a
   * decorator.
   *
   * OR
   *
   * @example Call this function signature on an object's method:
   *
   * ```typescript
   * const myDataProviderEngine = {
   *   async setVerse() {},
   * };
   * papi.dataProviders.decorators.ignore(dataProviderEngine.setVerse);
   * ```
   *
   * @param method The method not to layer over to send an automatic update
   */
  function doNotNotify(
    method: Function & {
      doNotNotify?: boolean;
    },
  ): void;
  /**
   * Decorator function that marks a data provider engine `set<data_type>` method not to automatically
   * emit an update and notify subscribers of a change to the data. papi will still consider the
   * `set<data_type>` method to be a data type method, but it will not layer over it to emit updates.
   *
   * @param target The class that has the method not to layer over to send an automatic update
   * @param member The name of the method not to layer over to send an automatic update
   *
   *   Note: this is the signature that provides the actual decorator functionality. However, since
   *   users will not be using this signature, the example usage is provided in the signature above.
   */
  function doNotNotify(target: object, member: string): void;
  /**
   *
   * A collection of decorators to be used with the data provider service
   *
   * @example To use the `ignore` a decorator on a class's method:
   *
   * ```typescript
   * class MyDataProviderEngine {
   * ＠papi.dataProviders.decorators.ignore
   * async getInternal() {}
   * }
   * ```
   *
   * WARNING: Do not copy and paste this example. The `@` symbol does not render correctly in JSDoc
   * code blocks, so a different unicode character was used. Please use a normal `@` when using a
   * decorator.
   */
  const decorators: {
    /**
     *
     * Decorator function that marks a data provider engine `set___` or `get___` method to be ignored.
     * papi will not layer over these methods or consider them to be data type methods
     *
     * @example Use this as a decorator on a class's method:
     *
     * ```typescript
     * class MyDataProviderEngine {
     * ＠papi.dataProviders.decorators.ignore
     * async getInternal() {}
     * }
     * ```
     *
     * WARNING: Do not copy and paste this example. The `@` symbol does not render correctly in JSDoc
     * code blocks, so a different unicode character was used. Please use a normal `@` when using a
     * decorator.
     *
     * OR
     *
     * @example Call this function signature on an object's method:
     *
     * ```typescript
     * const myDataProviderEngine = {
     *   async getInternal() {},
     * };
     * papi.dataProviders.decorators.ignore(dataProviderEngine.getInternal);
     * ```
     *
     * @param method The method to ignore
     */
    ignore: typeof ignore;
    /**
     *
     * Decorator function that marks a data provider engine `set<data_type>` method not to automatically
     * emit an update and notify subscribers of a change to the data. papi will still consider the
     * `set<data_type>` method to be a data type method, but it will not layer over it to emit updates.
     *
     * @example Use this as a decorator on a class's method:
     *
     * ```typescript
     * class MyDataProviderEngine {
     * ＠papi.dataProviders.decorators.doNotNotify
     * async setVerse() {}
     * }
     * ```
     *
     * WARNING: Do not copy and paste this example. The `@` symbol does not render correctly in JSDoc
     * code blocks, so a different unicode character was used. Please use a normal `@` when using a
     * decorator.
     *
     * OR
     *
     * @example Call this function signature on an object's method:
     *
     * ```typescript
     * const myDataProviderEngine = {
     *   async setVerse() {},
     * };
     * papi.dataProviders.decorators.ignore(dataProviderEngine.setVerse);
     * ```
     *
     * @param method The method not to layer over to send an automatic update
     */
    doNotNotify: typeof doNotNotify;
  };
  /**
   *
   * Creates a data provider to be shared on the network layering over the provided data provider
   * engine.
   *
   * @param providerName Name this data provider should be called on the network
   * @param dataProviderEngine The object to layer over with a new data provider object
   * @param dataProviderType String to send in a network event to clarify what type of data provider
   *   is represented by this engine. For generic data providers, the default value of `dataProvider`
   *   can be used. For data provider types that have multiple instances (e.g., project data
   *   providers), a unique type name should be used to distinguish from generic data providers.
   * @param dataProviderAttributes Optional object that will be sent in a network event to provide
   *   additional metadata about the data provider represented by this engine.
   *
   *   WARNING: registering a dataProviderEngine mutates the provided object. Its `notifyUpdate` and
   *   `set` methods are layered over to facilitate data provider subscriptions.
   * @returns The data provider including control over disposing of it. Note that this data provider
   *   is a new object distinct from the data provider engine passed in.
   */
  function registerEngine<DataProviderName extends DataProviderNames>(
    providerName: DataProviderName,
    dataProviderEngine: IDataProviderEngine<DataProviderTypes[DataProviderName]>,
    dataProviderType?: string,
    dataProviderAttributes?:
      | {
          [property: string]: unknown;
        }
      | undefined,
  ): Promise<DisposableDataProviders[DataProviderName]>;
  /**
   * Creates a data provider to be shared on the network layering over the provided data provider
   * engine.
   *
   * @type `TDataTypes` - The data provider data types served by the data provider to create.
   *
   *   This is not exposed on the papi as it is a helper function to enable other services to layer over
   *   this service and create their own subsets of data providers with other types than
   *   `DataProviders` types using this function and {@link getByType}
   * @param providerName Name this data provider should be called on the network
   * @param dataProviderEngine The object to layer over with a new data provider object
   * @param dataProviderType String to send in a network event to clarify what type of data provider
   *   is represented by this engine. For generic data providers, the default value of `dataProvider`
   *   can be used. For data provider types that have multiple instances (e.g., project data
   *   providers), a unique type name should be used to distinguish from generic data providers.
   * @param dataProviderAttributes Optional object that will be sent in a network event to provide
   *   additional metadata about the data provider represented by this engine.
   *
   *   WARNING: registering a dataProviderEngine mutates the provided object. Its `notifyUpdate` and
   *   `set` methods are layered over to facilitate data provider subscriptions.
   * @returns The data provider including control over disposing of it. Note that this data provider
   *   is a new object distinct from the data provider engine passed in.
   */
  export function registerEngineByType<TDataTypes extends DataProviderDataTypes>(
    providerName: string,
    dataProviderEngine: IDataProviderEngine<TDataTypes>,
    dataProviderType?: string,
    dataProviderAttributes?:
      | {
          [property: string]: unknown;
        }
      | undefined,
  ): Promise<IDisposableDataProvider<IDataProvider<TDataTypes>>>;
  /**
   *
   * Get a data provider that has previously been set up
   *
   * @param providerName Name of the desired data provider
   * @returns The data provider with the given name if one exists, undefined otherwise
   */
  function get<DataProviderName extends DataProviderNames>(
    providerName: DataProviderName,
  ): Promise<DataProviders[DataProviderName] | undefined>;
  /**
   * Get a data provider that has previously been set up
   *
   * @type `T` - The type of data provider to get. Use `IDataProvider<TDataProviderDataTypes>`,
   *   specifying your own types, or provide a custom data provider type
   *
   *   This is not exposed on the papi as it is a helper function to enable other services to layer over
   *   this service and create their own subsets of data providers with other types than
   *   `DataProviders` types using this function and {@link registerEngineByType}
   * @param providerName Name of the desired data provider
   * @returns The data provider with the given name if one exists, undefined otherwise
   */
  export function getByType<T extends IDataProvider<any>>(
    providerName: string,
  ): Promise<T | undefined>;
  export interface DataProviderService {
    /**
     *
     * Indicate if we are aware of an existing data provider with the given name. If a data provider
     * with the given name is somewhere else on the network, this function won't tell you about it
     * unless something else in the existing process is subscribed to it.
     */
    hasKnown: typeof hasKnown;
    /**
     *
     * Creates a data provider to be shared on the network layering over the provided data provider
     * engine.
     *
     * @param providerName Name this data provider should be called on the network
     * @param dataProviderEngine The object to layer over with a new data provider object
     * @param dataProviderType String to send in a network event to clarify what type of data provider
     *   is represented by this engine. For generic data providers, the default value of `dataProvider`
     *   can be used. For data provider types that have multiple instances (e.g., project data
     *   providers), a unique type name should be used to distinguish from generic data providers.
     * @param dataProviderAttributes Optional object that will be sent in a network event to provide
     *   additional metadata about the data provider represented by this engine.
     *
     *   WARNING: registering a dataProviderEngine mutates the provided object. Its `notifyUpdate` and
     *   `set` methods are layered over to facilitate data provider subscriptions.
     * @returns The data provider including control over disposing of it. Note that this data provider
     *   is a new object distinct from the data provider engine passed in.
     */
    registerEngine: typeof registerEngine;
    /**
     *
     * Get a data provider that has previously been set up
     *
     * @param providerName Name of the desired data provider
     * @returns The data provider with the given name if one exists, undefined otherwise
     */
    get: typeof get;
    /**
     *
     * A collection of decorators to be used with the data provider service
     *
     * @example To use the `ignore` a decorator on a class's method:
     *
     * ```typescript
     * class MyDataProviderEngine {
     * ＠papi.dataProviders.decorators.ignore
     * async getInternal() {}
     * }
     * ```
     *
     * WARNING: Do not copy and paste this example. The `@` symbol does not render correctly in JSDoc
     * code blocks, so a different unicode character was used. Please use a normal `@` when using a
     * decorator.
     */
    decorators: typeof decorators;
    /**
     *
     * Abstract class that provides a placeholder `notifyUpdate` for data provider engine classes. If a
     * data provider engine class extends this class, it doesn't have to specify its own `notifyUpdate`
     * function in order to use `notifyUpdate`.
     *
     * @see {@link IDataProviderEngine} for more information on extending this class.
     */
    DataProviderEngine: typeof DataProviderEngine;
  }
  /**
   *
   * Service that allows extensions to send and receive data to/from other extensions
   */
  const dataProviderService: DataProviderService;
  export default dataProviderService;
}
declare module 'shared/models/project-metadata.model' {
  import { ProjectTypes } from 'papi-shared-types';
  /**
   * Low-level information describing a project that Platform.Bible directly manages and uses to load
   * project data
   */
  export type ProjectMetadata = {
    /** ID of the project (must be unique and case insensitive) */
    id: string;
    /** Short name of the project (not necessarily unique) */
    name: string;
    /**
     * Indicates what sort of project this is which implies its data shape (e.g., what data streams
     * should be available)
     */
    projectType: ProjectTypes;
  };
}
declare module 'shared/models/project-data-provider-engine.model' {
  import {
    ProjectTypes,
    ProjectDataTypes,
    WithProjectDataProviderEngineSettingMethods,
    ProjectSettingNames,
    ProjectSettingTypes,
  } from 'papi-shared-types';
  import {
    MandatoryProjectDataTypes,
    WithProjectDataProviderEngineExtensionDataMethods,
  } from 'shared/models/project-data-provider.model';
  import IDataProviderEngine, {
    DataProviderEngine,
  } from 'shared/models/data-provider-engine.model';
  import { DataProviderDataType } from 'shared/models/data-provider.model';
  import { ProjectMetadata } from 'shared/models/project-metadata.model';
  /** All possible types for ProjectDataProviderEngines: IProjectDataProviderEngine<ProjectDataType> */
  export type ProjectDataProviderEngineTypes = {
    [ProjectType in ProjectTypes]: IProjectDataProviderEngine<ProjectType>;
  };
  /**
   * A factory object registered with the papi that creates a Project Data Provider Engine for each
   * project of the factory's `projectType` when the papi requests. Used by the papi to create
   * {@link IProjectDataProviderEngine}s for a specific project when someone gets a project data
   * provider with `papi.projectDataProviders.get`. When this factory object is registered with
   * `papi.projectDataProviders.registerProjectDataProviderEngineFactory`, the papi creates a
   * {@link ProjectDataProviderFactory} that layers over this engine to create
   * {@link IProjectDataProvider}s.
   *
   * Project Data Provider Engine Factories create Project Data Provider Engines for a specific
   * `projectType`. For each project available, a new instance of a PDP with that project's
   * `projectType` is created by the Project Data Provider Factory with that project's `projectType`.
   */
  export interface IProjectDataProviderEngineFactory<ProjectType extends ProjectTypes> {
    /**
     * Get a list of metadata objects for all projects that can be the targets of PDPs created by this
     * factory engine
     */
    getAvailableProjects(): Promise<ProjectMetadata[]>;
    /**
     * Create a {@link IProjectDataProviderEngine} for the project requested so the papi can create an
     * {@link IProjectDataProvider} for the project. This project will have the same `projectType` as
     * this Project Data Provider Engine Factory
     *
     * @param projectId Id of the project for which to create a {@link IProjectDataProviderEngine}
     * @returns A promise that resolves to a {@link IProjectDataProviderEngine} for the project passed
     *   in
     */
    createProjectDataProviderEngine(
      projectId: string,
    ): Promise<ProjectDataProviderEngineTypes[ProjectType]>;
  }
  /**
   * The object to return from
   * {@link IProjectDataProviderEngineFactory.createProjectDataProviderEngine} that the PAPI registers
   * to create a Project Data Provider for a specific project. The ProjectDataProviderService creates
   * an {@link IProjectDataProvider} on the papi that layers over this engine, providing special
   * functionality.
   *
   * See {@link DataProviderDataTypes} for information on how to make powerful types that work well
   * with Intellisense.
   *
   * Note: papi creates a `notifyUpdate` function on the Project Data Provider Engine if one is not
   * provided, so it is not necessary to provide one in order to call `this.notifyUpdate`. However,
   * TypeScript does not understand that papi will create one as you are writing your Project Data
   * Provider Engine, so you can avoid type errors with one of the following options:
   *
   * 1. If you are using a class to create a Project Data Provider Engine, you can extend the
   *    {@link ProjectDataProviderEngine} class, and it will provide `notifyUpdate` as well as inform
   *    Intellisense that you can run `notifyUpdate` with the `Setting` data type for you:
   *
   * ```typescript
   * class MyPDPE extends ProjectDataProviderEngine<'MyProjectData'> implements IProjectDataProviderEngine<'MyProjectData'> {
   *   ...
   * }
   * ```
   *
   * 2. If you are using an object or class not extending {@link ProjectDataProviderEngine} to create a
   *    Project Data Provider Engine, you can add a `notifyUpdate` function (and, with an object, add
   *    the {@link WithNotifyUpdate} type) to your Project Data Provider Engine like so:
   *
   * ```typescript
   * const myPDPE: IProjectDataProviderEngine<'MyProjectData'> & WithNotifyUpdate<ProjectDataTypes['MyProjectData']> = {
   *   notifyUpdate(updateInstructions) {},
   *   ...
   * }
   * ```
   *
   * OR
   *
   * ```typescript
   * class MyPDPE implements IProjectDataProviderEngine<'MyProjectData'> {
   *   notifyUpdate(updateInstructions?: DataProviderEngineNotifyUpdate<ProjectDataTypes['MyProjectData']>) {}
   *   ...
   * }
   * ```
   */
  export type IProjectDataProviderEngine<ProjectType extends ProjectTypes> = IDataProviderEngine<
    ProjectDataTypes[ProjectType] & MandatoryProjectDataTypes
  > &
    WithProjectDataProviderEngineSettingMethods<ProjectDataTypes[ProjectType]> &
    WithProjectDataProviderEngineExtensionDataMethods<ProjectDataTypes[ProjectType]>;
  /**
   *
   * Abstract class that provides a placeholder `notifyUpdate` for Project Data Provider Engine
   * classes. If a Project Data Provider Engine class extends this class, it doesn't have to specify
   * its own `notifyUpdate` function in order to use `notifyUpdate`.
   *
   * Additionally, extending this class informs Intellisense that you can run `notifyUpdate` with the
   * `Setting` data type if needed like so:
   *
   * ```typescript
   * this.notifyUpdate('Setting');
   * ```
   *
   * @see {@link IProjectDataProviderEngine} for more information on extending this class.
   */
  export abstract class ProjectDataProviderEngine<
    ProjectType extends ProjectTypes,
  > extends DataProviderEngine<
    ProjectDataTypes[ProjectType] & {
      Setting: DataProviderDataType<
        ProjectSettingNames,
        ProjectSettingTypes[ProjectSettingNames],
        ProjectSettingTypes[ProjectSettingNames]
      >;
    }
  > {}
}
declare module 'shared/models/project-data-provider-factory.interface' {
  import { Dispose } from 'platform-bible-utils';
  import { ProjectMetadata } from 'shared/models/project-metadata.model';
  export const PDP_FACTORY_OBJECT_TYPE: string;
  /**
   * Network object that creates Project Data Providers of a specific `projectType` as requested on
   * the `papi`. These are created internally within the platform to layer over
   * TypeScript-extension-provided {@link IProjectDataProviderEngineFactory} or are created by
   * independent processes on the `papi`.
   */
  interface IProjectDataProviderFactory extends Dispose {
    /** Get data about all projects that can be created by this PDP factory */
    getAvailableProjects(): Promise<ProjectMetadata[]>;
    /**
     * Returns the registered network object name of a PDP for the given project ID. Called by the
     * platform when someone uses the project data provider service to access a project's data.
     *
     * @param projectId Id of the project for which to return a project data provider.
     * @returns Id of the project data provider this `IProjectDataProviderFactory` created for this
     *   project id. It should return the same project data provider for the same combination of
     *   parameters throughout one session (in other words, in general, there should just be one
     *   project data provider for one project id).
     */
    getProjectDataProviderId(projectId: string): Promise<string>;
  }
  export default IProjectDataProviderFactory;
}
declare module 'shared/models/project-lookup.service-model' {
  import { ProjectMetadata } from 'shared/models/project-metadata.model';
  import { ProjectTypes } from 'papi-shared-types';
  export type ProjectMetadataWithFactoryId = ProjectMetadata & {
    pdpFactoryId: string;
  };
  export type ProjectMetadataFilterOptions = {
    /** Project IDs to exclude */
    excludeProjectIds?: string | string[];
    /** Project IDs to include */
    includeProjectIds?: string | string[];
    /**
     * String representation of `RegExp` pattern(s) to match against projects' `projectType` (using
     * the
     * [`test`](https://developer.mozilla.org/en-US/docs/Web/JavaScript/Reference/Global_Objects/RegExp/test)
     * function) to determine if they should be included.
     *
     * Defaults to all {@link ProjectTypes}, so all projects that do not match `excludeProjectTypes`
     * will be included
     */
    includeProjectTypes?: string | string[];
    /**
     * String representation of `RegExp` pattern(s) to match against projects' `projectType` (using
     * the
     * [`test`](https://developer.mozilla.org/en-US/docs/Web/JavaScript/Reference/Global_Objects/RegExp/test)
     * function) to determine if they should absolutely not be included even if they match with
     * `includeProjectTypes`
     *
     * Defaults to no {@link ProjectTypes}, so all projects that match `includeProjectTypes` will be
     * included
     */
    excludeProjectTypes?: string | string[];
  };
  /**
   *
   * Provides metadata for projects known by the platform
   */
  export interface ProjectLookupServiceType {
    /**
     * Provide metadata for all projects that have PDP factories
     *
     * @returns ProjectMetadata for all projects stored on the local system
     */
    getMetadataForAllProjects: () => Promise<ProjectMetadataWithFactoryId[]>;
    /**
     * Look up metadata for a specific project ID
     *
     * @param projectId ID of the project to load
     * @param projectType Optional type of the project to load. If not provided, then look at all
     *   project types for the given project ID.
     * @param pdpFactoryId Optional ID of the PDP factory where the project ID should be loaded. If
     *   not provided, then look in all available PDP factories for the given project ID.
     * @returns ProjectMetadata for the given project
     */
    getMetadataForProject: (
      projectId: string,
      projectType?: ProjectTypes,
      pdpFactoryId?: string,
    ) => Promise<ProjectMetadataWithFactoryId>;
  }
  export const projectLookupServiceNetworkObjectName = 'ProjectLookupService';
}
declare module 'node/utils/crypto-util' {
  export function createUuid(): string;
  /**
   * Create a cryptographically secure nonce that is at least 128 bits long. See nonce spec at
   * https://w3c.github.io/webappsec-csp/#security-nonces
   *
   * @param encoding: "base64url" (HTML safe, shorter string) or "hex" (longer string) From
   *   https://base64.guru/standards/base64url, the purpose of this encoding is "the ability to use
   *   the encoding result as filename or URL address"
   * @param numberOfBytes: Number of bytes the resulting nonce should contain
   * @returns Cryptographically secure, pseudo-randomly generated value encoded as a string
   */
  export function createNonce(encoding: 'base64url' | 'hex', numberOfBytes?: number): string;
}
declare module 'node/models/execution-token.model' {
  /** For now this is just for extensions, but maybe we will want to expand this in the future */
  export type ExecutionTokenType = 'extension';
  /** Execution tokens can be passed into API calls to provide context about their identity */
  export class ExecutionToken {
    readonly type: ExecutionTokenType;
    readonly name: string;
    readonly nonce: string;
    constructor(tokenType: ExecutionTokenType, name: string);
    getHash(): string;
  }
}
declare module 'extension-host/extension-types/extension-activation-context.model' {
  import { ExecutionToken } from 'node/models/execution-token.model';
  import { UnsubscriberAsyncList } from 'platform-bible-utils';
  /** An object of this type is passed into `activate()` for each extension during initialization */
  export type ExecutionActivationContext = {
    /** Canonical name of the extension */
    name: string;
    /** Used to save and load data from the storage service. */
    executionToken: ExecutionToken;
    /** Tracks all registrations made by an extension so they can be cleaned up when it is unloaded */
    registrations: UnsubscriberAsyncList;
  };
}
declare module 'shared/models/dialog-options.model' {
  import { LocalizeKey } from 'platform-bible-utils';
  /** General options to adjust dialogs (created from `papi.dialogs`) */
  export type DialogOptions = {
    /**
     * Dialog title to display in the header. If you provide a {@link LocalizeKey}, it will be
     * localized before displaying.
     *
     * Default depends on the dialog
     */
    title?: string | LocalizeKey;
    /** Url of dialog icon to display in the header. Default is Platform.Bible logo */
    iconUrl?: string;
    /**
     * The message to show the user in the dialog. If you provide a {@link LocalizeKey}, it will be
     * localized before displaying.
     *
     * Default depends on the dialog
     */
    prompt?: string | LocalizeKey;
  };
  /** Keys of properties on {@link DialogOptions} that should be localized if they are LocalizeKeys */
  export const DIALOG_OPTIONS_LOCALIZABLE_PROPERTY_KEYS: readonly ['title', 'prompt'];
  /** Data in each tab that is a dialog. Added to DialogOptions in `dialog.service-host.ts` */
  export type DialogData = DialogOptions & {
    isDialog: true;
  };
}
declare module 'renderer/components/dialogs/dialog-base.data' {
  import { FloatSize, TabLoader, TabSaver } from 'shared/models/docking-framework.model';
  import { DialogData } from 'shared/models/dialog-options.model';
  import { ReactElement } from 'react';
  /** Base type for DialogDefinition. Contains reasonable defaults for dialogs */
  export type DialogDefinitionBase = Readonly<{
    /** Overwritten in {@link DialogDefinition}. Must be specified by all DialogDefinitions */
    tabType?: string;
    /** Overwritten in {@link DialogDefinition}. Must be specified by all DialogDefinitions */
    Component?: (props: DialogProps) => ReactElement;
    /**
     * The default icon for this dialog. This may be overridden by the `DialogOptions.iconUrl`
     *
     * Defaults to the Platform.Bible logo
     */
    defaultIconUrl?: string;
    /**
     * The default title for this dialog. This may be overridden by the `DialogOptions.title`
     *
     * Defaults to the DialogDefinition's `tabType`
     */
    defaultTitle?: string;
    /** The width and height at which the dialog will be loaded in CSS `px` units */
    initialSize: FloatSize;
    /** The minimum width to which the dialog can be set in CSS `px` units */
    minWidth?: number;
    /** The minimum height to which the dialog can be set in CSS `px` units */
    minHeight?: number;
    /**
     * The function used to load the dialog into the dock layout. Default uses the `Component` field
     * and passes in the `DialogProps`
     */
    loadDialog: TabLoader;
    /**
     * The function used to save the dialog into the dock layout
     *
     * Default does not save the dialog as they cannot properly be restored yet.
     *
     * TODO: preserve requests between refreshes - save the dialog info in such a way that it works
     * when loading again after refresh
     */
    saveDialog: TabSaver;
  }>;
  /** Props provided to the dialog component */
  export type DialogProps<TData = unknown> = DialogData & {
    /**
     * Sends the data as a resolved response to the dialog request and closes the dialog
     *
     * @param data Data with which to resolve the request
     */
    submitDialog(data: TData): void;
    /** Cancels the dialog request (resolves the response with `undefined`) and closes the dialog */
    cancelDialog(): void;
    /**
     * Rejects the dialog request with the specified message and closes the dialog
     *
     * @param errorMessage Message to explain why the dialog request was rejected
     */
    rejectDialog(errorMessage: string): void;
  };
  /**
   * Set the functionality of submitting and canceling dialogs. This should be called specifically by
   * `dialog.service-host.ts` immediately on startup and by nothing else. This is only here to
   * mitigate a dependency cycle
   *
   * @param dialogServiceFunctions Functions from the dialog service host for resolving and rejecting
   *   dialogs
   */
  export function hookUpDialogService({
    resolveDialogRequest: resolve,
    rejectDialogRequest: reject,
  }: {
    resolveDialogRequest: (id: string, data: unknown | undefined) => void;
    rejectDialogRequest: (id: string, message: string) => void;
  }): void;
  /**
   * Static definition of a dialog that can be shown in Platform.Bible
   *
   * For good defaults, dialogs can include all the properties of this dialog. Dialogs must then
   * specify `tabType` and `Component` in order to comply with `DialogDefinition`
   *
   * Note: this is not a class that can be inherited because all properties would be static but then
   * we would not be able to use the default `loadDialog` because it would be using a static reference
   * to a nonexistent `Component`. Instead of inheriting this as a class, any dialog definition can
   * spread this `{ ...DIALOG_BASE }`
   */
  const DIALOG_BASE: DialogDefinitionBase;
  export default DIALOG_BASE;
}
declare module 'renderer/components/dialogs/dialog-definition.model' {
  import { DialogOptions } from 'shared/models/dialog-options.model';
  import { DialogDefinitionBase, DialogProps } from 'renderer/components/dialogs/dialog-base.data';
  import { ReactElement } from 'react';
  import { ProjectMetadataFilterOptions } from 'shared/models/project-lookup.service-model';
  /** The tabType for the select project dialog in `select-project.dialog.tsx` */
  export const SELECT_PROJECT_DIALOG_TYPE = 'platform.selectProject';
  /** The tabType for the select multiple projects dialog in `select-multiple-projects.dialog.tsx` */
  export const SELECT_MULTIPLE_PROJECTS_DIALOG_TYPE = 'platform.selectMultipleProjects';
  /** The tabType for the select books dialog in `select-books.dialog.tsx` */
  export const SELECT_BOOKS_DIALOG_TYPE = 'platform.selectBooks';
  type ProjectDialogOptionsBase = DialogOptions & ProjectMetadataFilterOptions;
  /** Options to provide when showing the Select Project dialog */
  export type SelectProjectDialogOptions = ProjectDialogOptionsBase;
  /** Options to provide when showing the Select Multiple Project dialog */
  export type SelectMultipleProjectsDialogOptions = ProjectDialogOptionsBase & {
    /** Project IDs that should start selected in the dialog */
    selectedProjectIds?: string[];
  };
<<<<<<< HEAD
  /** Options to provide when showing the Select Project dialog */
  export type InventoryDialogOptions = ProjectDialogOptionsBase & {};
=======
  /** Options to provide when showing the Select Books dialog */
  export type SelectBooksDialogOptions = DialogOptions & {
    /** Books IDs that should start selected in the dialog */
    selectedBookIds?: string[];
  };
>>>>>>> 6508b278
  /**
   * Mapped type for dialog functions to use in getting various types for dialogs
   *
   * Keys should be dialog names, and values should be {@link DialogDataTypes}
   *
   * If you add a dialog here, you must also add it on {@link DIALOGS}
   */
  export interface DialogTypes {
    [SELECT_PROJECT_DIALOG_TYPE]: DialogDataTypes<SelectProjectDialogOptions, string>;
    [SELECT_MULTIPLE_PROJECTS_DIALOG_TYPE]: DialogDataTypes<
      SelectMultipleProjectsDialogOptions,
      string[]
    >;
    [SELECT_BOOKS_DIALOG_TYPE]: DialogDataTypes<SelectBooksDialogOptions, string[]>;
  }
  /** Each type of dialog. These are the tab types used in the dock layout */
  export type DialogTabTypes = keyof DialogTypes;
  /** Types related to a specific dialog */
  export type DialogDataTypes<TOptions extends DialogOptions, TReturnType> = {
    /**
     * The dialog options to specify when calling the dialog. Passed into `loadDialog` as
     * SavedTabInfo.data
     *
     * The default implementation of `loadDialog` passes all the options down to the dialog component
     * as props
     */
    options: TOptions;
    /** The type of the response to the dialog request */
    responseType: TReturnType;
    /** Props provided to the dialog component */
    props: DialogProps<TReturnType> & TOptions;
  };
  export type DialogDefinition<DialogTabType extends DialogTabTypes> = Readonly<
    DialogDefinitionBase & {
      /**
       * Type of tab - indicates what kind of built-in dock layout tab this dialog definition
       * represents
       */
      tabType: DialogTabType;
      /**
       * React component to render for this dialog
       *
       * This must be specified only if you do not overwrite the default `loadDialog`
       *
       * @param props Props that will be passed through from the dialog tab's data
       * @returns React element to render
       */
      Component: (
        props: DialogProps<DialogTypes[DialogTabType]['responseType']> &
          DialogTypes[DialogTabType]['options'],
      ) => ReactElement;
    }
  >;
}
declare module 'shared/services/dialog.service-model' {
  import {
    DialogTabTypes,
    DialogTypes,
    SelectProjectDialogOptions,
  } from 'renderer/components/dialogs/dialog-definition.model';
  /**
   *
   * Prompt the user for responses with dialogs
   */
  export interface DialogService {
    /**
     * Shows a dialog to the user and prompts the user to respond
     *
     * @type `TReturn` - The type of data the dialog responds with
     * @param dialogType The type of dialog to show the user
     * @param options Various options for configuring the dialog that shows
     * @returns Returns the user's response or `undefined` if the user cancels
     */
    showDialog<DialogTabType extends DialogTabTypes>(
      dialogType: DialogTabType,
      options?: DialogTypes[DialogTabType]['options'],
    ): Promise<DialogTypes[DialogTabType]['responseType'] | undefined>;
    /**
     * Shows a select project dialog to the user and prompts the user to select a dialog
     *
     * @param options Various options for configuring the dialog that shows
     * @returns Returns the user's selected project id or `undefined` if the user cancels
     */
    selectProject(options?: SelectProjectDialogOptions): Promise<string | undefined>;
  }
  /** Prefix on requests that indicates that the request is related to dialog operations */
  export const CATEGORY_DIALOG = 'dialog';
}
declare module 'shared/services/dialog.service' {
  import { DialogService } from 'shared/services/dialog.service-model';
  const dialogService: DialogService;
  export default dialogService;
}
declare module 'renderer/hooks/papi-hooks/use-dialog-callback.hook' {
  import { DialogTabTypes, DialogTypes } from 'renderer/components/dialogs/dialog-definition.model';
  export type UseDialogCallbackOptions = {
    /**
     * How many dialogs are allowed to be open at once from this dialog callback. Calling the callback
     * when this number of maximum open dialogs has been reached does nothing. Set to -1 for
     * unlimited. Defaults to 1.
     */
    maximumOpenDialogs?: number;
  };
  /**
   *
   * Enables using `papi.dialogs.showDialog` in React more easily. Returns a callback to run that will
   * open a dialog with the provided `dialogType` and `options` then run the `resolveCallback` with
   * the dialog response or `rejectCallback` if there is an error. By default, only one dialog can be
   * open at a time.
   *
   * If you need to open multiple dialogs and track which dialog is which, you can set
   * `options.shouldOpenMultipleDialogs` to `true` and add a counter to the `options` when calling the
   * callback. Then `resolveCallback` will be resolved with that options object including your
   * counter.
   *
   * @type `DialogTabType` The dialog type you are using. Should be inferred by parameters
   * @param dialogType Dialog type you want to show on the screen
   *
   *   Note: this parameter is internally assigned to a `ref`, so changing it will not cause any hooks
   *   to re-run with its new value. This means that updating this parameter will not cause a new
   *   callback to be returned. However, because of the nature of calling dialogs, this has no adverse
   *   effect on the functionality of this hook. Calling the callback will always use the latest
   *   `dialogType`.
   * @param options Various options for configuring the dialog that shows and this hook. If an
   *   `options` parameter is also provided to the returned `showDialog` callback, those
   *   callback-provided `options` merge over these hook-provided `options`
   *
   *   Note: this parameter is internally assigned to a `ref`, so changing it will not cause any hooks
   *   to re-run with its new value. This means that updating this parameter will not cause a new
   *   callback to be returned. However, because of the nature of calling dialogs, this has no adverse
   *   effect on the functionality of this hook. Calling the callback will always use the latest
   *   `options`.
   * @param resolveCallback `(response, dialogType, options)` The function that will be called if the
   *   dialog request resolves properly
   *
   *   - `response` - the resolved value of the dialog call. Either the user's response or `undefined` if
   *       the user cancels
   *   - `dialogType` - the value of `dialogType` at the time that this dialog was called
   *   - `options` the `options` provided to the dialog at the time that this dialog was called. This
   *       consists of the `options` provided to the returned `showDialog` callback merged over the
   *       `options` provided to the hook and additionally contains {@link UseDialogCallbackOptions}
   *       properties
   *
   *   Note: this parameter is internally assigned to a `ref`, so changing it will not cause any hooks
   *   to re-run with its new value. This means that updating this parameter will not cause a new
   *   callback to be returned. However, because of the nature of calling dialogs, this has no adverse
   *   effect on the functionality of this hook. When the dialog resolves, it will always call the
   *   latest `resolveCallback`.
   * @param rejectCallback `(error, dialogType, options)` The function that will be called if the
   *   dialog request throws an error
   *
   *   - `error` - the error thrown while calling the dialog
   *   - `dialogType` - the value of `dialogType` at the time that this dialog was called
   *   - `options` the `options` provided to the dialog at the time that this dialog was called. This
   *       consists of the `options` provided to the returned `showDialog` callback merged over the
   *       `options` provided to the hook and additionally contains {@link UseDialogCallbackOptions}
   *       properties
   *
   *   Note: this parameter is internally assigned to a `ref`, so changing it will not cause any hooks
   *   to re-run with its new value. This means that updating this parameter will not cause a new
   *   callback to be returned. However, because of the nature of calling dialogs, this has no adverse
   *   effect on the functionality of this hook. If the dialog throws an error, it will always call
   *   the latest `rejectCallback`.
   * @returns `showDialog(options?)` - callback to run to show the dialog to prompt the user for a
   *   response
   *
   *   - `optionsOverrides?` - `options` object you may specify that will merge over the `options` you
   *       provide to the hook before passing to the dialog. All properties are optional, so you may
   *       specify as many or as few properties here as you want to overwrite the properties in the
   *       `options` you provide to the hook
   */
  function useDialogCallback<
    DialogTabType extends DialogTabTypes,
    DialogOptions extends DialogTypes[DialogTabType]['options'],
  >(
    dialogType: DialogTabType,
    options: DialogOptions & UseDialogCallbackOptions,
    resolveCallback: (
      response: DialogTypes[DialogTabType]['responseType'] | undefined,
      dialogType: DialogTabType,
      options: DialogOptions,
    ) => void,
    rejectCallback: (error: unknown, dialogType: DialogTabType, options: DialogOptions) => void,
  ): (optionOverrides?: Partial<DialogOptions & UseDialogCallbackOptions>) => Promise<void>;
  /**
   *
   * Enables using `papi.dialogs.showDialog` in React more easily. Returns a callback to run that will
   * open a dialog with the provided `dialogType` and `options` then run the `resolveCallback` with
   * the dialog response or `rejectCallback` if there is an error. By default, only one dialog can be
   * open at a time.
   *
   * If you need to open multiple dialogs and track which dialog is which, you can set
   * `options.shouldOpenMultipleDialogs` to `true` and add a counter to the `options` when calling the
   * callback. Then `resolveCallback` will be resolved with that options object including your
   * counter.
   *
   * @type `DialogTabType` The dialog type you are using. Should be inferred by parameters
   * @param dialogType Dialog type you want to show on the screen
   *
   *   Note: this parameter is internally assigned to a `ref`, so changing it will not cause any hooks
   *   to re-run with its new value. This means that updating this parameter will not cause a new
   *   callback to be returned. However, because of the nature of calling dialogs, this has no adverse
   *   effect on the functionality of this hook. Calling the callback will always use the latest
   *   `dialogType`.
   * @param options Various options for configuring the dialog that shows and this hook. If an
   *   `options` parameter is also provided to the returned `showDialog` callback, those
   *   callback-provided `options` merge over these hook-provided `options`
   *
   *   Note: this parameter is internally assigned to a `ref`, so changing it will not cause any hooks
   *   to re-run with its new value. This means that updating this parameter will not cause a new
   *   callback to be returned. However, because of the nature of calling dialogs, this has no adverse
   *   effect on the functionality of this hook. Calling the callback will always use the latest
   *   `options`.
   * @param resolveCallback `(response, dialogType, options)` The function that will be called if the
   *   dialog request resolves properly
   *
   *   - `response` - the resolved value of the dialog call. Either the user's response or `undefined` if
   *       the user cancels
   *   - `dialogType` - the value of `dialogType` at the time that this dialog was called
   *   - `options` the `options` provided to the dialog at the time that this dialog was called. This
   *       consists of the `options` provided to the returned `showDialog` callback merged over the
   *       `options` provided to the hook and additionally contains {@link UseDialogCallbackOptions}
   *       properties
   *
   *   Note: this parameter is internally assigned to a `ref`, so changing it will not cause any hooks
   *   to re-run with its new value. This means that updating this parameter will not cause a new
   *   callback to be returned. However, because of the nature of calling dialogs, this has no adverse
   *   effect on the functionality of this hook. When the dialog resolves, it will always call the
   *   latest `resolveCallback`.
   * @param rejectCallback `(error, dialogType, options)` The function that will be called if the
   *   dialog request throws an error
   *
   *   - `error` - the error thrown while calling the dialog
   *   - `dialogType` - the value of `dialogType` at the time that this dialog was called
   *   - `options` the `options` provided to the dialog at the time that this dialog was called. This
   *       consists of the `options` provided to the returned `showDialog` callback merged over the
   *       `options` provided to the hook and additionally contains {@link UseDialogCallbackOptions}
   *       properties
   *
   *   Note: this parameter is internally assigned to a `ref`, so changing it will not cause any hooks
   *   to re-run with its new value. This means that updating this parameter will not cause a new
   *   callback to be returned. However, because of the nature of calling dialogs, this has no adverse
   *   effect on the functionality of this hook. If the dialog throws an error, it will always call
   *   the latest `rejectCallback`.
   * @returns `showDialog(options?)` - callback to run to show the dialog to prompt the user for a
   *   response
   *
   *   - `optionsOverrides?` - `options` object you may specify that will merge over the `options` you
   *       provide to the hook before passing to the dialog. All properties are optional, so you may
   *       specify as many or as few properties here as you want to overwrite the properties in the
   *       `options` you provide to the hook
   */
  function useDialogCallback<
    DialogTabType extends DialogTabTypes,
    DialogOptions extends DialogTypes[DialogTabType]['options'],
  >(
    dialogType: DialogTabType,
    options: DialogOptions & UseDialogCallbackOptions,
    resolveCallback: (
      response: DialogTypes[DialogTabType]['responseType'] | undefined,
      dialogType: DialogTabType,
      options: DialogOptions,
    ) => void,
  ): (optionOverrides?: Partial<DialogOptions & UseDialogCallbackOptions>) => Promise<void>;
  export default useDialogCallback;
}
declare module 'shared/services/localization.service-model' {
  import IDataProvider from 'shared/models/data-provider.interface';
  import {
    DataProviderDataType,
    DataProviderUpdateInstructions,
  } from 'shared/models/data-provider.model';
  import { LanguageStrings, LocalizeKey, OnDidDispose } from 'platform-bible-utils';
  export type LocalizationData = LanguageStrings;
  export type LocalizationSelector = {
    localizeKey: LocalizeKey;
    locales?: string[];
  };
  export type LocalizationSelectors = {
    localizeKeys: LocalizeKey[];
    locales?: string[];
  };
  /**
   *
   * This name is used to register the localization data provider on the papi. You can use this name
   * to find the data provider when accessing it using the useData hook
   */
  export const localizationServiceProviderName = 'platform.localizationDataServiceDataProvider';
  export const localizationServiceObjectToProxy: Readonly<{
    /**
     *
     * This name is used to register the localization data provider on the papi. You can use this name
     * to find the data provider when accessing it using the useData hook
     */
    dataProviderName: 'platform.localizationDataServiceDataProvider';
  }>;
  export type LocalizationDataDataTypes = {
    LocalizedString: DataProviderDataType<LocalizationSelector, string, never>;
    LocalizedStrings: DataProviderDataType<LocalizationSelectors, LocalizationData, never>;
  };
  module 'papi-shared-types' {
    interface DataProviders {
      [localizationServiceProviderName]: ILocalizationService;
    }
  }
  /**
   *
   * Service that allows to get and store localizations
   */
  export type ILocalizationService = {
    /**
     * Look up localized string for specific localizeKey
     *
     * @param selector Made up of a string key that corresponds to a localized value and an array of
     *   BCP 47 language codes
     * @returns Localized string
     */
    getLocalizedString: (selector: LocalizationSelector) => Promise<string>;
    /**
     * Look up localized strings for all localizeKeys provided
     *
     * @param selectors An array of LocalizationSelectors. A LocalizationSelector is made up of a
     *   string key that corresponds to a localized value and an array of BCP 47 language codes
     * @returns Object whose keys are localizeKeys and values are localized strings
     */
    getLocalizedStrings: (selectors: LocalizationSelectors) => Promise<LocalizationData>;
    /**
     * This data cannot be changed. Trying to use this setter this will always throw
     *
     * @returns Unsubscriber function
     */
    setLocalizedString(): Promise<DataProviderUpdateInstructions<LocalizationDataDataTypes>>;
    /**
     * This data cannot be changed. Trying to use this setter this will always throw
     *
     * @returns Unsubscriber function
     */
    setLocalizedStrings(): Promise<DataProviderUpdateInstructions<LocalizationDataDataTypes>>;
  } & OnDidDispose &
    typeof localizationServiceObjectToProxy & {
      /**
       * This function is used to take a book number from a verse ref and return the localized name of
       * the book so that the book name can be displayed in the UI language within the UI
       */
      getLocalizedIdFromBookNumber(bookNum: number, localizationLanguage: string): Promise<string>;
    } & IDataProvider<LocalizationDataDataTypes>;
}
declare module 'shared/services/settings.service-model' {
  import { SettingNames, SettingTypes } from 'papi-shared-types';
  import { OnDidDispose, UnsubscriberAsync } from 'platform-bible-utils';
  import IDataProvider from 'shared/models/data-provider.interface';
  import {
    DataProviderSubscriberOptions,
    DataProviderUpdateInstructions,
  } from 'shared/models/data-provider.model';
  /** Name prefix for registered commands that call settings validators */
  export const CATEGORY_EXTENSION_SETTING_VALIDATOR = 'extensionSettingValidator';
  /**
   *
   * This name is used to register the settings service data provider on the papi. You can use this
   * name to find the data provider when accessing it using the useData hook
   */
  export const settingsServiceDataProviderName = 'platform.settingsServiceDataProvider';
  export const settingsServiceObjectToProxy: Readonly<{
    /**
     *
     * This name is used to register the settings service data provider on the papi. You can use this
     * name to find the data provider when accessing it using the useData hook
     */
    dataProviderName: 'platform.settingsServiceDataProvider';
    /**
     *
     * Registers a function that validates whether a new setting value is allowed to be set.
     *
     * @param key The string id of the setting to validate
     * @param validator Function to call to validate the new setting value
     * @returns Unsubscriber that should be called whenever the providing extension is deactivated
     */
    registerValidator: <SettingName extends keyof SettingTypes>(
      key: SettingName,
      validator: SettingValidator<SettingName>,
    ) => Promise<UnsubscriberAsync>;
  }>;
  /**
   * SettingDataTypes handles getting and setting Platform.Bible core application and extension
   * settings.
   *
   * Note: the unnamed (`''`) data type is not actually part of `SettingDataTypes` because the methods
   * would not be able to create a generic type extending from `SettingNames` in order to return the
   * specific setting type being requested. As such, `get`, `set`, `reset` and `subscribe` are all
   * specified on {@link ISettingsService} instead. Unfortunately, as a result, using Intellisense with
   * `useData` will not show the unnamed data type (`''`) as an option, but you can use `useSetting`
   * instead. However, do note that the unnamed data type (`''`) is fully functional.
   *
   * The closest possible representation of the unnamed (````) data type follows:
   *
   * ```typescript
   * '': DataProviderDataType<SettingName, SettingTypes[SettingName], SettingTypes[SettingName]>;
   * ```
   */
  export type SettingDataTypes = {};
  export type AllSettingsData = {
    [SettingName in SettingNames]: SettingTypes[SettingName];
  };
  /** Function that validates whether a new setting value should be allowed to be set */
  export type SettingValidator<SettingName extends SettingNames> = (
    newValue: SettingTypes[SettingName],
    currentValue: SettingTypes[SettingName],
    allChanges: Partial<SettingTypes>,
  ) => Promise<boolean>;
  /** Validators for all settings. Keys are setting keys, values are functions to validate new settings */
  export type AllSettingsValidators = {
    [SettingName in SettingNames]: SettingValidator<SettingName>;
  };
  module 'papi-shared-types' {
    interface DataProviders {
      [settingsServiceDataProviderName]: ISettingsService;
    }
  }
  /** */
  export type ISettingsService = {
    /**
     * Retrieves the value of the specified setting
     *
     * @param key The string id of the setting for which the value is being retrieved
     * @returns The value of the specified setting, parsed to an object. Returns default setting if
     *   setting does not exist
     * @throws If no default value is available for the setting.
     */
    get<SettingName extends SettingNames>(key: SettingName): Promise<SettingTypes[SettingName]>;
    /**
     * Sets the value of the specified setting
     *
     * @param key The string id of the setting for which the value is being set
     * @param newSetting The value that is to be set for the specified key
     * @returns Information that papi uses to interpret whether to send out updates. Defaults to
     *   `true` (meaning send updates only for this data type).
     * @see {@link DataProviderUpdateInstructions} for more info on what to return
     */
    set<SettingName extends SettingNames>(
      key: SettingName,
      newSetting: SettingTypes[SettingName],
    ): Promise<DataProviderUpdateInstructions<SettingDataTypes>>;
    /**
     * Removes the setting from memory and resets it to its default value
     *
     * @param key The string id of the setting for which the value is being removed
     * @returns `true` if successfully reset the project setting. `false` otherwise
     */
    reset<SettingName extends SettingNames>(key: SettingName): Promise<boolean>;
    /**
     * Subscribes to updates of the specified setting. Whenever the value of the setting changes, the
     * callback function is executed.
     *
     * @param key The string id of the setting for which the value is being subscribed to
     * @param callback The function that will be called whenever the specified setting is updated
     * @param options Various options to adjust how the subscriber emits updates
     * @returns Unsubscriber that should be called whenever the subscription should be deleted
     */
    subscribe<SettingName extends SettingNames>(
      key: SettingName,
      callback: (newSetting: SettingTypes[SettingName]) => void,
      options?: DataProviderSubscriberOptions,
    ): Promise<UnsubscriberAsync>;
    /**
     *
     * Registers a function that validates whether a new setting value is allowed to be set.
     *
     * @param key The string id of the setting to validate
     * @param validator Function to call to validate the new setting value
     * @returns Unsubscriber that should be called whenever the providing extension is deactivated
     */
    registerValidator<SettingName extends SettingNames>(
      key: SettingName,
      validator: SettingValidator<SettingName>,
    ): Promise<UnsubscriberAsync>;
  } & OnDidDispose &
    IDataProvider<SettingDataTypes> &
    typeof settingsServiceObjectToProxy;
}
declare module 'shared/services/project-settings.service-model' {
  import { ProjectSettingNames, ProjectSettingTypes, ProjectTypes } from 'papi-shared-types';
  import { UnsubscriberAsync } from 'platform-bible-utils';
  /** Name prefix for registered commands that call project settings validators */
  export const CATEGORY_EXTENSION_PROJECT_SETTING_VALIDATOR = 'extensionProjectSettingValidator';
  export const projectSettingsServiceNetworkObjectName = 'ProjectSettingsService';
  export const projectSettingsServiceObjectToProxy: Readonly<{
    /**
     *
     * Registers a function that validates whether a new project setting value is allowed to be set.
     *
     * @param key The string id of the setting to validate
     * @param validator Function to call to validate the new setting value
     * @returns Unsubscriber that should be called whenever the providing extension is deactivated
     */
    registerValidator: <ProjectSettingName extends keyof ProjectSettingTypes>(
      key: ProjectSettingName,
      validator: ProjectSettingValidator<ProjectSettingName>,
    ) => Promise<UnsubscriberAsync>;
  }>;
  /**
   *
   * Provides utility functions that project data providers should call when handling project settings
   */
  export interface IProjectSettingsService {
    /**
     * Calls registered project settings validators to determine whether or not a project setting
     * change is valid.
     *
     * Every Project Data Provider **must** run this function when it receives a request to set a
     * project setting before changing the value of the setting.
     *
     * @param newValue The new value requested to set the project setting value to
     * @param currentValue The current project setting value
     * @param key The project setting key being set
     * @param allChanges All project settings changes being set in one batch
     * @param projectType The `projectType` for the project whose setting is being changed
     * @returns `true` if change is valid, `false` otherwise
     */
    isValid<ProjectSettingName extends ProjectSettingNames>(
      key: ProjectSettingName,
      newValue: ProjectSettingTypes[ProjectSettingName],
      currentValue: ProjectSettingTypes[ProjectSettingName],
      projectType: ProjectTypes,
      allChanges?: SimultaneousProjectSettingsChanges,
    ): Promise<boolean>;
    /**
     * Gets default value for a project setting
     *
     * Every Project Data Providers **must** run this function when it receives a request to get a
     * project setting if the project does not have a value for the project setting requested. It
     * should return the response from this function directly, either the returned default value or
     * throw.
     *
     * @param key The project setting key for which to get the default value
     * @param projectType The `projectType` to get default setting value for
     * @returns The default value for the setting if a default value is registered
     * @throws If a default value is not registered for the setting
     */
    getDefault<ProjectSettingName extends ProjectSettingNames>(
      key: ProjectSettingName,
      projectType: ProjectTypes,
    ): Promise<ProjectSettingTypes[ProjectSettingName]>;
    /**
     *
     * Registers a function that validates whether a new project setting value is allowed to be set.
     *
     * @param key The string id of the setting to validate
     * @param validator Function to call to validate the new setting value
     * @returns Unsubscriber that should be called whenever the providing extension is deactivated
     */
    registerValidator<ProjectSettingName extends ProjectSettingNames>(
      key: ProjectSettingName,
      validatorCallback: ProjectSettingValidator<ProjectSettingName>,
    ): Promise<UnsubscriberAsync>;
  }
  /**
   * All project settings changes being set in one batch
   *
   * Project settings may be circularly dependent on one another, so multiple project settings may
   * need to be changed at once in some cases
   */
  export type SimultaneousProjectSettingsChanges = {
    [ProjectSettingName in ProjectSettingNames]?: {
      /** The new value requested to set the project setting value to */
      newValue: ProjectSettingTypes[ProjectSettingName];
      /** The current project setting value */
      currentValue: ProjectSettingTypes[ProjectSettingName];
    };
  };
  /** Function that validates whether a new project setting value should be allowed to be set */
  export type ProjectSettingValidator<ProjectSettingName extends ProjectSettingNames> = (
    newValue: ProjectSettingTypes[ProjectSettingName],
    currentValue: ProjectSettingTypes[ProjectSettingName],
    allChanges: SimultaneousProjectSettingsChanges,
    projectType: ProjectTypes,
  ) => Promise<boolean>;
  /**
   * Validators for all project settings. Keys are setting keys, values are functions to validate new
   * settings
   */
  export type AllProjectSettingsValidators = {
    [ProjectSettingName in ProjectSettingNames]: ProjectSettingValidator<ProjectSettingName>;
  };
}
declare module '@papi/core' {
  /** Exporting empty object so people don't have to put 'type' in their import statements */
  const core: {};
  export default core;
  export type { ExecutionActivationContext } from 'extension-host/extension-types/extension-activation-context.model';
  export type { ExecutionToken } from 'node/models/execution-token.model';
  export type { DialogTypes } from 'renderer/components/dialogs/dialog-definition.model';
  export type { UseDialogCallbackOptions } from 'renderer/hooks/papi-hooks/use-dialog-callback.hook';
  export type { default as IDataProvider } from 'shared/models/data-provider.interface';
  export type {
    DataProviderUpdateInstructions,
    DataProviderDataType,
    DataProviderSubscriberOptions,
  } from 'shared/models/data-provider.model';
  export type { WithNotifyUpdate } from 'shared/models/data-provider-engine.model';
  export type { default as IDataProviderEngine } from 'shared/models/data-provider-engine.model';
  export type { DialogOptions } from 'shared/models/dialog-options.model';
  export type {
    ExtensionDataScope,
    MandatoryProjectDataTypes,
  } from 'shared/models/project-data-provider.model';
  export type {
    IProjectDataProviderEngine,
    IProjectDataProviderEngineFactory,
  } from 'shared/models/project-data-provider-engine.model';
  export type { default as IProjectDataProviderFactory } from 'shared/models/project-data-provider-factory.interface';
  export type { ProjectMetadata } from 'shared/models/project-metadata.model';
  export type {
    LocalizationData,
    LocalizationSelector,
    LocalizationSelectors,
  } from 'shared/services/localization.service-model';
  export type { SettingValidator } from 'shared/services/settings.service-model';
  export type {
    GetWebViewOptions,
    SavedWebViewDefinition,
    UseWebViewStateHook,
    WebViewContentType,
    WebViewDefinition,
    WebViewProps,
  } from 'shared/models/web-view.model';
  export type { IWebViewProvider } from 'shared/models/web-view-provider.model';
  export type {
    SimultaneousProjectSettingsChanges,
    ProjectSettingValidator,
  } from 'shared/services/project-settings.service-model';
}
declare module 'shared/services/project-lookup.service' {
  import {
    ProjectLookupServiceType,
    ProjectMetadataFilterOptions,
  } from 'shared/models/project-lookup.service-model';
  import { ProjectMetadata } from 'shared/models/project-metadata.model';
  export function filterProjectsMetadata(
    projectsMetadata: ProjectMetadata[],
    options: ProjectMetadataFilterOptions,
  ): ProjectMetadata[];
  const projectLookupService: ProjectLookupServiceType;
  export default projectLookupService;
}
declare module 'shared/services/project-data-provider.service' {
  import { ProjectTypes, ProjectDataProviders } from 'papi-shared-types';
  import { IProjectDataProviderEngineFactory } from 'shared/models/project-data-provider-engine.model';
  import { Dispose } from 'platform-bible-utils';
  /**
   * Add a new Project Data Provider Factory to PAPI that uses the given engine. There must not be an
   * existing factory already that handles the same project type or this operation will fail.
   *
   * @param projectType Type of project that pdpEngineFactory supports
   * @param pdpEngineFactory Used in a ProjectDataProviderFactory to create ProjectDataProviders
   * @returns Promise that resolves to a disposable object when the registration operation completes
   */
  export function registerProjectDataProviderEngineFactory<ProjectType extends ProjectTypes>(
    projectType: ProjectType,
    pdpEngineFactory: IProjectDataProviderEngineFactory<ProjectType>,
  ): Promise<Dispose>;
  /**
   * Get a Project Data Provider for the given project ID.
   *
   * @example
   *
   * ```typescript
   * const pdp = await get('ParatextStandard', 'ProjectID12345');
   * pdp.getVerse(new VerseRef('JHN', '1', '1'));
   * ```
   *
   * @param projectType Type of the project to load. The TypeScript type for the returned project data
   *   provider will have the project data provider type associated with this project type. If this
   *   argument does not match the project's actual `projectType` (according to its metadata), an
   *   error will be thrown.
   * @param projectId ID for the project to load
   * @returns Data provider with types that are associated with the given project type
   */
  export function get<ProjectType extends ProjectTypes>(
    projectType: ProjectType,
    projectId: string,
  ): Promise<ProjectDataProviders[ProjectType]>;
  export interface PapiBackendProjectDataProviderService {
    registerProjectDataProviderEngineFactory: typeof registerProjectDataProviderEngineFactory;
    get: typeof get;
  }
  /**
   *
   * Service that registers and gets project data providers
   */
  export const papiBackendProjectDataProviderService: PapiBackendProjectDataProviderService;
  export interface PapiFrontendProjectDataProviderService {
    get: typeof get;
  }
  /**
   *
   * Service that gets project data providers
   */
  export const papiFrontendProjectDataProviderService: {
    get: typeof get;
  };
}
declare module 'shared/data/file-system.model' {
  /** Types to use with file system operations */
  /**
   * Represents a path in file system or other. Has a scheme followed by :// followed by a relative
   * path. If no scheme is provided, the app scheme is used. Available schemes are as follows:
   *
   * - `app://` - goes to the `.platform.bible` directory inside the user's home directory.
   *
   *   - On Linux and Mac, this is `$HOME/.platform.bible`
   *   - On Windows, this is `%USERPROFILE%/.platform.bible`
   *   - Note: In development, `app://` always goes to `paranext-core/dev-appdata`
   * - `cache://` - goes to the app's temporary file cache at `app://cache`
   * - `data://` - goes to the app's data storage location at `app://data`
   * - `resources://` - goes to the `resources` directory inside the install directory
   *
   *   - Note: In development, `resources://` always goes to the repo root, `paranext-core`. Not all files
   *       are copied into the production `resources` folder, though. See `electron-builder.json5`'s
   *       `extraResources` for some that are copied.
   * - `file://` - an absolute file path from drive root
   *
   * Note: projects are stored in the production version of `app://projects` regardless of whether you
   * are in production or development
   */
  export type Uri = string;
}
declare module 'node/utils/util' {
  import { Uri } from 'shared/data/file-system.model';
  export const FILE_PROTOCOL = 'file://';
  export const RESOURCES_PROTOCOL = 'resources://';
  export function resolveHtmlPath(htmlFileName: string): string;
  /**
   * Gets the platform-specific user Platform.Bible folder for this application
   *
   * When running in development: `<repo_directory>/dev-appdata`
   *
   * When packaged: `<user_home_directory>/.platform.bible`
   */
  export const getAppDir: import('memoize-one').MemoizedFn<() => string>;
  /**
   * Resolves the uri to a path
   *
   * @param uri The uri to resolve
   * @returns Real path to the uri supplied
   */
  export function getPathFromUri(uri: Uri): string;
  /**
   * Combines the uri passed in with the paths passed in to make one uri
   *
   * @param uri Uri to start from
   * @param paths Paths to combine into the uri
   * @returns One uri that combines the uri and the paths in left-to-right order
   */
  export function joinUriPaths(uri: Uri, ...paths: string[]): Uri;
  /**
   * Determines if running in noisy dev mode
   *
   * @returns True if the process is running in noisy dev mode, false otherwise
   */
  export const isNoisyDevModeEnvVariableSet: () => boolean;
}
declare module 'node/services/node-file-system.service' {
  /** File system calls from Node */
  import fs, { BigIntStats } from 'fs';
  import { Uri } from 'shared/data/file-system.model';
  /**
   * Read a text file
   *
   * @param uri URI of file
   * @returns Promise that resolves to the contents of the file
   */
  export function readFileText(uri: Uri): Promise<string>;
  /**
   * Read a binary file
   *
   * @param uri URI of file
   * @returns Promise that resolves to the contents of the file
   */
  export function readFileBinary(uri: Uri): Promise<Buffer>;
  /**
   * Write data to a file
   *
   * @param uri URI of file
   * @param fileContents String or Buffer to write into the file
   * @returns Promise that resolves after writing the file
   */
  export function writeFile(uri: Uri, fileContents: string | Buffer): Promise<void>;
  /**
   * Copies a file from one location to another. Creates the path to the destination if it does not
   * exist
   *
   * @param sourceUri The location of the file to copy
   * @param destinationUri The uri to the file to create as a copy of the source file
   * @param mode Bitwise modifiers that affect how the copy works. See
   *   [`fsPromises.copyFile`](https://nodejs.org/api/fs.html#fspromisescopyfilesrc-dest-mode) for
   *   more information
   */
  export function copyFile(
    sourceUri: Uri,
    destinationUri: Uri,
    mode?: Parameters<typeof fs.promises.copyFile>[2],
  ): Promise<void>;
  /**
   * Delete a file if it exists
   *
   * @param uri URI of file
   * @returns Promise that resolves when the file is deleted or determined to not exist
   */
  export function deleteFile(uri: Uri): Promise<void>;
  /**
   * Get stats about the file or directory. Note that BigInts are used instead of ints to avoid.
   * https://en.wikipedia.org/wiki/Year_2038_problem
   *
   * @param uri URI of file or directory
   * @returns Promise that resolves to object of type https://nodejs.org/api/fs.html#class-fsstats if
   *   file or directory exists, undefined if it doesn't
   */
  export function getStats(uri: Uri): Promise<BigIntStats | undefined>;
  /**
   * Set the last modified and accessed times for the file or directory
   *
   * @param uri URI of file or directory
   * @returns Promise that resolves once the touch operation finishes
   */
  export function touch(uri: Uri, date: Date): Promise<void>;
  /** Type of file system item in a directory */
  export enum EntryType {
    File = 'file',
    Directory = 'directory',
    Unknown = 'unknown',
  }
  /** All entries in a directory, mapped from entry type to array of uris for the entries */
  export type DirectoryEntries = Readonly<{
    [entryType in EntryType]: Uri[];
  }>;
  /**
   * Reads a directory and returns lists of entries in the directory by entry type.
   *
   * @param uri - URI of directory.
   * @param entryFilter - Function to filter out entries in the directory based on their names.
   * @returns Map of entry type to list of uris for each entry in the directory with that type.
   */
  export function readDir(
    uri: Uri,
    entryFilter?: (entryName: string) => boolean,
  ): Promise<DirectoryEntries>;
  /**
   * Create a directory in the file system if it does not exist. Does not throw if it already exists.
   *
   * @param uri URI of directory
   * @returns Promise that resolves once the directory has been created
   */
  export function createDir(uri: Uri): Promise<void>;
  /**
   * Remove a directory and all its contents recursively from the file system
   *
   * @param uri URI of directory
   * @returns Promise that resolves when the delete operation finishes
   */
  export function deleteDir(uri: Uri): Promise<void>;
}
declare module 'node/services/execution-token.service' {
  import { ExecutionToken } from 'node/models/execution-token.model';
  /**
   * This should be called when extensions are being loaded
   *
   * @param extensionName Name of the extension to register
   * @returns Token that can be passed to `tokenIsValid` to authenticate or authorize API callers. It
   *   is important that the token is not shared to avoid impersonation of API callers.
   */
  function registerExtension(extensionName: string): ExecutionToken;
  /**
   * Remove a registered token. Note that a hash of a token is what is needed to unregister, not the
   * full token itself (notably not the nonce), so something can be delegated the ability to
   * unregister a token without having been given the full token itself.
   *
   * @param extensionName Name of the extension that was originally registered
   * @param tokenHash Value of `getHash()` of the token that was originally registered.
   * @returns `true` if the token was successfully unregistered, `false` otherwise
   */
  function unregisterExtension(extensionName: string, tokenHash: string): boolean;
  /**
   * This should only be needed by services that need to contextualize the response for the caller
   *
   * @param executionToken Token that was previously registered.
   * @returns `true` if the token matches a token that was previous registered, `false` otherwise.
   */
  function tokenIsValid(executionToken: ExecutionToken): boolean;
  const executionTokenService: {
    registerExtension: typeof registerExtension;
    unregisterExtension: typeof unregisterExtension;
    tokenIsValid: typeof tokenIsValid;
  };
  export default executionTokenService;
}
declare module 'extension-host/services/extension-storage.service' {
  import { ExecutionToken } from 'node/models/execution-token.model';
  import { Buffer } from 'buffer';
  /**
   * This is only intended to be called by the extension service. This service cannot call into the
   * extension service or it causes a circular dependency.
   */
  export function setExtensionUris(urisPerExtension: Map<string, string>): void;
  /** Return a path to the specified file within the extension's installation directory */
  export function buildExtensionPathFromName(extensionName: string, fileName: string): string;
  /**
   * Read a text file from the the extension's installation directory
   *
   * @param token ExecutionToken provided to the extension when `activate()` was called
   * @param fileName Name of the file to be read
   * @returns Promise for a string with the contents of the file
   */
  function readTextFileFromInstallDirectory(
    token: ExecutionToken,
    fileName: string,
  ): Promise<string>;
  /**
   * Read a binary file from the the extension's installation directory
   *
   * @param token ExecutionToken provided to the extension when `activate()` was called
   * @param fileName Name of the file to be read
   * @returns Promise for a Buffer with the contents of the file
   */
  function readBinaryFileFromInstallDirectory(
    token: ExecutionToken,
    fileName: string,
  ): Promise<Buffer>;
  /**
   * Read data specific to the user (as identified by the OS) and extension (as identified by the
   * ExecutionToken)
   *
   * @param token ExecutionToken provided to the extension when `activate()` was called
   * @param key Unique identifier of the data
   * @returns Promise for a string containing the data
   */
  function readUserData(token: ExecutionToken, key: string): Promise<string>;
  /**
   * Write data specific to the user (as identified by the OS) and extension (as identified by the
   * ExecutionToken)
   *
   * @param token ExecutionToken provided to the extension when `activate()` was called
   * @param key Unique identifier of the data
   * @param data Data to be written
   * @returns Promise that will resolve if the data is written successfully
   */
  function writeUserData(token: ExecutionToken, key: string, data: string): Promise<void>;
  /**
   * Delete data previously written that is specific to the user (as identified by the OS) and
   * extension (as identified by the ExecutionToken)
   *
   * @param token ExecutionToken provided to the extension when `activate()` was called
   * @param key Unique identifier of the data
   * @returns Promise that will resolve if the data is deleted successfully
   */
  function deleteUserData(token: ExecutionToken, key: string): Promise<void>;
  export interface ExtensionStorageService {
    readTextFileFromInstallDirectory: typeof readTextFileFromInstallDirectory;
    readBinaryFileFromInstallDirectory: typeof readBinaryFileFromInstallDirectory;
    readUserData: typeof readUserData;
    writeUserData: typeof writeUserData;
    deleteUserData: typeof deleteUserData;
  }
  /**
   *
   * This service provides extensions in the extension host the ability to read/write data based on
   * the extension identity and current user (as identified by the OS). This service will not work
   * within the renderer.
   */
  const extensionStorageService: ExtensionStorageService;
  export default extensionStorageService;
}
declare module 'shared/services/menu-data.service-model' {
  import {
    OnDidDispose,
    UnsubscriberAsync,
    MultiColumnMenu,
    ReferencedItem,
    WebViewMenu,
    Localized,
  } from 'platform-bible-utils';
  import {
    DataProviderDataType,
    DataProviderSubscriberOptions,
    DataProviderUpdateInstructions,
  } from 'shared/models/data-provider.model';
  import { IDataProvider } from '@papi/core';
  /**
   *
   * This name is used to register the menu data data provider on the papi. You can use this name to
   * find the data provider when accessing it using the useData hook
   */
  export const menuDataServiceProviderName = 'platform.menuDataServiceDataProvider';
  export const menuDataServiceObjectToProxy: Readonly<{
    /**
     *
     * This name is used to register the menu data data provider on the papi. You can use this name to
     * find the data provider when accessing it using the useData hook
     */
    dataProviderName: 'platform.menuDataServiceDataProvider';
  }>;
  export type MenuDataDataTypes = {
    MainMenu: DataProviderDataType<undefined, Localized<MultiColumnMenu>, never>;
    WebViewMenu: DataProviderDataType<ReferencedItem, Localized<WebViewMenu>, never>;
  };
  module 'papi-shared-types' {
    interface DataProviders {
      [menuDataServiceProviderName]: IMenuDataService;
    }
  }
  /**
   *
   * Service that allows to get and store menu data
   */
  export type IMenuDataService = {
    /** Rebuild the menus with the latest inputs from all extensions. */
    rebuildMenus(): Promise<void>;
    /**
     *
     * Get menu content for the main menu
     *
     * @param mainMenuType Does not have to be defined
     * @returns MultiColumnMenu object of main menu content
     */
    getMainMenu(mainMenuType: undefined): Promise<MultiColumnMenu>;
    /**
     *
     * Get menu content for the main menu
     *
     * @param mainMenuType Does not have to be defined
     * @returns MultiColumnMenu object of main menu content
     */
    getMainMenu(): Promise<MultiColumnMenu>;
    /**
     * This data cannot be changed. Trying to use this setter this will always throw
     *
     * @param mainMenuType Does not have to be defined
     * @param value MultiColumnMenu object to set as the main menu
     * @returns Unsubscriber function
     */
    setMainMenu(
      mainMenuType: undefined,
      value: never,
    ): Promise<DataProviderUpdateInstructions<MenuDataDataTypes>>;
    /**
     * Subscribe to run a callback function when the main menu data is changed
     *
     * @param mainMenuType Does not have to be defined
     * @param callback Function to run with the updated menuContent for this selector
     * @param options Various options to adjust how the subscriber emits updates
     * @returns Unsubscriber function (run to unsubscribe from listening for updates)
     */
    subscribeMainMenu(
      mainMenuType: undefined,
      callback: (menuContent: Localized<MultiColumnMenu>) => void,
      options?: DataProviderSubscriberOptions,
    ): Promise<UnsubscriberAsync>;
    /**
     * Get menu content for a web view
     *
     * @param webViewType The type of webview for which a menu should be retrieved
     * @returns WebViewMenu object of web view menu content
     */
    getWebViewMenu(webViewType: ReferencedItem): Promise<WebViewMenu>;
    /**
     * This data cannot be changed. Trying to use this setter this will always throw
     *
     * @param webViewType The type of webview for which a menu should be set
     * @param value Menu of specified webViewType
     * @returns Unsubscriber function
     */
    setWebViewMenu(
      webViewType: ReferencedItem,
      value: never,
    ): Promise<DataProviderUpdateInstructions<MenuDataDataTypes>>;
    /**
     * Subscribe to run a callback function when the web view menu data is changed
     *
     * @param webViewType The type of webview for which a menu should be subscribed
     * @param callback Function to run with the updated menuContent for this selector
     * @param options Various options to adjust how the subscriber emits updates
     * @returns Unsubscriber function (run to unsubscribe from listening for updates)
     */
    subscribeWebViewMenu(
      webViewType: ReferencedItem,
      callback: (menuContent: Localized<WebViewMenu>) => void,
      options?: DataProviderSubscriberOptions,
    ): Promise<UnsubscriberAsync>;
  } & OnDidDispose &
    typeof menuDataServiceObjectToProxy &
    IDataProvider<MenuDataDataTypes>;
}
declare module 'shared/services/menu-data.service' {
  import { IMenuDataService } from 'shared/services/menu-data.service-model';
  const menuDataService: IMenuDataService;
  export default menuDataService;
}
declare module 'shared/services/localization.service' {
  import { ILocalizationService } from 'shared/services/localization.service-model';
  const localizationService: ILocalizationService;
  export default localizationService;
}
declare module 'shared/services/settings.service' {
  import { ISettingsService } from 'shared/services/settings.service-model';
  const settingsService: ISettingsService;
  export default settingsService;
}
declare module 'shared/services/project-settings.service' {
  import { IProjectSettingsService } from 'shared/services/project-settings.service-model';
  const projectSettingsService: IProjectSettingsService;
  export default projectSettingsService;
}
declare module '@papi/backend' {
  /**
   * Unified module for accessing API features in the extension host.
   *
   * WARNING: DO NOT IMPORT papi IN ANY FILE THAT papi IMPORTS AND EXPOSES.
   */
  import * as commandService from 'shared/services/command.service';
  import { PapiNetworkService } from 'shared/services/network.service';
  import { WebViewServiceType } from 'shared/services/web-view.service-model';
  import { PapiWebViewProviderService } from 'shared/services/web-view-provider.service';
  import { InternetService } from 'shared/services/internet.service';
  import { DataProviderService } from 'shared/services/data-provider.service';
  import { DataProviderEngine as PapiDataProviderEngine } from 'shared/models/data-provider-engine.model';
  import { ProjectDataProviderEngine as PapiProjectDataProviderEngine } from 'shared/models/project-data-provider-engine.model';
  import { PapiBackendProjectDataProviderService } from 'shared/services/project-data-provider.service';
  import { ExtensionStorageService } from 'extension-host/services/extension-storage.service';
  import { ProjectLookupServiceType } from 'shared/models/project-lookup.service-model';
  import { DialogService } from 'shared/services/dialog.service-model';
  import { IMenuDataService } from 'shared/services/menu-data.service-model';
  import { ISettingsService } from 'shared/services/settings.service-model';
  import { IProjectSettingsService } from 'shared/services/project-settings.service-model';
  import { ILocalizationService } from 'shared/services/localization.service-model';
  const papi: {
    /**
     *
     * Abstract class that provides a placeholder `notifyUpdate` for data provider engine classes. If a
     * data provider engine class extends this class, it doesn't have to specify its own `notifyUpdate`
     * function in order to use `notifyUpdate`.
     *
     * @see {@link IDataProviderEngine} for more information on extending this class.
     */
    DataProviderEngine: typeof PapiDataProviderEngine;
    /**
     *
     * Abstract class that provides a placeholder `notifyUpdate` for Project Data Provider Engine
     * classes. If a Project Data Provider Engine class extends this class, it doesn't have to specify
     * its own `notifyUpdate` function in order to use `notifyUpdate`.
     *
     * Additionally, extending this class informs Intellisense that you can run `notifyUpdate` with the
     * `Setting` data type if needed like so:
     *
     * ```typescript
     * this.notifyUpdate('Setting');
     * ```
     *
     * @see {@link IProjectDataProviderEngine} for more information on extending this class.
     */
    ProjectDataProviderEngine: typeof PapiProjectDataProviderEngine;
    /** This is just an alias for internet.fetch */
    fetch: typeof globalThis.fetch;
    /**
     *
     * The command service allows you to exchange messages with other components in the platform. You
     * can register a command that other services and extensions can send you. You can send commands to
     * other services and extensions that have registered commands.
     */
    commands: typeof commandService;
    /**
     *
     * Service exposing various functions related to using webViews
     *
     * WebViews are iframes in the Platform.Bible UI into which extensions load frontend code, either
     * HTML or React components.
     */
    webViews: WebViewServiceType;
    /**
     *
     * Interface for registering webView providers
     */
    webViewProviders: PapiWebViewProviderService;
    /**
     *
     * Prompt the user for responses with dialogs
     */
    dialogs: DialogService;
    /**
     *
     * Service that provides a way to send and receive network events
     */
    network: PapiNetworkService;
    /**
     *
     * All extensions and services should use this logger to provide a unified output of logs
     */
    logger: import('electron-log').MainLogger & {
      default: import('electron-log').MainLogger;
    };
    /**
     *
     * Service that provides a way to call `fetch` since the original function is not available
     */
    internet: InternetService;
    /**
     *
     * Service that allows extensions to send and receive data to/from other extensions
     */
    dataProviders: DataProviderService;
    /**
     *
     * Service that registers and gets project data providers
     */
    projectDataProviders: PapiBackendProjectDataProviderService;
    /**
     *
     * Provides metadata for projects known by the platform
     */
    projectLookup: ProjectLookupServiceType;
    /**
     *
     * Provides utility functions that project data providers should call when handling project settings
     */
    projectSettings: IProjectSettingsService;
    /**
     *
     * This service provides extensions in the extension host the ability to read/write data based on
     * the extension identity and current user (as identified by the OS). This service will not work
     * within the renderer.
     */
    storage: ExtensionStorageService;
    /** */
    settings: ISettingsService;
    /**
     *
     * Service that allows to get and store menu data
     */
    menuData: IMenuDataService;
    /**
     *
     * Service that allows to get and store localizations
     */
    localization: ILocalizationService;
  };
  export default papi;
  /**
   *
   * Abstract class that provides a placeholder `notifyUpdate` for data provider engine classes. If a
   * data provider engine class extends this class, it doesn't have to specify its own `notifyUpdate`
   * function in order to use `notifyUpdate`.
   *
   * @see {@link IDataProviderEngine} for more information on extending this class.
   */
  export const DataProviderEngine: typeof PapiDataProviderEngine;
  /**
   *
   * Abstract class that provides a placeholder `notifyUpdate` for Project Data Provider Engine
   * classes. If a Project Data Provider Engine class extends this class, it doesn't have to specify
   * its own `notifyUpdate` function in order to use `notifyUpdate`.
   *
   * Additionally, extending this class informs Intellisense that you can run `notifyUpdate` with the
   * `Setting` data type if needed like so:
   *
   * ```typescript
   * this.notifyUpdate('Setting');
   * ```
   *
   * @see {@link IProjectDataProviderEngine} for more information on extending this class.
   */
  export const ProjectDataProviderEngine: typeof PapiProjectDataProviderEngine;
  /** This is just an alias for internet.fetch */
  export const fetch: typeof globalThis.fetch;
  /**
   *
   * The command service allows you to exchange messages with other components in the platform. You
   * can register a command that other services and extensions can send you. You can send commands to
   * other services and extensions that have registered commands.
   */
  export const commands: typeof commandService;
  /**
   *
   * Service exposing various functions related to using webViews
   *
   * WebViews are iframes in the Platform.Bible UI into which extensions load frontend code, either
   * HTML or React components.
   */
  export const webViews: WebViewServiceType;
  /**
   *
   * Interface for registering webView providers
   */
  export const webViewProviders: PapiWebViewProviderService;
  /**
   *
   * Prompt the user for responses with dialogs
   */
  export const dialogs: DialogService;
  /**
   *
   * Service that provides a way to send and receive network events
   */
  export const network: PapiNetworkService;
  /**
   *
   * All extensions and services should use this logger to provide a unified output of logs
   */
  export const logger: import('electron-log').MainLogger & {
    default: import('electron-log').MainLogger;
  };
  /**
   *
   * Service that provides a way to call `fetch` since the original function is not available
   */
  export const internet: InternetService;
  /**
   *
   * Service that allows extensions to send and receive data to/from other extensions
   */
  export const dataProviders: DataProviderService;
  /**
   *
   * Service that registers and gets project data providers
   */
  export const projectDataProviders: PapiBackendProjectDataProviderService;
  /**
   *
   * Provides metadata for projects known by the platform
   */
  export const projectLookup: ProjectLookupServiceType;
  /**
   *
   * Provides utility functions that project data providers should call when handling project settings
   */
  export const projectSettings: IProjectSettingsService;
  /**
   *
   * This service provides extensions in the extension host the ability to read/write data based on
   * the extension identity and current user (as identified by the OS). This service will not work
   * within the renderer.
   */
  export const storage: ExtensionStorageService;
  /**
   *
   * Service that allows to get and store menu data
   */
  export const menuData: IMenuDataService;
  /**
   *
   * Service that allows to get and store localizations
   */
  export const localization: ILocalizationService;
}
declare module 'extension-host/extension-types/extension.interface' {
  import { UnsubscriberAsync } from 'platform-bible-utils';
  import { ExecutionActivationContext } from 'extension-host/extension-types/extension-activation-context.model';
  /** Interface for all extensions to implement */
  export interface IExtension {
    /**
     * Sets up this extension! Runs when paranext wants this extension to activate. For example,
     * activate() should register commands for this extension
     *
     * @param context Data and utilities that are specific to this particular extension
     */
    activate: (context: ExecutionActivationContext) => Promise<void>;
    /**
     * Deactivate anything in this extension that is not covered by the registrations in the context
     * object given to activate().
     *
     * @returns Promise that resolves to true if successfully deactivated
     */
    deactivate?: UnsubscriberAsync;
  }
}
declare module 'extension-host/extension-types/extension-manifest.model' {
  /** Information about an extension provided by the extension developer. */
  export type ExtensionManifest = {
    /** Name of the extension */
    name: string;
    /**
     * Extension version - expected to be [semver](https://semver.org/) like `"0.1.3"`.
     *
     * Note: semver may become a hard requirement in the future, so we recommend using it now.
     */
    version: string;
    /**
     * Path to the JavaScript file to run in the extension host. Relative to the extension's root
     * folder.
     *
     * Must be specified. Can be an empty string if the extension does not have any JavaScript to run.
     */
    main: string;
    /**
     * Path to the TypeScript type declaration file that describes this extension and its interactions
     * on the PAPI. Relative to the extension's root folder.
     *
     * If not provided, Platform.Bible will look in the following locations:
     *
     * 1. `<extension_name>.d.ts`
     * 2. `<extension_name><other_stuff>.d.ts`
     * 3. `index.d.ts`
     *
     * See [Extension Anatomy - Type Declaration
     * Files](https://github.com/paranext/paranext-extension-template/wiki/Extension-Anatomy#type-declaration-files-dts)
     * for more information about extension type declaration files.
     */
    types?: string;
    /** Path to the JSON file that defines the menu items this extension is adding. */
    menus?: string;
    /** Path to the JSON file that defines the settings this extension is adding. */
    settings?: string;
    /** Path to the JSON file that defines the project settings this extension is adding. */
    projectSettings?: string;
    /** Path to the JSON file that defines the localized strings this extension is adding. */
    localizedStrings?: string;
    /**
     * List of events that occur that should cause this extension to be activated. Not yet
     * implemented.
     */
    activationEvents: string[];
  };
}
declare module 'renderer/hooks/hook-generators/create-use-network-object-hook.util' {
  import { NetworkObject } from 'shared/models/network-object.model';
  /**
   * This function takes in a getNetworkObject function and creates a hook with that function in it
   * which will return a network object
   *
   * @param getNetworkObject A function that takes in an id string and returns a network object
   * @param mapParametersToNetworkObjectSource Function that takes the parameters passed into the hook
   *   and returns the `networkObjectSource` associated with those parameters. Defaults to taking the
   *   first parameter passed into the hook and using that as the `networkObjectSource`.
   *
   *   - Note: `networkObjectSource` is string name of the network object to get OR `networkObject`
   *       (result of this hook, if you want this hook to just return the network object again)
   *
   * @returns A function that takes in a networkObjectSource and returns a NetworkObject
   */
  function createUseNetworkObjectHook<THookParams extends unknown[]>(
    getNetworkObject: (...args: THookParams) => Promise<NetworkObject<object> | undefined>,
    mapParametersToNetworkObjectSource?: (
      ...args: THookParams
    ) => string | NetworkObject<object> | undefined,
  ): (...args: THookParams) => NetworkObject<object> | undefined;
  export default createUseNetworkObjectHook;
}
declare module 'renderer/hooks/papi-hooks/use-data-provider.hook' {
  import { DataProviders } from 'papi-shared-types';
  /**
   * Gets a data provider with specified provider name
   *
   * @type `T` - The type of data provider to return. Use `IDataProvider<TDataProviderDataTypes>`,
   *   specifying your own types, or provide a custom data provider type
   * @param dataProviderSource String name of the data provider to get OR dataProvider (result of
   *   useDataProvider, if you want this hook to just return the data provider again)
   * @returns Undefined if the data provider has not been retrieved, data provider if it has been
   *   retrieved and is not disposed, and undefined again if the data provider is disposed
   */
  const useDataProvider: <DataProviderName extends keyof DataProviders>(
    dataProviderSource: DataProviderName | DataProviders[DataProviderName] | undefined,
  ) => DataProviders[DataProviderName] | undefined;
  export default useDataProvider;
}
declare module 'renderer/hooks/hook-generators/create-use-data-hook.util' {
  import {
    DataProviderSubscriberOptions,
    DataProviderUpdateInstructions,
  } from 'shared/models/data-provider.model';
  import IDataProvider from 'shared/models/data-provider.interface';
  import ExtractDataProviderDataTypes from 'shared/models/extract-data-provider-data-types.model';
  /**
   * The final function called as part of the `useData` hook that is the actual React hook
   *
   * This is the `.Greeting(...)` part of `useData('helloSomeone.people').Greeting(...)`
   */
  type UseDataFunctionWithProviderType<
    TDataProvider extends IDataProvider<any>,
    TDataType extends keyof ExtractDataProviderDataTypes<TDataProvider>,
  > = (
    selector: ExtractDataProviderDataTypes<TDataProvider>[TDataType]['selector'],
    defaultValue: ExtractDataProviderDataTypes<TDataProvider>[TDataType]['getData'],
    subscriberOptions?: DataProviderSubscriberOptions,
  ) => [
    ExtractDataProviderDataTypes<TDataProvider>[TDataType]['getData'],
    (
      | ((
          newData: ExtractDataProviderDataTypes<TDataProvider>[TDataType]['setData'],
        ) => Promise<DataProviderUpdateInstructions<ExtractDataProviderDataTypes<TDataProvider>>>)
      | undefined
    ),
    boolean,
  ];
  /**
   * A proxy that serves the actual hooks for a single data provider
   *
   * This is the `useData('helloSomeone.people')` part of
   * `useData('helloSomeone.people').Greeting(...)`
   */
  type UseDataProxy<TDataProvider extends IDataProvider<any>> = {
    [TDataType in keyof ExtractDataProviderDataTypes<TDataProvider>]: UseDataFunctionWithProviderType<
      TDataProvider,
      TDataType
    >;
  };
  /**
   * React hook to use data provider data with various data types
   *
   * @example `useData('helloSomeone.people').Greeting('Bill', 'Greeting loading')`
   *
   * @type `TDataProvider` - The type of data provider to get. Use
   *   `IDataProvider<TDataProviderDataTypes>`, specifying your own types, or provide a custom data
   *   provider type
   */
  type UseDataHookGeneric<TUseDataProviderParams extends unknown[]> = {
    <TDataProvider extends IDataProvider<any>>(
      ...args: TUseDataProviderParams
    ): UseDataProxy<TDataProvider>;
  };
  /**
   * Create a `useData(...).DataType(selector, defaultValue, options)` hook for a specific subset of
   * data providers as supported by `useDataProviderHook`
   *
   * @param useDataProviderHook Hook that gets a data provider from a specific subset of data
   *   providers
   * @returns `useData` hook for getting data from a data provider
   */
  function createUseDataHook<TUseDataProviderParams extends unknown[]>(
    useDataProviderHook: (...args: TUseDataProviderParams) => IDataProvider | undefined,
  ): UseDataHookGeneric<TUseDataProviderParams>;
  export default createUseDataHook;
}
declare module 'renderer/hooks/papi-hooks/use-data.hook' {
  import {
    DataProviderSubscriberOptions,
    DataProviderUpdateInstructions,
  } from 'shared/models/data-provider.model';
  import { DataProviderNames, DataProviderTypes, DataProviders } from 'papi-shared-types';
  /**
   * React hook to use data from a data provider
   *
   * @example `useData('helloSomeone.people').Greeting('Bill', 'Greeting loading')`
   */
  type UseDataHook = {
    <DataProviderName extends DataProviderNames>(
      dataProviderSource: DataProviderName | DataProviders[DataProviderName] | undefined,
    ): {
      [TDataType in keyof DataProviderTypes[DataProviderName]]: (
        // @ts-ignore TypeScript pretends it can't find `selector`, but it works just fine
        selector: DataProviderTypes[DataProviderName][TDataType]['selector'],
        // @ts-ignore TypeScript pretends it can't find `getData`, but it works just fine
        defaultValue: DataProviderTypes[DataProviderName][TDataType]['getData'],
        subscriberOptions?: DataProviderSubscriberOptions,
      ) => [
        // @ts-ignore TypeScript pretends it can't find `getData`, but it works just fine
        DataProviderTypes[DataProviderName][TDataType]['getData'],
        (
          | ((
              // @ts-ignore TypeScript pretends it can't find `setData`, but it works just fine
              newData: DataProviderTypes[DataProviderName][TDataType]['setData'],
            ) => Promise<DataProviderUpdateInstructions<DataProviderTypes[DataProviderName]>>)
          | undefined
        ),
        boolean,
      ];
    };
  };
  /**
   * ```typescript
   * useData<DataProviderName extends DataProviderNames>(
   *     dataProviderSource: DataProviderName | DataProviders[DataProviderName] | undefined,
   *   ).DataType(
   *       selector: DataProviderTypes[DataProviderName][DataType]['selector'],
   *       defaultValue: DataProviderTypes[DataProviderName][DataType]['getData'],
   *       subscriberOptions?: DataProviderSubscriberOptions,
   *     ) => [
   *       DataProviderTypes[DataProviderName][DataType]['getData'],
   *       (
   *         | ((
   *             newData: DataProviderTypes[DataProviderName][DataType]['setData'],
   *           ) => Promise<DataProviderUpdateInstructions<DataProviderTypes[DataProviderName]>>)
   *         | undefined
   *       ),
   *       boolean,
   *     ]
   * ```
   *
   * React hook to use data from a data provider. Subscribes to run a callback on a data provider's
   * data with specified selector on the specified data type that data provider serves.
   *
   * Usage: Specify the data provider and the data type on the data provider with
   * `useData('<data_provider>').<data_type>` and use like any other React hook.
   *
   * _＠example_ Subscribing to Verse data at JHN 11:35 on the `'quickVerse.quickVerse'` data provider:
   *
   * ```typescript
   * const [verseText, setVerseText, verseTextIsLoading] = useData('quickVerse.quickVerse').Verse(
   *   'JHN 11:35',
   *   'Verse text goes here',
   * );
   * ```
   *
   * _＠param_ `dataProviderSource` string name of data provider to get OR dataProvider (result of
   * useDataProvider if you want to consolidate and only get the data provider once)
   *
   * _＠param_ `selector` tells the provider what data this listener is listening for
   *
   * WARNING: MUST BE STABLE - const or wrapped in useState, useMemo, etc. The reference must not be
   * updated every render
   *
   * _＠param_ `defaultValue` the initial value to return while first awaiting the data
   *
   * _＠param_ `subscriberOptions` various options to adjust how the subscriber emits updates
   *
   * Note: this parameter is internally assigned to a `ref`, so changing it will not cause any hooks
   * to re-run with its new value. This means that `subscriberOptions` will be passed to the data
   * provider's `subscribe<data_type>` method as soon as possible and will not be updated again until
   * `dataProviderSource` or `selector` changes.
   *
   * _＠returns_ `[data, setData, isLoading]`
   *
   * - `data`: the current value for the data from the data provider with the specified data type and
   *   selector, either the `defaultValue` or the resolved data
   * - `setData`: asynchronous function to request that the data provider update the data at this data
   *   type and selector. Returns `true` if successful. Note that this function does not update the
   *   data. The data provider sends out an update to this subscription if it successfully updates
   *   data.
   * - `isLoading`: whether the data with the data type and selector is awaiting retrieval from the data
   *   provider
   */
  const useData: UseDataHook;
  export default useData;
}
declare module 'renderer/hooks/papi-hooks/use-setting.hook' {
  import { SettingTypes } from 'papi-shared-types';
  import {
    DataProviderSubscriberOptions,
    DataProviderUpdateInstructions,
  } from 'shared/models/data-provider.model';
  import { SettingDataTypes } from 'shared/services/settings.service-model';
  /**
   * Gets, sets and resets a setting on the papi. Also notifies subscribers when the setting changes
   * and gets updated when the setting is changed by others.
   *
   * @param key The string id that is used to identify the setting that will be stored on the papi
   *
   *   WARNING: MUST BE STABLE - const or wrapped in useState, useMemo, etc. The reference must not be
   *   updated every render
   * @param defaultState The initial value to return while first awaiting the setting value
   * @param subscriberOptions Various options to adjust how the subscriber emits updates
   *
   *   Note: this parameter is internally assigned to a `ref`, so changing it will not cause any hooks
   *   to re-run with its new value. This means that `subscriberOptions` will be passed to the data
   *   provider's `subscribe<data_type>` method as soon as possible and will not be updated again
   *   until `dataProviderSource` or `selector` changes.
   * @returns `[setting, setSetting, resetSetting]`
   *
   *   - `setting`: The current state of the setting, either `defaultState` or the stored state on the
   *       papi, if any
   *   - `setSetting`: Function that updates the setting to a new value
   *   - `resetSetting`: Function that removes the setting and resets the value to `defaultState`
   *
   * @throws When subscription callback function is called with an update that has an unexpected
   *   message type
   */
  const useSetting: <SettingName extends keyof SettingTypes>(
    key: SettingName,
    defaultState: SettingTypes[SettingName],
    subscriberOptions?: DataProviderSubscriberOptions,
  ) => [
    setting: SettingTypes[SettingName],
    setSetting: (
      newData: SettingTypes[SettingName],
    ) => Promise<DataProviderUpdateInstructions<SettingDataTypes>>,
    resetSetting: () => void,
    isLoading: boolean,
  ];
  export default useSetting;
}
declare module 'renderer/hooks/papi-hooks/use-project-data-provider.hook' {
  import { ProjectDataProviders } from 'papi-shared-types';
  /**
   * Gets a project data provider with specified provider name
   *
   * @param projectType Indicates what you expect the `projectType` to be for the project with the
   *   specified id. The TypeScript type for the returned Project Data Provider will have the Project
   *   Data Provider type associated with this `projectType`. If this argument does not match the
   *   project's actual `projectType` (according to its metadata), a warning will be logged
   * @param projectDataProviderSource String name of the id of the project to get OR
   *   projectDataProvider (result of useProjectDataProvider, if you want this hook to just return the
   *   data provider again)
   * @returns `undefined` if the Project Data Provider has not been retrieved, the requested Project
   *   Data Provider if it has been retrieved and is not disposed, and undefined again if the Project
   *   Data Provider is disposed
   */
  const useProjectDataProvider: <ProjectType extends keyof ProjectDataProviders>(
    projectType: ProjectType,
    projectDataProviderSource: string | ProjectDataProviders[ProjectType] | undefined,
  ) => ProjectDataProviders[ProjectType] | undefined;
  export default useProjectDataProvider;
}
declare module 'renderer/hooks/papi-hooks/use-project-data.hook' {
  import {
    DataProviderSubscriberOptions,
    DataProviderUpdateInstructions,
  } from 'shared/models/data-provider.model';
  import { ProjectDataProviders, ProjectDataTypes, ProjectTypes } from 'papi-shared-types';
  /**
   * React hook to use data from a Project Data Provider
   *
   * @example `useProjectData('ParatextStandard', 'project id').VerseUSFM(...);`
   */
  type UseProjectDataHook = {
    <ProjectType extends ProjectTypes>(
      projectType: ProjectType,
      projectDataProviderSource: string | ProjectDataProviders[ProjectType] | undefined,
    ): {
      [TDataType in keyof ProjectDataTypes[ProjectType]]: (
        // @ts-ignore TypeScript pretends it can't find `selector`, but it works just fine
        selector: ProjectDataTypes[ProjectType][TDataType]['selector'],
        // @ts-ignore TypeScript pretends it can't find `getData`, but it works just fine
        defaultValue: ProjectDataTypes[ProjectType][TDataType]['getData'],
        subscriberOptions?: DataProviderSubscriberOptions,
      ) => [
        // @ts-ignore TypeScript pretends it can't find `getData`, but it works just fine
        ProjectDataTypes[ProjectType][TDataType]['getData'],
        (
          | ((
              // @ts-ignore TypeScript pretends it can't find `setData`, but it works just fine
              newData: ProjectDataTypes[ProjectType][TDataType]['setData'],
            ) => Promise<DataProviderUpdateInstructions<ProjectDataTypes[ProjectType]>>)
          | undefined
        ),
        boolean,
      ];
    };
  };
  /**
   * ```typescript
   * useProjectData<ProjectType extends ProjectTypes>(
   *     projectType: ProjectType,
   *     projectDataProviderSource: string | ProjectDataProviders[ProjectType] | undefined,
   *   ).DataType(
   *       selector: ProjectDataTypes[ProjectType][DataType]['selector'],
   *       defaultValue: ProjectDataTypes[ProjectType][DataType]['getData'],
   *       subscriberOptions?: DataProviderSubscriberOptions,
   *     ) => [
   *       ProjectDataTypes[ProjectType][DataType]['getData'],
   *       (
   *         | ((
   *             newData: ProjectDataTypes[ProjectType][DataType]['setData'],
   *           ) => Promise<DataProviderUpdateInstructions<ProjectDataTypes[ProjectType]>>)
   *         | undefined
   *       ),
   *       boolean,
   *     ]
   * ```
   *
   * React hook to use data from a Project Data Provider. Subscribes to run a callback on a Project
   * Data Provider's data with specified selector on the specified data type that the Project Data
   * Provider serves according to its `projectType`.
   *
   * Usage: Specify the project type, the project id, and the data type on the Project Data Provider
   * with `useProjectData('<project_type>', '<project_id>').<data_type>` and use like any other React
   * hook.
   *
   * _＠example_ Subscribing to Verse USFM info at JHN 11:35 on a `ParatextStandard` project with
   * projectId `32664dc3288a28df2e2bb75ded887fc8f17a15fb`:
   *
   * ```typescript
   * const [verse, setVerse, verseIsLoading] = useProjectData(
   *   'ParatextStandard',
   *   '32664dc3288a28df2e2bb75ded887fc8f17a15fb',
   * ).VerseUSFM(
   *   useMemo(() => new VerseRef('JHN', '11', '35', ScrVers.English), []),
   *   'Loading verse ',
   * );
   * ```
   *
   * _＠param_ `projectType` Indicates what you expect the `projectType` to be for the project with the
   * specified id. The TypeScript type for the returned Project Data Provider will have the Project
   * Data Provider type associated with this project type. If this argument does not match the
   * project's actual `projectType` (according to its metadata), a warning will be logged
   *
   * _＠param_ `projectDataProviderSource` String name of the id of the project to get OR
   * projectDataProvider (result of useProjectDataProvider if you want to consolidate and only get the
   * Project Data Provider once)
   *
   * _＠param_ `selector` tells the provider what data this listener is listening for
   *
   * WARNING: MUST BE STABLE - const or wrapped in useState, useMemo, etc. The reference must not be
   * updated every render
   *
   * _＠param_ `defaultValue` the initial value to return while first awaiting the data
   *
   * _＠param_ `subscriberOptions` various options to adjust how the subscriber emits updates
   *
   * Note: this parameter is internally assigned to a `ref`, so changing it will not cause any hooks
   * to re-run with its new value. This means that `subscriberOptions` will be passed to the Project
   * Data Provider's `subscribe<data_type>` method as soon as possible and will not be updated again
   * until `projectDataProviderSource` or `selector` changes.
   *
   * _＠returns_ `[data, setData, isLoading]`
   *
   * - `data`: the current value for the data from the Project Data Provider with the specified data
   *   type and selector, either the `defaultValue` or the resolved data
   * - `setData`: asynchronous function to request that the Project Data Provider update the data at
   *   this data type and selector. Returns `true` if successful. Note that this function does not
   *   update the data. The Project Data Provider sends out an update to this subscription if it
   *   successfully updates data.
   * - `isLoading`: whether the data with the data type and selector is awaiting retrieval from the data
   *   provider
   */
  const useProjectData: UseProjectDataHook;
  export default useProjectData;
}
declare module 'renderer/hooks/papi-hooks/use-project-setting.hook' {
  import { ProjectDataProviders, ProjectSettingTypes } from 'papi-shared-types';
  import { DataProviderSubscriberOptions } from 'shared/models/data-provider.model';
  /**
   * Gets, sets and resets a project setting on the papi for a specified project. Also notifies
   * subscribers when the project setting changes and gets updated when the project setting is changed
   * by others.
   *
   * @param projectType Indicates what you expect the `projectType` to be for the project with the
   *   specified id. The TypeScript type for the returned Project Data Provider will have the Project
   *   Data Provider type associated with this `projectType`. If this argument does not match the
   *   project's actual `projectType` (according to its metadata), a warning will be logged
   * @param projectDataProviderSource `projectDataProviderSource` String name of the id of the project
   *   to get OR projectDataProvider (result of `useProjectDataProvider` if you want to consolidate
   *   and only get the Project Data Provider once)
   * @param key The string id of the project setting to interact with
   *
   *   WARNING: MUST BE STABLE - const or wrapped in useState, useMemo, etc. The reference must not be
   *   updated every render
   * @param defaultValue The initial value to return while first awaiting the project setting value
   * @param subscriberOptions Various options to adjust how the subscriber emits updates
   *
   *   Note: this parameter is internally assigned to a `ref`, so changing it will not cause any hooks
   *   to re-run with its new value. This means that `subscriberOptions` will be passed to the data
   *   provider's `subscribe<data_type>` method as soon as possible and will not be updated again
   *   until `dataProviderSource` or `selector` changes.
   * @returns `[setting, setSetting, resetSetting]`
   *
   *   - `setting`: the current value for the project setting from the Project Data Provider with the
   *       specified key, either the `defaultValue` or the resolved setting value
   *   - `setSetting`: asynchronous function to request that the Project Data Provider update the project
   *       setting with the specified key. Returns `true` if successful. Note that this function does
   *       not update the data. The Project Data Provider sends out an update to this subscription if
   *       it successfully updates data.
   *   - `resetSetting`: asynchronous function to request that the Project Data Provider reset the project
   *       setting
   *   - `isLoading`: whether the setting value is awaiting retrieval from the Project Data Provider
   *
   * @throws When subscription callback function is called with an update that has an unexpected
   *   message type
   */
  const useProjectSetting: <
    ProjectType extends keyof ProjectDataProviders,
    ProjectSettingName extends keyof ProjectSettingTypes,
  >(
    projectType: ProjectType,
    projectDataProviderSource: string | ProjectDataProviders[ProjectType] | undefined,
    key: ProjectSettingName,
    defaultValue: ProjectSettingTypes[ProjectSettingName],
    subscriberOptions?: DataProviderSubscriberOptions,
  ) => [
    setting: ProjectSettingTypes[ProjectSettingName],
    setSetting: ((newSetting: ProjectSettingTypes[ProjectSettingName]) => void) | undefined,
    resetSetting: (() => void) | undefined,
    isLoading: boolean,
  ];
  export default useProjectSetting;
}
declare module 'renderer/hooks/papi-hooks/use-data-provider-multi.hook' {
  import { DataProviderNames, DataProviders } from 'papi-shared-types';
  /**
   * Gets an array of data providers based on an array of input sources
   *
   * @type `T` - The types of data providers to return. Use `IDataProvider<TDataProviderDataTypes>`,
   *   specifying your own types, or provide a custom data provider type for each item in the array.
   *   Note that if you provide more than one data type, each item in the returned array will be
   *   considered to be any of those types. For example, if you call `useDataProviderMulti<Type1,
   *   Type2>`, all items in the returned array will be considered to be of type `Type1 | Type2 |
   *   undefined`. Although you can determine the actual type based on the array index, TypeScript
   *   will not know, so you will need to type assert the array items for later type checking to
   *   work.
   * @param dataProviderSources Array containing string names of the data providers to get OR data
   *   providers themselves (i.e., the results of useDataProvider/useDataProviderMulti) if you want
   *   this hook to return the data providers again. It is fine to have a mix of strings and data
   *   providers in the array.
   *
   *   WARNING: THE ARRAY MUST BE STABLE - const or wrapped in useState, useMemo, etc. It must not be
   *   updated every render.
   * @returns An array of data providers that correspond by index to the values in
   *   `dataProviderSources`. Each item in the array will be (a) undefined if the data provider has
   *   not been retrieved or has been disposed, or (b) a data provider if it has been retrieved and is
   *   not disposed.
   */
  function useDataProviderMulti<EachDataProviderName extends DataProviderNames[]>(
    dataProviderSources: (
      | EachDataProviderName[number]
      | DataProviders[EachDataProviderName[number]]
      | undefined
    )[],
  ): (DataProviders[EachDataProviderName[number]] | undefined)[];
  export default useDataProviderMulti;
}
declare module 'renderer/hooks/papi-hooks/use-localized-strings-hook' {
  import { LocalizationData } from 'shared/services/localization.service-model';
  import { DataProviderSubscriberOptions } from 'shared/models/data-provider.model';
  import { LocalizeKey } from 'platform-bible-utils';
  /**
   * Gets localizations on the papi.
   *
   * @param localizationKeys Array of keys to get localizations of
   *
   *   WARNING: MUST BE STABLE - const or wrapped in useState, useMemo, etc. The reference must not be
   *   updated every render
   * @param localizationLocales Array of localization languages to look up the keys in
   *
   *   WARNING: MUST BE STABLE - const or wrapped in useState, useMemo, etc. The reference must not be
   *   updated every render
   * @param subscriberOptions Various options to adjust how the subscriber emits updates
   *
   *   Note: this parameter is internally assigned to a `ref`, so changing it will not cause any hooks
   *   to re-run with its new value. This means that `subscriberOptions` will be passed to the data
   *   provider's `subscribe<data_type>` method as soon as possible and will not be updated again
   *   until `dataProviderSource` or `selector` changes.
   * @returns `[localizedStrings]`
   *
   *   - `localizedStrings`: The current state of the localizations, either `defaultState` or the stored
   *       state on the papi, if any
   */
  const useLocalizedStrings: (
    localizationKeys: LocalizeKey[],
    localizationLocales?: string[],
    subscriberOptions?: DataProviderSubscriberOptions,
  ) => [localizedStrings: LocalizationData, isLoading: boolean];
  export default useLocalizedStrings;
}
declare module 'renderer/hooks/papi-hooks/index' {
  export { default as useDataProvider } from 'renderer/hooks/papi-hooks/use-data-provider.hook';
  export { default as useData } from 'renderer/hooks/papi-hooks/use-data.hook';
  export { default as useSetting } from 'renderer/hooks/papi-hooks/use-setting.hook';
  export { default as useProjectData } from 'renderer/hooks/papi-hooks/use-project-data.hook';
  export { default as useProjectDataProvider } from 'renderer/hooks/papi-hooks/use-project-data-provider.hook';
  export { default as useProjectSetting } from 'renderer/hooks/papi-hooks/use-project-setting.hook';
  export { default as useDialogCallback } from 'renderer/hooks/papi-hooks/use-dialog-callback.hook';
  export { default as useDataProviderMulti } from 'renderer/hooks/papi-hooks/use-data-provider-multi.hook';
  export { default as useLocalizedStrings } from 'renderer/hooks/papi-hooks/use-localized-strings-hook';
}
declare module '@papi/frontend/react' {
  export * from 'renderer/hooks/papi-hooks/index';
}
declare module 'renderer/services/renderer-xml-http-request.service' {
  /** This wraps the browser's XMLHttpRequest implementation to
   * provide better control over internet access. It is isomorphic with the standard XMLHttpRequest,
   * so it should act as a drop-in replacement.
   *
   * Note that Node doesn't have a native implementation, so this is only for the renderer.
   */
  export default class PapiRendererXMLHttpRequest implements XMLHttpRequest {
    readonly DONE: 4;
    readonly HEADERS_RECEIVED: 2;
    readonly LOADING: 3;
    readonly OPENED: 1;
    readonly UNSENT: 0;
    abort: () => void;
    addEventListener: <K extends keyof XMLHttpRequestEventMap>(
      type: K,
      listener: (this: XMLHttpRequest, ev: XMLHttpRequestEventMap[K]) => any,
      options?: boolean | AddEventListenerOptions,
    ) => void;
    dispatchEvent: (event: Event) => boolean;
    getAllResponseHeaders: () => string;
    getResponseHeader: (name: string) => string | null;
    open: (
      method: string,
      url: string,
      async?: boolean,
      username?: string | null,
      password?: string | null,
    ) => void;
    onabort: ((this: XMLHttpRequest, ev: ProgressEvent) => any) | null;
    onerror: ((this: XMLHttpRequest, ev: ProgressEvent) => any) | null;
    onload: ((this: XMLHttpRequest, ev: ProgressEvent) => any) | null;
    onloadend: ((this: XMLHttpRequest, ev: ProgressEvent) => any) | null;
    onloadstart: ((this: XMLHttpRequest, ev: ProgressEvent) => any) | null;
    onprogress: ((this: XMLHttpRequest, ev: ProgressEvent) => any) | null;
    onreadystatechange: ((this: XMLHttpRequest, ev: Event) => any) | null;
    ontimeout: ((this: XMLHttpRequest, ev: ProgressEvent) => any) | null;
    overrideMimeType: (mime: string) => void;
    readyState: number;
    removeEventListener: <K extends keyof XMLHttpRequestEventMap>(
      type: K,
      listener: (this: XMLHttpRequest, ev: XMLHttpRequestEventMap[K]) => any,
      options?: boolean | EventListenerOptions,
    ) => void;
    response: any;
    responseText: string;
    responseType: XMLHttpRequestResponseType;
    responseURL: string;
    responseXML: Document | null;
    send: (body?: Document | XMLHttpRequestBodyInit | null) => void;
    setRequestHeader: (name: string, value: string) => void;
    status: number;
    statusText: string;
    timeout: number;
    upload: XMLHttpRequestUpload;
    withCredentials: boolean;
    constructor();
  }
}
declare module '@papi/frontend' {
  /**
   * Unified module for accessing API features in the renderer.
   *
   * WARNING: DO NOT IMPORT papi IN ANY FILE THAT papi IMPORTS AND EXPOSES.
   */
  import * as commandService from 'shared/services/command.service';
  import { PapiNetworkService } from 'shared/services/network.service';
  import { WebViewServiceType } from 'shared/services/web-view.service-model';
  import { InternetService } from 'shared/services/internet.service';
  import { DataProviderService } from 'shared/services/data-provider.service';
  import { ProjectLookupServiceType } from 'shared/models/project-lookup.service-model';
  import { PapiFrontendProjectDataProviderService } from 'shared/services/project-data-provider.service';
  import { ISettingsService } from 'shared/services/settings.service-model';
  import { DialogService } from 'shared/services/dialog.service-model';
  import * as papiReact from '@papi/frontend/react';
  import PapiRendererWebSocket from 'renderer/services/renderer-web-socket.service';
  import { IMenuDataService } from 'shared/services/menu-data.service-model';
  import { ILocalizationService } from 'shared/services/localization.service-model';
  import PapiRendererXMLHttpRequest from 'renderer/services/renderer-xml-http-request.service';
  const papi: {
    /** This is just an alias for internet.fetch */
    fetch: typeof globalThis.fetch;
    /** This wraps the browser's WebSocket implementation to provide
     * better control over internet access. It is isomorphic with the standard WebSocket, so it should
     * act as a drop-in replacement.
     *
     * Note that the Node WebSocket implementation is different and not wrapped here.
     */
    WebSocket: typeof PapiRendererWebSocket;
    /** This wraps the browser's XMLHttpRequest implementation to
     * provide better control over internet access. It is isomorphic with the standard XMLHttpRequest,
     * so it should act as a drop-in replacement.
     *
     * Note that Node doesn't have a native implementation, so this is only for the renderer.
     */
    XMLHttpRequest: typeof PapiRendererXMLHttpRequest;
    /**
     *
     * The command service allows you to exchange messages with other components in the platform. You
     * can register a command that other services and extensions can send you. You can send commands to
     * other services and extensions that have registered commands.
     */
    commands: typeof commandService;
    /**
     *
     * Service exposing various functions related to using webViews
     *
     * WebViews are iframes in the Platform.Bible UI into which extensions load frontend code, either
     * HTML or React components.
     */
    webViews: WebViewServiceType;
    /**
     *
     * Prompt the user for responses with dialogs
     */
    dialogs: DialogService;
    /**
     *
     * Service that provides a way to send and receive network events
     */
    network: PapiNetworkService;
    /**
     *
     * All extensions and services should use this logger to provide a unified output of logs
     */
    logger: import('electron-log').MainLogger & {
      default: import('electron-log').MainLogger;
    };
    /**
     *
     * Service that provides a way to call `fetch` since the original function is not available
     */
    internet: InternetService;
    /**
     *
     * Service that allows extensions to send and receive data to/from other extensions
     */
    dataProviders: DataProviderService;
    /**
     *
     * Service that gets project data providers
     */
    projectDataProviders: PapiFrontendProjectDataProviderService;
    /**
     *
     * Provides metadata for projects known by the platform
     */
    projectLookup: ProjectLookupServiceType;
    /**
     *
     * React hooks that enable interacting with the `papi` in React components more easily.
     */
    react: typeof papiReact;
    /** */
    settings: ISettingsService;
    /**
     *
     * Service that allows to get and store menu data
     */
    menuData: IMenuDataService;
    /**
     *
     * Service that allows to get and store localizations
     */
    localization: ILocalizationService;
  };
  export default papi;
  /** This is just an alias for internet.fetch */
  export const fetch: typeof globalThis.fetch;
  /** This wraps the browser's WebSocket implementation to provide
   * better control over internet access. It is isomorphic with the standard WebSocket, so it should
   * act as a drop-in replacement.
   *
   * Note that the Node WebSocket implementation is different and not wrapped here.
   */
  export const WebSocket: typeof PapiRendererWebSocket;
  /** This wraps the browser's XMLHttpRequest implementation to
   * provide better control over internet access. It is isomorphic with the standard XMLHttpRequest,
   * so it should act as a drop-in replacement.
   *
   * Note that Node doesn't have a native implementation, so this is only for the renderer.
   */
  export const XMLHttpRequest: typeof PapiRendererXMLHttpRequest;
  /**
   *
   * The command service allows you to exchange messages with other components in the platform. You
   * can register a command that other services and extensions can send you. You can send commands to
   * other services and extensions that have registered commands.
   */
  export const commands: typeof commandService;
  /**
   *
   * Service exposing various functions related to using webViews
   *
   * WebViews are iframes in the Platform.Bible UI into which extensions load frontend code, either
   * HTML or React components.
   */
  export const webViews: WebViewServiceType;
  /**
   *
   * Prompt the user for responses with dialogs
   */
  export const dialogs: DialogService;
  /**
   *
   * Service that provides a way to send and receive network events
   */
  export const network: PapiNetworkService;
  /**
   *
   * All extensions and services should use this logger to provide a unified output of logs
   */
  export const logger: import('electron-log').MainLogger & {
    default: import('electron-log').MainLogger;
  };
  /**
   *
   * Service that provides a way to call `fetch` since the original function is not available
   */
  export const internet: InternetService;
  /**
   *
   * Service that allows extensions to send and receive data to/from other extensions
   */
  export const dataProviders: DataProviderService;
  /**
   *
   * Service that registers and gets project data providers
   */
  export const projectDataProviders: PapiFrontendProjectDataProviderService;
  /**
   *
   * Provides metadata for projects known by the platform
   */
  export const projectLookup: ProjectLookupServiceType;
  /**
   *
   * React hooks that enable interacting with the `papi` in React components more easily.
   */
  export const react: typeof papiReact;
  /** */
  export const settings: ISettingsService;
  /**
   *
   * Service that allows to get and store menu data
   */
  export const menuData: IMenuDataService;
  /**
   *
   * Service that allows to get and store localizations
   */
  export const localization: ILocalizationService;
  export type Papi = typeof papi;
}<|MERGE_RESOLUTION|>--- conflicted
+++ resolved
@@ -3807,16 +3807,11 @@
     /** Project IDs that should start selected in the dialog */
     selectedProjectIds?: string[];
   };
-<<<<<<< HEAD
-  /** Options to provide when showing the Select Project dialog */
-  export type InventoryDialogOptions = ProjectDialogOptionsBase & {};
-=======
   /** Options to provide when showing the Select Books dialog */
   export type SelectBooksDialogOptions = DialogOptions & {
     /** Books IDs that should start selected in the dialog */
     selectedBookIds?: string[];
   };
->>>>>>> 6508b278
   /**
    * Mapped type for dialog functions to use in getting various types for dialogs
    *
