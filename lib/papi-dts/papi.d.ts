--- conflicted
+++ resolved
@@ -1494,7 +1494,7 @@
    */
   const get: <T extends object>(
     id: string,
-    createLocalObjectToProxy?: LocalObjectToProxyCreator<T>,
+    createLocalObjectToProxy?: LocalObjectToProxyCreator<T> | undefined,
   ) => Promise<NetworkObject<T> | undefined>;
   /**
    * Set up an object to be shared on the network.
@@ -5173,7 +5173,6 @@
   const menuDataService: IMenuDataService;
   export default menuDataService;
 }
-<<<<<<< HEAD
 declare module 'shared/services/localization.service-model' {
   import {
     DataProviderDataType,
@@ -5277,105 +5276,6 @@
   const localizationDataService: ILocalizationService;
   export default localizationDataService;
 }
-declare module 'shared/services/settings.service-model' {
-  import { SettingNames, SettingTypes } from 'papi-shared-types';
-  import { OnDidDispose, UnsubscriberAsync } from 'platform-bible-utils';
-  import {
-    DataProviderSubscriberOptions,
-    DataProviderUpdateInstructions,
-    IDataProvider,
-  } from '@papi/core';
-  /**
-   *
-   * This name is used to register the settings service data provider on the papi. You can use this
-   * name to find the data provider when accessing it using the useData hook
-   */
-  export const settingsServiceDataProviderName = 'platform.settingsServiceDataProvider';
-  export const settingsServiceObjectToProxy: Readonly<{
-    /**
-     *
-     * This name is used to register the settings service data provider on the papi. You can use this
-     * name to find the data provider when accessing it using the useData hook
-     */
-    dataProviderName: 'platform.settingsServiceDataProvider';
-  }>;
-  /**
-   * SettingDataTypes handles getting and setting Platform.Bible core application and extension
-   * settings.
-   *
-   * Note: the unnamed (`''`) data type is not actually part of `SettingDataTypes` because the methods
-   * would not be able to create a generic type extending from `SettingNames` in order to return the
-   * specific setting type being requested. As such, `get`, `set`, `reset` and `subscribe` are all
-   * specified on {@link ISettingsService} instead. Unfortunately, as a result, using Intellisense with
-   * `useData` will not show the unnamed data type (`''`) as an option, but you can use `useSetting`
-   * instead. However, do note that the unnamed data type (`''`) is fully functional.
-   *
-   * The closest possible representation of the unnamed (````) data type follows:
-   *
-   * ```typescript
-   * '': DataProviderDataType<SettingName, SettingTypes[SettingName], SettingTypes[SettingName]>;
-   * ```
-   */
-  export type SettingDataTypes = {};
-  export type AllSettingsData = {
-    [SettingName in SettingNames]: SettingTypes[SettingName];
-  };
-  module 'papi-shared-types' {
-    interface DataProviders {
-      [settingsServiceDataProviderName]: ISettingsService;
-    }
-  }
-  /** */
-  export type ISettingsService = {
-    /**
-     * Retrieves the value of the specified setting
-     *
-     * @param key The string id of the setting for which the value is being retrieved
-     * @returns The value of the specified setting, parsed to an object. Returns default setting if
-     *   setting does not exist
-     * @throws If no default value is available for the setting.
-     */
-    get<SettingName extends SettingNames>(key: SettingName): Promise<SettingTypes[SettingName]>;
-    /**
-     * Sets the value of the specified setting
-     *
-     * @param key The string id of the setting for which the value is being set
-     * @param newSetting The value that is to be set for the specified key
-     * @returns Information that papi uses to interpret whether to send out updates. Defaults to
-     *   `true` (meaning send updates only for this data type).
-     * @see {@link DataProviderUpdateInstructions} for more info on what to return
-     */
-    set<SettingName extends SettingNames>(
-      key: SettingName,
-      newSetting: SettingTypes[SettingName],
-    ): Promise<DataProviderUpdateInstructions<SettingDataTypes>>;
-    /**
-     * Removes the setting from memory and resets it to its default value
-     *
-     * @param key The string id of the setting for which the value is being removed
-     * @returns `true` if successfully reset the project setting. `false` otherwise
-     */
-    reset<SettingName extends SettingNames>(key: SettingName): Promise<boolean>;
-    /**
-     * Subscribes to updates of the specified setting. Whenever the value of the setting changes, the
-     * callback function is executed.
-     *
-     * @param key The string id of the setting for which the value is being subscribed to
-     * @param callback The function that will be called whenever the specified setting is updated
-     * @param options Various options to adjust how the subscriber emits updates
-     * @returns Unsubscriber that should be called whenever the subscription should be deleted
-     */
-    subscribe<SettingName extends SettingNames>(
-      key: SettingName,
-      callback: (newSetting: SettingTypes[SettingName]) => void,
-      options?: DataProviderSubscriberOptions,
-    ): Promise<UnsubscriberAsync>;
-  } & OnDidDispose &
-    IDataProvider<SettingDataTypes> &
-    typeof settingsServiceObjectToProxy;
-}
-=======
->>>>>>> 223d0e75
 declare module 'shared/services/settings.service' {
   import { ISettingsService } from 'shared/services/settings.service-model';
   const settingsService: ISettingsService;
