--- conflicted
+++ resolved
@@ -3752,11 +3752,7 @@
   };
 }
 declare module 'shared/services/settings.service' {
-<<<<<<< HEAD
   import { Unsubscriber } from 'platform-bible-utils';
-  import { SettingTypes } from 'papi-shared-types';
-=======
-  import { Unsubscriber } from 'shared/utils/papi-util';
   import { SettingNames, SettingTypes } from 'papi-shared-types';
   /** Event to set or update a setting */
   export type UpdateSettingEvent<SettingName extends SettingNames> = {
@@ -3771,7 +3767,6 @@
   export type SettingEvent<SettingName extends SettingNames> =
     | UpdateSettingEvent<SettingName>
     | ResetSettingEvent;
->>>>>>> ff2fcc9d
   /**
    * Retrieves the value of the specified setting
    *
