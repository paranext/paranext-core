--- conflicted
+++ resolved
@@ -16,10 +16,7 @@
         // These files are copy/pasted boilerplate, so we want to avoid changing them where
         // appropriate by disabling certain rules
         'import/prefer-default-export': 'off',
-<<<<<<< HEAD
-=======
         'react/prop-types': 'off',
->>>>>>> 1580a13b
         'react/jsx-props-no-spreading': 'off',
       },
     },
