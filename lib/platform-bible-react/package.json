{
  "name": "platform-bible-react",
  "version": "0.0.1",
  "type": "module",
  "description": "React components and hooks to use in Paranext - packaged to include styles sheets.",
  "license": "MIT",
  "homepage": "https://github.com/paranext/paranext-core/tree/main/lib/platform-bible-react",
  "bugs": {
    "url": "https://github.com/paranext/paranext-core/issues"
  },
  "repository": {
    "type": "git",
    "url": "git+https://github.com/paranext/paranext-core.git"
  },
  "author": {
    "name": "Paranext",
    "url": "https://github.com/paranext/"
  },
  "contributors": [
    {
      "name": "Ira J Hopkinson",
      "url": "https://github.com/irahopkinson"
    }
  ],
  "main": "dist/index.cjs",
  "module": "dist/index.js",
  "types": "dist/index.d.ts",
  "files": [
    "dist"
  ],
  "scripts": {
    "start": "vite --host --open",
    "build:basic": "tsc && vite build && dts-bundle-generator --config ./dts-bundle-generator.config.ts",
    "build:docs": "typedoc",
    "build": "npm run build:basic && npm run lint-fix",
    "watch": "tsc && vite build --watch",
    "lint": "npm run lint:scripts && npm run lint:styles",
    "lint:scripts": "cross-env NODE_ENV=development eslint --ext .cjs,.js,.jsx,.ts,.tsx --cache .",
    "lint:styles": "stylelint **/*.{css,scss}",
    "lint-fix": "npm run lint-fix:scripts && npm run lint:styles -- --fix",
    "lint-fix:scripts": "prettier --write \"**/*.{ts,tsx,js,jsx,cjs}\" && npm run lint:scripts",
    "test": "jest --silent"
  },
  "peerDependencies": {
    "react": ">=18.2.0",
    "react-dom": ">=18.2.0"
  },
  "dependencies": {
    "@emotion/react": ">=11.11.4",
    "@emotion/styled": ">=11.11.0",
    "@mui/material": ">=5.15.10",
    "@radix-ui/react-dialog": "^1.1.1",
    "@radix-ui/react-dropdown-menu": "^2.0.6",
    "@radix-ui/react-label": "^2.0.2",
<<<<<<< HEAD
    "@radix-ui/react-popover": "^1.1.1",
=======
    "@radix-ui/react-slider": "^1.2.0",
>>>>>>> f6a52193
    "@radix-ui/react-slot": "^1.0.2",
    "@radix-ui/react-switch": "^1.1.0",
    "@radix-ui/react-tabs": "^1.0.4",
    "autoprefixer": "^10.4.19",
    "class-variance-authority": "^0.7.0",
    "clsx": "^2.1.0",
    "cmdk": "^1.0.0",
    "lucide-react": "^0.367.0",
    "platform-bible-utils": "file:../platform-bible-utils",
    "react-data-grid": ">=7.0.0-beta.34",
    "tailwind-merge": "^2.2.2",
    "tailwindcss-animate": "^1.0.7"
  },
  "devDependencies": {
    "@babel/preset-env": "^7.24.3",
    "@babel/preset-react": "^7.24.1",
    "@babel/preset-typescript": "^7.24.1",
    "@mui/icons-material": "^5.15.10",
    "@senojs/rollup-plugin-style-inject": "^0.2.3",
    "@testing-library/jest-dom": "^6.4.2",
    "@testing-library/react": "^14.2.2",
    "@testing-library/user-event": "^14.5.2",
    "@types/jest": "^29.5.12",
    "@types/react": "^18.2.72",
    "@types/react-dom": "^18.2.22",
    "@typescript-eslint/eslint-plugin": "^6.21.0",
    "@typescript-eslint/parser": "^6.21.0",
    "@vitejs/plugin-react": "^4.2.1",
    "dts-bundle-generator": "^9.3.1",
    "eslint": "^8.57.0",
    "eslint-config-prettier": "^9.1.0",
    "eslint-plugin-prettier": "^5.1.3",
    "jest": "^29.7.0",
    "jest-environment-jsdom": "^29.7.0",
    "prettier": "^3.2.5",
    "prettier-plugin-jsdoc": "^1.3.0",
    "prettier-plugin-tailwindcss": "^0.5.14",
    "stylelint": "^16.3.1",
    "stylelint-config-recommended": "^14.0.0",
    "stylelint-config-sass-guidelines": "^11.0.0",
    "stylelint-config-tailwindcss": "^0.0.7",
    "tailwindcss": "^3.4.3",
    "tailwindcss-scoped-preflight": "^2.1.0",
    "ts-jest": "^29.1.2",
    "tslib": "^2.6.2",
    "typedoc": "^0.25.13",
    "typescript": "^5.4.5",
    "vite": "^4.5.3",
    "vite-tsconfig-paths": "^4.3.2"
  },
  "volta": {
    "extends": "../../package.json"
  }
}<|MERGE_RESOLUTION|>--- conflicted
+++ resolved
@@ -25,9 +25,7 @@
   "main": "dist/index.cjs",
   "module": "dist/index.js",
   "types": "dist/index.d.ts",
-  "files": [
-    "dist"
-  ],
+  "files": ["dist"],
   "scripts": {
     "start": "vite --host --open",
     "build:basic": "tsc && vite build && dts-bundle-generator --config ./dts-bundle-generator.config.ts",
@@ -52,11 +50,8 @@
     "@radix-ui/react-dialog": "^1.1.1",
     "@radix-ui/react-dropdown-menu": "^2.0.6",
     "@radix-ui/react-label": "^2.0.2",
-<<<<<<< HEAD
     "@radix-ui/react-popover": "^1.1.1",
-=======
     "@radix-ui/react-slider": "^1.2.0",
->>>>>>> f6a52193
     "@radix-ui/react-slot": "^1.0.2",
     "@radix-ui/react-switch": "^1.1.0",
     "@radix-ui/react-tabs": "^1.0.4",
