{
  "name": "platform-bible-react",
  "version": "0.0.1",
  "type": "module",
  "description": "React components and hooks to use in Paranext - packaged to include styles sheets.",
  "license": "MIT",
  "homepage": "https://github.com/paranext/paranext-core/tree/main/lib/platform-bible-react",
  "bugs": {
    "url": "https://github.com/paranext/paranext-core/issues"
  },
  "repository": {
    "type": "git",
    "url": "git+https://github.com/paranext/paranext-core.git"
  },
  "author": {
    "name": "Paranext",
    "url": "https://github.com/paranext/"
  },
  "contributors": [
    {
      "name": "Ira J Hopkinson",
      "url": "https://github.com/irahopkinson"
    }
  ],
  "main": "dist/index.cjs",
  "module": "dist/index.js",
  "types": "dist/index.d.ts",
<<<<<<< HEAD
  "files": [
    "dist"
  ],
=======
  "exports": {
    "import": "./dist/index.js",
    "require": "./dist/index.cjs"
  },
  "files": ["dist"],
>>>>>>> d70c8af3
  "scripts": {
    "start": "vite --host --open",
    "build:basic": "tsc && vite build && dts-bundle-generator --config ./dts-bundle-generator.config.ts",
    "build:docs": "typedoc",
    "build": "npm run build:basic && npm run lint-fix",
    "watch": "tsc && vite build --watch",
    "format": "prettier --write .",
    "format:check": "prettier --check .",
    "lint": "npm run lint:scripts && npm run lint:styles",
    "lint:scripts": "cross-env NODE_ENV=development eslint --ext .cjs,.js,.jsx,.ts,.tsx --cache .",
    "lint:styles": "stylelint **/*.{css,scss}",
    "lint-fix": "npm run lint-fix:scripts && npm run lint:styles -- --fix",
    "lint-fix:scripts": "prettier --write \"**/*.{ts,tsx,js,jsx,cjs}\" && npm run lint:scripts",
    "test": "vitest",
    "typecheck": "tsc -p ./tsconfig.json"
  },
  "peerDependencies": {
    "react": ">=18.3.1",
    "react-dom": ">=18.3.1"
  },
  "dependencies": {
    "@emotion/react": ">=11.11.4",
    "@emotion/styled": ">=11.11.0",
    "@mui/material": ">=5.15.10",
<<<<<<< HEAD
    "@radix-ui/react-avatar": "^1.1.2",
    "@radix-ui/react-checkbox": "^1.1.2",
    "@radix-ui/react-dialog": "^1.1.2",
    "@radix-ui/react-dropdown-menu": "^2.1.2",
    "@radix-ui/react-label": "^2.1.0",
    "@radix-ui/react-popover": "^1.1.2",
    "@radix-ui/react-radio-group": "^1.2.1",
    "@radix-ui/react-select": "^2.1.2",
    "@radix-ui/react-separator": "^1.1.0",
    "@radix-ui/react-slider": "^1.2.1",
    "@radix-ui/react-slot": "^1.1.0",
    "@radix-ui/react-switch": "^1.1.1",
    "@radix-ui/react-tabs": "^1.1.1",
    "@radix-ui/react-toast": "^1.2.2",
    "@radix-ui/react-toggle": "^1.1.0",
    "@radix-ui/react-toggle-group": "^1.1.0",
    "@radix-ui/react-tooltip": "^1.1.3",
=======
    "@radix-ui/react-checkbox": "^1.1.4",
    "@radix-ui/react-dialog": "^1.1.6",
    "@radix-ui/react-dropdown-menu": "^2.1.6",
    "@radix-ui/react-label": "^2.1.2",
    "@radix-ui/react-menubar": "^1.1.6",
    "@radix-ui/react-popover": "^1.1.6",
    "@radix-ui/react-radio-group": "^1.2.3",
    "@radix-ui/react-select": "^2.1.6",
    "@radix-ui/react-separator": "^1.1.2",
    "@radix-ui/react-slider": "^1.2.3",
    "@radix-ui/react-slot": "^1.1.2",
    "@radix-ui/react-switch": "^1.1.3",
    "@radix-ui/react-tabs": "^1.1.3",
    "@radix-ui/react-toast": "^1.2.6",
    "@radix-ui/react-toggle": "^1.1.2",
    "@radix-ui/react-toggle-group": "^1.1.2",
    "@radix-ui/react-tooltip": "^1.1.8",
>>>>>>> d70c8af3
    "@tanstack/react-table": "^8.20.5",
    "autoprefixer": "^10.4.20",
    "class-variance-authority": "^0.7.1",
    "clsx": "^2.1.1",
    "cmdk": "^1.0.4",
    "lucide-react": "^0.475.0",
    "markdown-to-jsx": "^7.7.4",
    "next-themes": "^0.4.4",
    "platform-bible-utils": "file:../platform-bible-utils",
    "sonner": "^1.7.4",
    "tailwind-merge": "^2.6.0",
    "tailwindcss-animate": "^1.0.7"
  },
  "devDependencies": {
    "@babel/preset-env": "^7.26.9",
    "@babel/preset-react": "^7.26.3",
    "@babel/preset-typescript": "^7.26.0",
    "@mui/icons-material": "^5.15.10",
    "@senojs/rollup-plugin-style-inject": "^0.2.3",
    "@tailwindcss/typography": "^0.5.16",
    "@testing-library/dom": "^10.4.0",
    "@testing-library/jest-dom": "^6.6.3",
    "@testing-library/react": "^16.2.0",
    "@testing-library/user-event": "^14.6.1",
    "@types/jest": "^29.5.14",
    "@types/react": "^18.3.18",
    "@types/react-dom": "^18.3.5",
    "@typescript-eslint/eslint-plugin": "^6.21.0",
    "@typescript-eslint/parser": "^6.21.0",
    "@vitejs/plugin-react-swc": "^3.8.0",
    "dts-bundle-generator": "^9.5.1",
    "eslint": "^8.57.1",
    "eslint-config-prettier": "^9.1.0",
    "eslint-plugin-prettier": "^5.2.3",
    "jsonpath-plus": "^10.3.0",
    "prettier": "^3.5.2",
    "prettier-plugin-jsdoc": "^1.3.2",
    "prettier-plugin-tailwindcss": "^0.6.11",
    "stylelint": "^16.11.0",
    "stylelint-config-recommended": "^14.0.1",
    "stylelint-config-sass-guidelines": "^12.1.0",
    "stylelint-config-tailwindcss": "^0.0.7",
    "tailwindcss": "^3.4.17",
    "tailwindcss-scoped-preflight": "^2.2.4",
    "tslib": "^2.8.1",
    "typedoc": "^0.27.9",
    "typescript": "^5.4.5",
    "vite": "^6.2.0",
    "vite-tsconfig-paths": "^5.1.4",
    "vitest": "^3.0.7"
  },
  "volta": {
    "extends": "../../package.json"
  }
}<|MERGE_RESOLUTION|>--- conflicted
+++ resolved
@@ -25,17 +25,11 @@
   "main": "dist/index.cjs",
   "module": "dist/index.js",
   "types": "dist/index.d.ts",
-<<<<<<< HEAD
-  "files": [
-    "dist"
-  ],
-=======
   "exports": {
     "import": "./dist/index.js",
     "require": "./dist/index.cjs"
   },
   "files": ["dist"],
->>>>>>> d70c8af3
   "scripts": {
     "start": "vite --host --open",
     "build:basic": "tsc && vite build && dts-bundle-generator --config ./dts-bundle-generator.config.ts",
@@ -60,25 +54,6 @@
     "@emotion/react": ">=11.11.4",
     "@emotion/styled": ">=11.11.0",
     "@mui/material": ">=5.15.10",
-<<<<<<< HEAD
-    "@radix-ui/react-avatar": "^1.1.2",
-    "@radix-ui/react-checkbox": "^1.1.2",
-    "@radix-ui/react-dialog": "^1.1.2",
-    "@radix-ui/react-dropdown-menu": "^2.1.2",
-    "@radix-ui/react-label": "^2.1.0",
-    "@radix-ui/react-popover": "^1.1.2",
-    "@radix-ui/react-radio-group": "^1.2.1",
-    "@radix-ui/react-select": "^2.1.2",
-    "@radix-ui/react-separator": "^1.1.0",
-    "@radix-ui/react-slider": "^1.2.1",
-    "@radix-ui/react-slot": "^1.1.0",
-    "@radix-ui/react-switch": "^1.1.1",
-    "@radix-ui/react-tabs": "^1.1.1",
-    "@radix-ui/react-toast": "^1.2.2",
-    "@radix-ui/react-toggle": "^1.1.0",
-    "@radix-ui/react-toggle-group": "^1.1.0",
-    "@radix-ui/react-tooltip": "^1.1.3",
-=======
     "@radix-ui/react-checkbox": "^1.1.4",
     "@radix-ui/react-dialog": "^1.1.6",
     "@radix-ui/react-dropdown-menu": "^2.1.6",
@@ -96,7 +71,6 @@
     "@radix-ui/react-toggle": "^1.1.2",
     "@radix-ui/react-toggle-group": "^1.1.2",
     "@radix-ui/react-tooltip": "^1.1.8",
->>>>>>> d70c8af3
     "@tanstack/react-table": "^8.20.5",
     "autoprefixer": "^10.4.20",
     "class-variance-authority": "^0.7.1",
