--- conflicted
+++ resolved
@@ -14362,6 +14362,32 @@
 .banded-row[data-state='selected']:hover {
   cursor: default;
 }
+.papi-icon-button {
+  border: 0;
+  border-radius: 3em;
+  cursor: pointer;
+  display: inline-block;
+}
+
+.papi-icon-button.primary {
+  background-color: #1ea7fd;
+  color: white;
+}
+
+.papi-icon-button.secondary {
+  background-color: transparent;
+  color: #333;
+}
+
+.papi-icon-button.paratext {
+  background-color: darkgreen;
+  color: greenyellow;
+}
+
+.papi-icon-button.paratext.bright {
+  background-color: greenyellow;
+  color: darkgreen;
+}
 .papi-multi-column-menu {
   background-color: rgb(222, 222, 222);
   display: flex;
@@ -14396,32 +14422,6 @@
   color: rgb(76, 106, 76);
   background-color: rgb(214, 255, 152);
 }
-.papi-icon-button {
-  border: 0;
-  border-radius: 3em;
-  cursor: pointer;
-  display: inline-block;
-}
-
-.papi-icon-button.primary {
-  background-color: #1ea7fd;
-  color: white;
-}
-
-.papi-icon-button.secondary {
-  background-color: transparent;
-  color: #333;
-}
-
-.papi-icon-button.paratext {
-  background-color: darkgreen;
-  color: greenyellow;
-}
-
-.papi-icon-button.paratext.bright {
-  background-color: greenyellow;
-  color: darkgreen;
-}
 .papi-menu-item {
   background-color: transparent;
 }
@@ -14435,35 +14435,6 @@
   max-width: 24px;
   max-height: 24px;
 }
-<<<<<<< HEAD
-=======
-.papi-icon-button {
-  border: 0;
-  border-radius: 3em;
-  cursor: pointer;
-  display: inline-block;
-}
-
-.papi-icon-button.primary {
-  background-color: #1ea7fd;
-  color: white;
-}
-
-.papi-icon-button.secondary {
-  background-color: transparent;
-  color: #333;
-}
-
-.papi-icon-button.paratext {
-  background-color: darkgreen;
-  color: greenyellow;
-}
-
-.papi-icon-button.paratext.bright {
-  background-color: greenyellow;
-  color: darkgreen;
-}
->>>>>>> f41a0ce7
 .papi-menu-drawer-paper {
   height: fit-content !important;
   position: absolute !important;
