import cl, { jsx as i, jsxs as y, Fragment as de } from "react/jsx-runtime";
import * as B from "react";
import T, { forwardRef as lr, useCallback as Pt, useState as st, useRef as ke, useEffect as te, useLayoutEffect as ua, useMemo as Tt } from "react";
import { History as dl, ChevronRight as ui, Check as Cn, Circle as pi, ArrowDownWideNarrow as ul, Clock as pl, Bookmark as wl, X as po, Search as wi, ChevronsUpDown as wo, FilterIcon as fl, ChevronDown as On, ChevronUp as fi, ArrowLeftIcon as ml, ChevronLeftIcon as hl, ChevronRightIcon as gl, ArrowRightIcon as bl, CircleCheckIcon as vl, CircleXIcon as yl, CircleHelpIcon as xl, ArrowUpIcon as Nl, ArrowDownIcon as kl, ArrowUpDownIcon as El, Star as Tl, PanelLeft as Sl, PanelRight as Cl, ChevronLeft as Ol, LoaderCircle as Rl, Download as _l, Filter as Pl, User as $l, Link as Il, CircleHelp as Al, BookOpen as pa, Shapes as Ml, Globe as Dl, Ellipsis as Bl } from "lucide-react";
import Ee, { clsx as jl } from "clsx";
import { extendTailwindMerge as Vl } from "tailwind-merge";
import * as ht from "@radix-ui/react-dropdown-menu";
import { DropdownMenuTrigger as zl } from "@radix-ui/react-dropdown-menu";
import { getChaptersForBook as Ll, deepEqual as fo, substring as Fl, formatScrRef as Pr, compareScrRefs as Yr, scrRefToBBBCCCVVV as $r, getLocalizeKeyForScrollGroupId as ft, NumberFormat as Ul, formatBytes as Gl, getErrorMessage as Xl } from "platform-bible-utils";
import { Slot as Je } from "@radix-ui/react-slot";
import { cva as Ze } from "class-variance-authority";
import * as mi from "@radix-ui/react-label";
import * as xn from "@radix-ui/react-radio-group";
import * as Nn from "@radix-ui/react-popover";
import { Command as Dt } from "cmdk";
import * as ee from "@radix-ui/react-dialog";
import { useReactTable as hi, getCoreRowModel as gi, getPaginationRowModel as Hl, getSortedRowModel as bi, getFilteredRowModel as Yl, flexRender as hn, getExpandedRowModel as Wl, getGroupedRowModel as ql } from "@tanstack/react-table";
import * as yt from "@radix-ui/react-select";
import * as Wr from "@radix-ui/react-checkbox";
import * as cr from "@radix-ui/react-toggle-group";
import * as vi from "@radix-ui/react-toggle";
import * as Bt from "@radix-ui/react-tabs";
import * as yi from "@radix-ui/react-separator";
import * as Rn from "@radix-ui/react-tooltip";
import Kl, { ThemeContext as Jl, internal_processStyles as Zl } from "@mui/styled-engine";
import { MenuItem as Ql, ListItemText as tc, ListItemIcon as xi, Menu as ec, Grid as Ni, List as nc, IconButton as ki, Drawer as rc, AppBar as oc, Toolbar as ac } from "@mui/material";
import * as ic from "react-dom";
import Xn from "react-dom";
import { Toaster as sc } from "sonner";
import { toast as og } from "sonner";
import * as pn from "@radix-ui/react-slider";
import * as qr from "@radix-ui/react-switch";
import lc from "markdown-to-jsx";
const cc = Vl({ prefix: "tw-" });
function k(...t) {
  return cc(jl(t));
}
const Qe = T.forwardRef(
  ({ className: t, type: e, ...n }, r) => /* @__PURE__ */ i(
    "input",
    {
      type: e,
      className: k(
        "pr-twp tw-flex tw-h-10 tw-rounded-md tw-border tw-border-input tw-bg-background tw-px-3 tw-py-2 tw-text-sm tw-ring-offset-background file:tw-border-0 file:tw-bg-transparent file:tw-text-sm file:tw-font-medium file:tw-text-foreground placeholder:tw-text-muted-foreground focus-visible:tw-outline-none focus-visible:tw-ring-2 focus-visible:tw-ring-ring focus-visible:tw-ring-offset-2 disabled:tw-cursor-not-allowed disabled:tw-opacity-50",
        t
      ),
      ref: r,
      ...n
    }
  )
);
Qe.displayName = "Input";
const dc = "layoutDirection";
function St() {
  const t = localStorage.getItem(dc);
  return t === "rtl" ? t : "ltr";
}
const uc = lr(
  ({ handleSearch: t, handleKeyDown: e, handleOnClick: n, handleSubmit: r, ...o }, a) => {
    const s = St();
    return /* @__PURE__ */ y("div", { className: "tw-relative", children: [
      /* @__PURE__ */ i(
        Qe,
        {
          ...o,
          type: "text",
          className: k(
            "tw-box-border tw-w-[200px] tw-gap-2.5 tw-rounded-lg tw-border tw-border-solid tw-bg-background tw-py-2 tw-pe-9 tw-ps-4 tw-font-medium tw-shadow-none tw-outline-none"
          ),
          onChange: (l) => t(l.target.value),
          onKeyDown: (l) => {
            l.key === "Enter" && r(), e(l);
          },
          onClick: n,
          ref: a
        }
      ),
      /* @__PURE__ */ i(
        dl,
        {
          className: k(
            "tw-absolute tw-top-1/2 tw-h-4 tw-w-4 tw--translate-y-1/2 tw-transform tw-cursor-pointer tw-text-muted-foreground",
            { "tw-right-3": s === "ltr" },
            { "tw-left-3 tw-right-auto": s === "rtl" }
          ),
          onClick: () => {
            console.log("back in history");
          }
        }
      )
    ] });
  }
), dr = ht.Root, mo = ht.Trigger, pc = ht.Group, gh = ht.Portal, bh = ht.Sub, vh = ht.RadioGroup, wc = T.forwardRef(({ className: t, inset: e, children: n, ...r }, o) => /* @__PURE__ */ y(
  ht.SubTrigger,
  {
    ref: o,
    className: k(
      "tw-flex tw-cursor-default tw-select-none tw-items-center tw-rounded-sm tw-px-2 tw-py-1.5 tw-text-sm tw-outline-none focus:tw-bg-accent data-[state=open]:tw-bg-accent",
      e && "tw-pl-8",
      t
    ),
    ...r,
    children: [
      n,
      /* @__PURE__ */ i(ui, { className: "tw-ml-auto tw-h-4 tw-w-4" })
    ]
  }
));
wc.displayName = ht.SubTrigger.displayName;
const fc = T.forwardRef(({ className: t, ...e }, n) => /* @__PURE__ */ i(
  ht.SubContent,
  {
    ref: n,
    className: k(
      "tw-z-50 tw-min-w-[8rem] tw-overflow-hidden tw-rounded-md tw-border tw-bg-popover tw-p-1 tw-text-popover-foreground tw-shadow-lg data-[state=open]:tw-animate-in data-[state=closed]:tw-animate-out data-[state=closed]:tw-fade-out-0 data-[state=open]:tw-fade-in-0 data-[state=closed]:tw-zoom-out-95 data-[state=open]:tw-zoom-in-95 data-[side=bottom]:tw-slide-in-from-top-2 data-[side=left]:tw-slide-in-from-right-2 data-[side=right]:tw-slide-in-from-left-2 data-[side=top]:tw-slide-in-from-bottom-2",
      t
    ),
    ...e
  }
));
fc.displayName = ht.SubContent.displayName;
const _n = T.forwardRef(({ className: t, sideOffset: e = 4, children: n, ...r }, o) => {
  const a = St();
  return /* @__PURE__ */ i(ht.Portal, { children: /* @__PURE__ */ i(
    ht.Content,
    {
      ref: o,
      sideOffset: e,
      className: k(
        /* adding pr-twp because the dropdown content is added to the dom as a sibling to the app root */
        "pr-twp tw-z-50 tw-min-w-[8rem] tw-overflow-hidden tw-rounded-md tw-border tw-bg-popover tw-p-1 tw-text-popover-foreground tw-shadow-md data-[state=open]:tw-animate-in data-[state=closed]:tw-animate-out data-[state=closed]:tw-fade-out-0 data-[state=open]:tw-fade-in-0 data-[state=closed]:tw-zoom-out-95 data-[state=open]:tw-zoom-in-95 data-[side=bottom]:tw-slide-in-from-top-2 data-[side=left]:tw-slide-in-from-right-2 data-[side=right]:tw-slide-in-from-left-2 data-[side=top]:tw-slide-in-from-bottom-2",
        t
      ),
      ...r,
      children: /* @__PURE__ */ i("div", { dir: a, children: n })
    }
  ) });
});
_n.displayName = ht.Content.displayName;
const er = T.forwardRef(({ className: t, inset: e, ...n }, r) => {
  const o = St();
  return /* @__PURE__ */ i(
    ht.Item,
    {
      ref: r,
      className: k(
        // removed: tw-relative focus:tw-text-accent-foreground
        "tw-flex tw-cursor-default tw-select-none tw-items-center tw-rounded-sm tw-px-2 tw-py-1.5 tw-text-sm tw-outline-none tw-transition-colors focus:tw-bg-accent data-[disabled]:tw-pointer-events-none data-[disabled]:tw-opacity-50",
        e && "tw-pl-8",
        t
      ),
      ...n,
      dir: o
    }
  );
});
er.displayName = ht.Item.displayName;
const ho = T.forwardRef(({ className: t, children: e, checked: n, ...r }, o) => /* @__PURE__ */ y(
  ht.CheckboxItem,
  {
    ref: o,
    className: k(
      "tw-relative tw-flex tw-cursor-default tw-select-none tw-items-center tw-rounded-sm tw-py-1.5 tw-pe-2 tw-ps-8 tw-text-sm tw-outline-none tw-transition-colors focus:tw-bg-accent focus:tw-text-accent-foreground data-[disabled]:tw-pointer-events-none data-[disabled]:tw-opacity-50",
      t
    ),
    checked: n,
    ...r,
    children: [
      /* @__PURE__ */ i("span", { className: "tw-absolute tw-flex tw-h-3.5 tw-w-3.5 tw-items-center tw-justify-center ltr:tw-left-2 rtl:tw-right-2", children: /* @__PURE__ */ i(ht.ItemIndicator, { children: /* @__PURE__ */ i(Cn, { className: "tw-h-4 tw-w-4" }) }) }),
      e
    ]
  }
));
ho.displayName = ht.CheckboxItem.displayName;
const Ei = T.forwardRef(({ className: t, children: e, ...n }, r) => /* @__PURE__ */ y(
  ht.RadioItem,
  {
    ref: r,
    className: k(
      "tw-relative tw-flex tw-cursor-default tw-select-none tw-items-center tw-rounded-sm tw-py-1.5 tw-pe-2 tw-ps-8 tw-text-sm tw-outline-none tw-transition-colors focus:tw-bg-accent focus:tw-text-accent-foreground data-[disabled]:tw-pointer-events-none data-[disabled]:tw-opacity-50",
      t
    ),
    ...n,
    children: [
      /* @__PURE__ */ i("span", { className: "tw-absolute tw-flex tw-h-3.5 tw-w-3.5 tw-items-center tw-justify-center ltr:tw-left-2 rtl:tw-right-2", children: /* @__PURE__ */ i(ht.ItemIndicator, { children: /* @__PURE__ */ i(pi, { className: "tw-h-2 tw-w-2 tw-fill-current" }) }) }),
      e
    ]
  }
));
Ei.displayName = ht.RadioItem.displayName;
const Pn = T.forwardRef(({ className: t, inset: e, ...n }, r) => /* @__PURE__ */ i(
  ht.Label,
  {
    ref: r,
    className: k("tw-px-2 tw-py-1.5 tw-text-sm tw-font-semibold", e && "tw-pl-8", t),
    ...n
  }
));
Pn.displayName = ht.Label.displayName;
const $n = T.forwardRef(({ className: t, ...e }, n) => /* @__PURE__ */ i(
  ht.Separator,
  {
    ref: n,
    className: k("tw--mx-1 tw-my-1 tw-h-px tw-bg-muted", t),
    ...e
  }
));
$n.displayName = ht.Separator.displayName;
function mc({ className: t, ...e }) {
  return /* @__PURE__ */ i(
    "span",
    {
      className: k("tw-ms-auto tw-text-xs tw-tracking-widest tw-opacity-60", t),
      ...e
    }
  );
}
mc.displayName = "DropdownMenuShortcut";
var hc = Object.defineProperty, gc = (t, e, n) => e in t ? hc(t, e, { enumerable: !0, configurable: !0, writable: !0, value: n }) : t[e] = n, rt = (t, e, n) => gc(t, typeof e != "symbol" ? e + "" : e, n);
const Se = [
  "GEN",
  "EXO",
  "LEV",
  "NUM",
  "DEU",
  "JOS",
  "JDG",
  "RUT",
  "1SA",
  "2SA",
  // 10
  "1KI",
  "2KI",
  "1CH",
  "2CH",
  "EZR",
  "NEH",
  "EST",
  "JOB",
  "PSA",
  "PRO",
  // 20
  "ECC",
  "SNG",
  "ISA",
  "JER",
  "LAM",
  "EZK",
  "DAN",
  "HOS",
  "JOL",
  "AMO",
  // 30
  "OBA",
  "JON",
  "MIC",
  "NAM",
  "HAB",
  "ZEP",
  "HAG",
  "ZEC",
  "MAL",
  "MAT",
  // 40
  "MRK",
  "LUK",
  "JHN",
  "ACT",
  "ROM",
  "1CO",
  "2CO",
  "GAL",
  "EPH",
  "PHP",
  // 50
  "COL",
  "1TH",
  "2TH",
  "1TI",
  "2TI",
  "TIT",
  "PHM",
  "HEB",
  "JAS",
  "1PE",
  // 60
  "2PE",
  "1JN",
  "2JN",
  "3JN",
  "JUD",
  "REV",
  "TOB",
  "JDT",
  "ESG",
  "WIS",
  // 70
  "SIR",
  "BAR",
  "LJE",
  "S3Y",
  "SUS",
  "BEL",
  "1MA",
  "2MA",
  "3MA",
  "4MA",
  // 80
  "1ES",
  "2ES",
  "MAN",
  "PS2",
  "ODA",
  "PSS",
  "JSA",
  // actual variant text for JOS, now in LXA text
  "JDB",
  // actual variant text for JDG, now in LXA text
  "TBS",
  // actual variant text for TOB, now in LXA text
  "SST",
  // actual variant text for SUS, now in LXA text // 90
  "DNT",
  // actual variant text for DAN, now in LXA text
  "BLT",
  // actual variant text for BEL, now in LXA text
  "XXA",
  "XXB",
  "XXC",
  "XXD",
  "XXE",
  "XXF",
  "XXG",
  "FRT",
  // 100
  "BAK",
  "OTH",
  "3ES",
  // Used previously but really should be 2ES
  "EZA",
  // Used to be called 4ES, but not actually in any known project
  "5EZ",
  // Used to be called 5ES, but not actually in any known project
  "6EZ",
  // Used to be called 6ES, but not actually in any known project
  "INT",
  "CNC",
  "GLO",
  "TDX",
  // 110
  "NDX",
  "DAG",
  "PS3",
  "2BA",
  "LBA",
  "JUB",
  "ENO",
  "1MQ",
  "2MQ",
  "3MQ",
  // 120
  "REP",
  "4BA",
  "LAO"
], go = [
  "XXA",
  "XXB",
  "XXC",
  "XXD",
  "XXE",
  "XXF",
  "XXG",
  "FRT",
  "BAK",
  "OTH",
  "INT",
  "CNC",
  "GLO",
  "TDX",
  "NDX"
], Ti = [
  "Genesis",
  "Exodus",
  "Leviticus",
  "Numbers",
  "Deuteronomy",
  "Joshua",
  "Judges",
  "Ruth",
  "1 Samuel",
  "2 Samuel",
  "1 Kings",
  "2 Kings",
  "1 Chronicles",
  "2 Chronicles",
  "Ezra",
  "Nehemiah",
  "Esther (Hebrew)",
  "Job",
  "Psalms",
  "Proverbs",
  "Ecclesiastes",
  "Song of Songs",
  "Isaiah",
  "Jeremiah",
  "Lamentations",
  "Ezekiel",
  "Daniel (Hebrew)",
  "Hosea",
  "Joel",
  "Amos",
  "Obadiah",
  "Jonah",
  "Micah",
  "Nahum",
  "Habakkuk",
  "Zephaniah",
  "Haggai",
  "Zechariah",
  "Malachi",
  "Matthew",
  "Mark",
  "Luke",
  "John",
  "Acts",
  "Romans",
  "1 Corinthians",
  "2 Corinthians",
  "Galatians",
  "Ephesians",
  "Philippians",
  "Colossians",
  "1 Thessalonians",
  "2 Thessalonians",
  "1 Timothy",
  "2 Timothy",
  "Titus",
  "Philemon",
  "Hebrews",
  "James",
  "1 Peter",
  "2 Peter",
  "1 John",
  "2 John",
  "3 John",
  "Jude",
  "Revelation",
  "Tobit",
  "Judith",
  "Esther Greek",
  "Wisdom of Solomon",
  "Sirach (Ecclesiasticus)",
  "Baruch",
  "Letter of Jeremiah",
  "Song of 3 Young Men",
  "Susanna",
  "Bel and the Dragon",
  "1 Maccabees",
  "2 Maccabees",
  "3 Maccabees",
  "4 Maccabees",
  "1 Esdras (Greek)",
  "2 Esdras (Latin)",
  "Prayer of Manasseh",
  "Psalm 151",
  "Odes",
  "Psalms of Solomon",
  // WARNING, if you change the spelling of the *obsolete* tag be sure to update
  // IsObsolete routine
  "Joshua A. *obsolete*",
  "Judges B. *obsolete*",
  "Tobit S. *obsolete*",
  "Susanna Th. *obsolete*",
  "Daniel Th. *obsolete*",
  "Bel Th. *obsolete*",
  "Extra A",
  "Extra B",
  "Extra C",
  "Extra D",
  "Extra E",
  "Extra F",
  "Extra G",
  "Front Matter",
  "Back Matter",
  "Other Matter",
  "3 Ezra *obsolete*",
  "Apocalypse of Ezra",
  "5 Ezra (Latin Prologue)",
  "6 Ezra (Latin Epilogue)",
  "Introduction",
  "Concordance ",
  "Glossary ",
  "Topical Index",
  "Names Index",
  "Daniel Greek",
  "Psalms 152-155",
  "2 Baruch (Apocalypse)",
  "Letter of Baruch",
  "Jubilees",
  "Enoch",
  "1 Meqabyan",
  "2 Meqabyan",
  "3 Meqabyan",
  "Reproof (Proverbs 25-31)",
  "4 Baruch (Rest of Baruch)",
  "Laodiceans"
], wa = Cc();
function tn(t, e = !0) {
  return e && (t = t.toUpperCase()), t in wa ? wa[t] : 0;
}
function bo(t) {
  return tn(t) > 0;
}
function bc(t) {
  const e = typeof t == "string" ? tn(t) : t;
  return e >= 40 && e <= 66;
}
function vc(t) {
  return (typeof t == "string" ? tn(t) : t) <= 39;
}
function Si(t) {
  return t <= 66;
}
function yc(t) {
  const e = typeof t == "string" ? tn(t) : t;
  return Ri(e) && !Si(e);
}
function* xc() {
  for (let t = 1; t <= Se.length; t++)
    yield t;
}
const Nc = 1, Ci = Se.length;
function kc() {
  return ["XXA", "XXB", "XXC", "XXD", "XXE", "XXF", "XXG"];
}
function vo(t, e = "***") {
  const n = t - 1;
  return n < 0 || n >= Se.length ? e : Se[n];
}
function Oi(t) {
  return t <= 0 || t > Ci ? "******" : Ti[t - 1];
}
function Ec(t) {
  return Oi(tn(t));
}
function Ri(t) {
  const e = typeof t == "number" ? vo(t) : t;
  return bo(e) && !go.includes(e);
}
function Tc(t) {
  const e = typeof t == "number" ? vo(t) : t;
  return bo(e) && go.includes(e);
}
function Sc(t) {
  return Ti[t - 1].includes("*obsolete*");
}
function Cc() {
  const t = {};
  for (let e = 0; e < Se.length; e++)
    t[Se[e]] = e + 1;
  return t;
}
const ct = {
  allBookIds: Se,
  nonCanonicalIds: go,
  bookIdToNumber: tn,
  isBookIdValid: bo,
  isBookNT: bc,
  isBookOT: vc,
  isBookOTNT: Si,
  isBookDC: yc,
  allBookNumbers: xc,
  firstBook: Nc,
  lastBook: Ci,
  extraBooks: kc,
  bookNumberToId: vo,
  bookNumberToEnglishName: Oi,
  bookIdToEnglishName: Ec,
  isCanonical: Ri,
  isExtraMaterial: Tc,
  isObsolete: Sc
};
var Jt = /* @__PURE__ */ ((t) => (t[t.Unknown = 0] = "Unknown", t[t.Original = 1] = "Original", t[t.Septuagint = 2] = "Septuagint", t[t.Vulgate = 3] = "Vulgate", t[t.English = 4] = "English", t[t.RussianProtestant = 5] = "RussianProtestant", t[t.RussianOrthodox = 6] = "RussianOrthodox", t))(Jt || {});
const Vt = class {
  // private versInfo: Versification;
  constructor(e) {
    if (rt(this, "name"), rt(this, "fullPath"), rt(this, "isPresent"), rt(this, "hasVerseSegments"), rt(this, "isCustomized"), rt(this, "baseVersification"), rt(this, "scriptureBooks"), rt(this, "_type"), e == null)
      throw new Error("Argument undefined");
    typeof e == "string" ? (this.name = e, this._type = Jt[e]) : (this._type = e, this.name = Jt[e]);
  }
  get type() {
    return this._type;
  }
  equals(e) {
    return !e.type || !this.type ? !1 : e.type === this.type;
  }
};
rt(Vt, "Original", new Vt(Jt.Original)), rt(Vt, "Septuagint", new Vt(Jt.Septuagint)), rt(Vt, "Vulgate", new Vt(Jt.Vulgate)), rt(Vt, "English", new Vt(Jt.English)), rt(Vt, "RussianProtestant", new Vt(Jt.RussianProtestant)), rt(Vt, "RussianOrthodox", new Vt(Jt.RussianOrthodox));
let be = Vt;
function fa(t, e) {
  const n = e[0];
  for (let r = 1; r < e.length; r++)
    t = t.split(e[r]).join(n);
  return t.split(n);
}
var _i = /* @__PURE__ */ ((t) => (t[t.Valid = 0] = "Valid", t[t.UnknownVersification = 1] = "UnknownVersification", t[t.OutOfRange = 2] = "OutOfRange", t[t.VerseOutOfOrder = 3] = "VerseOutOfOrder", t[t.VerseRepeated = 4] = "VerseRepeated", t))(_i || {});
const It = class it {
  constructor(e, n, r, o) {
    if (rt(this, "firstChapter"), rt(this, "lastChapter"), rt(this, "lastVerse"), rt(this, "hasSegmentsDefined"), rt(this, "text"), rt(this, "BBBCCCVVVS"), rt(this, "longHashCode"), rt(this, "versification"), rt(this, "rtlMark", "‏"), rt(this, "_bookNum", 0), rt(this, "_chapterNum", 0), rt(this, "_verseNum", 0), rt(this, "_verse"), r == null && o == null)
      if (e != null && typeof e == "string") {
        const a = e, s = n != null && n instanceof be ? n : void 0;
        this.setEmpty(s), this.parse(a);
      } else if (e != null && typeof e == "number") {
        const a = n != null && n instanceof be ? n : void 0;
        this.setEmpty(a), this._verseNum = e % it.chapterDigitShifter, this._chapterNum = Math.floor(
          e % it.bookDigitShifter / it.chapterDigitShifter
        ), this._bookNum = Math.floor(e / it.bookDigitShifter);
      } else if (n == null)
        if (e != null && e instanceof it) {
          const a = e;
          this._bookNum = a.bookNum, this._chapterNum = a.chapterNum, this._verseNum = a.verseNum, this._verse = a.verse, this.versification = a.versification;
        } else {
          if (e == null)
            return;
          const a = e instanceof be ? e : it.defaultVersification;
          this.setEmpty(a);
        }
      else
        throw new Error("VerseRef constructor not supported.");
    else if (e != null && n != null && r != null)
      if (typeof e == "string" && typeof n == "string" && typeof r == "string")
        this.setEmpty(o), this.updateInternal(e, n, r);
      else if (typeof e == "number" && typeof n == "number" && typeof r == "number")
        this._bookNum = e, this._chapterNum = n, this._verseNum = r, this.versification = o ?? it.defaultVersification;
      else
        throw new Error("VerseRef constructor not supported.");
    else
      throw new Error("VerseRef constructor not supported.");
  }
  /**
   * Determines if the verse string is in a valid format (does not consider versification).
   */
  static isVerseParseable(e) {
    return e.length > 0 && "0123456789".includes(e[0]) && !e.endsWith(this.verseRangeSeparator) && !e.endsWith(this.verseSequenceIndicator);
  }
  /**
   * Tries to parse the specified string into a verse reference.
   * @param str - The string to attempt to parse.
   * @returns success: `true` if the specified string was successfully parsed, `false` otherwise.
   * @returns verseRef: The result of the parse if successful, or empty VerseRef if it failed
   */
  static tryParse(e) {
    let n;
    try {
      return n = new it(e), { success: !0, verseRef: n };
    } catch (r) {
      if (r instanceof sn)
        return n = new it(), { success: !1, verseRef: n };
      throw r;
    }
  }
  /**
   * Gets the reference as a comparable integer where the book, chapter, and verse each occupy 3
   * digits.
   * @param bookNum - Book number (this is 1-based, not an index).
   * @param chapterNum - Chapter number.
   * @param verseNum - Verse number.
   * @returns The reference as a comparable integer where the book, chapter, and verse each occupy 3
   * digits.
   */
  static getBBBCCCVVV(e, n, r) {
    return e % it.bcvMaxValue * it.bookDigitShifter + (n >= 0 ? n % it.bcvMaxValue * it.chapterDigitShifter : 0) + (r >= 0 ? r % it.bcvMaxValue : 0);
  }
  /**
   * Deserializes a serialized VerseRef.
   * @param serializedVerseRef - Serialized VerseRef to create from.
   * @returns the deserialized VerseRef.
   */
  static fromJSON(e) {
    const { book: n, chapterNum: r, verseNum: o, verse: a, versificationStr: s } = e, l = a || o.toString();
    let c;
    return s && (c = new be(s)), n ? new it(n, r.toString(), l, c) : new it();
  }
  /**
   * Parses a verse string and gets the leading numeric portion as a number.
   * @param verseStr - verse string to parse
   * @returns true if the entire string could be parsed as a single, simple verse number (1-999);
   *    false if the verse string represented a verse bridge, contained segment letters, or was invalid
   */
  static tryGetVerseNum(e) {
    let n;
    if (!e)
      return n = -1, { success: !0, vNum: n };
    n = 0;
    let r;
    for (let o = 0; o < e.length; o++) {
      if (r = e[o], r < "0" || r > "9")
        return o === 0 && (n = -1), { success: !1, vNum: n };
      if (n = n * 10 + +r - 0, n > it.bcvMaxValue)
        return n = -1, { success: !1, vNum: n };
    }
    return { success: !0, vNum: n };
  }
  /**
   * Checks to see if a VerseRef hasn't been set - all values are the default.
   */
  get isDefault() {
    return this.bookNum === 0 && this.chapterNum === 0 && this.verseNum === 0 && this.versification == null;
  }
  /**
   * Gets whether the verse contains multiple verses.
   */
  get hasMultiple() {
    return this._verse != null && (this._verse.includes(it.verseRangeSeparator) || this._verse.includes(it.verseSequenceIndicator));
  }
  /**
   * Gets or sets the book of the reference. Book is the 3-letter abbreviation in capital letters,
   * e.g. `'MAT'`.
   */
  get book() {
    return ct.bookNumberToId(this.bookNum, "");
  }
  set book(e) {
    this.bookNum = ct.bookIdToNumber(e);
  }
  /**
   * Gets or sets the chapter of the reference,. e.g. `'3'`.
   */
  get chapter() {
    return this.isDefault || this._chapterNum < 0 ? "" : this._chapterNum.toString();
  }
  set chapter(e) {
    const n = +e;
    this._chapterNum = Number.isInteger(n) ? n : -1;
  }
  /**
   * Gets or sets the verse of the reference, including range, segments, and sequences, e.g. `'4'`,
   * or `'4b-5a, 7'`.
   */
  get verse() {
    return this._verse != null ? this._verse : this.isDefault || this._verseNum < 0 ? "" : this._verseNum.toString();
  }
  set verse(e) {
    const { success: n, vNum: r } = it.tryGetVerseNum(e);
    this._verse = n ? void 0 : e.replace(this.rtlMark, ""), this._verseNum = r, !(this._verseNum >= 0) && ({ vNum: this._verseNum } = it.tryGetVerseNum(this._verse));
  }
  /**
   * Get or set Book based on book number, e.g. `42`.
   */
  get bookNum() {
    return this._bookNum;
  }
  set bookNum(e) {
    if (e <= 0 || e > ct.lastBook)
      throw new sn(
        "BookNum must be greater than zero and less than or equal to last book"
      );
    this._bookNum = e;
  }
  /**
   * Gets or sets the chapter number, e.g. `3`. `-1` if not valid.
   */
  get chapterNum() {
    return this._chapterNum;
  }
  set chapterNum(e) {
    this.chapterNum = e;
  }
  /**
   * Gets or sets verse start number, e.g. `4`. `-1` if not valid.
   */
  get verseNum() {
    return this._verseNum;
  }
  set verseNum(e) {
    this._verseNum = e;
  }
  /**
   * String representing the versification (should ONLY be used for serialization/deserialization).
   *
   * @remarks This is for backwards compatibility when ScrVers was an enumeration.
   */
  get versificationStr() {
    var e;
    return (e = this.versification) == null ? void 0 : e.name;
  }
  set versificationStr(e) {
    this.versification = this.versification != null ? new be(e) : void 0;
  }
  /**
   * Determines if the reference is valid.
   */
  get valid() {
    return this.validStatus === 0;
  }
  /**
   * Get the valid status for this reference.
   */
  get validStatus() {
    return this.validateVerse(it.verseRangeSeparators, it.verseSequenceIndicators);
  }
  /**
   * Gets the reference as a comparable integer where the book,
   * chapter, and verse each occupy three digits and the verse is 0.
   */
  get BBBCCC() {
    return it.getBBBCCCVVV(this._bookNum, this._chapterNum, 0);
  }
  /**
   * Gets the reference as a comparable integer where the book,
   * chapter, and verse each occupy three digits. If verse is not null
   * (i.e., this reference represents a complex reference with verse
   * segments or bridge) this cannot be used for an exact comparison.
   */
  get BBBCCCVVV() {
    return it.getBBBCCCVVV(this._bookNum, this._chapterNum, this._verseNum);
  }
  /**
   * Gets whether the verse is defined as an excluded verse in the versification.
   * Does not handle verse ranges.
   */
  // eslint-disable-next-line @typescript-eslint/class-literal-property-style
  get isExcluded() {
    return !1;
  }
  /**
   * Parses the reference in the specified string.
   * Optionally versification can follow reference as in GEN 3:11/4
   * Throw an exception if
   * - invalid book name
   * - chapter number is missing or not a number
   * - verse number is missing or does not start with a number
   * - versification is invalid
   * @param verseStr - string to parse e.g. 'MAT 3:11'
   */
  parse(e) {
    if (e = e.replace(this.rtlMark, ""), e.includes("/")) {
      const a = e.split("/");
      if (e = a[0], a.length > 1)
        try {
          const s = +a[1].trim();
          this.versification = new be(Jt[s]);
        } catch {
          throw new sn("Invalid reference : " + e);
        }
    }
    const n = e.trim().split(" ");
    if (n.length !== 2)
      throw new sn("Invalid reference : " + e);
    const r = n[1].split(":"), o = +r[0];
    if (r.length !== 2 || ct.bookIdToNumber(n[0]) === 0 || !Number.isInteger(o) || o < 0 || !it.isVerseParseable(r[1]))
      throw new sn("Invalid reference : " + e);
    this.updateInternal(n[0], r[0], r[1]);
  }
  /**
   * Simplifies this verse ref so that it has no bridging of verses or
   * verse segments like `'1a'`.
   */
  simplify() {
    this._verse = void 0;
  }
  /**
   * Makes a clone of the reference.
   *
   * @returns The cloned VerseRef.
   */
  clone() {
    return new it(this);
  }
  toString() {
    const e = this.book;
    return e === "" ? "" : `${e} ${this.chapter}:${this.verse}`;
  }
  toJSON() {
    let e = this.verse;
    (e === "" || e === this.verseNum.toString()) && (e = void 0);
    const n = {
      book: this.book,
      chapterNum: this.chapterNum,
      verseNum: this.verseNum,
      verse: e,
      versificationStr: this.versificationStr
    };
    return e || delete n.verse, n;
  }
  /**
   * Compares this `VerseRef` with supplied one.
   * @param verseRef - object to compare this one to.
   * @returns `true` if this `VerseRef` is equal to the supplied one, `false` otherwise.
   */
  equals(e) {
    return e instanceof it ? e._bookNum === this._bookNum && e._chapterNum === this._chapterNum && e._verseNum === this._verseNum && e.verse === this.verse && (e.versification == null && this.versification == null || e.versification != null && this.versification != null && e.versification.equals(this.versification)) : !1;
  }
  /**
   * Enumerate all individual verses contained in a VerseRef.
   * Verse ranges are indicated by "-" and consecutive verses by ","s.
   * Examples:
   * GEN 1:2 returns GEN 1:2
   * GEN 1:1a-3b,5 returns GEN 1:1a, GEN 1:2, GEN 1:3b, GEN 1:5
   * GEN 1:2a-2c returns //! ??????
   *
   * @param specifiedVersesOnly - if set to <c>true</c> return only verses that are
   * explicitly specified only, not verses within a range. Defaults to `false`.
   * @param verseRangeSeparators - Verse range separators.
   * Defaults to `VerseRef.verseRangeSeparators`.
   * @param verseSequenceSeparators - Verse sequence separators.
   * Defaults to `VerseRef.verseSequenceIndicators`.
   * @returns An array of all single verse references in this VerseRef.
   */
  allVerses(e = !1, n = it.verseRangeSeparators, r = it.verseSequenceIndicators) {
    if (this._verse == null || this.chapterNum <= 0)
      return [this.clone()];
    const o = [], a = fa(this._verse, r);
    for (const s of a.map((l) => fa(l, n))) {
      const l = this.clone();
      l.verse = s[0];
      const c = l.verseNum;
      if (o.push(l), s.length > 1) {
        const d = this.clone();
        if (d.verse = s[1], !e)
          for (let u = c + 1; u < d.verseNum; u++) {
            const f = new it(
              this._bookNum,
              this._chapterNum,
              u,
              this.versification
            );
            this.isExcluded || o.push(f);
          }
        o.push(d);
      }
    }
    return o;
  }
  /**
   * Validates a verse number using the supplied separators rather than the defaults.
   */
  validateVerse(e, n) {
    if (!this.verse)
      return this.internalValid;
    let r = 0;
    for (const o of this.allVerses(!0, e, n)) {
      const a = o.internalValid;
      if (a !== 0)
        return a;
      const s = o.BBBCCCVVV;
      if (r > s)
        return 3;
      if (r === s)
        return 4;
      r = s;
    }
    return 0;
  }
  /**
   * Gets whether a single verse reference is valid.
   */
  get internalValid() {
    return this.versification == null ? 1 : this._bookNum <= 0 || this._bookNum > ct.lastBook ? 2 : (ct.isCanonical(this._bookNum), 0);
  }
  setEmpty(e = it.defaultVersification) {
    this._bookNum = 0, this._chapterNum = -1, this._verse = void 0, this.versification = e;
  }
  updateInternal(e, n, r) {
    this.bookNum = ct.bookIdToNumber(e), this.chapter = n, this.verse = r;
  }
};
rt(It, "defaultVersification", be.English), rt(It, "verseRangeSeparator", "-"), rt(It, "verseSequenceIndicator", ","), rt(It, "verseRangeSeparators", [It.verseRangeSeparator]), rt(It, "verseSequenceIndicators", [It.verseSequenceIndicator]), rt(It, "chapterDigitShifter", 1e3), rt(It, "bookDigitShifter", It.chapterDigitShifter * It.chapterDigitShifter), rt(It, "bcvMaxValue", It.chapterDigitShifter - 1), /**
* The valid status of the VerseRef.
*/
rt(It, "ValidStatusType", _i);
class sn extends Error {
}
const Oc = lr(
  ({
    bookId: t,
    handleSelectBook: e,
    isSelected: n,
    handleHighlightBook: r,
    handleKeyDown: o,
    bookType: a,
    children: s
  }, l) => /* @__PURE__ */ y(
    er,
    {
      ref: l,
      textValue: t,
      className: k(
        "tw-mx-1 tw-flex-col tw-items-start tw-px-1 tw-font-normal tw-text-foreground/80",
        {
          // Overriding `data-[highlighted]` changes the default gray background that is normally shown on hover
          "tw-bg-amber-50 tw-text-yellow-900 data-[highlighted]:tw-bg-amber-100": n
        }
      ),
      onSelect: (c) => {
        c.preventDefault(), e();
      },
      onKeyDown: (c) => {
        o(c);
      },
      onFocus: r,
      onMouseMove: r,
      children: [
        /* @__PURE__ */ i(
          "span",
          {
            className: k(
              "tw-border-b-0 tw-border-e-0 tw-border-s-2 tw-border-t-0 tw-border-solid tw-px-2",
              {
                "tw-font-bold": n,
                "tw-border-s-red-200": a.toLowerCase() === "ot",
                "tw-border-s-purple-200": a.toLowerCase() === "nt",
                "tw-border-s-indigo-200": a.toLowerCase() === "dc"
              }
            ),
            children: ct.bookIdToEnglishName(t)
          }
        ),
        n && /* @__PURE__ */ i("div", { children: s })
      ]
    },
    t
  )
);
function Rc({
  handleSelectChapter: t,
  endChapter: e,
  activeChapter: n,
  highlightedChapter: r,
  handleHighlightedChapter: o
}) {
  const a = Array.from({ length: e }, (l, c) => c + 1), s = Pt(
    (l) => {
      o(l);
    },
    [o]
  );
  return /* @__PURE__ */ i("div", { className: k("tw-flex tw-flex-wrap tw-items-start tw-justify-start tw-self-stretch"), children: a.map((l) => /* @__PURE__ */ i(
    "div",
    {
      className: k(
        "tw-box-content tw-flex tw-h-4 tw-w-4 tw-cursor-pointer tw-items-center tw-justify-end tw-rounded-md tw-p-2 tw-text-amber-800",
        {
          "tw-font-semibold tw-text-amber-900": l === n,
          "tw-bg-amber-200": l === r
        }
      ),
      onClick: (c) => {
        c.preventDefault(), c.stopPropagation(), t(l);
      },
      role: "button",
      onKeyDown: (c) => {
        c.key === "Enter" && t(l);
      },
      tabIndex: 0,
      onMouseMove: () => s(l),
      children: l
    },
    l
  )) });
}
function _c({ handleSort: t, handleLocationHistory: e, handleBookmarks: n }) {
  return /* @__PURE__ */ y(Pn, { className: "tw-flex tw-justify-between", children: [
    /* @__PURE__ */ i("p", { className: "tw-inline-block tw-align-middle", children: "Go To" }),
    /* @__PURE__ */ y("div", { className: "tw-flex tw-items-center", children: [
      /* @__PURE__ */ i(
        ul,
        {
          onClick: t,
          className: "tw-m-2 tw-h-4 tw-w-4 tw-cursor-pointer tw-gap-2"
        }
      ),
      /* @__PURE__ */ i(
        pl,
        {
          onClick: e,
          className: "tw-m-2 tw-h-4 tw-w-4 tw-cursor-pointer tw-gap-2"
        }
      ),
      /* @__PURE__ */ i(
        wl,
        {
          onClick: n,
          className: "tw-m-2 tw-h-4 tw-w-4 tw-cursor-pointer tw-gap-2"
        }
      )
    ] })
  ] });
}
const gn = ct.allBookIds, Pc = {
  OT: "Old Testament",
  NT: "New Testament",
  DC: "Deuterocanon"
}, ma = ["OT", "NT", "DC"], $c = 32 + 32 + 32, Ic = [
  /^(\w+)$/i,
  // Matches a single word (book name or id)
  /^(\w+)(?:\s(\d+))$/i,
  // Matches a word followed by a chapter number
  /^(\w+)(?:\s(\d+):(\d+))$/i
  // Matches a word followed by a chapter and verse number
], Ac = (t) => ({
  OT: gn.filter((n) => ct.isBookOT(n)),
  NT: gn.filter((n) => ct.isBookNT(n)),
  DC: gn.filter((n) => ct.isBookDC(n))
})[t], ln = (t) => Ll(ct.bookIdToNumber(t));
function Mc() {
  return gn.map((e) => ct.bookIdToEnglishName(e));
}
function Dc(t) {
  return Mc().includes(t);
}
function Bc(t) {
  const e = t.toLowerCase().replace(/^\w/, (n) => n.toUpperCase());
  if (Dc(e))
    return gn.find((r) => ct.bookIdToEnglishName(r) === e);
}
function xh({ scrRef: t, handleSubmit: e }) {
  const n = St(), [r, o] = st(""), [a, s] = st(
    ct.bookNumberToId(t.bookNum)
  ), [l, c] = st(t.chapterNum ?? 0), [d, u] = st(
    ct.bookNumberToId(t.bookNum)
  ), [f, w] = st(!1), [g, v] = st(f), m = ke(void 0), h = ke(void 0), N = ke(void 0), S = Pt(
    (A) => Ac(A).filter((M) => {
      const Y = ct.bookIdToEnglishName(M).toLowerCase(), U = r.replace(/[^a-zA-Z]/g, "").toLowerCase();
      return Y.includes(U) || // Match book name
      M.toLowerCase().includes(U);
    }),
    [r]
  ), C = (A) => {
    o(A);
  }, E = ke(!1), b = Pt((A) => {
    if (E.current) {
      E.current = !1;
      return;
    }
    w(A);
  }, []), P = Pt(
    (A, M, Y, U) => {
      if (c(
        ct.bookNumberToId(t.bookNum) !== A ? 1 : t.chapterNum
      ), M || ln(A) === -1) {
        e({
          bookNum: ct.bookIdToNumber(A),
          chapterNum: Y || 1,
          verseNum: U || 1
        }), w(!1), o("");
        return;
      }
      s(a !== A ? A : ""), w(!M);
    },
    [e, t.bookNum, t.chapterNum, a]
  ), L = (A) => {
    A <= 0 || A > ln(a) || P(a, !0, A);
  }, _ = Pt(() => {
    Ic.forEach((A) => {
      const M = r.match(A);
      if (M) {
        const [Y, U = void 0, V = void 0] = M.slice(1), tt = Bc(Y);
        (ct.isBookIdValid(Y) || tt) && P(
          tt ?? Y,
          !0,
          U ? parseInt(U, 10) : 1,
          V ? parseInt(V, 10) : 1
        );
      }
    });
  }, [P, r]), $ = Pt(
    (A) => {
      f ? (A.key === "ArrowDown" || A.key === "ArrowUp") && (typeof N < "u" && // Ref uses null
      // eslint-disable-next-line no-null/no-null
      N.current !== null ? N.current.focus() : typeof h < "u" && // Ref uses null
      // eslint-disable-next-line no-null/no-null
      h.current !== null && h.current.focus(), A.preventDefault()) : w(!0);
    },
    [f]
  ), F = (A) => {
    const { key: M } = A;
    M === "ArrowRight" || M === "ArrowLeft" || M === "ArrowDown" || M === "ArrowUp" || M === "Enter" || (m.current.dispatchEvent(new KeyboardEvent("keydown", { key: M })), m.current.focus());
  }, D = (A) => {
    const { key: M } = A;
    if (d === a) {
      if (M === "Enter") {
        A.preventDefault(), P(a, !0, l);
        return;
      }
      const Y = M === "ArrowRight" && !n || M === "ArrowRight" && n === "ltr" || M === "ArrowLeft" && n === "rtl", U = M === "ArrowLeft" && !n || M === "ArrowLeft" && n === "ltr" || M === "ArrowRight" && n === "rtl";
      let V = 0;
      if (Y)
        if (l < ln(d))
          V = 1;
        else {
          A.preventDefault();
          return;
        }
      else if (U)
        if (l > 1)
          V = -1;
        else {
          A.preventDefault();
          return;
        }
      else
        M === "ArrowDown" ? V = 6 : M === "ArrowUp" && (V = -6);
      l + V <= 0 || l + V > ln(d) ? c(0) : V !== 0 && (c(l + V), A.preventDefault());
    }
  };
  return te(() => {
    a === d ? a === ct.bookNumberToId(t.bookNum) ? c(t.chapterNum) : c(1) : c(0);
  }, [d, t.bookNum, t.chapterNum, a]), ua(() => {
    v(f);
  }, [f]), ua(() => {
    const A = setTimeout(() => {
      if (g && h.current && N.current) {
        const Y = N.current.offsetTop - $c;
        h.current.scrollTo({ top: Y, behavior: "instant" });
      }
    }, 10);
    return () => {
      clearTimeout(A);
    };
  }, [g]), /* @__PURE__ */ i("div", { className: "pr-twp tw-flex", children: /* @__PURE__ */ y(dr, { modal: !1, open: f, onOpenChange: b, children: [
    /* @__PURE__ */ i(mo, { asChild: !0, children: /* @__PURE__ */ i(
      uc,
      {
        ref: m,
        value: r,
        handleSearch: C,
        handleKeyDown: $,
        handleOnClick: () => {
          s(ct.bookNumberToId(t.bookNum)), u(ct.bookNumberToId(t.bookNum)), c(t.chapterNum > 0 ? t.chapterNum : 0), w(!0), m.current.focus();
        },
        onFocus: () => {
          E.current = !0;
        },
        handleSubmit: _,
        placeholder: `${ct.bookNumberToEnglishName(t.bookNum)} ${t.chapterNum}:${t.verseNum}`
      }
    ) }),
    /* @__PURE__ */ i(
      _n,
      {
        className: "tw-m-1 tw-overflow-y-auto tw-p-0 tw-font-normal tw-text-foreground/80",
        style: { width: "233px", maxHeight: "500px", zIndex: "250" },
        onKeyDown: F,
        align: n === "ltr" ? "start" : "end",
        ref: h,
        children: /* @__PURE__ */ y("div", { className: "rtl:tw-ps-2", children: [
          /* @__PURE__ */ i(
            _c,
            {
              handleSort: () => console.log("sorting"),
              handleLocationHistory: () => console.log("location history"),
              handleBookmarks: () => console.log("bookmarks")
            }
          ),
          ma.map(
            (A, M) => S(A).length > 0 && /* @__PURE__ */ y("div", { children: [
              /* @__PURE__ */ i(Pn, { className: "tw-font-semibold tw-text-foreground/80", children: Pc[A] }),
              S(A).map((Y) => /* @__PURE__ */ i("div", { children: /* @__PURE__ */ i(
                Oc,
                {
                  bookId: Y,
                  handleSelectBook: () => P(Y, !1),
                  isSelected: a === Y,
                  handleHighlightBook: () => u(Y),
                  handleKeyDown: D,
                  bookType: A,
                  ref: (U) => {
                    a === Y && (N.current = U);
                  },
                  children: /* @__PURE__ */ i(
                    Rc,
                    {
                      handleSelectChapter: L,
                      endChapter: ln(Y),
                      activeChapter: t.bookNum === ct.bookIdToNumber(Y) ? t.chapterNum : 0,
                      highlightedChapter: l,
                      handleHighlightedChapter: (U) => {
                        c(U);
                      }
                    }
                  )
                }
              ) }, Y)),
              ma.length - 1 !== M ? /* @__PURE__ */ i($n, {}) : void 0
            ] }, A)
          )
        ] })
      }
    )
  ] }) });
}
const jc = Ze(
  "pr-twp tw-inline-flex tw-items-center tw-justify-center tw-whitespace-nowrap tw-rounded-md tw-text-sm tw-font-medium tw-ring-offset-background tw-transition-colors focus-visible:tw-outline-none focus-visible:tw-ring-2 focus-visible:tw-ring-ring focus-visible:tw-ring-offset-2 disabled:tw-pointer-events-none disabled:tw-opacity-50",
  {
    variants: {
      variant: {
        default: "tw-bg-primary tw-text-primary-foreground hover:tw-bg-primary/90",
        destructive: "tw-bg-destructive tw-text-destructive-foreground hover:tw-bg-destructive/90",
        outline: "tw-border tw-border-input tw-bg-background hover:tw-bg-accent hover:tw-text-accent-foreground",
        secondary: "tw-bg-secondary tw-text-secondary-foreground hover:tw-bg-secondary/80",
        ghost: "hover:tw-bg-accent hover:tw-text-accent-foreground",
        link: "tw-text-primary tw-underline-offset-4 hover:tw-underline"
      },
      size: {
        default: "tw-h-10 tw-px-4 tw-py-2",
        sm: "tw-h-9 tw-rounded-md tw-px-3",
        lg: "tw-h-11 tw-rounded-md tw-px-8",
        icon: "tw-h-10 tw-w-10"
      }
    },
    defaultVariants: {
      variant: "default",
      size: "default"
    }
  }
), mt = T.forwardRef(
  ({ className: t, variant: e, size: n, asChild: r = !1, ...o }, a) => /* @__PURE__ */ i(r ? Je : "button", { className: k(jc({ variant: e, size: n, className: t })), ref: a, ...o })
);
mt.displayName = "Button";
const Vc = Ze(
  "tw-text-sm tw-font-medium tw-leading-none peer-disabled:tw-cursor-not-allowed peer-disabled:tw-opacity-70"
), Ct = T.forwardRef(({ className: t, ...e }, n) => /* @__PURE__ */ i(mi.Root, { ref: n, className: k("pr-twp", Vc(), t), ...e }));
Ct.displayName = mi.Root.displayName;
const Pi = T.forwardRef(({ className: t, ...e }, n) => {
  const r = St();
  return /* @__PURE__ */ i(
    xn.Root,
    {
      className: k("pr-twp tw-grid tw-gap-2", t),
      ...e,
      ref: n,
      dir: r
    }
  );
});
Pi.displayName = xn.Root.displayName;
const Kr = T.forwardRef(({ className: t, ...e }, n) => /* @__PURE__ */ i(
  xn.Item,
  {
    ref: n,
    className: k(
      "pr-twp tw-aspect-square tw-h-4 tw-w-4 tw-rounded-full tw-border tw-border-primary tw-text-primary tw-ring-offset-background focus:tw-outline-none focus-visible:tw-ring-2 focus-visible:tw-ring-ring focus-visible:tw-ring-offset-2 disabled:tw-cursor-not-allowed disabled:tw-opacity-50",
      t
    ),
    ...e,
    children: /* @__PURE__ */ i(xn.Indicator, { className: "tw-flex tw-items-center tw-justify-center", children: /* @__PURE__ */ i(pi, { className: "tw-h-2.5 tw-w-2.5 tw-fill-current tw-text-current" }) })
  }
));
Kr.displayName = xn.Item.displayName;
const $i = Nn.Root, Ii = Nn.Trigger, yo = T.forwardRef(({ className: t, align: e = "center", sideOffset: n = 4, ...r }, o) => {
  const a = St();
  return /* @__PURE__ */ i(Nn.Portal, { children: /* @__PURE__ */ i(
    Nn.Content,
    {
      ref: o,
      align: e,
      sideOffset: n,
      className: k(
        "pr-twp tw-z-50 tw-w-72 tw-rounded-md tw-border tw-bg-popover tw-p-4 tw-text-popover-foreground tw-shadow-md tw-outline-none data-[state=open]:tw-animate-in data-[state=closed]:tw-animate-out data-[state=closed]:tw-fade-out-0 data-[state=open]:tw-fade-in-0 data-[state=closed]:tw-zoom-out-95 data-[state=open]:tw-zoom-in-95 data-[side=bottom]:tw-slide-in-from-top-2 data-[side=left]:tw-slide-in-from-right-2 data-[side=right]:tw-slide-in-from-left-2 data-[side=top]:tw-slide-in-from-bottom-2",
        t
      ),
      ...r,
      dir: a
    }
  ) });
});
yo.displayName = Nn.Content.displayName;
const zc = ee.Portal, Ai = T.forwardRef(({ className: t, ...e }, n) => /* @__PURE__ */ i(
  ee.Overlay,
  {
    ref: n,
    className: k(
      "tw-fixed tw-inset-0 tw-z-50 tw-bg-black/80 data-[state=open]:tw-animate-in data-[state=closed]:tw-animate-out data-[state=closed]:tw-fade-out-0 data-[state=open]:tw-fade-in-0",
      t
    ),
    ...e
  }
));
Ai.displayName = ee.Overlay.displayName;
const Lc = T.forwardRef(({ className: t, children: e, ...n }, r) => {
  const o = St();
  return /* @__PURE__ */ y(zc, { children: [
    /* @__PURE__ */ i(Ai, {}),
    /* @__PURE__ */ y(
      ee.Content,
      {
        ref: r,
        className: k(
          "pr-twp tw-fixed tw-left-[50%] tw-top-[50%] tw-z-50 tw-grid tw-w-full tw-max-w-lg tw-translate-x-[-50%] tw-translate-y-[-50%] tw-gap-4 tw-border tw-bg-background tw-p-6 tw-shadow-lg tw-duration-200 data-[state=open]:tw-animate-in data-[state=closed]:tw-animate-out data-[state=closed]:tw-fade-out-0 data-[state=open]:tw-fade-in-0 data-[state=closed]:tw-zoom-out-95 data-[state=open]:tw-zoom-in-95 data-[state=closed]:tw-slide-out-to-left-1/2 data-[state=closed]:tw-slide-out-to-top-[48%] data-[state=open]:tw-slide-in-from-left-1/2 data-[state=open]:tw-slide-in-from-top-[48%] sm:tw-rounded-lg",
          t
        ),
        ...n,
        dir: o,
        children: [
          e,
          /* @__PURE__ */ y(
            ee.Close,
            {
              className: k(
                "tw-absolute tw-top-4 tw-rounded-sm tw-opacity-70 tw-ring-offset-background tw-transition-opacity hover:tw-opacity-100 focus:tw-outline-none focus:tw-ring-2 focus:tw-ring-ring focus:tw-ring-offset-2 disabled:tw-pointer-events-none data-[state=open]:tw-bg-accent data-[state=open]:tw-text-muted-foreground",
                { "tw-right-4": o === "ltr" },
                { "tw-left-4": o === "rtl" }
              ),
              children: [
                /* @__PURE__ */ i(po, { className: "tw-h-4 tw-w-4" }),
                /* @__PURE__ */ i("span", { className: "tw-sr-only", children: "Close" })
              ]
            }
          )
        ]
      }
    )
  ] });
});
Lc.displayName = ee.Content.displayName;
const Fc = T.forwardRef(({ className: t, ...e }, n) => /* @__PURE__ */ i(
  ee.Title,
  {
    ref: n,
    className: k("tw-text-lg tw-font-semibold tw-leading-none tw-tracking-tight", t),
    ...e
  }
));
Fc.displayName = ee.Title.displayName;
const Uc = T.forwardRef(({ className: t, ...e }, n) => /* @__PURE__ */ i(
  ee.Description,
  {
    ref: n,
    className: k("tw-text-sm tw-text-muted-foreground", t),
    ...e
  }
));
Uc.displayName = ee.Description.displayName;
const xo = T.forwardRef(({ className: t, ...e }, n) => /* @__PURE__ */ i(
  Dt,
  {
    ref: n,
    className: k(
      "tw-flex tw-h-full tw-w-full tw-flex-col tw-overflow-hidden tw-rounded-md tw-bg-popover tw-text-popover-foreground",
      t
    ),
    ...e
  }
));
xo.displayName = Dt.displayName;
const No = T.forwardRef(({ className: t, ...e }, n) => {
  const r = St();
  return /* @__PURE__ */ y("div", { className: "tw-flex tw-items-center tw-border-b tw-px-3", dir: r, children: [
    /* @__PURE__ */ i(wi, { className: "tw-me-2 tw-h-4 tw-w-4 tw-shrink-0 tw-opacity-50" }),
    /* @__PURE__ */ i(
      Dt.Input,
      {
        ref: n,
        className: k(
          "tw-flex tw-h-11 tw-w-full tw-rounded-md tw-bg-transparent tw-py-3 tw-text-sm tw-outline-none placeholder:tw-text-muted-foreground disabled:tw-cursor-not-allowed disabled:tw-opacity-50",
          t
        ),
        ...e
      }
    )
  ] });
});
No.displayName = Dt.Input.displayName;
const ko = T.forwardRef(({ className: t, ...e }, n) => /* @__PURE__ */ i(
  Dt.List,
  {
    ref: n,
    className: k("tw-max-h-[300px] tw-overflow-y-auto tw-overflow-x-hidden", t),
    ...e
  }
));
ko.displayName = Dt.List.displayName;
const Eo = T.forwardRef((t, e) => /* @__PURE__ */ i(Dt.Empty, { ref: e, className: "tw-py-6 tw-text-center tw-text-sm", ...t }));
Eo.displayName = Dt.Empty.displayName;
const Mi = T.forwardRef(({ className: t, ...e }, n) => /* @__PURE__ */ i(
  Dt.Group,
  {
    ref: n,
    className: k(
      "tw-overflow-hidden tw-p-1 tw-text-foreground [&_[cmdk-group-heading]]:tw-px-2 [&_[cmdk-group-heading]]:tw-py-1.5 [&_[cmdk-group-heading]]:tw-text-xs [&_[cmdk-group-heading]]:tw-font-medium [&_[cmdk-group-heading]]:tw-text-muted-foreground",
      t
    ),
    ...e
  }
));
Mi.displayName = Dt.Group.displayName;
const Gc = T.forwardRef(({ className: t, ...e }, n) => /* @__PURE__ */ i(
  Dt.Separator,
  {
    ref: n,
    className: k("tw--mx-1 tw-h-px tw-bg-border", t),
    ...e
  }
));
Gc.displayName = Dt.Separator.displayName;
const To = T.forwardRef(({ className: t, ...e }, n) => /* @__PURE__ */ i(
  Dt.Item,
  {
    ref: n,
    className: k(
      "tw-relative tw-flex tw-cursor-default tw-select-none tw-items-center tw-rounded-sm tw-px-2 tw-py-1.5 tw-text-sm tw-outline-none data-[disabled=true]:tw-pointer-events-none data-[selected=true]:tw-bg-accent data-[selected=true]:tw-text-accent-foreground data-[disabled=true]:tw-opacity-50",
      t
    ),
    ...e
  }
));
To.displayName = Dt.Item.displayName;
function Xc(t) {
  return typeof t == "string" ? t : typeof t == "number" ? t.toString() : t.label;
}
function Jr({
  id: t,
  options: e = [],
  className: n,
  buttonClassName: r,
  popoverContentClassName: o,
  value: a,
  onChange: s = () => {
  },
  getOptionLabel: l = Xc,
  icon: c = void 0,
  buttonPlaceholder: d = "",
  textPlaceholder: u = "",
  commandEmptyMessage: f = "No option found",
  buttonVariant: w = "outline",
  alignDropDown: g = "start",
  isDisabled: v = !1,
  ...m
}) {
  const [h, N] = st(!1);
  return /* @__PURE__ */ y($i, { open: h, onOpenChange: N, ...m, children: [
    /* @__PURE__ */ i(Ii, { asChild: !0, children: /* @__PURE__ */ y(
      mt,
      {
        variant: w,
        role: "combobox",
        "aria-expanded": h,
        id: t,
        className: k(
          "tw-flex tw-w-[200px] tw-items-center tw-justify-between tw-overflow-hidden",
          r ?? n
        ),
        disabled: v,
        children: [
          /* @__PURE__ */ y("div", { className: "tw-flex tw-flex-1 tw-items-center tw-overflow-hidden", children: [
            c && /* @__PURE__ */ i("div", { className: "tw-pe-2", children: c }),
            /* @__PURE__ */ i("span", { className: "tw-overflow-hidden tw-text-ellipsis tw-whitespace-nowrap", children: a ? l(a) : d })
          ] }),
          /* @__PURE__ */ i(wo, { className: "tw-ms-2 tw-h-4 tw-w-4 tw-shrink-0 tw-opacity-50" })
        ]
      }
    ) }),
    /* @__PURE__ */ i(
      yo,
      {
        align: g,
        className: k("tw-w-[200px] tw-p-0", o),
        children: /* @__PURE__ */ y(xo, { children: [
          /* @__PURE__ */ i(No, { placeholder: u, className: "tw-text-inherit" }),
          /* @__PURE__ */ i(Eo, { children: f }),
          /* @__PURE__ */ i(ko, { children: e.map((S) => /* @__PURE__ */ y(
            To,
            {
              value: l(S),
              onSelect: () => {
                s(S), N(!1);
              },
              children: [
                /* @__PURE__ */ i(
                  Cn,
                  {
                    className: k("tw-me-2 tw-h-4 tw-w-4", {
                      "tw-opacity-0": !a || l(a) !== l(S)
                    })
                  }
                ),
                l(S)
              ]
            },
            l(S)
          )) })
        ] })
      }
    )
  ] });
}
function Hc({
  startChapter: t,
  endChapter: e,
  handleSelectStartChapter: n,
  handleSelectEndChapter: r,
  isDisabled: o = !1,
  chapterCount: a
}) {
  const s = Tt(
    () => Array.from({ length: a }, (d, u) => u + 1),
    [a]
  );
  return /* @__PURE__ */ y(de, { children: [
    /* @__PURE__ */ i(Ct, { htmlFor: "start-chapters-combobox", children: "Chapters" }),
    /* @__PURE__ */ i(
      Jr,
      {
        isDisabled: o,
        onChange: (d) => {
          n(d), d > e && r(d);
        },
        buttonClassName: "tw-me-2 tw-ms-2 tw-w-20",
        options: s,
        getOptionLabel: (d) => d.toString(),
        value: t
      },
      "start chapter"
    ),
    /* @__PURE__ */ i(Ct, { htmlFor: "end-chapters-combobox", children: "to" }),
    /* @__PURE__ */ i(
      Jr,
      {
        isDisabled: o,
        onChange: (d) => {
          r(d), d < t && n(d);
        },
        buttonClassName: "tw-ms-2 tw-w-20",
        options: s,
        getOptionLabel: (d) => d.toString(),
        value: e
      },
      "end chapter"
    )
  ] });
}
var Yc = /* @__PURE__ */ ((t) => (t.CURRENT_BOOK = "current book", t.CHOOSE_BOOKS = "choose books", t))(Yc || {});
const Nh = Object.freeze([
  "%webView_bookSelector_currentBook%",
  "%webView_bookSelector_choose%",
  "%webView_bookSelector_chooseBooks%"
]), Ir = (t, e) => t[e] ?? e;
function kh({
  handleBookSelectionModeChange: t,
  currentBookName: e,
  onSelectBooks: n,
  selectedBookIds: r,
  chapterCount: o,
  endChapter: a,
  handleSelectEndChapter: s,
  startChapter: l,
  handleSelectStartChapter: c,
  localizedStrings: d
}) {
  const u = Ir(d, "%webView_bookSelector_currentBook%"), f = Ir(d, "%webView_bookSelector_choose%"), w = Ir(d, "%webView_bookSelector_chooseBooks%"), [g, v] = st(
    "current book"
    /* CURRENT_BOOK */
  ), m = (h) => {
    v(h), t(h);
  };
  return /* @__PURE__ */ i(
    Pi,
    {
      className: "pr-twp tw-flex",
      value: g,
      onValueChange: (h) => m(h),
      children: /* @__PURE__ */ y("div", { className: "tw-flex tw-w-full tw-flex-col tw-gap-4", children: [
        /* @__PURE__ */ y("div", { className: "tw-grid tw-grid-cols-[25%,25%,50%]", children: [
          /* @__PURE__ */ y("div", { className: "tw-flex tw-items-center", children: [
            /* @__PURE__ */ i(Kr, {
              value: "current book"
              /* CURRENT_BOOK */
            }),
            /* @__PURE__ */ i(Ct, { className: "tw-ms-1", children: u })
          ] }),
          /* @__PURE__ */ i(Ct, { className: "tw-flex tw-items-center", children: e }),
          /* @__PURE__ */ i("div", { className: "tw-flex tw-items-center tw-justify-end", children: /* @__PURE__ */ i(
            Hc,
            {
              isDisabled: g === "choose books",
              handleSelectStartChapter: c,
              handleSelectEndChapter: s,
              chapterCount: o,
              startChapter: l,
              endChapter: a
            }
          ) })
        ] }),
        /* @__PURE__ */ y("div", { className: "tw-grid tw-grid-cols-[25%,50%,25%]", children: [
          /* @__PURE__ */ y("div", { className: "tw-flex tw-items-center", children: [
            /* @__PURE__ */ i(Kr, {
              value: "choose books"
              /* CHOOSE_BOOKS */
            }),
            /* @__PURE__ */ i(Ct, { className: "tw-ms-1", children: w })
          ] }),
          /* @__PURE__ */ i(Ct, { className: "tw-flex tw-items-center", children: r.map((h) => ct.bookIdToEnglishName(h)).join(", ") }),
          /* @__PURE__ */ i(
            mt,
            {
              disabled: g === "current book",
              onClick: () => n(),
              children: f
            }
          )
        ] })
      ] })
    }
  );
}
function Wc({ table: t }) {
  return /* @__PURE__ */ y(dr, { children: [
    /* @__PURE__ */ i(zl, { asChild: !0, children: /* @__PURE__ */ y(mt, { variant: "outline", size: "sm", className: "tw-ml-auto tw-hidden tw-h-8 lg:tw-flex", children: [
      /* @__PURE__ */ i(fl, { className: "tw-mr-2 tw-h-4 tw-w-4" }),
      "View"
    ] }) }),
    /* @__PURE__ */ y(_n, { align: "end", className: "tw-w-[150px]", children: [
      /* @__PURE__ */ i(Pn, { children: "Toggle columns" }),
      /* @__PURE__ */ i($n, {}),
      t.getAllColumns().filter((e) => e.getCanHide()).map((e) => /* @__PURE__ */ i(
        ho,
        {
          className: "tw-capitalize",
          checked: e.getIsVisible(),
          onCheckedChange: (n) => e.toggleVisibility(!!n),
          children: e.id
        },
        e.id
      ))
    ] })
  ] });
}
const Ue = yt.Root, qc = yt.Group, Ge = yt.Value, Ce = T.forwardRef(({ className: t, children: e, ...n }, r) => {
  const o = St();
  return /* @__PURE__ */ y(
    yt.Trigger,
    {
      ref: r,
      className: k(
        "tw-flex tw-h-10 tw-w-full tw-items-center tw-justify-between tw-rounded-md tw-border tw-border-input tw-bg-background tw-px-3 tw-py-2 tw-text-sm tw-ring-offset-background placeholder:tw-text-muted-foreground focus:tw-outline-none focus:tw-ring-2 focus:tw-ring-ring focus:tw-ring-offset-2 disabled:tw-cursor-not-allowed disabled:tw-opacity-50 [&>span]:tw-line-clamp-1",
        t
      ),
      ...n,
      dir: o,
      children: [
        e,
        /* @__PURE__ */ i(yt.Icon, { asChild: !0, children: /* @__PURE__ */ i(On, { className: "tw-h-4 tw-w-4 tw-opacity-50" }) })
      ]
    }
  );
});
Ce.displayName = yt.Trigger.displayName;
const Di = T.forwardRef(({ className: t, ...e }, n) => /* @__PURE__ */ i(
  yt.ScrollUpButton,
  {
    ref: n,
    className: k("tw-flex tw-cursor-default tw-items-center tw-justify-center tw-py-1", t),
    ...e,
    children: /* @__PURE__ */ i(fi, { className: "tw-h-4 tw-w-4" })
  }
));
Di.displayName = yt.ScrollUpButton.displayName;
const Bi = T.forwardRef(({ className: t, ...e }, n) => /* @__PURE__ */ i(
  yt.ScrollDownButton,
  {
    ref: n,
    className: k("tw-flex tw-cursor-default tw-items-center tw-justify-center tw-py-1", t),
    ...e,
    children: /* @__PURE__ */ i(On, { className: "tw-h-4 tw-w-4" })
  }
));
Bi.displayName = yt.ScrollDownButton.displayName;
const Oe = T.forwardRef(({ className: t, children: e, position: n = "popper", ...r }, o) => {
  const a = St();
  return /* @__PURE__ */ i(yt.Portal, { children: /* @__PURE__ */ y(
    yt.Content,
    {
      ref: o,
      className: k(
        "pr-twp tw-relative tw-z-50 tw-max-h-96 tw-min-w-[8rem] tw-overflow-hidden tw-rounded-md tw-border tw-bg-popover tw-text-popover-foreground tw-shadow-md data-[state=open]:tw-animate-in data-[state=closed]:tw-animate-out data-[state=closed]:tw-fade-out-0 data-[state=open]:tw-fade-in-0 data-[state=closed]:tw-zoom-out-95 data-[state=open]:tw-zoom-in-95 data-[side=bottom]:tw-slide-in-from-top-2 data-[side=left]:tw-slide-in-from-right-2 data-[side=right]:tw-slide-in-from-left-2 data-[side=top]:tw-slide-in-from-bottom-2",
        n === "popper" && "data-[side=bottom]:tw-translate-y-1 data-[side=left]:tw--translate-x-1 data-[side=right]:tw-translate-x-1 data-[side=top]:tw--translate-y-1",
        t
      ),
      position: n,
      ...r,
      children: [
        /* @__PURE__ */ i(Di, {}),
        /* @__PURE__ */ i(
          yt.Viewport,
          {
            className: k(
              "tw-p-1",
              n === "popper" && "tw-h-[var(--radix-select-trigger-height)] tw-w-full tw-min-w-[var(--radix-select-trigger-width)]"
            ),
            children: /* @__PURE__ */ i("div", { dir: a, children: e })
          }
        ),
        /* @__PURE__ */ i(Bi, {})
      ]
    }
  ) });
});
Oe.displayName = yt.Content.displayName;
const Kc = T.forwardRef(({ className: t, ...e }, n) => /* @__PURE__ */ i(
  yt.Label,
  {
    ref: n,
    className: k("tw-py-1.5 tw-pl-8 tw-pr-2 tw-text-sm tw-font-semibold", t),
    ...e
  }
));
Kc.displayName = yt.Label.displayName;
const Gt = T.forwardRef(({ className: t, children: e, ...n }, r) => /* @__PURE__ */ y(
  yt.Item,
  {
    ref: r,
    className: k(
      "tw-relative tw-flex tw-w-full tw-cursor-default tw-select-none tw-items-center tw-rounded-sm tw-py-1.5 tw-pe-2 tw-ps-8 tw-text-sm tw-outline-none focus:tw-bg-accent focus:tw-text-accent-foreground data-[disabled]:tw-pointer-events-none data-[disabled]:tw-opacity-50",
      t
    ),
    ...n,
    children: [
      /* @__PURE__ */ i("span", { className: "tw-absolute tw-start-2 tw-flex tw-h-3.5 tw-w-3.5 tw-items-center tw-justify-center", children: /* @__PURE__ */ i(yt.ItemIndicator, { children: /* @__PURE__ */ i(Cn, { className: "tw-h-4 tw-w-4" }) }) }),
      /* @__PURE__ */ i(yt.ItemText, { children: e })
    ]
  }
));
Gt.displayName = yt.Item.displayName;
const Jc = T.forwardRef(({ className: t, ...e }, n) => /* @__PURE__ */ i(
  yt.Separator,
  {
    ref: n,
    className: k("tw--mx-1 tw-my-1 tw-h-px tw-bg-muted", t),
    ...e
  }
));
Jc.displayName = yt.Separator.displayName;
function Zc({ table: t }) {
  return /* @__PURE__ */ i("div", { className: "tw-flex tw-items-center tw-justify-between tw-px-2 tw-pb-3 tw-pt-3", children: /* @__PURE__ */ y("div", { className: "tw-flex tw-items-center tw-space-x-6 lg:tw-space-x-8", children: [
    /* @__PURE__ */ y("div", { className: "tw-flex-1 tw-text-sm tw-text-muted-foreground", children: [
      t.getFilteredSelectedRowModel().rows.length,
      " of",
      " ",
      t.getFilteredRowModel().rows.length,
      " row(s) selected"
    ] }),
    /* @__PURE__ */ y("div", { className: "tw-flex tw-items-center tw-space-x-2", children: [
      /* @__PURE__ */ i("p", { className: "tw-text-nowrap tw-text-sm tw-font-medium", children: "Rows per page" }),
      /* @__PURE__ */ y(
        Ue,
        {
          value: `${t.getState().pagination.pageSize}`,
          onValueChange: (e) => {
            t.setPageSize(Number(e));
          },
          children: [
            /* @__PURE__ */ i(Ce, { className: "tw-h-8 tw-w-[70px]", children: /* @__PURE__ */ i(Ge, { placeholder: t.getState().pagination.pageSize }) }),
            /* @__PURE__ */ i(Oe, { side: "top", children: [10, 20, 30, 40, 50].map((e) => /* @__PURE__ */ i(Gt, { value: `${e}`, children: e }, e)) })
          ]
        }
      )
    ] }),
    /* @__PURE__ */ y("div", { className: "tw-flex tw-w-[100px] tw-items-center tw-justify-center tw-text-sm tw-font-medium", children: [
      "Page ",
      t.getState().pagination.pageIndex + 1,
      " of ",
      t.getPageCount()
    ] }),
    /* @__PURE__ */ y("div", { className: "tw-flex tw-items-center tw-space-x-2", children: [
      /* @__PURE__ */ y(
        mt,
        {
          variant: "outline",
          size: "icon",
          className: "tw-hidden tw-h-8 tw-w-8 tw-p-0 lg:tw-flex",
          onClick: () => t.setPageIndex(0),
          disabled: !t.getCanPreviousPage(),
          children: [
            /* @__PURE__ */ i("span", { className: "tw-sr-only", children: "Go to first page" }),
            /* @__PURE__ */ i(ml, { className: "tw-h-4 tw-w-4" })
          ]
        }
      ),
      /* @__PURE__ */ y(
        mt,
        {
          variant: "outline",
          size: "icon",
          className: "tw-h-8 tw-w-8 tw-p-0",
          onClick: () => t.previousPage(),
          disabled: !t.getCanPreviousPage(),
          children: [
            /* @__PURE__ */ i("span", { className: "tw-sr-only", children: "Go to previous page" }),
            /* @__PURE__ */ i(hl, { className: "tw-h-4 tw-w-4" })
          ]
        }
      ),
      /* @__PURE__ */ y(
        mt,
        {
          variant: "outline",
          size: "icon",
          className: "tw-h-8 tw-w-8 tw-p-0",
          onClick: () => t.nextPage(),
          disabled: !t.getCanNextPage(),
          children: [
            /* @__PURE__ */ i("span", { className: "tw-sr-only", children: "Go to next page" }),
            /* @__PURE__ */ i(gl, { className: "tw-h-4 tw-w-4" })
          ]
        }
      ),
      /* @__PURE__ */ y(
        mt,
        {
          variant: "outline",
          size: "icon",
          className: "tw-hidden tw-h-8 tw-w-8 tw-p-0 lg:tw-flex",
          onClick: () => t.setPageIndex(t.getPageCount() - 1),
          disabled: !t.getCanNextPage(),
          children: [
            /* @__PURE__ */ i("span", { className: "tw-sr-only", children: "Go to last page" }),
            /* @__PURE__ */ i(bl, { className: "tw-h-4 tw-w-4" })
          ]
        }
      )
    ] })
  ] }) });
}
const In = T.forwardRef(({ className: t, stickyHeader: e, ...n }, r) => /* @__PURE__ */ i("div", { className: k("pr-twp tw-relative tw-w-full", { "tw-overflow-auto": !e }), children: /* @__PURE__ */ i(
  "table",
  {
    ref: r,
    className: k("tw-w-full tw-caption-bottom tw-text-sm", t),
    ...n
  }
) }));
In.displayName = "Table";
const An = T.forwardRef(({ className: t, stickyHeader: e, ...n }, r) => /* @__PURE__ */ i(
  "thead",
  {
    ref: r,
    className: k(
      { "tw-sticky tw-top-[-1px] tw-bg-background tw-drop-shadow-sm": e },
      "[&_tr]:tw-border-b",
      t
    ),
    ...n
  }
));
An.displayName = "TableHeader";
const Mn = T.forwardRef(({ className: t, ...e }, n) => /* @__PURE__ */ i("tbody", { ref: n, className: k("[&_tr:last-child]:tw-border-0", t), ...e }));
Mn.displayName = "TableBody";
const Qc = T.forwardRef(({ className: t, ...e }, n) => /* @__PURE__ */ i(
  "tfoot",
  {
    ref: n,
    className: k("tw-border-t tw-bg-muted/50 tw-font-medium [&>tr]:last:tw-border-b-0", t),
    ...e
  }
));
Qc.displayName = "TableFooter";
const Zt = T.forwardRef(
  ({ className: t, ...e }, n) => /* @__PURE__ */ i(
    "tr",
    {
      ref: n,
      className: k(
        "tw-border-b tw-transition-colors hover:tw-bg-muted/50 data-[state=selected]:tw-bg-muted",
        t
      ),
      ...e
    }
  )
);
Zt.displayName = "TableRow";
const fe = T.forwardRef(({ className: t, ...e }, n) => /* @__PURE__ */ i(
  "th",
  {
    ref: n,
    className: k(
      "tw-h-12 tw-px-4 tw-text-start tw-align-middle tw-font-medium tw-text-muted-foreground [&:has([role=checkbox])]:tw-pe-0",
      t
    ),
    ...e
  }
));
fe.displayName = "TableHead";
const zt = T.forwardRef(({ className: t, ...e }, n) => /* @__PURE__ */ i(
  "td",
  {
    ref: n,
    className: k("tw-p-4 tw-align-middle [&:has([role=checkbox])]:tw-pe-0", t),
    ...e
  }
));
zt.displayName = "TableCell";
const td = T.forwardRef(({ className: t, ...e }, n) => /* @__PURE__ */ i(
  "caption",
  {
    ref: n,
    className: k("tw-mt-4 tw-text-sm tw-text-muted-foreground", t),
    ...e
  }
));
td.displayName = "TableCaption";
function ed({
  columns: t,
  data: e,
  enablePagination: n = !1,
  showPaginationControls: r = !1,
  showColumnVisibilityControls: o = !1,
  stickyHeader: a = !1,
  onRowClickHandler: s = () => {
  }
}) {
  var h;
  const [l, c] = st([]), [d, u] = st([]), [f, w] = st({}), [g, v] = st({}), m = hi({
    data: e,
    columns: t,
    getCoreRowModel: gi(),
    ...n && { getPaginationRowModel: Hl() },
    onSortingChange: c,
    getSortedRowModel: bi(),
    onColumnFiltersChange: u,
    getFilteredRowModel: Yl(),
    onColumnVisibilityChange: w,
    onRowSelectionChange: v,
    state: {
      sorting: l,
      columnFilters: d,
      columnVisibility: f,
      rowSelection: g
    }
  });
  return /* @__PURE__ */ y("div", { className: "pr-twp", children: [
    o && /* @__PURE__ */ i(Wc, { table: m }),
    /* @__PURE__ */ y(In, { stickyHeader: a, children: [
      /* @__PURE__ */ i(An, { stickyHeader: a, children: m.getHeaderGroups().map((N) => /* @__PURE__ */ i(Zt, { children: N.headers.map((S) => /* @__PURE__ */ i(fe, { children: S.isPlaceholder ? void 0 : hn(S.column.columnDef.header, S.getContext()) }, S.id)) }, N.id)) }),
      /* @__PURE__ */ i(Mn, { children: (h = m.getRowModel().rows) != null && h.length ? m.getRowModel().rows.map((N) => /* @__PURE__ */ i(
        Zt,
        {
          onClick: () => s(N, m),
          "data-state": N.getIsSelected() && "selected",
          children: N.getVisibleCells().map((S) => /* @__PURE__ */ i(zt, { children: hn(S.column.columnDef.cell, S.getContext()) }, S.id))
        },
        N.id
      )) : /* @__PURE__ */ i(Zt, { children: /* @__PURE__ */ i(zt, { colSpan: t.length, className: "tw-h-24 tw-text-center", children: "No results." }) }) })
    ] }),
    n && /* @__PURE__ */ y("div", { className: "tw-flex tw-items-center tw-justify-end tw-space-x-2 tw-py-4", children: [
      /* @__PURE__ */ i(
        mt,
        {
          variant: "outline",
          size: "sm",
          onClick: () => m.previousPage(),
          disabled: !m.getCanPreviousPage(),
          children: "Previous"
        }
      ),
      /* @__PURE__ */ i(
        mt,
        {
          variant: "outline",
          size: "sm",
          onClick: () => m.nextPage(),
          disabled: !m.getCanNextPage(),
          children: "Next"
        }
      )
    ] }),
    n && r && /* @__PURE__ */ i(Zc, { table: m })
  ] });
}
function nd({
  occurrenceData: t,
  setScriptureReference: e,
  localizedStrings: n
}) {
  const r = n["%webView_inventory_occurrences_table_header_reference%"], o = n["%webView_inventory_occurrences_table_header_occurrence%"], a = Tt(() => {
    const s = [];
    return t.forEach((l) => {
      s.some((c) => fo(c, l)) || s.push(l);
    }), s;
  }, [t]);
  return /* @__PURE__ */ y(In, { stickyHeader: !0, children: [
    /* @__PURE__ */ i(An, { stickyHeader: !0, children: /* @__PURE__ */ y(Zt, { children: [
      /* @__PURE__ */ i(fe, { children: r }),
      /* @__PURE__ */ i(fe, { children: o })
    ] }) }),
    /* @__PURE__ */ i(Mn, { children: a.length > 0 && a.map((s) => /* @__PURE__ */ y(
      Zt,
      {
        onClick: () => {
          e(s.reference);
        },
        children: [
          /* @__PURE__ */ i(zt, { children: `${ct.bookNumberToEnglishName(s.reference.bookNum)} ${s.reference.chapterNum}:${s.reference.verseNum}` }),
          /* @__PURE__ */ i(zt, { children: s.text })
        ]
      },
      `${s.reference.bookNum} ${s.reference.chapterNum}:${s.reference.verseNum}-${s.text}`
    )) })
  ] });
}
const So = T.forwardRef(({ className: t, ...e }, n) => /* @__PURE__ */ i(
  Wr.Root,
  {
    ref: n,
    className: k(
      "tw-peer pr-twp tw-h-4 tw-w-4 tw-shrink-0 tw-rounded-sm tw-border tw-border-primary tw-ring-offset-background focus-visible:tw-outline-none focus-visible:tw-ring-2 focus-visible:tw-ring-ring focus-visible:tw-ring-offset-2 disabled:tw-cursor-not-allowed disabled:tw-opacity-50 data-[state=checked]:tw-bg-primary data-[state=checked]:tw-text-primary-foreground",
      t
    ),
    ...e,
    children: /* @__PURE__ */ i(
      Wr.Indicator,
      {
        className: k("tw-flex tw-items-center tw-justify-center tw-text-current"),
        children: /* @__PURE__ */ i(Cn, { className: "tw-h-4 tw-w-4" })
      }
    )
  }
));
So.displayName = Wr.Root.displayName;
const rd = (t) => t.split(/(?:\r?\n|\r)|(?=(?:\\(?:v|c|id)))/g), ha = (t) => {
  const e = /^\\[vc]\s+(\d+)/, n = t.match(e);
  if (n)
    return +n[1];
}, od = (t) => {
  const e = t.match(/^\\id\s+([A-Za-z]+)/);
  return e ? ct.bookIdToNumber(e[1]) : 0;
}, ad = (t, e, n) => n.includes(t) ? "unapproved" : e.includes(t) ? "approved" : "unknown", ji = Ze(
  "pr-twp tw-inline-flex tw-items-center tw-justify-center tw-rounded-md tw-text-sm tw-font-medium tw-ring-offset-background tw-transition-colors hover:tw-bg-muted hover:tw-text-muted-foreground focus-visible:tw-outline-none focus-visible:tw-ring-2 focus-visible:tw-ring-ring focus-visible:tw-ring-offset-2 disabled:tw-pointer-events-none disabled:tw-opacity-50 data-[state=on]:tw-bg-accent data-[state=on]:tw-text-accent-foreground",
  {
    variants: {
      variant: {
        default: "tw-bg-transparent",
        outline: "tw-border tw-border-input tw-bg-transparent hover:tw-bg-accent hover:tw-text-accent-foreground"
      },
      size: {
        default: "tw-h-10 tw-px-3",
        sm: "tw-h-9 tw-px-2.5",
        lg: "tw-h-11 tw-px-5"
      }
    },
    defaultVariants: {
      variant: "default",
      size: "default"
    }
  }
), id = T.forwardRef(({ className: t, variant: e, size: n, ...r }, o) => /* @__PURE__ */ i(
  vi.Root,
  {
    ref: o,
    className: k(ji({ variant: e, size: n, className: t })),
    ...r
  }
));
id.displayName = vi.Root.displayName;
const Vi = T.createContext({
  size: "default",
  variant: "default"
}), zi = T.forwardRef(({ className: t, variant: e, size: n, children: r, ...o }, a) => {
  const s = St();
  return /* @__PURE__ */ i(
    cr.Root,
    {
      ref: a,
      className: k("pr-twp tw-flex tw-items-center tw-justify-center tw-gap-1", t),
      ...o,
      dir: s,
      children: /* @__PURE__ */ i(
        Vi.Provider,
        {
          value: { variant: e, size: n },
          children: r
        }
      )
    }
  );
});
zi.displayName = cr.Root.displayName;
const Jn = T.forwardRef(({ className: t, children: e, variant: n, size: r, ...o }, a) => {
  const s = T.useContext(Vi);
  return /* @__PURE__ */ i(
    cr.Item,
    {
      ref: a,
      className: k(
        ji({
          variant: s.variant || n,
          size: s.size || r
        }),
        t
      ),
      ...o,
      children: e
    }
  );
});
Jn.displayName = cr.Item.displayName;
const ur = (t) => t === "asc" ? /* @__PURE__ */ i(Nl, { className: "tw-ms-2 tw-h-4 tw-w-4" }) : t === "desc" ? /* @__PURE__ */ i(kl, { className: "tw-ms-2 tw-h-4 tw-w-4" }) : /* @__PURE__ */ i(El, { className: "tw-ms-2 tw-h-4 tw-w-4" }), Eh = (t) => ({
  accessorKey: "item",
  accessorFn: (e) => e.items[0],
  header: ({ column: e }) => /* @__PURE__ */ y(mt, { variant: "ghost", onClick: () => e.toggleSorting(void 0), children: [
    t,
    ur(e.getIsSorted())
  ] })
}), sd = (t, e) => ({
  accessorKey: `item${e}`,
  accessorFn: (n) => n.items[e],
  header: ({ column: n }) => /* @__PURE__ */ y(mt, { variant: "ghost", onClick: () => n.toggleSorting(void 0), children: [
    t,
    ur(n.getIsSorted())
  ] })
}), Th = (t) => ({
  accessorKey: "count",
  header: ({ column: e }) => /* @__PURE__ */ i("div", { className: "tw-flex tw-justify-end tw-tabular-nums", children: /* @__PURE__ */ y(mt, { variant: "ghost", onClick: () => e.toggleSorting(void 0), children: [
    t,
    ur(e.getIsSorted())
  ] }) }),
  cell: ({ row: e }) => /* @__PURE__ */ i("div", { className: "tw-flex tw-justify-end", children: e.getValue("count") })
}), Ar = (t, e, n, r, o, a) => {
  let s = [...n];
  t.forEach((c) => {
    e === "approved" ? s.includes(c) || s.push(c) : s = s.filter((d) => d !== c);
  }), r(s);
  let l = [...o];
  t.forEach((c) => {
    e === "unapproved" ? l.includes(c) || l.push(c) : l = l.filter((d) => d !== c);
  }), a(l);
}, Sh = (t, e, n, r, o) => ({
  accessorKey: "status",
  header: ({ column: a }) => /* @__PURE__ */ i("div", { className: "tw-flex tw-justify-center", children: /* @__PURE__ */ y(mt, { variant: "ghost", onClick: () => a.toggleSorting(void 0), children: [
    t,
    ur(a.getIsSorted())
  ] }) }),
  cell: ({ row: a }) => {
    const s = a.getValue("status"), l = a.getValue("item");
    return /* @__PURE__ */ y(zi, { value: s, variant: "outline", type: "single", children: [
      /* @__PURE__ */ i(
        Jn,
        {
          onClick: () => Ar(
            [l],
            "approved",
            e,
            n,
            r,
            o
          ),
          value: "approved",
          children: /* @__PURE__ */ i(vl, {})
        }
      ),
      /* @__PURE__ */ i(
        Jn,
        {
          onClick: () => Ar(
            [l],
            "unapproved",
            e,
            n,
            r,
            o
          ),
          value: "unapproved",
          children: /* @__PURE__ */ i(yl, {})
        }
      ),
      /* @__PURE__ */ i(
        Jn,
        {
          onClick: () => Ar(
            [l],
            "unknown",
            e,
            n,
            r,
            o
          ),
          value: "unknown",
          children: /* @__PURE__ */ i(xl, {})
        }
      )
    ] });
  }
}), Ch = Object.freeze([
  "%webView_inventory_all%",
  "%webView_inventory_approved%",
  "%webView_inventory_unapproved%",
  "%webView_inventory_unknown%",
  "%webView_inventory_scope_currentBook%",
  "%webView_inventory_scope_chapter%",
  "%webView_inventory_scope_verse%",
  "%webView_inventory_filter_text%",
  "%webView_inventory_show_additional_items%",
  "%webView_inventory_occurrences_table_header_reference%",
  "%webView_inventory_occurrences_table_header_occurrence%"
]), ld = (t, e, n) => {
  let r = t;
  return e !== "all" && (r = r.filter(
    (o) => e === "approved" && o.status === "approved" || e === "unapproved" && o.status === "unapproved" || e === "unknown" && o.status === "unknown"
  )), n !== "" && (r = r.filter((o) => o.items[0].includes(n))), r;
}, cd = (t, e, n, r, o) => {
  if (!t)
    return [];
  const a = [];
  let s = e.bookNum, l = e.chapterNum, c = e.verseNum;
  return rd(t).forEach((u) => {
    u.startsWith("\\id") && (s = od(u), l = 0, c = 0), u.startsWith("\\c") && (l = ha(u), c = 0), u.startsWith("\\v") && (c = ha(u), l === 0 && (l = e.chapterNum));
    let f = o.exec(u) ?? void 0;
    for (; f; ) {
      const w = [];
      f.forEach((h) => w.push(h));
      const g = f.index, v = a.find((h) => fo(h.items, w)), m = {
        reference: {
          bookNum: s !== void 0 ? s : -1,
          chapterNum: l !== void 0 ? l : -1,
          verseNum: c !== void 0 ? c : -1
        },
        text: Fl(u, Math.max(0, g - 25), Math.min(g + 25, u.length))
      };
      if (v)
        v.count += 1, v.occurrences.push(m);
      else {
        const h = {
          items: w,
          count: 1,
          status: ad(w[0], n, r),
          occurrences: [m]
        };
        a.push(h);
      }
      f = o.exec(u) ?? void 0;
    }
  }), a;
}, ie = (t, e) => t[e] ?? e;
function Oh({
  scriptureReference: t,
  setScriptureReference: e,
  localizedStrings: n,
  extractItems: r,
  additionalItemsLabels: o,
  approvedItems: a,
  unapprovedItems: s,
  text: l,
  scope: c,
  onScopeChange: d,
  columns: u
}) {
  const f = ie(n, "%webView_inventory_all%"), w = ie(n, "%webView_inventory_approved%"), g = ie(n, "%webView_inventory_unapproved%"), v = ie(n, "%webView_inventory_unknown%"), m = ie(n, "%webView_inventory_scope_currentBook%"), h = ie(n, "%webView_inventory_scope_chapter%"), N = ie(n, "%webView_inventory_scope_verse%"), S = ie(n, "%webView_inventory_filter_text%"), C = ie(
    n,
    "%webView_inventory_show_additional_items%"
  ), [E, b] = st(!1), [P, L] = st("all"), [_, $] = st(""), [F, D] = st([]), A = Tt(() => l ? r instanceof RegExp ? cd(
    l,
    t,
    a,
    s,
    r
  ) : r(l, t, a, s) : [], [l, r, t, a, s]), M = Tt(() => {
    if (E)
      return A;
    const x = [];
    return A.forEach((O) => {
      const G = O.items[0], X = x.find(
        (z) => z.items[0] === G
      );
      X ? (X.count += O.count, X.occurrences = X.occurrences.concat(O.occurrences)) : x.push({
        items: [G],
        count: O.count,
        occurrences: O.occurrences,
        status: O.status
      });
    }), x;
  }, [E, A]), Y = Tt(() => ld(M, P, _), [M, P, _]), U = Tt(() => {
    var G, X;
    if (!E)
      return u;
    const x = (G = o == null ? void 0 : o.tableHeaders) == null ? void 0 : G.length;
    if (!x)
      return u;
    const O = [];
    for (let z = 0; z < x; z++)
      O.push(
        sd(
          ((X = o == null ? void 0 : o.tableHeaders) == null ? void 0 : X[z]) || "Additional Item",
          z + 1
        )
      );
    return [...O, ...u];
  }, [o == null ? void 0 : o.tableHeaders, u, E]);
  te(() => {
    D([]);
  }, [Y]);
  const V = (x, O) => {
    O.setRowSelection(() => {
      const G = {};
      return G[x.index] = !0, G;
    }), D(x.original.items);
  }, tt = (x) => {
    if (x === "book" || x === "chapter" || x === "verse")
      d(x);
    else
      throw new Error(`Invalid scope value: ${x}`);
  }, ot = (x) => {
    if (x === "all" || x === "approved" || x === "unapproved" || x === "unknown")
      L(x);
    else
      throw new Error(`Invalid status filter value: ${x}`);
  }, at = Tt(() => {
    if (M.length === 0 || F.length === 0)
      return [];
    const x = M.filter((O) => fo(
      E ? O.items : [O.items[0]],
      F
    ));
    if (x.length > 1)
      throw new Error("Selected item is not unique");
    return x[0].occurrences;
  }, [F, E, M]);
  return /* @__PURE__ */ y("div", { className: "pr-twp tw-flex tw-h-full tw-flex-col", children: [
    /* @__PURE__ */ y("div", { className: "tw-flex tw-items-stretch", children: [
      /* @__PURE__ */ y(
        Ue,
        {
          onValueChange: (x) => ot(x),
          defaultValue: P,
          children: [
            /* @__PURE__ */ i(Ce, { className: "tw-m-1", children: /* @__PURE__ */ i(Ge, { placeholder: "Select filter" }) }),
            /* @__PURE__ */ y(Oe, { children: [
              /* @__PURE__ */ i(Gt, { value: "all", children: f }),
              /* @__PURE__ */ i(Gt, { value: "approved", children: w }),
              /* @__PURE__ */ i(Gt, { value: "unapproved", children: g }),
              /* @__PURE__ */ i(Gt, { value: "unknown", children: v })
            ] })
          ]
        }
      ),
      /* @__PURE__ */ y(Ue, { onValueChange: (x) => tt(x), defaultValue: c, children: [
        /* @__PURE__ */ i(Ce, { className: "tw-m-1", children: /* @__PURE__ */ i(Ge, { placeholder: "Select scope" }) }),
        /* @__PURE__ */ y(Oe, { children: [
          /* @__PURE__ */ i(Gt, { value: "book", children: m }),
          /* @__PURE__ */ i(Gt, { value: "chapter", children: h }),
          /* @__PURE__ */ i(Gt, { value: "verse", children: N })
        ] })
      ] }),
      /* @__PURE__ */ i(
        Qe,
        {
          className: "tw-m-1 tw-rounded-md tw-border",
          placeholder: S,
          value: _,
          onChange: (x) => {
            $(x.target.value);
          }
        }
      ),
      o && /* @__PURE__ */ y("div", { className: "tw-m-1 tw-flex tw-items-center tw-rounded-md tw-border", children: [
        /* @__PURE__ */ i(
          So,
          {
            className: "tw-m-1",
            checked: E,
            onCheckedChange: (x) => {
              D([]), b(x);
            }
          }
        ),
        /* @__PURE__ */ i(Ct, { className: "tw-m-1 tw-flex-shrink-0 tw-whitespace-nowrap", children: (o == null ? void 0 : o.checkboxText) ?? C })
      ] })
    ] }),
    /* @__PURE__ */ i("div", { className: "tw-m-1 tw-flex-1 tw-overflow-auto tw-rounded-md tw-border", children: /* @__PURE__ */ i(
      ed,
      {
        columns: U,
        data: Y,
        onRowClickHandler: V,
        stickyHeader: !0
      }
    ) }),
    at.length > 0 && /* @__PURE__ */ i("div", { className: "tw-m-1 tw-flex-1 tw-overflow-auto tw-rounded-md tw-border", children: /* @__PURE__ */ i(
      nd,
      {
        occurrenceData: at,
        setScriptureReference: e,
        localizedStrings: n
      }
    ) })
  ] });
}
function dd({
  entries: t,
  getEntriesCount: e = void 0,
  selected: n,
  onChange: r,
  placeholder: o,
  commandEmptyMessage: a = "No entries found",
  customSelectedText: s,
  sortSelected: l = !1,
  icon: c = void 0,
  className: d = void 0
}) {
  const [u, f] = st(!1), w = Pt(
    (m) => {
      var N;
      const h = (N = t.find((S) => S.label === m)) == null ? void 0 : N.value;
      h && r(
        n.includes(h) ? n.filter((S) => S !== h) : [...n, h]
      );
    },
    [t, n, r]
  ), g = () => s || o, v = Tt(() => {
    if (!l)
      return t;
    const m = t.filter((N) => N.starred).sort((N, S) => N.label.localeCompare(S.label)), h = t.filter((N) => !N.starred).sort((N, S) => {
      const C = n.includes(N.value), E = n.includes(S.value);
      return C && !E ? -1 : !C && E ? 1 : N.label.localeCompare(S.label);
    });
    return [...m, ...h];
  }, [t, n, l]);
  return /* @__PURE__ */ i("div", { className: d, children: /* @__PURE__ */ y($i, { open: u, onOpenChange: f, children: [
    /* @__PURE__ */ i(Ii, { asChild: !0, children: /* @__PURE__ */ y(
      mt,
      {
        variant: "ghost",
        role: "combobox",
        "aria-expanded": u,
        className: k(
          "tw-w-full tw-justify-between",
          n.length > 0 && n.length < t.length && "tw-border-primary",
          "tw-group"
        ),
        children: [
          /* @__PURE__ */ y("div", { className: "tw-flex tw-items-center tw-gap-2", children: [
            /* @__PURE__ */ i("div", { className: "tw-ml-2 tw-h-4 tw-w-4 tw-shrink-0 tw-opacity-50", children: /* @__PURE__ */ i("span", { className: "tw-flex tw-h-full tw-w-full tw-items-center tw-justify-center", children: c }) }),
            /* @__PURE__ */ i(
              "div",
              {
                className: k({
                  "tw-text-muted-foreground group-hover:tw-text-secondary-foreground": n.length === 0 || n.length === t.length
                }),
                children: /* @__PURE__ */ i("div", { className: "tw-font-normal", children: g() })
              }
            )
          ] }),
          /* @__PURE__ */ i(wo, { className: "tw-ml-2 tw-h-4 tw-w-4 tw-shrink-0 tw-opacity-50" })
        ]
      }
    ) }),
    /* @__PURE__ */ i(yo, { align: "start", className: "tw-w-full tw-p-0", children: /* @__PURE__ */ y(xo, { children: [
      /* @__PURE__ */ i(No, { placeholder: `Search ${o.toLowerCase()}...` }),
      /* @__PURE__ */ y(ko, { children: [
        /* @__PURE__ */ i(Eo, { children: a }),
        /* @__PURE__ */ i(Mi, { children: v.map((m) => {
          const h = e ? e(m) : void 0;
          return /* @__PURE__ */ y(
            To,
            {
              value: m.label,
              onSelect: w,
              className: "tw-flex tw-items-center tw-gap-2",
              children: [
                /* @__PURE__ */ i("div", { className: "w-4", children: /* @__PURE__ */ i(
                  Cn,
                  {
                    className: k(
                      "tw-h-4 tw-w-4",
                      n.includes(m.value) ? "tw-opacity-100" : "tw-opacity-0"
                    )
                  }
                ) }),
                /* @__PURE__ */ i("div", { className: "tw-w-4", children: m.starred && /* @__PURE__ */ i(Tl, { className: "tw-h-4 tw-w-4" }) }),
                /* @__PURE__ */ i("div", { className: "tw-flex-grow", children: m.label }),
                e && /* @__PURE__ */ i("div", { className: "tw-w-10 tw-text-end tw-text-muted-foreground", children: h })
              ]
            },
            m.label
          );
        }) })
      ] })
    ] }) })
  ] }) });
}
function Co({
  onSearch: t,
  placeholder: e,
  isFullWidth: n,
  className: r
}) {
  const [o, a] = st(""), s = (c) => {
    a(c), t(c);
<<<<<<< HEAD
  }, l = St();
  return /* @__PURE__ */ y("div", { className: "tw-relative", children: [
=======
  }, l = kt();
  return /* @__PURE__ */ y("div", { className: N("tw-relative", { "tw-w-full": n }, r), children: [
>>>>>>> 6d25df67
    /* @__PURE__ */ i(
      wi,
      {
        className: k(
          "tw-absolute tw-top-1/2 tw-h-4 tw-w-4 tw--translate-y-1/2 tw-transform tw-opacity-50",
          { "tw-right-3": l === "rtl" },
          { "tw-left-3": l === "ltr" }
        )
      }
    ),
    /* @__PURE__ */ i(
      Qe,
      {
<<<<<<< HEAD
        className: k("tw-text-ellipsis tw-pe-9 tw-ps-9", { "tw-w-full": n }, r),
=======
        className: "tw-w-full tw-text-ellipsis tw-pe-9 tw-ps-9",
>>>>>>> 6d25df67
        placeholder: e,
        value: o,
        onChange: (c) => s(c.target.value)
      }
    ),
    o && /* @__PURE__ */ y(
      mt,
      {
        variant: "ghost",
        size: "icon",
        className: k(
          "tw-absolute tw-top-1/2 tw-h-7 tw--translate-y-1/2 tw-transform hover:tw-bg-transparent",
          { "tw-left-0": l === "rtl" },
          { "tw-right-0": l === "ltr" }
        ),
        onClick: () => {
          s("");
        },
        children: [
<<<<<<< HEAD
          /* @__PURE__ */ i(
            po,
            {
              className: "tw-h-4 tw-w-4",
              onClick: () => {
                s("");
              }
            }
          ),
=======
          /* @__PURE__ */ i(pi, { className: "tw-h-4 tw-w-4" }),
>>>>>>> 6d25df67
          /* @__PURE__ */ i("span", { className: "tw-sr-only", children: "Clear" })
        ]
      }
    )
  ] });
}
const Li = T.forwardRef(({ className: t, ...e }, n) => {
  const r = St();
  return /* @__PURE__ */ i(
    Bt.Root,
    {
      orientation: "vertical",
      ref: n,
      className: k("tw-flex tw-gap-1 tw-rounded-md tw-text-muted-foreground", t),
      ...e,
      dir: r
    }
  );
});
Li.displayName = Bt.List.displayName;
const Fi = T.forwardRef(({ className: t, ...e }, n) => /* @__PURE__ */ i(
  Bt.List,
  {
    ref: n,
    className: k(
      "tw-flex-fit tw-mlk-items-center tw-w-[124px] tw-justify-center tw-rounded-md tw-bg-muted tw-p-1 tw-text-muted-foreground",
      t
    ),
    ...e
  }
));
Fi.displayName = Bt.List.displayName;
const ud = T.forwardRef(({ className: t, ...e }, n) => /* @__PURE__ */ i(
  Bt.Trigger,
  {
    ref: n,
    ...e,
    className: k(
      "overflow-clip tw-inline-flex tw-w-[116px] tw-cursor-pointer tw-items-center tw-justify-center tw-break-words tw-rounded-sm tw-border-0 tw-bg-muted tw-px-3 tw-py-1.5 tw-text-sm tw-font-medium tw-text-inherit tw-ring-offset-background tw-transition-all hover:tw-text-foreground focus-visible:tw-outline-none focus-visible:tw-ring-2 focus-visible:tw-ring-ring focus-visible:tw-ring-offset-2 disabled:tw-pointer-events-none disabled:tw-opacity-50 data-[state=active]:tw-bg-background data-[state=active]:tw-text-foreground data-[state=active]:tw-shadow-sm",
      t
    )
  }
)), Ui = T.forwardRef(({ className: t, ...e }, n) => /* @__PURE__ */ i(
  Bt.Content,
  {
    ref: n,
    className: k(
      // Removed tw-mt-2 because Sebastian said so
      "tw-ms-5 tw-flex-grow tw-text-foreground tw-ring-offset-background focus-visible:tw-outline-none focus-visible:tw-ring-2 focus-visible:tw-ring-ring focus-visible:tw-ring-offset-2",
      t
    ),
    ...e
  }
));
Ui.displayName = Bt.Content.displayName;
function Rh({
  tabList: t,
  onSearch: e,
  searchPlaceholder: n,
  headerTitle: r,
  searchClassName: o
}) {
  return /* @__PURE__ */ y("div", { className: "pr-twp", children: [
    /* @__PURE__ */ y("div", { className: "tw-sticky tw-top-0 tw-space-y-2 tw-pb-2", children: [
      r ? /* @__PURE__ */ i("h1", { children: r }) : "",
      /* @__PURE__ */ i(
        Co,
        {
          className: o,
          onSearch: e,
          placeholder: n
        }
      )
    ] }),
    /* @__PURE__ */ y(Li, { children: [
      /* @__PURE__ */ i(Fi, { children: t.map((a) => /* @__PURE__ */ i(ud, { value: a.value, children: a.value }, a.key)) }),
      t.map((a) => /* @__PURE__ */ i(Ui, { value: a.value, children: a.content }, a.key))
    ] })
  ] });
}
const Oo = T.forwardRef(({ className: t, orientation: e = "horizontal", decorative: n = !0, ...r }, o) => /* @__PURE__ */ i(
  yi.Root,
  {
    ref: o,
    decorative: n,
    orientation: e,
    className: k(
      "pr-twp tw-shrink-0 tw-bg-border",
      e === "horizontal" ? "tw-h-[1px] tw-w-full" : "tw-h-full tw-w-[1px]",
      t
    ),
    ...r
  }
));
Oo.displayName = yi.Root.displayName;
function ga({ className: t, ...e }) {
  return /* @__PURE__ */ i(
    "div",
    {
      className: k("pr-twp tw-animate-pulse tw-rounded-md tw-bg-muted", t),
      ...e
    }
  );
}
const pd = Rn.Provider, wd = Rn.Root, fd = Rn.Trigger, Gi = T.forwardRef(({ className: t, sideOffset: e = 4, ...n }, r) => /* @__PURE__ */ i(
  Rn.Content,
  {
    ref: r,
    sideOffset: e,
    className: k(
      "pr-twp tw-z-50 tw-overflow-hidden tw-rounded-md tw-border tw-bg-popover tw-px-3 tw-py-1.5 tw-text-sm tw-text-popover-foreground tw-shadow-md tw-animate-in tw-fade-in-0 tw-zoom-in-95 data-[state=closed]:tw-animate-out data-[state=closed]:tw-fade-out-0 data-[state=closed]:tw-zoom-out-95 data-[side=bottom]:tw-slide-in-from-top-2 data-[side=left]:tw-slide-in-from-right-2 data-[side=right]:tw-slide-in-from-left-2 data-[side=top]:tw-slide-in-from-bottom-2",
      t
    ),
    ...n
  }
));
Gi.displayName = Rn.Content.displayName;
const md = "16rem", hd = "3rem", Xi = T.createContext(void 0);
function pr() {
  const t = T.useContext(Xi);
  if (!t)
    throw new Error("useSidebar must be used within a SidebarProvider.");
  return t;
}
const Hi = T.forwardRef(
  ({
    defaultOpen: t = !0,
    open: e,
    onOpenChange: n,
    className: r,
    style: o,
    children: a,
    side: s = "primary",
    ...l
  }, c) => {
    const [d, u] = T.useState(t), f = e ?? d, w = T.useCallback(
      (C) => {
        const E = typeof C == "function" ? C(f) : C;
        n ? n(E) : u(E);
      },
      [n, f]
    ), g = T.useCallback(() => w((C) => !C), [w]), v = f ? "expanded" : "collapsed", N = St() === "ltr" ? s : s === "primary" ? "secondary" : "primary", S = T.useMemo(
      () => ({
        state: v,
        open: f,
        setOpen: w,
        toggleSidebar: g,
        side: N
      }),
      [v, f, w, g, N]
    );
    return /* @__PURE__ */ i(Xi.Provider, { value: S, children: /* @__PURE__ */ i(pd, { delayDuration: 0, children: /* @__PURE__ */ i(
      "div",
      {
        style: (
          // eslint-disable-next-line no-type-assertion/no-type-assertion
          {
            "--sidebar-width": md,
            "--sidebar-width-icon": hd,
            ...o
          }
        ),
        className: k(
          // Removed tw-min-h-svh
          "tw-group/sidebar-wrapper pr-twp tw-flex tw-w-full has-[[data-variant=inset]]:tw-bg-sidebar",
          r
        ),
        ref: c,
        ...l,
        children: a
      }
    ) }) });
  }
);
Hi.displayName = "SidebarProvider";
const Yi = T.forwardRef(({ variant: t = "sidebar", collapsible: e = "offcanvas", className: n, children: r, ...o }, a) => {
  const s = pr();
  return e === "none" ? /* @__PURE__ */ i(
    "div",
    {
      className: k(
        "tw-flex tw-h-full tw-w-[--sidebar-width] tw-flex-col tw-bg-sidebar tw-text-sidebar-foreground",
        n
      ),
      ref: a,
      ...o,
      children: r
    }
  ) : /* @__PURE__ */ y(
    "div",
    {
      ref: a,
      className: "tw-group tw-peer tw-hidden tw-text-sidebar-foreground md:tw-block",
      "data-state": s.state,
      "data-collapsible": s.state === "collapsed" ? e : "",
      "data-variant": t,
      "data-side": s.side,
      children: [
        /* @__PURE__ */ i(
          "div",
          {
            className: k(
              "tw-relative tw-h-svh tw-w-[--sidebar-width] tw-bg-transparent tw-transition-[width] tw-duration-200 tw-ease-linear",
              "group-data-[collapsible=offcanvas]:tw-w-0",
              "group-data-[side=secondary]:tw-rotate-180",
              t === "floating" || t === "inset" ? "group-data-[collapsible=icon]:tw-w-[calc(var(--sidebar-width-icon)_+_theme(spacing.4))]" : "group-data-[collapsible=icon]:tw-w-[--sidebar-width-icon]"
            )
          }
        ),
        /* @__PURE__ */ i(
          "div",
          {
            className: k(
              // CUSTOM: Switched tw-fixed to tw-absolute here to scope the sidebar inside of it's container
              "tw-absolute tw-inset-y-0 tw-z-10 tw-hidden tw-h-svh tw-w-[--sidebar-width] tw-transition-[left,right,width] tw-duration-200 tw-ease-linear md:tw-flex",
              s.side === "primary" ? "tw-left-0 group-data-[collapsible=offcanvas]:tw-left-[calc(var(--sidebar-width)*-1)]" : "tw-right-0 group-data-[collapsible=offcanvas]:tw-right-[calc(var(--sidebar-width)*-1)]",
              // Adjust the padding for floating and inset variants.
              t === "floating" || t === "inset" ? "tw-p-2 group-data-[collapsible=icon]:tw-w-[calc(var(--sidebar-width-icon)_+_theme(spacing.4)_+2px)]" : "group-data-[collapsible=icon]:tw-w-[--sidebar-width-icon] group-data-[side=primary]:tw-border-r group-data-[side=secondary]:tw-border-l",
              n
            ),
            ...o,
            children: /* @__PURE__ */ i(
              "div",
              {
                "data-sidebar": "sidebar",
                className: "tw-flex tw-h-full tw-w-full tw-flex-col tw-bg-sidebar group-data-[variant=floating]:tw-rounded-lg group-data-[variant=floating]:tw-border group-data-[variant=floating]:tw-border-sidebar-border group-data-[variant=floating]:tw-shadow",
                children: r
              }
            )
          }
        )
      ]
    }
  );
});
Yi.displayName = "Sidebar";
const gd = T.forwardRef(({ className: t, onClick: e, ...n }, r) => {
  const o = pr();
  return /* @__PURE__ */ y(
    mt,
    {
      ref: r,
      "data-sidebar": "trigger",
      variant: "ghost",
      size: "icon",
      className: k("tw-h-7 tw-w-7", t),
      onClick: (a) => {
        e == null || e(a), o.toggleSidebar();
      },
      ...n,
      children: [
        o.side === "primary" ? /* @__PURE__ */ i(Sl, {}) : /* @__PURE__ */ i(Cl, {}),
        /* @__PURE__ */ i("span", { className: "tw-sr-only", children: "Toggle Sidebar" })
      ]
    }
  );
});
gd.displayName = "SidebarTrigger";
const bd = T.forwardRef(
  ({ className: t, ...e }, n) => {
    const { toggleSidebar: r } = pr();
    return /* @__PURE__ */ i(
      "button",
      {
        type: "button",
        ref: n,
        "data-sidebar": "rail",
        "aria-label": "Toggle Sidebar",
        tabIndex: -1,
        onClick: r,
        title: "Toggle Sidebar",
        className: k(
          "tw-absolute tw-inset-y-0 tw-z-20 tw-hidden tw-w-4 tw--translate-x-1/2 tw-transition-all tw-ease-linear after:tw-absolute after:tw-inset-y-0 after:tw-left-1/2 after:tw-w-[2px] hover:after:tw-bg-sidebar-border group-data-[side=primary]:tw--right-4 group-data-[side=secondary]:tw-left-0 sm:tw-flex",
          "[[data-side=secondary]_&]:tw-cursor-e-resize [[data-side=secondary]_&]:tw-cursor-w-resize",
          "[[data-side=primary][data-state=collapsed]_&]:tw-cursor-e-resize [[data-side=secondary][data-state=collapsed]_&]:tw-cursor-w-resize",
          "group-data-[collapsible=offcanvas]:tw-translate-x-0 group-data-[collapsible=offcanvas]:after:tw-left-full group-data-[collapsible=offcanvas]:hover:tw-bg-sidebar",
          "[[data-side=primary][data-collapsible=offcanvas]_&]:tw--right-2",
          "[[data-side=secondary][data-collapsible=offcanvas]_&]:tw--left-2",
          t
        ),
        ...e
      }
    );
  }
);
bd.displayName = "SidebarRail";
const Wi = T.forwardRef(
  ({ className: t, ...e }, n) => /* @__PURE__ */ i(
    "main",
    {
      ref: n,
      className: k(
        // CUSTOM: Removed tw-min-h-svh
        "tw-relative tw-flex tw-flex-1 tw-flex-col tw-bg-background",
        "peer-data-[variant=inset]:tw-min-h-[calc(100svh-theme(spacing.4))] md:peer-data-[variant=inset]:tw-m-2 md:peer-data-[state=collapsed]:peer-data-[variant=inset]:tw-ml-2 md:peer-data-[variant=inset]:tw-ml-0 md:peer-data-[variant=inset]:tw-rounded-xl md:peer-data-[variant=inset]:tw-shadow",
        t
      ),
      ...e
    }
  )
);
Wi.displayName = "SidebarInset";
const vd = T.forwardRef(({ className: t, ...e }, n) => /* @__PURE__ */ i(
  Qe,
  {
    ref: n,
    "data-sidebar": "input",
    className: k(
      "tw-h-8 tw-w-full tw-bg-background tw-shadow-none focus-visible:tw-ring-2 focus-visible:tw-ring-sidebar-ring",
      t
    ),
    ...e
  }
));
vd.displayName = "SidebarInput";
const yd = T.forwardRef(
  ({ className: t, ...e }, n) => /* @__PURE__ */ i(
    "div",
    {
      ref: n,
      "data-sidebar": "header",
      className: k("tw-flex tw-flex-col tw-gap-2 tw-p-2", t),
      ...e
    }
  )
);
yd.displayName = "SidebarHeader";
const xd = T.forwardRef(
  ({ className: t, ...e }, n) => /* @__PURE__ */ i(
    "div",
    {
      ref: n,
      "data-sidebar": "footer",
      className: k("tw-flex tw-flex-col tw-gap-2 tw-p-2", t),
      ...e
    }
  )
);
xd.displayName = "SidebarFooter";
const Nd = T.forwardRef(({ className: t, ...e }, n) => /* @__PURE__ */ i(
  Oo,
  {
    ref: n,
    "data-sidebar": "separator",
    className: k("tw-mx-2 tw-w-auto tw-bg-sidebar-border", t),
    ...e
  }
));
Nd.displayName = "SidebarSeparator";
const qi = T.forwardRef(
  ({ className: t, ...e }, n) => /* @__PURE__ */ i(
    "div",
    {
      ref: n,
      "data-sidebar": "content",
      className: k(
        "tw-flex tw-min-h-0 tw-flex-1 tw-flex-col tw-gap-2 tw-overflow-auto group-data-[collapsible=icon]:tw-overflow-hidden",
        t
      ),
      ...e
    }
  )
);
qi.displayName = "SidebarContent";
const Zr = T.forwardRef(
  ({ className: t, ...e }, n) => /* @__PURE__ */ i(
    "div",
    {
      ref: n,
      "data-sidebar": "group",
      className: k("tw-relative tw-flex tw-w-full tw-min-w-0 tw-flex-col tw-p-2", t),
      ...e
    }
  )
);
Zr.displayName = "SidebarGroup";
const Qr = T.forwardRef(({ className: t, asChild: e = !1, ...n }, r) => /* @__PURE__ */ i(
  e ? Je : "div",
  {
    ref: r,
    "data-sidebar": "group-label",
    className: k(
      "tw-flex tw-h-8 tw-shrink-0 tw-items-center tw-rounded-md tw-px-2 tw-text-xs tw-font-medium tw-text-sidebar-foreground/70 tw-outline-none tw-ring-sidebar-ring tw-transition-[margin,opa] tw-duration-200 tw-ease-linear focus-visible:tw-ring-2 [&>svg]:tw-size-4 [&>svg]:tw-shrink-0",
      "group-data-[collapsible=icon]:tw--mt-8 group-data-[collapsible=icon]:tw-opacity-0",
      t
    ),
    ...n
  }
));
Qr.displayName = "SidebarGroupLabel";
const kd = T.forwardRef(({ className: t, asChild: e = !1, ...n }, r) => /* @__PURE__ */ i(
  e ? Je : "button",
  {
    ref: r,
    "data-sidebar": "group-action",
    className: k(
      "tw-absolute tw-right-3 tw-top-3.5 tw-flex tw-aspect-square tw-w-5 tw-items-center tw-justify-center tw-rounded-md tw-p-0 tw-text-sidebar-foreground tw-outline-none tw-ring-sidebar-ring tw-transition-transform hover:tw-bg-sidebar-accent hover:tw-text-sidebar-accent-foreground focus-visible:tw-ring-2 [&>svg]:tw-size-4 [&>svg]:tw-shrink-0",
      // Increases the hit area of the button on mobile.
      "after:tw-absolute after:tw--inset-2 after:md:tw-hidden",
      "group-data-[collapsible=icon]:tw-hidden",
      t
    ),
    ...n
  }
));
kd.displayName = "SidebarGroupAction";
const to = T.forwardRef(
  ({ className: t, ...e }, n) => /* @__PURE__ */ i(
    "div",
    {
      ref: n,
      "data-sidebar": "group-content",
      className: k("tw-w-full tw-text-sm", t),
      ...e
    }
  )
);
to.displayName = "SidebarGroupContent";
const Ki = T.forwardRef(
  ({ className: t, ...e }, n) => /* @__PURE__ */ i(
    "ul",
    {
      ref: n,
      "data-sidebar": "menu",
      className: k("tw-flex tw-w-full tw-min-w-0 tw-flex-col tw-gap-1", t),
      ...e
    }
  )
);
Ki.displayName = "SidebarMenu";
const Ji = T.forwardRef(
  ({ className: t, ...e }, n) => /* @__PURE__ */ i(
    "li",
    {
      ref: n,
      "data-sidebar": "menu-item",
      className: k("tw-group/menu-item tw-relative", t),
      ...e
    }
  )
);
Ji.displayName = "SidebarMenuItem";
const Ed = Ze(
  // CUSTOM: Removed data-[active=true]:tw-bg-sidebar-accent
  "tw-peer/menu-button tw-flex tw-w-full tw-items-center tw-gap-2 tw-overflow-hidden tw-rounded-md tw-p-2 tw-text-left tw-text-sm tw-outline-none tw-ring-sidebar-ring tw-transition-[width,height,padding] hover:tw-bg-sidebar-accent hover:tw-text-sidebar-accent-foreground focus-visible:tw-ring-2 active:tw-bg-sidebar-accent active:tw-text-sidebar-accent-foreground disabled:tw-pointer-events-none disabled:tw-opacity-50 tw-group-has-[[data-sidebar=menu-action]]/menu-item:pr-8 aria-disabled:tw-pointer-events-none aria-disabled:tw-opacity-50 data-[active=true]:tw-font-medium data-[active=true]:tw-text-sidebar-accent-foreground data-[state=open]:hover:tw-bg-sidebar-accent data-[state=open]:hover:tw-text-sidebar-accent-foreground group-data-[collapsible=icon]:tw-!size-8 group-data-[collapsible=icon]:tw-!p-2 [&>span:last-child]:tw-truncate [&>svg]:tw-size-4 [&>svg]:tw-shrink-0",
  {
    variants: {
      variant: {
        default: "hover:tw-bg-sidebar-accent hover:tw-text-sidebar-accent-foreground",
        outline: "tw-bg-background tw-shadow-[0_0_0_1px_hsl(var(--sidebar-border))] hover:tw-bg-sidebar-accent hover:tw-text-sidebar-accent-foreground hover:tw-shadow-[0_0_0_1px_hsl(var(--sidebar-accent))]"
      },
      size: {
        default: "tw-h-8 tw-text-sm",
        sm: "tw-h-7 tw-text-xs",
        lg: "tw-h-12 tw-text-sm group-data-[collapsible=icon]:tw-!p-0"
      }
    },
    defaultVariants: {
      variant: "default",
      size: "default"
    }
  }
), Zi = T.forwardRef(
  ({
    asChild: t = !1,
    isActive: e = !1,
    variant: n = "default",
    size: r = "default",
    tooltip: o,
    className: a,
    ...s
  }, l) => {
    const c = t ? Je : "button", { state: d } = pr(), u = /* @__PURE__ */ i(
      c,
      {
        ref: l,
        "data-sidebar": "menu-button",
        "data-size": r,
        "data-active": e,
        className: k(Ed({ variant: n, size: r }), a),
        ...s
      }
    );
    return o ? (typeof o == "string" && (o = {
      children: o
    }), /* @__PURE__ */ y(wd, { children: [
      /* @__PURE__ */ i(fd, { asChild: !0, children: u }),
      /* @__PURE__ */ i(Gi, { side: "right", align: "center", hidden: d !== "collapsed", ...o })
    ] })) : u;
  }
);
Zi.displayName = "SidebarMenuButton";
const Td = T.forwardRef(({ className: t, asChild: e = !1, showOnHover: n = !1, ...r }, o) => /* @__PURE__ */ i(
  e ? Je : "button",
  {
    ref: o,
    "data-sidebar": "menu-action",
    className: k(
      "tw-peer-hover/menu-button:text-sidebar-accent-foreground tw-absolute tw-right-1 tw-top-1.5 tw-flex tw-aspect-square tw-w-5 tw-items-center tw-justify-center tw-rounded-md tw-p-0 tw-text-sidebar-foreground tw-outline-none tw-ring-sidebar-ring tw-transition-transform hover:tw-bg-sidebar-accent hover:tw-text-sidebar-accent-foreground focus-visible:tw-ring-2 [&>svg]:tw-size-4 [&>svg]:tw-shrink-0",
      // Increases the hit area of the button on mobile.
      "after:tw-absolute after:tw--inset-2 after:md:tw-hidden",
      "tw-peer-data-[size=sm]/menu-button:top-1",
      "tw-peer-data-[size=default]/menu-button:top-1.5",
      "tw-peer-data-[size=lg]/menu-button:top-2.5",
      "group-data-[collapsible=icon]:tw-hidden",
      n && "tw-group-focus-within/menu-item:opacity-100 tw-group-hover/menu-item:opacity-100 tw-peer-data-[active=true]/menu-button:text-sidebar-accent-foreground data-[state=open]:tw-opacity-100 md:tw-opacity-0",
      t
    ),
    ...r
  }
));
Td.displayName = "SidebarMenuAction";
const Sd = T.forwardRef(
  ({ className: t, ...e }, n) => /* @__PURE__ */ i(
    "div",
    {
      ref: n,
      "data-sidebar": "menu-badge",
      className: k(
        "tw-pointer-events-none tw-absolute tw-right-1 tw-flex tw-h-5 tw-min-w-5 tw-select-none tw-items-center tw-justify-center tw-rounded-md tw-px-1 tw-text-xs tw-font-medium tw-tabular-nums tw-text-sidebar-foreground",
        "tw-peer-hover/menu-button:text-sidebar-accent-foreground tw-peer-data-[active=true]/menu-button:text-sidebar-accent-foreground",
        "tw-peer-data-[size=sm]/menu-button:top-1",
        "tw-peer-data-[size=default]/menu-button:top-1.5",
        "tw-peer-data-[size=lg]/menu-button:top-2.5",
        "group-data-[collapsible=icon]:tw-hidden",
        t
      ),
      ...e
    }
  )
);
Sd.displayName = "SidebarMenuBadge";
const Cd = T.forwardRef(({ className: t, showIcon: e = !1, ...n }, r) => {
  const o = T.useMemo(() => `${Math.floor(Math.random() * 40) + 50}%`, []);
  return /* @__PURE__ */ y(
    "div",
    {
      ref: r,
      "data-sidebar": "menu-skeleton",
      className: k("tw-flex tw-h-8 tw-items-center tw-gap-2 tw-rounded-md tw-px-2", t),
      ...n,
      children: [
        e && /* @__PURE__ */ i(ga, { className: "tw-size-4 tw-rounded-md", "data-sidebar": "menu-skeleton-icon" }),
        /* @__PURE__ */ i(
          ga,
          {
            className: "tw-h-4 tw-max-w-[--skeleton-width] tw-flex-1",
            "data-sidebar": "menu-skeleton-text",
            style: (
              // eslint-disable-next-line no-type-assertion/no-type-assertion
              {
                "--skeleton-width": o
              }
            )
          }
        )
      ]
    }
  );
});
Cd.displayName = "SidebarMenuSkeleton";
const Od = T.forwardRef(
  ({ className: t, ...e }, n) => /* @__PURE__ */ i(
    "ul",
    {
      ref: n,
      "data-sidebar": "menu-sub",
      className: k(
        "tw-mx-3.5 tw-flex tw-min-w-0 tw-translate-x-px tw-flex-col tw-gap-1 tw-border-l tw-border-sidebar-border tw-px-2.5 tw-py-0.5",
        "group-data-[collapsible=icon]:tw-hidden",
        t
      ),
      ...e
    }
  )
);
Od.displayName = "SidebarMenuSub";
const Rd = T.forwardRef(
  ({ ...t }, e) => /* @__PURE__ */ i("li", { ref: e, ...t })
);
Rd.displayName = "SidebarMenuSubItem";
const _d = T.forwardRef(({ asChild: t = !1, size: e = "md", isActive: n, className: r, ...o }, a) => /* @__PURE__ */ i(
  t ? Je : "a",
  {
    ref: a,
    "data-sidebar": "menu-sub-button",
    "data-size": e,
    "data-active": n,
    className: k(
      "tw-flex tw-h-7 tw-min-w-0 tw--translate-x-px tw-items-center tw-gap-2 tw-overflow-hidden tw-rounded-md tw-px-2 tw-text-sidebar-foreground tw-outline-none tw-ring-sidebar-ring hover:tw-bg-sidebar-accent hover:tw-text-sidebar-accent-foreground focus-visible:tw-ring-2 active:tw-bg-sidebar-accent active:tw-text-sidebar-accent-foreground disabled:tw-pointer-events-none disabled:tw-opacity-50 aria-disabled:tw-pointer-events-none aria-disabled:tw-opacity-50 [&>span:last-child]:tw-truncate [&>svg]:tw-size-4 [&>svg]:tw-shrink-0 [&>svg]:tw-text-sidebar-accent-foreground",
      "data-[active=true]:tw-bg-sidebar-accent data-[active=true]:tw-text-sidebar-accent-foreground",
      e === "sm" && "tw-text-xs",
      e === "md" && "tw-text-sm",
      "group-data-[collapsible=icon]:tw-hidden",
      r
    ),
    ...o
  }
));
_d.displayName = "SidebarMenuSubButton";
function Pd({
  id: t,
  extensionLabels: e,
  projectInfo: n,
  handleSelectSidebarItem: r,
  selectedSidebarItem: o,
  extensionsSidebarGroupLabel: a,
  projectsSidebarGroupLabel: s,
  buttonPlaceholderText: l
}) {
  const c = Pt(
    (f, w) => {
      r(f, w);
    },
    [r]
  ), d = Pt(
    (f) => {
      const w = n.find((g) => g.projectId === f);
      return w ? w.projectName : f;
    },
    [n]
  ), u = Pt(
    (f) => !o.projectId && f === o.label,
    [o]
  );
  return /* @__PURE__ */ i(
    Yi,
    {
      id: t,
      collapsible: "none",
      variant: "inset",
      className: "tw-w-96 tw-gap-2 tw-overflow-y-auto tw-rounded tw-bg-slate-100",
      children: /* @__PURE__ */ y(qi, { children: [
        /* @__PURE__ */ y(Zr, { children: [
          /* @__PURE__ */ i(Qr, { className: "tw-text-sm tw-text-gray-400", children: a }),
          /* @__PURE__ */ i(to, { children: /* @__PURE__ */ i(Ki, { children: e.map((f) => /* @__PURE__ */ i(Ji, { children: /* @__PURE__ */ i(
            Zi,
            {
              className: k(
                "tw-rounded tw-py-2 tw-text-sm tw-text-gray-500 hover:tw-bg-white hover:tw-text-gray-900 hover:tw-shadow-sm active:tw-bg-white",
                { "tw-bg-white tw-text-gray-900 tw-shadow-sm": u(f) }
              ),
              onClick: () => c(f),
              isActive: u(f),
              children: /* @__PURE__ */ i("span", { className: "tw-pl-3", children: f })
            }
          ) }, f)) }) })
        ] }),
        /* @__PURE__ */ y(Zr, { children: [
          /* @__PURE__ */ i(Qr, { className: "tw-text-sm tw-text-gray-400", children: s }),
          /* @__PURE__ */ i(to, { className: "tw-pl-3", children: /* @__PURE__ */ i(
            Jr,
            {
              popoverContentClassName: "tw-z-[1000]",
              options: n.flatMap((f) => f.projectId),
              getOptionLabel: (f) => d(f),
              buttonPlaceholder: l,
              onChange: (f) => {
                const w = d(f);
                c(w, f);
              },
              value: (o == null ? void 0 : o.projectId) ?? void 0
            }
          ) })
        ] })
      ] })
    }
  );
}
function _h({
  id: t,
  extensionLabels: e,
  projectInfo: n,
  children: r,
  handleSelectSidebarItem: o,
  selectedSidebarItem: a,
  onSearch: s,
  extensionsSidebarGroupLabel: l,
  projectsSidebarGroupLabel: c,
  buttonPlaceholderText: d
}) {
  return /* @__PURE__ */ y("div", { className: "tw-box-border tw-flex tw-h-full tw-flex-col tw-p-3", children: [
    /* @__PURE__ */ i("div", { className: "tw-box-border tw-flex tw-items-center tw-justify-center tw-py-4", children: /* @__PURE__ */ i(
      Co,
      {
        className: "tw-w-9/12",
        onSearch: s,
        placeholder: "Search app settings, extension settings, and project settings"
      }
    ) }),
    /* @__PURE__ */ y(Hi, { id: t, className: "tw-h-full tw-flex-1 tw-gap-4 tw-overflow-auto", children: [
      /* @__PURE__ */ i(
        Pd,
        {
          extensionLabels: e,
          projectInfo: n,
          handleSelectSidebarItem: o,
          selectedSidebarItem: a,
          extensionsSidebarGroupLabel: l,
          projectsSidebarGroupLabel: c,
          buttonPlaceholderText: d
        }
      ),
      /* @__PURE__ */ i(Wi, { className: "tw-overflow-y-auto", children: r })
    ] })
  ] });
}
const pe = "scrBook", $d = "scrRef", ve = "source", Id = "details", Ad = "Scripture Reference", Md = "Scripture Book", Qi = "Type", Dd = "Details";
function Bd(t, e) {
  const n = e ?? !1;
  return [
    {
      accessorFn: (r) => `${ct.bookNumberToId(r.start.bookNum)} ${r.start.chapterNum}:${r.start.verseNum}`,
      id: pe,
      header: (t == null ? void 0 : t.scriptureReferenceColumnName) ?? Ad,
      cell: (r) => {
        const o = r.row.original;
        return r.row.getIsGrouped() ? ct.bookNumberToEnglishName(o.start.bookNum) : r.row.groupingColumnId === pe ? Pr(o.start) : void 0;
      },
      getGroupingValue: (r) => r.start.bookNum,
      sortingFn: (r, o) => Yr(r.original.start, o.original.start),
      enableGrouping: !0
    },
    {
      accessorFn: (r) => Pr(r.start),
      id: $d,
      header: void 0,
      cell: (r) => {
        const o = r.row.original;
        return r.row.getIsGrouped() ? void 0 : Pr(o.start);
      },
      sortingFn: (r, o) => Yr(r.original.start, o.original.start),
      enableGrouping: !1
    },
    {
      accessorFn: (r) => r.source.displayName,
      id: ve,
      header: n ? (t == null ? void 0 : t.typeColumnName) ?? Qi : void 0,
      cell: (r) => n || r.row.getIsGrouped() ? r.getValue() : void 0,
      getGroupingValue: (r) => r.source.id,
      sortingFn: (r, o) => r.original.source.displayName.localeCompare(o.original.source.displayName),
      enableGrouping: !0
    },
    {
      accessorFn: (r) => r.detail,
      id: Id,
      header: (t == null ? void 0 : t.detailsColumnName) ?? Dd,
      cell: (r) => r.getValue(),
      enableGrouping: !1
    }
  ];
}
const jd = (t) => {
  if (!("offset" in t.start))
    throw new Error("No offset available in range start");
  if (t.end && !("offset" in t.end))
    throw new Error("No offset available in range end");
  const { offset: e } = t.start;
  let n = 0;
  return t.end && ({ offset: n } = t.end), !t.end || Yr(t.start, t.end) === 0 ? `${$r(t.start)}+${e}` : `${$r(t.start)}+${e}-${$r(t.end)}+${n}`;
}, ba = (t) => `${jd({ start: t.start, end: t.end })} ${t.source.displayName} ${t.detail}`;
function Ph({
  sources: t,
  showColumnHeaders: e = !1,
  showSourceColumn: n = !1,
  scriptureReferenceColumnName: r,
  scriptureBookGroupName: o,
  typeColumnName: a,
  detailsColumnName: s,
  onRowSelected: l
}) {
  const [c, d] = st([]), [u, f] = st([{ id: pe, desc: !1 }]), [w, g] = st({}), v = Tt(
    () => t.flatMap((_) => _.data.map(($) => ({
      ...$,
      source: _.source
    }))),
    [t]
  ), m = Tt(
    () => Bd(
      {
        scriptureReferenceColumnName: r,
        typeColumnName: a,
        detailsColumnName: s
      },
      n
    ),
    [r, a, s, n]
  );
  te(() => {
    c.includes(ve) ? f([
      { id: ve, desc: !1 },
      { id: pe, desc: !1 }
    ]) : f([{ id: pe, desc: !1 }]);
  }, [c]);
  const h = hi({
    data: v,
    columns: m,
    state: {
      grouping: c,
      sorting: u,
      rowSelection: w
    },
    onGroupingChange: d,
    onSortingChange: f,
    onRowSelectionChange: g,
    getExpandedRowModel: Wl(),
    getGroupedRowModel: ql(),
    getCoreRowModel: gi(),
    getSortedRowModel: bi(),
    getRowId: ba,
    autoResetExpanded: !1,
    enableMultiRowSelection: !1,
    enableSubRowSelection: !1
  });
  te(() => {
    if (l) {
      const _ = h.getSelectedRowModel().rowsById, $ = Object.keys(_);
      if ($.length === 1) {
        const F = v.find((D) => ba(D) === $[0]) || void 0;
        F && l(F);
      }
    }
  }, [w, v, l, h]);
  const N = o ?? Md, S = a ?? Qi, C = [
    { label: "No Grouping", value: [] },
    { label: `Group by ${N}`, value: [pe] },
    { label: `Group by ${S}`, value: [ve] },
    {
      label: `Group by ${N} and ${S}`,
      value: [pe, ve]
    },
    {
      label: `Group by ${S} and ${N}`,
      value: [ve, pe]
    }
  ], E = (_) => {
    d(JSON.parse(_));
  }, b = (_, $) => {
    !_.getIsGrouped() && !_.getIsSelected() && _.getToggleSelectedHandler()($);
  }, P = (_, $) => _.getIsGrouped() ? "" : k("banded-row", $ % 2 === 0 ? "even" : "odd"), L = (_, $, F) => {
    if (!((_ == null ? void 0 : _.length) === 0 || $.depth < F.column.getGroupedIndex())) {
      if ($.getIsGrouped())
        switch ($.depth) {
          case 1:
            return "tw-ps-4";
          default:
            return;
        }
      switch ($.depth) {
        case 1:
          return "tw-ps-8";
        case 2:
          return "tw-ps-12";
        default:
          return;
      }
    }
  };
  return /* @__PURE__ */ y("div", { className: "pr-twp tw-flex tw-h-full tw-w-full tw-flex-col", children: [
    !e && /* @__PURE__ */ y(
      Ue,
      {
        value: JSON.stringify(c),
        onValueChange: (_) => {
          E(_);
        },
        children: [
          /* @__PURE__ */ i(Ce, { className: "tw-mb-1 tw-mt-2", children: /* @__PURE__ */ i(Ge, {}) }),
          /* @__PURE__ */ i(Oe, { position: "item-aligned", children: /* @__PURE__ */ i(qc, { children: C.map((_) => /* @__PURE__ */ i(Gt, { value: JSON.stringify(_.value), children: _.label }, _.label)) }) })
        ]
      }
    ),
    /* @__PURE__ */ y(In, { className: "tw-relative tw-flex tw-flex-col tw-overflow-y-auto tw-p-0", children: [
      e && /* @__PURE__ */ i(An, { children: h.getHeaderGroups().map((_) => /* @__PURE__ */ i(Zt, { children: _.headers.filter(($) => $.column.columnDef.header).map(($) => (
        /* For sticky column headers to work, we probably need to change the default definition of the shadcn Table component. See https://github.com/shadcn-ui/ui/issues/1151 */
        /* @__PURE__ */ i(fe, { colSpan: $.colSpan, className: "top-0 tw-sticky", children: $.isPlaceholder ? void 0 : /* @__PURE__ */ y("div", { children: [
          $.column.getCanGroup() ? /* @__PURE__ */ i(
            mt,
            {
              variant: "ghost",
              title: `Toggle grouping by ${$.column.columnDef.header}`,
              onClick: $.column.getToggleGroupingHandler(),
              type: "button",
              children: $.column.getIsGrouped() ? "🛑" : "👊 "
            }
          ) : void 0,
          " ",
          hn($.column.columnDef.header, $.getContext())
        ] }) }, $.id)
      )) }, _.id)) }),
      /* @__PURE__ */ i(Mn, { children: h.getRowModel().rows.map((_, $) => {
        const F = St();
        return /* @__PURE__ */ i(
          Zt,
          {
            "data-state": _.getIsSelected() ? "selected" : "",
            className: k(P(_, $)),
            onClick: (D) => b(_, D),
            children: _.getVisibleCells().map((D) => {
              if (!(D.getIsPlaceholder() || D.column.columnDef.enableGrouping && !D.getIsGrouped() && (D.column.columnDef.id !== ve || !n)))
                return /* @__PURE__ */ i(
                  zt,
                  {
                    className: k(
                      D.column.columnDef.id,
                      "tw-p-[1px]",
                      L(c, _, D)
                    ),
                    children: (() => D.getIsGrouped() ? /* @__PURE__ */ y(
                      mt,
                      {
                        variant: "link",
                        onClick: _.getToggleExpandedHandler(),
                        type: "button",
                        children: [
                          _.getIsExpanded() && /* @__PURE__ */ i(On, {}),
                          !_.getIsExpanded() && (F === "ltr" ? /* @__PURE__ */ i(ui, {}) : /* @__PURE__ */ i(Ol, {})),
                          " ",
                          hn(D.column.columnDef.cell, D.getContext()),
                          " (",
                          _.subRows.length,
                          ")"
                        ]
                      }
                    ) : hn(D.column.columnDef.cell, D.getContext()))()
                  },
                  D.id
                );
            })
          },
          _.id
        );
      }) })
    ] })
  ] });
}
const Mr = {
  [ft("undefined")]: "Ø",
  [ft(0)]: "A",
  [ft(1)]: "B",
  [ft(2)]: "C",
  [ft(3)]: "D",
  [ft(4)]: "E",
  [ft(5)]: "F",
  [ft(6)]: "G",
  [ft(7)]: "H",
  [ft(8)]: "I",
  [ft(9)]: "J",
  [ft(10)]: "K",
  [ft(11)]: "L",
  [ft(12)]: "M",
  [ft(13)]: "N",
  [ft(14)]: "O",
  [ft(15)]: "P",
  [ft(16)]: "Q",
  [ft(17)]: "R",
  [ft(18)]: "S",
  [ft(19)]: "T",
  [ft(20)]: "U",
  [ft(21)]: "V",
  [ft(22)]: "W",
  [ft(23)]: "X",
  [ft(24)]: "Y",
  [ft(25)]: "Z"
};
function $h({
  availableScrollGroupIds: t,
  scrollGroupId: e,
  onChangeScrollGroupId: n,
  localizedStrings: r = {}
}) {
  const o = {
    ...Mr,
    ...Object.fromEntries(
      Object.entries(r).map(
        ([s, l]) => [
          s,
          s === l && s in Mr ? Mr[s] : l
        ]
      )
    )
  }, a = St();
  return /* @__PURE__ */ y(
    Ue,
    {
      value: `${e}`,
      onValueChange: (s) => n(
        s === "undefined" ? void 0 : parseInt(s, 10)
      ),
      children: [
        /* @__PURE__ */ i(Ce, { className: "pr-twp tw-w-auto", children: /* @__PURE__ */ i(
          Ge,
          {
            placeholder: o[ft(e)] ?? e
          }
        ) }),
        /* @__PURE__ */ i(
          Oe,
          {
            align: a === "rtl" ? "end" : "start",
            style: { zIndex: 250 },
            children: t.map((s) => /* @__PURE__ */ i(Gt, { value: `${s}`, children: o[ft(s)] }, `${s}`))
          }
        )
      ]
    }
  );
}
function Ih({ children: t }) {
  return /* @__PURE__ */ i("div", { className: "pr-twp tw-grid", children: t });
}
function Ah({
  primary: t,
  secondary: e,
  children: n,
  isLoading: r = !1,
  loadingMessage: o
}) {
  return /* @__PURE__ */ y("div", { className: "tw-flex tw-items-center tw-justify-between tw-space-x-4 tw-py-2", children: [
    /* @__PURE__ */ y("div", { children: [
      /* @__PURE__ */ i("p", { className: "tw-text-sm tw-font-medium tw-leading-none", children: t }),
      /* @__PURE__ */ i("p", { className: "tw-whitespace-normal tw-break-words tw-text-sm tw-text-muted-foreground", children: e })
    ] }),
    r ? /* @__PURE__ */ i("p", { className: "tw-text-sm tw-text-muted-foreground", children: o }) : /* @__PURE__ */ i("div", { children: n })
  ] });
}
function Mh({
  primary: t,
  secondary: e,
  includeSeparator: n = !1
}) {
  return /* @__PURE__ */ y("div", { className: "tw-space-y-4 tw-py-2", children: [
    /* @__PURE__ */ y("div", { children: [
      /* @__PURE__ */ i("h3", { className: "tw-text-lg tw-font-medium", children: t }),
      /* @__PURE__ */ i("p", { className: "tw-text-sm tw-text-muted-foreground", children: e })
    ] }),
    n ? /* @__PURE__ */ i(Oo, {}) : ""
  ] });
}
function Dh({
  id: t,
  className: e,
  listItems: n,
  selectedListItems: r,
  handleSelectListItem: o,
  createLabel: a
}) {
  return /* @__PURE__ */ i("div", { id: t, className: e, children: n.map((s) => /* @__PURE__ */ y("div", { className: "tw-m-2 tw-flex tw-items-center", children: [
    /* @__PURE__ */ i(
      So,
      {
        className: "tw-me-2 tw-align-middle",
        checked: r.includes(s),
        onCheckedChange: (l) => o(s, l)
      }
    ),
    /* @__PURE__ */ i(Ct, { children: a ? a(s) : s })
  ] }, s)) });
}
function Vd(t) {
  return t && t.__esModule && Object.prototype.hasOwnProperty.call(t, "default") ? t.default : t;
}
function zd(t) {
  if (t.__esModule)
    return t;
  var e = t.default;
  if (typeof e == "function") {
    var n = function r() {
      return this instanceof r ? Reflect.construct(e, arguments, this.constructor) : e.apply(this, arguments);
    };
    n.prototype = e.prototype;
  } else
    n = {};
  return Object.defineProperty(n, "__esModule", { value: !0 }), Object.keys(t).forEach(function(r) {
    var o = Object.getOwnPropertyDescriptor(t, r);
    Object.defineProperty(n, r, o.get ? o : {
      enumerable: !0,
      get: function() {
        return t[r];
      }
    });
  }), n;
}
var Ro = {}, ts = { exports: {} };
(function(t) {
  function e(n) {
    return n && n.__esModule ? n : {
      default: n
    };
  }
  t.exports = e, t.exports.__esModule = !0, t.exports.default = t.exports;
})(ts);
var Ld = ts.exports, Dr = {};
function _o(t, e) {
  return process.env.NODE_ENV === "production" ? () => null : function(...r) {
    return t(...r) || e(...r);
  };
}
function I() {
  return I = Object.assign ? Object.assign.bind() : function(t) {
    for (var e = 1; e < arguments.length; e++) {
      var n = arguments[e];
      for (var r in n)
        Object.prototype.hasOwnProperty.call(n, r) && (t[r] = n[r]);
    }
    return t;
  }, I.apply(this, arguments);
}
function Ne(t) {
  if (typeof t != "object" || t === null)
    return !1;
  const e = Object.getPrototypeOf(t);
  return (e === null || e === Object.prototype || Object.getPrototypeOf(e) === null) && !(Symbol.toStringTag in t) && !(Symbol.iterator in t);
}
function es(t) {
  if (!Ne(t))
    return t;
  const e = {};
  return Object.keys(t).forEach((n) => {
    e[n] = es(t[n]);
  }), e;
}
function se(t, e, n = {
  clone: !0
}) {
  const r = n.clone ? I({}, t) : t;
  return Ne(t) && Ne(e) && Object.keys(e).forEach((o) => {
    o !== "__proto__" && (Ne(e[o]) && o in t && Ne(t[o]) ? r[o] = se(t[o], e[o], n) : n.clone ? r[o] = Ne(e[o]) ? es(e[o]) : e[o] : r[o] = e[o]);
  }), r;
}
var eo = { exports: {} }, Hn = { exports: {} }, dt = {};
/** @license React v16.13.1
 * react-is.production.min.js
 *
 * Copyright (c) Facebook, Inc. and its affiliates.
 *
 * This source code is licensed under the MIT license found in the
 * LICENSE file in the root directory of this source tree.
 */
var va;
function Fd() {
  if (va)
    return dt;
  va = 1;
  var t = typeof Symbol == "function" && Symbol.for, e = t ? Symbol.for("react.element") : 60103, n = t ? Symbol.for("react.portal") : 60106, r = t ? Symbol.for("react.fragment") : 60107, o = t ? Symbol.for("react.strict_mode") : 60108, a = t ? Symbol.for("react.profiler") : 60114, s = t ? Symbol.for("react.provider") : 60109, l = t ? Symbol.for("react.context") : 60110, c = t ? Symbol.for("react.async_mode") : 60111, d = t ? Symbol.for("react.concurrent_mode") : 60111, u = t ? Symbol.for("react.forward_ref") : 60112, f = t ? Symbol.for("react.suspense") : 60113, w = t ? Symbol.for("react.suspense_list") : 60120, g = t ? Symbol.for("react.memo") : 60115, v = t ? Symbol.for("react.lazy") : 60116, m = t ? Symbol.for("react.block") : 60121, h = t ? Symbol.for("react.fundamental") : 60117, N = t ? Symbol.for("react.responder") : 60118, S = t ? Symbol.for("react.scope") : 60119;
  function C(b) {
    if (typeof b == "object" && b !== null) {
      var P = b.$$typeof;
      switch (P) {
        case e:
          switch (b = b.type, b) {
            case c:
            case d:
            case r:
            case a:
            case o:
            case f:
              return b;
            default:
              switch (b = b && b.$$typeof, b) {
                case l:
                case u:
                case v:
                case g:
                case s:
                  return b;
                default:
                  return P;
              }
          }
        case n:
          return P;
      }
    }
  }
  function E(b) {
    return C(b) === d;
  }
  return dt.AsyncMode = c, dt.ConcurrentMode = d, dt.ContextConsumer = l, dt.ContextProvider = s, dt.Element = e, dt.ForwardRef = u, dt.Fragment = r, dt.Lazy = v, dt.Memo = g, dt.Portal = n, dt.Profiler = a, dt.StrictMode = o, dt.Suspense = f, dt.isAsyncMode = function(b) {
    return E(b) || C(b) === c;
  }, dt.isConcurrentMode = E, dt.isContextConsumer = function(b) {
    return C(b) === l;
  }, dt.isContextProvider = function(b) {
    return C(b) === s;
  }, dt.isElement = function(b) {
    return typeof b == "object" && b !== null && b.$$typeof === e;
  }, dt.isForwardRef = function(b) {
    return C(b) === u;
  }, dt.isFragment = function(b) {
    return C(b) === r;
  }, dt.isLazy = function(b) {
    return C(b) === v;
  }, dt.isMemo = function(b) {
    return C(b) === g;
  }, dt.isPortal = function(b) {
    return C(b) === n;
  }, dt.isProfiler = function(b) {
    return C(b) === a;
  }, dt.isStrictMode = function(b) {
    return C(b) === o;
  }, dt.isSuspense = function(b) {
    return C(b) === f;
  }, dt.isValidElementType = function(b) {
    return typeof b == "string" || typeof b == "function" || b === r || b === d || b === a || b === o || b === f || b === w || typeof b == "object" && b !== null && (b.$$typeof === v || b.$$typeof === g || b.$$typeof === s || b.$$typeof === l || b.$$typeof === u || b.$$typeof === h || b.$$typeof === N || b.$$typeof === S || b.$$typeof === m);
  }, dt.typeOf = C, dt;
}
var ut = {};
/** @license React v16.13.1
 * react-is.development.js
 *
 * Copyright (c) Facebook, Inc. and its affiliates.
 *
 * This source code is licensed under the MIT license found in the
 * LICENSE file in the root directory of this source tree.
 */
var ya;
function Ud() {
  return ya || (ya = 1, process.env.NODE_ENV !== "production" && function() {
    var t = typeof Symbol == "function" && Symbol.for, e = t ? Symbol.for("react.element") : 60103, n = t ? Symbol.for("react.portal") : 60106, r = t ? Symbol.for("react.fragment") : 60107, o = t ? Symbol.for("react.strict_mode") : 60108, a = t ? Symbol.for("react.profiler") : 60114, s = t ? Symbol.for("react.provider") : 60109, l = t ? Symbol.for("react.context") : 60110, c = t ? Symbol.for("react.async_mode") : 60111, d = t ? Symbol.for("react.concurrent_mode") : 60111, u = t ? Symbol.for("react.forward_ref") : 60112, f = t ? Symbol.for("react.suspense") : 60113, w = t ? Symbol.for("react.suspense_list") : 60120, g = t ? Symbol.for("react.memo") : 60115, v = t ? Symbol.for("react.lazy") : 60116, m = t ? Symbol.for("react.block") : 60121, h = t ? Symbol.for("react.fundamental") : 60117, N = t ? Symbol.for("react.responder") : 60118, S = t ? Symbol.for("react.scope") : 60119;
    function C(R) {
      return typeof R == "string" || typeof R == "function" || // Note: its typeof might be other than 'symbol' or 'number' if it's a polyfill.
      R === r || R === d || R === a || R === o || R === f || R === w || typeof R == "object" && R !== null && (R.$$typeof === v || R.$$typeof === g || R.$$typeof === s || R.$$typeof === l || R.$$typeof === u || R.$$typeof === h || R.$$typeof === N || R.$$typeof === S || R.$$typeof === m);
    }
    function E(R) {
      if (typeof R == "object" && R !== null) {
        var Et = R.$$typeof;
        switch (Et) {
          case e:
            var j = R.type;
            switch (j) {
              case c:
              case d:
              case r:
              case a:
              case o:
              case f:
                return j;
              default:
                var xt = j && j.$$typeof;
                switch (xt) {
                  case l:
                  case u:
                  case v:
                  case g:
                  case s:
                    return xt;
                  default:
                    return Et;
                }
            }
          case n:
            return Et;
        }
      }
    }
    var b = c, P = d, L = l, _ = s, $ = e, F = u, D = r, A = v, M = g, Y = n, U = a, V = o, tt = f, ot = !1;
    function at(R) {
      return ot || (ot = !0, console.warn("The ReactIs.isAsyncMode() alias has been deprecated, and will be removed in React 17+. Update your code to use ReactIs.isConcurrentMode() instead. It has the exact same API.")), x(R) || E(R) === c;
    }
    function x(R) {
      return E(R) === d;
    }
    function O(R) {
      return E(R) === l;
    }
    function G(R) {
      return E(R) === s;
    }
    function X(R) {
      return typeof R == "object" && R !== null && R.$$typeof === e;
    }
    function z(R) {
      return E(R) === u;
    }
    function q(R) {
      return E(R) === r;
    }
    function W(R) {
      return E(R) === v;
    }
    function K(R) {
      return E(R) === g;
    }
    function H(R) {
      return E(R) === n;
    }
    function Z(R) {
      return E(R) === a;
    }
    function Q(R) {
      return E(R) === o;
    }
    function lt(R) {
      return E(R) === f;
    }
    ut.AsyncMode = b, ut.ConcurrentMode = P, ut.ContextConsumer = L, ut.ContextProvider = _, ut.Element = $, ut.ForwardRef = F, ut.Fragment = D, ut.Lazy = A, ut.Memo = M, ut.Portal = Y, ut.Profiler = U, ut.StrictMode = V, ut.Suspense = tt, ut.isAsyncMode = at, ut.isConcurrentMode = x, ut.isContextConsumer = O, ut.isContextProvider = G, ut.isElement = X, ut.isForwardRef = z, ut.isFragment = q, ut.isLazy = W, ut.isMemo = K, ut.isPortal = H, ut.isProfiler = Z, ut.isStrictMode = Q, ut.isSuspense = lt, ut.isValidElementType = C, ut.typeOf = E;
  }()), ut;
}
var xa;
function ns() {
  return xa || (xa = 1, process.env.NODE_ENV === "production" ? Hn.exports = Fd() : Hn.exports = Ud()), Hn.exports;
}
/*
object-assign
(c) Sindre Sorhus
@license MIT
*/
var Br, Na;
function Gd() {
  if (Na)
    return Br;
  Na = 1;
  var t = Object.getOwnPropertySymbols, e = Object.prototype.hasOwnProperty, n = Object.prototype.propertyIsEnumerable;
  function r(a) {
    if (a == null)
      throw new TypeError("Object.assign cannot be called with null or undefined");
    return Object(a);
  }
  function o() {
    try {
      if (!Object.assign)
        return !1;
      var a = new String("abc");
      if (a[5] = "de", Object.getOwnPropertyNames(a)[0] === "5")
        return !1;
      for (var s = {}, l = 0; l < 10; l++)
        s["_" + String.fromCharCode(l)] = l;
      var c = Object.getOwnPropertyNames(s).map(function(u) {
        return s[u];
      });
      if (c.join("") !== "0123456789")
        return !1;
      var d = {};
      return "abcdefghijklmnopqrst".split("").forEach(function(u) {
        d[u] = u;
      }), Object.keys(Object.assign({}, d)).join("") === "abcdefghijklmnopqrst";
    } catch {
      return !1;
    }
  }
  return Br = o() ? Object.assign : function(a, s) {
    for (var l, c = r(a), d, u = 1; u < arguments.length; u++) {
      l = Object(arguments[u]);
      for (var f in l)
        e.call(l, f) && (c[f] = l[f]);
      if (t) {
        d = t(l);
        for (var w = 0; w < d.length; w++)
          n.call(l, d[w]) && (c[d[w]] = l[d[w]]);
      }
    }
    return c;
  }, Br;
}
var jr, ka;
function Po() {
  if (ka)
    return jr;
  ka = 1;
  var t = "SECRET_DO_NOT_PASS_THIS_OR_YOU_WILL_BE_FIRED";
  return jr = t, jr;
}
var Vr, Ea;
function rs() {
  return Ea || (Ea = 1, Vr = Function.call.bind(Object.prototype.hasOwnProperty)), Vr;
}
var zr, Ta;
function Xd() {
  if (Ta)
    return zr;
  Ta = 1;
  var t = function() {
  };
  if (process.env.NODE_ENV !== "production") {
    var e = Po(), n = {}, r = rs();
    t = function(a) {
      var s = "Warning: " + a;
      typeof console < "u" && console.error(s);
      try {
        throw new Error(s);
      } catch {
      }
    };
  }
  function o(a, s, l, c, d) {
    if (process.env.NODE_ENV !== "production") {
      for (var u in a)
        if (r(a, u)) {
          var f;
          try {
            if (typeof a[u] != "function") {
              var w = Error(
                (c || "React class") + ": " + l + " type `" + u + "` is invalid; it must be a function, usually from the `prop-types` package, but received `" + typeof a[u] + "`.This often happens because of typos such as `PropTypes.function` instead of `PropTypes.func`."
              );
              throw w.name = "Invariant Violation", w;
            }
            f = a[u](s, u, c, l, null, e);
          } catch (v) {
            f = v;
          }
          if (f && !(f instanceof Error) && t(
            (c || "React class") + ": type specification of " + l + " `" + u + "` is invalid; the type checker function must return `null` or an `Error` but returned a " + typeof f + ". You may have forgotten to pass an argument to the type checker creator (arrayOf, instanceOf, objectOf, oneOf, oneOfType, and shape all require an argument)."
          ), f instanceof Error && !(f.message in n)) {
            n[f.message] = !0;
            var g = d ? d() : "";
            t(
              "Failed " + l + " type: " + f.message + (g ?? "")
            );
          }
        }
    }
  }
  return o.resetWarningCache = function() {
    process.env.NODE_ENV !== "production" && (n = {});
  }, zr = o, zr;
}
var Lr, Sa;
function Hd() {
  if (Sa)
    return Lr;
  Sa = 1;
  var t = ns(), e = Gd(), n = Po(), r = rs(), o = Xd(), a = function() {
  };
  process.env.NODE_ENV !== "production" && (a = function(l) {
    var c = "Warning: " + l;
    typeof console < "u" && console.error(c);
    try {
      throw new Error(c);
    } catch {
    }
  });
  function s() {
    return null;
  }
  return Lr = function(l, c) {
    var d = typeof Symbol == "function" && Symbol.iterator, u = "@@iterator";
    function f(x) {
      var O = x && (d && x[d] || x[u]);
      if (typeof O == "function")
        return O;
    }
    var w = "<<anonymous>>", g = {
      array: N("array"),
      bigint: N("bigint"),
      bool: N("boolean"),
      func: N("function"),
      number: N("number"),
      object: N("object"),
      string: N("string"),
      symbol: N("symbol"),
      any: S(),
      arrayOf: C,
      element: E(),
      elementType: b(),
      instanceOf: P,
      node: F(),
      objectOf: _,
      oneOf: L,
      oneOfType: $,
      shape: A,
      exact: M
    };
    function v(x, O) {
      return x === O ? x !== 0 || 1 / x === 1 / O : x !== x && O !== O;
    }
    function m(x, O) {
      this.message = x, this.data = O && typeof O == "object" ? O : {}, this.stack = "";
    }
    m.prototype = Error.prototype;
    function h(x) {
      if (process.env.NODE_ENV !== "production")
        var O = {}, G = 0;
      function X(q, W, K, H, Z, Q, lt) {
        if (H = H || w, Q = Q || K, lt !== n) {
          if (c) {
            var R = new Error(
              "Calling PropTypes validators directly is not supported by the `prop-types` package. Use `PropTypes.checkPropTypes()` to call them. Read more at http://fb.me/use-check-prop-types"
            );
            throw R.name = "Invariant Violation", R;
          } else if (process.env.NODE_ENV !== "production" && typeof console < "u") {
            var Et = H + ":" + K;
            !O[Et] && // Avoid spamming the console because they are often not actionable except for lib authors
            G < 3 && (a(
              "You are manually calling a React.PropTypes validation function for the `" + Q + "` prop on `" + H + "`. This is deprecated and will throw in the standalone `prop-types` package. You may be seeing this warning due to a third-party PropTypes library. See https://fb.me/react-warning-dont-call-proptypes for details."
            ), O[Et] = !0, G++);
          }
        }
        return W[K] == null ? q ? W[K] === null ? new m("The " + Z + " `" + Q + "` is marked as required " + ("in `" + H + "`, but its value is `null`.")) : new m("The " + Z + " `" + Q + "` is marked as required in " + ("`" + H + "`, but its value is `undefined`.")) : null : x(W, K, H, Z, Q);
      }
      var z = X.bind(null, !1);
      return z.isRequired = X.bind(null, !0), z;
    }
    function N(x) {
      function O(G, X, z, q, W, K) {
        var H = G[X], Z = V(H);
        if (Z !== x) {
          var Q = tt(H);
          return new m(
            "Invalid " + q + " `" + W + "` of type " + ("`" + Q + "` supplied to `" + z + "`, expected ") + ("`" + x + "`."),
            { expectedType: x }
          );
        }
        return null;
      }
      return h(O);
    }
    function S() {
      return h(s);
    }
    function C(x) {
      function O(G, X, z, q, W) {
        if (typeof x != "function")
          return new m("Property `" + W + "` of component `" + z + "` has invalid PropType notation inside arrayOf.");
        var K = G[X];
        if (!Array.isArray(K)) {
          var H = V(K);
          return new m("Invalid " + q + " `" + W + "` of type " + ("`" + H + "` supplied to `" + z + "`, expected an array."));
        }
        for (var Z = 0; Z < K.length; Z++) {
          var Q = x(K, Z, z, q, W + "[" + Z + "]", n);
          if (Q instanceof Error)
            return Q;
        }
        return null;
      }
      return h(O);
    }
    function E() {
      function x(O, G, X, z, q) {
        var W = O[G];
        if (!l(W)) {
          var K = V(W);
          return new m("Invalid " + z + " `" + q + "` of type " + ("`" + K + "` supplied to `" + X + "`, expected a single ReactElement."));
        }
        return null;
      }
      return h(x);
    }
    function b() {
      function x(O, G, X, z, q) {
        var W = O[G];
        if (!t.isValidElementType(W)) {
          var K = V(W);
          return new m("Invalid " + z + " `" + q + "` of type " + ("`" + K + "` supplied to `" + X + "`, expected a single ReactElement type."));
        }
        return null;
      }
      return h(x);
    }
    function P(x) {
      function O(G, X, z, q, W) {
        if (!(G[X] instanceof x)) {
          var K = x.name || w, H = at(G[X]);
          return new m("Invalid " + q + " `" + W + "` of type " + ("`" + H + "` supplied to `" + z + "`, expected ") + ("instance of `" + K + "`."));
        }
        return null;
      }
      return h(O);
    }
    function L(x) {
      if (!Array.isArray(x))
        return process.env.NODE_ENV !== "production" && (arguments.length > 1 ? a(
          "Invalid arguments supplied to oneOf, expected an array, got " + arguments.length + " arguments. A common mistake is to write oneOf(x, y, z) instead of oneOf([x, y, z])."
        ) : a("Invalid argument supplied to oneOf, expected an array.")), s;
      function O(G, X, z, q, W) {
        for (var K = G[X], H = 0; H < x.length; H++)
          if (v(K, x[H]))
            return null;
        var Z = JSON.stringify(x, function(lt, R) {
          var Et = tt(R);
          return Et === "symbol" ? String(R) : R;
        });
        return new m("Invalid " + q + " `" + W + "` of value `" + String(K) + "` " + ("supplied to `" + z + "`, expected one of " + Z + "."));
      }
      return h(O);
    }
    function _(x) {
      function O(G, X, z, q, W) {
        if (typeof x != "function")
          return new m("Property `" + W + "` of component `" + z + "` has invalid PropType notation inside objectOf.");
        var K = G[X], H = V(K);
        if (H !== "object")
          return new m("Invalid " + q + " `" + W + "` of type " + ("`" + H + "` supplied to `" + z + "`, expected an object."));
        for (var Z in K)
          if (r(K, Z)) {
            var Q = x(K, Z, z, q, W + "." + Z, n);
            if (Q instanceof Error)
              return Q;
          }
        return null;
      }
      return h(O);
    }
    function $(x) {
      if (!Array.isArray(x))
        return process.env.NODE_ENV !== "production" && a("Invalid argument supplied to oneOfType, expected an instance of array."), s;
      for (var O = 0; O < x.length; O++) {
        var G = x[O];
        if (typeof G != "function")
          return a(
            "Invalid argument supplied to oneOfType. Expected an array of check functions, but received " + ot(G) + " at index " + O + "."
          ), s;
      }
      function X(z, q, W, K, H) {
        for (var Z = [], Q = 0; Q < x.length; Q++) {
          var lt = x[Q], R = lt(z, q, W, K, H, n);
          if (R == null)
            return null;
          R.data && r(R.data, "expectedType") && Z.push(R.data.expectedType);
        }
        var Et = Z.length > 0 ? ", expected one of type [" + Z.join(", ") + "]" : "";
        return new m("Invalid " + K + " `" + H + "` supplied to " + ("`" + W + "`" + Et + "."));
      }
      return h(X);
    }
    function F() {
      function x(O, G, X, z, q) {
        return Y(O[G]) ? null : new m("Invalid " + z + " `" + q + "` supplied to " + ("`" + X + "`, expected a ReactNode."));
      }
      return h(x);
    }
    function D(x, O, G, X, z) {
      return new m(
        (x || "React class") + ": " + O + " type `" + G + "." + X + "` is invalid; it must be a function, usually from the `prop-types` package, but received `" + z + "`."
      );
    }
    function A(x) {
      function O(G, X, z, q, W) {
        var K = G[X], H = V(K);
        if (H !== "object")
          return new m("Invalid " + q + " `" + W + "` of type `" + H + "` " + ("supplied to `" + z + "`, expected `object`."));
        for (var Z in x) {
          var Q = x[Z];
          if (typeof Q != "function")
            return D(z, q, W, Z, tt(Q));
          var lt = Q(K, Z, z, q, W + "." + Z, n);
          if (lt)
            return lt;
        }
        return null;
      }
      return h(O);
    }
    function M(x) {
      function O(G, X, z, q, W) {
        var K = G[X], H = V(K);
        if (H !== "object")
          return new m("Invalid " + q + " `" + W + "` of type `" + H + "` " + ("supplied to `" + z + "`, expected `object`."));
        var Z = e({}, G[X], x);
        for (var Q in Z) {
          var lt = x[Q];
          if (r(x, Q) && typeof lt != "function")
            return D(z, q, W, Q, tt(lt));
          if (!lt)
            return new m(
              "Invalid " + q + " `" + W + "` key `" + Q + "` supplied to `" + z + "`.\nBad object: " + JSON.stringify(G[X], null, "  ") + `
Valid keys: ` + JSON.stringify(Object.keys(x), null, "  ")
            );
          var R = lt(K, Q, z, q, W + "." + Q, n);
          if (R)
            return R;
        }
        return null;
      }
      return h(O);
    }
    function Y(x) {
      switch (typeof x) {
        case "number":
        case "string":
        case "undefined":
          return !0;
        case "boolean":
          return !x;
        case "object":
          if (Array.isArray(x))
            return x.every(Y);
          if (x === null || l(x))
            return !0;
          var O = f(x);
          if (O) {
            var G = O.call(x), X;
            if (O !== x.entries) {
              for (; !(X = G.next()).done; )
                if (!Y(X.value))
                  return !1;
            } else
              for (; !(X = G.next()).done; ) {
                var z = X.value;
                if (z && !Y(z[1]))
                  return !1;
              }
          } else
            return !1;
          return !0;
        default:
          return !1;
      }
    }
    function U(x, O) {
      return x === "symbol" ? !0 : O ? O["@@toStringTag"] === "Symbol" || typeof Symbol == "function" && O instanceof Symbol : !1;
    }
    function V(x) {
      var O = typeof x;
      return Array.isArray(x) ? "array" : x instanceof RegExp ? "object" : U(O, x) ? "symbol" : O;
    }
    function tt(x) {
      if (typeof x > "u" || x === null)
        return "" + x;
      var O = V(x);
      if (O === "object") {
        if (x instanceof Date)
          return "date";
        if (x instanceof RegExp)
          return "regexp";
      }
      return O;
    }
    function ot(x) {
      var O = tt(x);
      switch (O) {
        case "array":
        case "object":
          return "an " + O;
        case "boolean":
        case "date":
        case "regexp":
          return "a " + O;
        default:
          return O;
      }
    }
    function at(x) {
      return !x.constructor || !x.constructor.name ? w : x.constructor.name;
    }
    return g.checkPropTypes = o, g.resetWarningCache = o.resetWarningCache, g.PropTypes = g, g;
  }, Lr;
}
var Fr, Ca;
function Yd() {
  if (Ca)
    return Fr;
  Ca = 1;
  var t = Po();
  function e() {
  }
  function n() {
  }
  return n.resetWarningCache = e, Fr = function() {
    function r(s, l, c, d, u, f) {
      if (f !== t) {
        var w = new Error(
          "Calling PropTypes validators directly is not supported by the `prop-types` package. Use PropTypes.checkPropTypes() to call them. Read more at http://fb.me/use-check-prop-types"
        );
        throw w.name = "Invariant Violation", w;
      }
    }
    r.isRequired = r;
    function o() {
      return r;
    }
    var a = {
      array: r,
      bigint: r,
      bool: r,
      func: r,
      number: r,
      object: r,
      string: r,
      symbol: r,
      any: r,
      arrayOf: o,
      element: r,
      elementType: r,
      instanceOf: o,
      node: r,
      objectOf: o,
      oneOf: o,
      oneOfType: o,
      shape: o,
      exact: o,
      checkPropTypes: n,
      resetWarningCache: e
    };
    return a.PropTypes = a, a;
  }, Fr;
}
if (process.env.NODE_ENV !== "production") {
  var Wd = ns(), qd = !0;
  eo.exports = Hd()(Wd.isElement, qd);
} else
  eo.exports = Yd()();
var Kd = eo.exports;
const p = /* @__PURE__ */ Vd(Kd);
function Jd(t) {
  const {
    prototype: e = {}
  } = t;
  return !!e.isReactComponent;
}
function os(t, e, n, r, o) {
  const a = t[e], s = o || e;
  if (a == null || // When server-side rendering React doesn't warn either.
  // This is not an accurate check for SSR.
  // This is only in place for Emotion compat.
  // TODO: Revisit once https://github.com/facebook/react/issues/20047 is resolved.
  typeof window > "u")
    return null;
  let l;
  const c = a.type;
  return typeof c == "function" && !Jd(c) && (l = "Did you accidentally use a plain function component for an element instead?"), l !== void 0 ? new Error(`Invalid ${r} \`${s}\` supplied to \`${n}\`. Expected an element that can hold a ref. ${l} For more information see https://mui.com/r/caveat-with-refs-guide`) : null;
}
const as = _o(p.element, os);
as.isRequired = _o(p.element.isRequired, os);
const is = as, Zd = "exact-prop: ​";
function Qd(t) {
  return process.env.NODE_ENV === "production" ? t : I({}, t, {
    [Zd]: (e) => {
      const n = Object.keys(e).filter((r) => !t.hasOwnProperty(r));
      return n.length > 0 ? new Error(`The following props are not supported: ${n.map((r) => `\`${r}\``).join(", ")}. Please remove them.`) : null;
    }
  });
}
function Xe(t) {
  let e = "https://mui.com/production-error/?code=" + t;
  for (let n = 1; n < arguments.length; n += 1)
    e += "&args[]=" + encodeURIComponent(arguments[n]);
  return "Minified MUI error #" + t + "; visit " + e + " for the full message.";
}
var no = { exports: {} }, pt = {};
/**
 * @license React
 * react-is.production.min.js
 *
 * Copyright (c) Facebook, Inc. and its affiliates.
 *
 * This source code is licensed under the MIT license found in the
 * LICENSE file in the root directory of this source tree.
 */
var Oa;
function tu() {
  if (Oa)
    return pt;
  Oa = 1;
  var t = Symbol.for("react.element"), e = Symbol.for("react.portal"), n = Symbol.for("react.fragment"), r = Symbol.for("react.strict_mode"), o = Symbol.for("react.profiler"), a = Symbol.for("react.provider"), s = Symbol.for("react.context"), l = Symbol.for("react.server_context"), c = Symbol.for("react.forward_ref"), d = Symbol.for("react.suspense"), u = Symbol.for("react.suspense_list"), f = Symbol.for("react.memo"), w = Symbol.for("react.lazy"), g = Symbol.for("react.offscreen"), v;
  v = Symbol.for("react.module.reference");
  function m(h) {
    if (typeof h == "object" && h !== null) {
      var N = h.$$typeof;
      switch (N) {
        case t:
          switch (h = h.type, h) {
            case n:
            case o:
            case r:
            case d:
            case u:
              return h;
            default:
              switch (h = h && h.$$typeof, h) {
                case l:
                case s:
                case c:
                case w:
                case f:
                case a:
                  return h;
                default:
                  return N;
              }
          }
        case e:
          return N;
      }
    }
  }
  return pt.ContextConsumer = s, pt.ContextProvider = a, pt.Element = t, pt.ForwardRef = c, pt.Fragment = n, pt.Lazy = w, pt.Memo = f, pt.Portal = e, pt.Profiler = o, pt.StrictMode = r, pt.Suspense = d, pt.SuspenseList = u, pt.isAsyncMode = function() {
    return !1;
  }, pt.isConcurrentMode = function() {
    return !1;
  }, pt.isContextConsumer = function(h) {
    return m(h) === s;
  }, pt.isContextProvider = function(h) {
    return m(h) === a;
  }, pt.isElement = function(h) {
    return typeof h == "object" && h !== null && h.$$typeof === t;
  }, pt.isForwardRef = function(h) {
    return m(h) === c;
  }, pt.isFragment = function(h) {
    return m(h) === n;
  }, pt.isLazy = function(h) {
    return m(h) === w;
  }, pt.isMemo = function(h) {
    return m(h) === f;
  }, pt.isPortal = function(h) {
    return m(h) === e;
  }, pt.isProfiler = function(h) {
    return m(h) === o;
  }, pt.isStrictMode = function(h) {
    return m(h) === r;
  }, pt.isSuspense = function(h) {
    return m(h) === d;
  }, pt.isSuspenseList = function(h) {
    return m(h) === u;
  }, pt.isValidElementType = function(h) {
    return typeof h == "string" || typeof h == "function" || h === n || h === o || h === r || h === d || h === u || h === g || typeof h == "object" && h !== null && (h.$$typeof === w || h.$$typeof === f || h.$$typeof === a || h.$$typeof === s || h.$$typeof === c || h.$$typeof === v || h.getModuleId !== void 0);
  }, pt.typeOf = m, pt;
}
var wt = {};
/**
 * @license React
 * react-is.development.js
 *
 * Copyright (c) Facebook, Inc. and its affiliates.
 *
 * This source code is licensed under the MIT license found in the
 * LICENSE file in the root directory of this source tree.
 */
var Ra;
function eu() {
  return Ra || (Ra = 1, process.env.NODE_ENV !== "production" && function() {
    var t = Symbol.for("react.element"), e = Symbol.for("react.portal"), n = Symbol.for("react.fragment"), r = Symbol.for("react.strict_mode"), o = Symbol.for("react.profiler"), a = Symbol.for("react.provider"), s = Symbol.for("react.context"), l = Symbol.for("react.server_context"), c = Symbol.for("react.forward_ref"), d = Symbol.for("react.suspense"), u = Symbol.for("react.suspense_list"), f = Symbol.for("react.memo"), w = Symbol.for("react.lazy"), g = Symbol.for("react.offscreen"), v = !1, m = !1, h = !1, N = !1, S = !1, C;
    C = Symbol.for("react.module.reference");
    function E(j) {
      return !!(typeof j == "string" || typeof j == "function" || j === n || j === o || S || j === r || j === d || j === u || N || j === g || v || m || h || typeof j == "object" && j !== null && (j.$$typeof === w || j.$$typeof === f || j.$$typeof === a || j.$$typeof === s || j.$$typeof === c || // This needs to include all possible module reference object
      // types supported by any Flight configuration anywhere since
      // we don't know which Flight build this will end up being used
      // with.
      j.$$typeof === C || j.getModuleId !== void 0));
    }
    function b(j) {
      if (typeof j == "object" && j !== null) {
        var xt = j.$$typeof;
        switch (xt) {
          case t:
            var Ot = j.type;
            switch (Ot) {
              case n:
              case o:
              case r:
              case d:
              case u:
                return Ot;
              default:
                var oe = Ot && Ot.$$typeof;
                switch (oe) {
                  case l:
                  case s:
                  case c:
                  case w:
                  case f:
                  case a:
                    return oe;
                  default:
                    return xt;
                }
            }
          case e:
            return xt;
        }
      }
    }
    var P = s, L = a, _ = t, $ = c, F = n, D = w, A = f, M = e, Y = o, U = r, V = d, tt = u, ot = !1, at = !1;
    function x(j) {
      return ot || (ot = !0, console.warn("The ReactIs.isAsyncMode() alias has been deprecated, and will be removed in React 18+.")), !1;
    }
    function O(j) {
      return at || (at = !0, console.warn("The ReactIs.isConcurrentMode() alias has been deprecated, and will be removed in React 18+.")), !1;
    }
    function G(j) {
      return b(j) === s;
    }
    function X(j) {
      return b(j) === a;
    }
    function z(j) {
      return typeof j == "object" && j !== null && j.$$typeof === t;
    }
    function q(j) {
      return b(j) === c;
    }
    function W(j) {
      return b(j) === n;
    }
    function K(j) {
      return b(j) === w;
    }
    function H(j) {
      return b(j) === f;
    }
    function Z(j) {
      return b(j) === e;
    }
    function Q(j) {
      return b(j) === o;
    }
    function lt(j) {
      return b(j) === r;
    }
    function R(j) {
      return b(j) === d;
    }
    function Et(j) {
      return b(j) === u;
    }
    wt.ContextConsumer = P, wt.ContextProvider = L, wt.Element = _, wt.ForwardRef = $, wt.Fragment = F, wt.Lazy = D, wt.Memo = A, wt.Portal = M, wt.Profiler = Y, wt.StrictMode = U, wt.Suspense = V, wt.SuspenseList = tt, wt.isAsyncMode = x, wt.isConcurrentMode = O, wt.isContextConsumer = G, wt.isContextProvider = X, wt.isElement = z, wt.isForwardRef = q, wt.isFragment = W, wt.isLazy = K, wt.isMemo = H, wt.isPortal = Z, wt.isProfiler = Q, wt.isStrictMode = lt, wt.isSuspense = R, wt.isSuspenseList = Et, wt.isValidElementType = E, wt.typeOf = b;
  }()), wt;
}
process.env.NODE_ENV === "production" ? no.exports = tu() : no.exports = eu();
var _a = no.exports;
const nu = /^\s*function(?:\s|\s*\/\*.*\*\/\s*)+([^(\s/]*)\s*/;
function ru(t) {
  const e = `${t}`.match(nu);
  return e && e[1] || "";
}
function ss(t, e = "") {
  return t.displayName || t.name || ru(t) || e;
}
function Pa(t, e, n) {
  const r = ss(e);
  return t.displayName || (r !== "" ? `${n}(${r})` : n);
}
function ou(t) {
  if (t != null) {
    if (typeof t == "string")
      return t;
    if (typeof t == "function")
      return ss(t, "Component");
    if (typeof t == "object")
      switch (t.$$typeof) {
        case _a.ForwardRef:
          return Pa(t, t.render, "ForwardRef");
        case _a.Memo:
          return Pa(t, t.type, "memo");
        default:
          return;
      }
  }
}
function kn(t, e, n, r, o) {
  if (process.env.NODE_ENV === "production")
    return null;
  const a = t[e], s = o || e;
  return a == null ? null : a && a.nodeType !== 1 ? new Error(`Invalid ${r} \`${s}\` supplied to \`${n}\`. Expected an HTMLElement.`) : null;
}
const au = p.oneOfType([p.func, p.object]), ls = au;
function ne(t) {
  if (typeof t != "string")
    throw new Error(process.env.NODE_ENV !== "production" ? "MUI: `capitalize(string)` expects a string argument." : Xe(7));
  return t.charAt(0).toUpperCase() + t.slice(1);
}
function iu(...t) {
  return t.reduce((e, n) => n == null ? e : function(...o) {
    e.apply(this, o), n.apply(this, o);
  }, () => {
  });
}
function su(t, e = 166) {
  let n;
  function r(...o) {
    const a = () => {
      t.apply(this, o);
    };
    clearTimeout(n), n = setTimeout(a, e);
  }
  return r.clear = () => {
    clearTimeout(n);
  }, r;
}
function lu(t, e) {
  return process.env.NODE_ENV === "production" ? () => null : (n, r, o, a, s) => {
    const l = o || "<<anonymous>>", c = s || r;
    return typeof n[r] < "u" ? new Error(`The ${a} \`${c}\` of \`${l}\` is deprecated. ${e}`) : null;
  };
}
function cu(t, e) {
  var n, r;
  return /* @__PURE__ */ B.isValidElement(t) && e.indexOf(
    // For server components `muiName` is avaialble in element.type._payload.value.muiName
    // relevant info - https://github.com/facebook/react/blob/2807d781a08db8e9873687fccc25c0f12b4fb3d4/packages/react/src/ReactLazy.js#L45
    // eslint-disable-next-line no-underscore-dangle
    (n = t.type.muiName) != null ? n : (r = t.type) == null || (r = r._payload) == null || (r = r.value) == null ? void 0 : r.muiName
  ) !== -1;
}
function nr(t) {
  return t && t.ownerDocument || document;
}
function du(t) {
  return nr(t).defaultView || window;
}
function uu(t, e) {
  if (process.env.NODE_ENV === "production")
    return () => null;
  const n = e ? I({}, e.propTypes) : null;
  return (o) => (a, s, l, c, d, ...u) => {
    const f = d || s, w = n == null ? void 0 : n[f];
    if (w) {
      const g = w(a, s, l, c, d, ...u);
      if (g)
        return g;
    }
    return typeof a[s] < "u" && !a[o] ? new Error(`The prop \`${f}\` of \`${t}\` can only be used together with the \`${o}\` prop.`) : null;
  };
}
function rr(t, e) {
  typeof t == "function" ? t(e) : t && (t.current = e);
}
const pu = typeof window < "u" ? B.useLayoutEffect : B.useEffect, He = pu;
let $a = 0;
function wu(t) {
  const [e, n] = B.useState(t), r = t || e;
  return B.useEffect(() => {
    e == null && ($a += 1, n(`mui-${$a}`));
  }, [e]), r;
}
const Ia = B["useId".toString()];
function cs(t) {
  if (Ia !== void 0) {
    const e = Ia();
    return t ?? e;
  }
  return wu(t);
}
function fu(t, e, n, r, o) {
  if (process.env.NODE_ENV === "production")
    return null;
  const a = o || e;
  return typeof t[e] < "u" ? new Error(`The prop \`${a}\` is not supported. Please remove it.`) : null;
}
function ds({
  controlled: t,
  default: e,
  name: n,
  state: r = "value"
}) {
  const {
    current: o
  } = B.useRef(t !== void 0), [a, s] = B.useState(e), l = o ? t : a;
  if (process.env.NODE_ENV !== "production") {
    B.useEffect(() => {
      o !== (t !== void 0) && console.error([`MUI: A component is changing the ${o ? "" : "un"}controlled ${r} state of ${n} to be ${o ? "un" : ""}controlled.`, "Elements should not switch from uncontrolled to controlled (or vice versa).", `Decide between using a controlled or uncontrolled ${n} element for the lifetime of the component.`, "The nature of the state is determined during the first render. It's considered controlled if the value is not `undefined`.", "More info: https://fb.me/react-controlled-components"].join(`
`));
    }, [r, n, t]);
    const {
      current: d
    } = B.useRef(e);
    B.useEffect(() => {
      !o && d !== e && console.error([`MUI: A component is changing the default ${r} state of an uncontrolled ${n} after being initialized. To suppress this warning opt to use a controlled ${n}.`].join(`
`));
    }, [JSON.stringify(e)]);
  }
  const c = B.useCallback((d) => {
    o || s(d);
  }, []);
  return [l, c];
}
function ro(t) {
  const e = B.useRef(t);
  return He(() => {
    e.current = t;
  }), B.useRef((...n) => (
    // @ts-expect-error hide `this`
    (0, e.current)(...n)
  )).current;
}
function Re(...t) {
  return B.useMemo(() => t.every((e) => e == null) ? null : (e) => {
    t.forEach((n) => {
      rr(n, e);
    });
  }, t);
}
const Aa = {};
function mu(t, e) {
  const n = B.useRef(Aa);
  return n.current === Aa && (n.current = t(e)), n;
}
const hu = [];
function gu(t) {
  B.useEffect(t, hu);
}
class Dn {
  constructor() {
    this.currentId = null, this.clear = () => {
      this.currentId !== null && (clearTimeout(this.currentId), this.currentId = null);
    }, this.disposeEffect = () => this.clear;
  }
  static create() {
    return new Dn();
  }
  /**
   * Executes `fn` after `delay`, clearing any previously scheduled call.
   */
  start(e, n) {
    this.clear(), this.currentId = setTimeout(() => {
      this.currentId = null, n();
    }, e);
  }
}
function wn() {
  const t = mu(Dn.create).current;
  return gu(t.disposeEffect), t;
}
let wr = !0, oo = !1;
const bu = new Dn(), vu = {
  text: !0,
  search: !0,
  url: !0,
  tel: !0,
  email: !0,
  password: !0,
  number: !0,
  date: !0,
  month: !0,
  week: !0,
  time: !0,
  datetime: !0,
  "datetime-local": !0
};
function yu(t) {
  const {
    type: e,
    tagName: n
  } = t;
  return !!(n === "INPUT" && vu[e] && !t.readOnly || n === "TEXTAREA" && !t.readOnly || t.isContentEditable);
}
function xu(t) {
  t.metaKey || t.altKey || t.ctrlKey || (wr = !0);
}
function Ur() {
  wr = !1;
}
function Nu() {
  this.visibilityState === "hidden" && oo && (wr = !0);
}
function ku(t) {
  t.addEventListener("keydown", xu, !0), t.addEventListener("mousedown", Ur, !0), t.addEventListener("pointerdown", Ur, !0), t.addEventListener("touchstart", Ur, !0), t.addEventListener("visibilitychange", Nu, !0);
}
function Eu(t) {
  const {
    target: e
  } = t;
  try {
    return e.matches(":focus-visible");
  } catch {
  }
  return wr || yu(e);
}
function us() {
  const t = B.useCallback((o) => {
    o != null && ku(o.ownerDocument);
  }, []), e = B.useRef(!1);
  function n() {
    return e.current ? (oo = !0, bu.start(100, () => {
      oo = !1;
    }), e.current = !1, !0) : !1;
  }
  function r(o) {
    return Eu(o) ? (e.current = !0, !0) : !1;
  }
  return {
    isFocusVisibleRef: e,
    onFocus: r,
    onBlur: n,
    ref: t
  };
}
function ps(t, e) {
  const n = I({}, e);
  return Object.keys(t).forEach((r) => {
    if (r.toString().match(/^(components|slots)$/))
      n[r] = I({}, t[r], n[r]);
    else if (r.toString().match(/^(componentsProps|slotProps)$/)) {
      const o = t[r] || {}, a = e[r];
      n[r] = {}, !a || !Object.keys(a) ? n[r] = o : !o || !Object.keys(o) ? n[r] = a : (n[r] = I({}, a), Object.keys(o).forEach((s) => {
        n[r][s] = ps(o[s], a[s]);
      }));
    } else
      n[r] === void 0 && (n[r] = t[r]);
  }), n;
}
function $o(t, e, n = void 0) {
  const r = {};
  return Object.keys(t).forEach(
    // `Object.keys(slots)` can't be wider than `T` because we infer `T` from `slots`.
    // @ts-expect-error https://github.com/microsoft/TypeScript/pull/12253#issuecomment-263132208
    (o) => {
      r[o] = t[o].reduce((a, s) => {
        if (s) {
          const l = e(s);
          l !== "" && a.push(l), n && n[s] && a.push(n[s]);
        }
        return a;
      }, []).join(" ");
    }
  ), r;
}
const Ma = (t) => t, Tu = () => {
  let t = Ma;
  return {
    configure(e) {
      t = e;
    },
    generate(e) {
      return t(e);
    },
    reset() {
      t = Ma;
    }
  };
}, Su = Tu(), ws = Su, fs = {
  active: "active",
  checked: "checked",
  completed: "completed",
  disabled: "disabled",
  error: "error",
  expanded: "expanded",
  focused: "focused",
  focusVisible: "focusVisible",
  open: "open",
  readOnly: "readOnly",
  required: "required",
  selected: "selected"
};
function fr(t, e, n = "Mui") {
  const r = fs[e];
  return r ? `${n}-${r}` : `${ws.generate(t)}-${e}`;
}
function ms(t, e, n = "Mui") {
  const r = {};
  return e.forEach((o) => {
    r[o] = fr(t, o, n);
  }), r;
}
function Cu(t, e = Number.MIN_SAFE_INTEGER, n = Number.MAX_SAFE_INTEGER) {
  return Math.max(e, Math.min(t, n));
}
function Rt(t, e) {
  if (t == null)
    return {};
  var n = {}, r = Object.keys(t), o, a;
  for (a = 0; a < r.length; a++)
    o = r[a], !(e.indexOf(o) >= 0) && (n[o] = t[o]);
  return n;
}
const Ou = ["values", "unit", "step"], Ru = (t) => {
  const e = Object.keys(t).map((n) => ({
    key: n,
    val: t[n]
  })) || [];
  return e.sort((n, r) => n.val - r.val), e.reduce((n, r) => I({}, n, {
    [r.key]: r.val
  }), {});
};
function _u(t) {
  const {
    // The breakpoint **start** at this value.
    // For instance with the first breakpoint xs: [xs, sm).
    values: e = {
      xs: 0,
      // phone
      sm: 600,
      // tablet
      md: 900,
      // small laptop
      lg: 1200,
      // desktop
      xl: 1536
      // large screen
    },
    unit: n = "px",
    step: r = 5
  } = t, o = Rt(t, Ou), a = Ru(e), s = Object.keys(a);
  function l(w) {
    return `@media (min-width:${typeof e[w] == "number" ? e[w] : w}${n})`;
  }
  function c(w) {
    return `@media (max-width:${(typeof e[w] == "number" ? e[w] : w) - r / 100}${n})`;
  }
  function d(w, g) {
    const v = s.indexOf(g);
    return `@media (min-width:${typeof e[w] == "number" ? e[w] : w}${n}) and (max-width:${(v !== -1 && typeof e[s[v]] == "number" ? e[s[v]] : g) - r / 100}${n})`;
  }
  function u(w) {
    return s.indexOf(w) + 1 < s.length ? d(w, s[s.indexOf(w) + 1]) : l(w);
  }
  function f(w) {
    const g = s.indexOf(w);
    return g === 0 ? l(s[1]) : g === s.length - 1 ? c(s[g]) : d(w, s[s.indexOf(w) + 1]).replace("@media", "@media not all and");
  }
  return I({
    keys: s,
    values: a,
    up: l,
    down: c,
    between: d,
    only: u,
    not: f,
    unit: n
  }, o);
}
const Pu = {
  borderRadius: 4
}, $u = Pu, Iu = process.env.NODE_ENV !== "production" ? p.oneOfType([p.number, p.string, p.object, p.array]) : {}, me = Iu;
function bn(t, e) {
  return e ? se(t, e, {
    clone: !1
    // No need to clone deep, it's way faster.
  }) : t;
}
const Io = {
  xs: 0,
  // phone
  sm: 600,
  // tablet
  md: 900,
  // small laptop
  lg: 1200,
  // desktop
  xl: 1536
  // large screen
}, Da = {
  // Sorted ASC by size. That's important.
  // It can't be configured as it's used statically for propTypes.
  keys: ["xs", "sm", "md", "lg", "xl"],
  up: (t) => `@media (min-width:${Io[t]}px)`
};
function le(t, e, n) {
  const r = t.theme || {};
  if (Array.isArray(e)) {
    const a = r.breakpoints || Da;
    return e.reduce((s, l, c) => (s[a.up(a.keys[c])] = n(e[c]), s), {});
  }
  if (typeof e == "object") {
    const a = r.breakpoints || Da;
    return Object.keys(e).reduce((s, l) => {
      if (Object.keys(a.values || Io).indexOf(l) !== -1) {
        const c = a.up(l);
        s[c] = n(e[l], l);
      } else {
        const c = l;
        s[c] = e[c];
      }
      return s;
    }, {});
  }
  return n(e);
}
function Au(t = {}) {
  var e;
  return ((e = t.keys) == null ? void 0 : e.reduce((r, o) => {
    const a = t.up(o);
    return r[a] = {}, r;
  }, {})) || {};
}
function Mu(t, e) {
  return t.reduce((n, r) => {
    const o = n[r];
    return (!o || Object.keys(o).length === 0) && delete n[r], n;
  }, e);
}
function mr(t, e, n = !0) {
  if (!e || typeof e != "string")
    return null;
  if (t && t.vars && n) {
    const r = `vars.${e}`.split(".").reduce((o, a) => o && o[a] ? o[a] : null, t);
    if (r != null)
      return r;
  }
  return e.split(".").reduce((r, o) => r && r[o] != null ? r[o] : null, t);
}
function or(t, e, n, r = n) {
  let o;
  return typeof t == "function" ? o = t(n) : Array.isArray(t) ? o = t[n] || r : o = mr(t, n) || r, e && (o = e(o, r, t)), o;
}
function kt(t) {
  const {
    prop: e,
    cssProperty: n = t.prop,
    themeKey: r,
    transform: o
  } = t, a = (s) => {
    if (s[e] == null)
      return null;
    const l = s[e], c = s.theme, d = mr(c, r) || {};
    return le(s, l, (f) => {
      let w = or(d, o, f);
      return f === w && typeof f == "string" && (w = or(d, o, `${e}${f === "default" ? "" : ne(f)}`, f)), n === !1 ? w : {
        [n]: w
      };
    });
  };
  return a.propTypes = process.env.NODE_ENV !== "production" ? {
    [e]: me
  } : {}, a.filterProps = [e], a;
}
function Du(t) {
  const e = {};
  return (n) => (e[n] === void 0 && (e[n] = t(n)), e[n]);
}
const Bu = {
  m: "margin",
  p: "padding"
}, ju = {
  t: "Top",
  r: "Right",
  b: "Bottom",
  l: "Left",
  x: ["Left", "Right"],
  y: ["Top", "Bottom"]
}, Ba = {
  marginX: "mx",
  marginY: "my",
  paddingX: "px",
  paddingY: "py"
}, Vu = Du((t) => {
  if (t.length > 2)
    if (Ba[t])
      t = Ba[t];
    else
      return [t];
  const [e, n] = t.split(""), r = Bu[e], o = ju[n] || "";
  return Array.isArray(o) ? o.map((a) => r + a) : [r + o];
}), hr = ["m", "mt", "mr", "mb", "ml", "mx", "my", "margin", "marginTop", "marginRight", "marginBottom", "marginLeft", "marginX", "marginY", "marginInline", "marginInlineStart", "marginInlineEnd", "marginBlock", "marginBlockStart", "marginBlockEnd"], gr = ["p", "pt", "pr", "pb", "pl", "px", "py", "padding", "paddingTop", "paddingRight", "paddingBottom", "paddingLeft", "paddingX", "paddingY", "paddingInline", "paddingInlineStart", "paddingInlineEnd", "paddingBlock", "paddingBlockStart", "paddingBlockEnd"], zu = [...hr, ...gr];
function Bn(t, e, n, r) {
  var o;
  const a = (o = mr(t, e, !1)) != null ? o : n;
  return typeof a == "number" ? (s) => typeof s == "string" ? s : (process.env.NODE_ENV !== "production" && typeof s != "number" && console.error(`MUI: Expected ${r} argument to be a number or a string, got ${s}.`), a * s) : Array.isArray(a) ? (s) => typeof s == "string" ? s : (process.env.NODE_ENV !== "production" && (Number.isInteger(s) ? s > a.length - 1 && console.error([`MUI: The value provided (${s}) overflows.`, `The supported values are: ${JSON.stringify(a)}.`, `${s} > ${a.length - 1}, you need to add the missing values.`].join(`
`)) : console.error([`MUI: The \`theme.${e}\` array type cannot be combined with non integer values.You should either use an integer value that can be used as index, or define the \`theme.${e}\` as a number.`].join(`
`))), a[s]) : typeof a == "function" ? a : (process.env.NODE_ENV !== "production" && console.error([`MUI: The \`theme.${e}\` value (${a}) is invalid.`, "It should be a number, an array or a function."].join(`
`)), () => {
  });
}
function hs(t) {
  return Bn(t, "spacing", 8, "spacing");
}
function jn(t, e) {
  if (typeof e == "string" || e == null)
    return e;
  const n = Math.abs(e), r = t(n);
  return e >= 0 ? r : typeof r == "number" ? -r : `-${r}`;
}
function Lu(t, e) {
  return (n) => t.reduce((r, o) => (r[o] = jn(e, n), r), {});
}
function Fu(t, e, n, r) {
  if (e.indexOf(n) === -1)
    return null;
  const o = Vu(n), a = Lu(o, r), s = t[n];
  return le(t, s, a);
}
function gs(t, e) {
  const n = hs(t.theme);
  return Object.keys(t).map((r) => Fu(t, e, r, n)).reduce(bn, {});
}
function bt(t) {
  return gs(t, hr);
}
bt.propTypes = process.env.NODE_ENV !== "production" ? hr.reduce((t, e) => (t[e] = me, t), {}) : {};
bt.filterProps = hr;
function vt(t) {
  return gs(t, gr);
}
vt.propTypes = process.env.NODE_ENV !== "production" ? gr.reduce((t, e) => (t[e] = me, t), {}) : {};
vt.filterProps = gr;
process.env.NODE_ENV !== "production" && zu.reduce((t, e) => (t[e] = me, t), {});
function Uu(t = 8) {
  if (t.mui)
    return t;
  const e = hs({
    spacing: t
  }), n = (...r) => (process.env.NODE_ENV !== "production" && (r.length <= 4 || console.error(`MUI: Too many arguments provided, expected between 0 and 4, got ${r.length}`)), (r.length === 0 ? [1] : r).map((a) => {
    const s = e(a);
    return typeof s == "number" ? `${s}px` : s;
  }).join(" "));
  return n.mui = !0, n;
}
function br(...t) {
  const e = t.reduce((r, o) => (o.filterProps.forEach((a) => {
    r[a] = o;
  }), r), {}), n = (r) => Object.keys(r).reduce((o, a) => e[a] ? bn(o, e[a](r)) : o, {});
  return n.propTypes = process.env.NODE_ENV !== "production" ? t.reduce((r, o) => Object.assign(r, o.propTypes), {}) : {}, n.filterProps = t.reduce((r, o) => r.concat(o.filterProps), []), n;
}
function Xt(t) {
  return typeof t != "number" ? t : `${t}px solid`;
}
function qt(t, e) {
  return kt({
    prop: t,
    themeKey: "borders",
    transform: e
  });
}
const Gu = qt("border", Xt), Xu = qt("borderTop", Xt), Hu = qt("borderRight", Xt), Yu = qt("borderBottom", Xt), Wu = qt("borderLeft", Xt), qu = qt("borderColor"), Ku = qt("borderTopColor"), Ju = qt("borderRightColor"), Zu = qt("borderBottomColor"), Qu = qt("borderLeftColor"), tp = qt("outline", Xt), ep = qt("outlineColor"), vr = (t) => {
  if (t.borderRadius !== void 0 && t.borderRadius !== null) {
    const e = Bn(t.theme, "shape.borderRadius", 4, "borderRadius"), n = (r) => ({
      borderRadius: jn(e, r)
    });
    return le(t, t.borderRadius, n);
  }
  return null;
};
vr.propTypes = process.env.NODE_ENV !== "production" ? {
  borderRadius: me
} : {};
vr.filterProps = ["borderRadius"];
br(Gu, Xu, Hu, Yu, Wu, qu, Ku, Ju, Zu, Qu, vr, tp, ep);
const yr = (t) => {
  if (t.gap !== void 0 && t.gap !== null) {
    const e = Bn(t.theme, "spacing", 8, "gap"), n = (r) => ({
      gap: jn(e, r)
    });
    return le(t, t.gap, n);
  }
  return null;
};
yr.propTypes = process.env.NODE_ENV !== "production" ? {
  gap: me
} : {};
yr.filterProps = ["gap"];
const xr = (t) => {
  if (t.columnGap !== void 0 && t.columnGap !== null) {
    const e = Bn(t.theme, "spacing", 8, "columnGap"), n = (r) => ({
      columnGap: jn(e, r)
    });
    return le(t, t.columnGap, n);
  }
  return null;
};
xr.propTypes = process.env.NODE_ENV !== "production" ? {
  columnGap: me
} : {};
xr.filterProps = ["columnGap"];
const Nr = (t) => {
  if (t.rowGap !== void 0 && t.rowGap !== null) {
    const e = Bn(t.theme, "spacing", 8, "rowGap"), n = (r) => ({
      rowGap: jn(e, r)
    });
    return le(t, t.rowGap, n);
  }
  return null;
};
Nr.propTypes = process.env.NODE_ENV !== "production" ? {
  rowGap: me
} : {};
Nr.filterProps = ["rowGap"];
const np = kt({
  prop: "gridColumn"
}), rp = kt({
  prop: "gridRow"
}), op = kt({
  prop: "gridAutoFlow"
}), ap = kt({
  prop: "gridAutoColumns"
}), ip = kt({
  prop: "gridAutoRows"
}), sp = kt({
  prop: "gridTemplateColumns"
}), lp = kt({
  prop: "gridTemplateRows"
}), cp = kt({
  prop: "gridTemplateAreas"
}), dp = kt({
  prop: "gridArea"
});
br(yr, xr, Nr, np, rp, op, ap, ip, sp, lp, cp, dp);
function Fe(t, e) {
  return e === "grey" ? e : t;
}
const up = kt({
  prop: "color",
  themeKey: "palette",
  transform: Fe
}), pp = kt({
  prop: "bgcolor",
  cssProperty: "backgroundColor",
  themeKey: "palette",
  transform: Fe
}), wp = kt({
  prop: "backgroundColor",
  themeKey: "palette",
  transform: Fe
});
br(up, pp, wp);
function Lt(t) {
  return t <= 1 && t !== 0 ? `${t * 100}%` : t;
}
const fp = kt({
  prop: "width",
  transform: Lt
}), Ao = (t) => {
  if (t.maxWidth !== void 0 && t.maxWidth !== null) {
    const e = (n) => {
      var r, o;
      const a = ((r = t.theme) == null || (r = r.breakpoints) == null || (r = r.values) == null ? void 0 : r[n]) || Io[n];
      return a ? ((o = t.theme) == null || (o = o.breakpoints) == null ? void 0 : o.unit) !== "px" ? {
        maxWidth: `${a}${t.theme.breakpoints.unit}`
      } : {
        maxWidth: a
      } : {
        maxWidth: Lt(n)
      };
    };
    return le(t, t.maxWidth, e);
  }
  return null;
};
Ao.filterProps = ["maxWidth"];
const mp = kt({
  prop: "minWidth",
  transform: Lt
}), hp = kt({
  prop: "height",
  transform: Lt
}), gp = kt({
  prop: "maxHeight",
  transform: Lt
}), bp = kt({
  prop: "minHeight",
  transform: Lt
});
kt({
  prop: "size",
  cssProperty: "width",
  transform: Lt
});
kt({
  prop: "size",
  cssProperty: "height",
  transform: Lt
});
const vp = kt({
  prop: "boxSizing"
});
br(fp, Ao, mp, hp, gp, bp, vp);
const yp = {
  // borders
  border: {
    themeKey: "borders",
    transform: Xt
  },
  borderTop: {
    themeKey: "borders",
    transform: Xt
  },
  borderRight: {
    themeKey: "borders",
    transform: Xt
  },
  borderBottom: {
    themeKey: "borders",
    transform: Xt
  },
  borderLeft: {
    themeKey: "borders",
    transform: Xt
  },
  borderColor: {
    themeKey: "palette"
  },
  borderTopColor: {
    themeKey: "palette"
  },
  borderRightColor: {
    themeKey: "palette"
  },
  borderBottomColor: {
    themeKey: "palette"
  },
  borderLeftColor: {
    themeKey: "palette"
  },
  outline: {
    themeKey: "borders",
    transform: Xt
  },
  outlineColor: {
    themeKey: "palette"
  },
  borderRadius: {
    themeKey: "shape.borderRadius",
    style: vr
  },
  // palette
  color: {
    themeKey: "palette",
    transform: Fe
  },
  bgcolor: {
    themeKey: "palette",
    cssProperty: "backgroundColor",
    transform: Fe
  },
  backgroundColor: {
    themeKey: "palette",
    transform: Fe
  },
  // spacing
  p: {
    style: vt
  },
  pt: {
    style: vt
  },
  pr: {
    style: vt
  },
  pb: {
    style: vt
  },
  pl: {
    style: vt
  },
  px: {
    style: vt
  },
  py: {
    style: vt
  },
  padding: {
    style: vt
  },
  paddingTop: {
    style: vt
  },
  paddingRight: {
    style: vt
  },
  paddingBottom: {
    style: vt
  },
  paddingLeft: {
    style: vt
  },
  paddingX: {
    style: vt
  },
  paddingY: {
    style: vt
  },
  paddingInline: {
    style: vt
  },
  paddingInlineStart: {
    style: vt
  },
  paddingInlineEnd: {
    style: vt
  },
  paddingBlock: {
    style: vt
  },
  paddingBlockStart: {
    style: vt
  },
  paddingBlockEnd: {
    style: vt
  },
  m: {
    style: bt
  },
  mt: {
    style: bt
  },
  mr: {
    style: bt
  },
  mb: {
    style: bt
  },
  ml: {
    style: bt
  },
  mx: {
    style: bt
  },
  my: {
    style: bt
  },
  margin: {
    style: bt
  },
  marginTop: {
    style: bt
  },
  marginRight: {
    style: bt
  },
  marginBottom: {
    style: bt
  },
  marginLeft: {
    style: bt
  },
  marginX: {
    style: bt
  },
  marginY: {
    style: bt
  },
  marginInline: {
    style: bt
  },
  marginInlineStart: {
    style: bt
  },
  marginInlineEnd: {
    style: bt
  },
  marginBlock: {
    style: bt
  },
  marginBlockStart: {
    style: bt
  },
  marginBlockEnd: {
    style: bt
  },
  // display
  displayPrint: {
    cssProperty: !1,
    transform: (t) => ({
      "@media print": {
        display: t
      }
    })
  },
  display: {},
  overflow: {},
  textOverflow: {},
  visibility: {},
  whiteSpace: {},
  // flexbox
  flexBasis: {},
  flexDirection: {},
  flexWrap: {},
  justifyContent: {},
  alignItems: {},
  alignContent: {},
  order: {},
  flex: {},
  flexGrow: {},
  flexShrink: {},
  alignSelf: {},
  justifyItems: {},
  justifySelf: {},
  // grid
  gap: {
    style: yr
  },
  rowGap: {
    style: Nr
  },
  columnGap: {
    style: xr
  },
  gridColumn: {},
  gridRow: {},
  gridAutoFlow: {},
  gridAutoColumns: {},
  gridAutoRows: {},
  gridTemplateColumns: {},
  gridTemplateRows: {},
  gridTemplateAreas: {},
  gridArea: {},
  // positions
  position: {},
  zIndex: {
    themeKey: "zIndex"
  },
  top: {},
  right: {},
  bottom: {},
  left: {},
  // shadows
  boxShadow: {
    themeKey: "shadows"
  },
  // sizing
  width: {
    transform: Lt
  },
  maxWidth: {
    style: Ao
  },
  minWidth: {
    transform: Lt
  },
  height: {
    transform: Lt
  },
  maxHeight: {
    transform: Lt
  },
  minHeight: {
    transform: Lt
  },
  boxSizing: {},
  // typography
  fontFamily: {
    themeKey: "typography"
  },
  fontSize: {
    themeKey: "typography"
  },
  fontStyle: {
    themeKey: "typography"
  },
  fontWeight: {
    themeKey: "typography"
  },
  letterSpacing: {},
  textTransform: {},
  lineHeight: {},
  textAlign: {},
  typography: {
    cssProperty: !1,
    themeKey: "typography"
  }
}, Mo = yp;
function xp(...t) {
  const e = t.reduce((r, o) => r.concat(Object.keys(o)), []), n = new Set(e);
  return t.every((r) => n.size === Object.keys(r).length);
}
function Np(t, e) {
  return typeof t == "function" ? t(e) : t;
}
function kp() {
  function t(n, r, o, a) {
    const s = {
      [n]: r,
      theme: o
    }, l = a[n];
    if (!l)
      return {
        [n]: r
      };
    const {
      cssProperty: c = n,
      themeKey: d,
      transform: u,
      style: f
    } = l;
    if (r == null)
      return null;
    if (d === "typography" && r === "inherit")
      return {
        [n]: r
      };
    const w = mr(o, d) || {};
    return f ? f(s) : le(s, r, (v) => {
      let m = or(w, u, v);
      return v === m && typeof v == "string" && (m = or(w, u, `${n}${v === "default" ? "" : ne(v)}`, v)), c === !1 ? m : {
        [c]: m
      };
    });
  }
  function e(n) {
    var r;
    const {
      sx: o,
      theme: a = {}
    } = n || {};
    if (!o)
      return null;
    const s = (r = a.unstable_sxConfig) != null ? r : Mo;
    function l(c) {
      let d = c;
      if (typeof c == "function")
        d = c(a);
      else if (typeof c != "object")
        return c;
      if (!d)
        return null;
      const u = Au(a.breakpoints), f = Object.keys(u);
      let w = u;
      return Object.keys(d).forEach((g) => {
        const v = Np(d[g], a);
        if (v != null)
          if (typeof v == "object")
            if (s[g])
              w = bn(w, t(g, v, a, s));
            else {
              const m = le({
                theme: a
              }, v, (h) => ({
                [g]: h
              }));
              xp(m, v) ? w[g] = e({
                sx: v,
                theme: a
              }) : w = bn(w, m);
            }
          else
            w = bn(w, t(g, v, a, s));
      }), Mu(f, w);
    }
    return Array.isArray(o) ? o.map(l) : l(o);
  }
  return e;
}
const bs = kp();
bs.filterProps = ["sx"];
const Do = bs;
function Ep(t, e) {
  const n = this;
  return n.vars && typeof n.getColorSchemeSelector == "function" ? {
    [n.getColorSchemeSelector(t).replace(/(\[[^\]]+\])/, "*:where($1)")]: e
  } : n.palette.mode === t ? e : {};
}
const Tp = ["breakpoints", "palette", "spacing", "shape"];
function Bo(t = {}, ...e) {
  const {
    breakpoints: n = {},
    palette: r = {},
    spacing: o,
    shape: a = {}
  } = t, s = Rt(t, Tp), l = _u(n), c = Uu(o);
  let d = se({
    breakpoints: l,
    direction: "ltr",
    components: {},
    // Inject component definitions.
    palette: I({
      mode: "light"
    }, r),
    spacing: c,
    shape: I({}, $u, a)
  }, s);
  return d.applyStyles = Ep, d = e.reduce((u, f) => se(u, f), d), d.unstable_sxConfig = I({}, Mo, s == null ? void 0 : s.unstable_sxConfig), d.unstable_sx = function(f) {
    return Do({
      sx: f,
      theme: this
    });
  }, d;
}
function Sp(t) {
  return Object.keys(t).length === 0;
}
function vs(t = null) {
  const e = B.useContext(Jl);
  return !e || Sp(e) ? t : e;
}
const Cp = Bo();
function ys(t = Cp) {
  return vs(t);
}
const Op = ["ownerState"], Rp = ["variants"], _p = ["name", "slot", "skipVariantsResolver", "skipSx", "overridesResolver"];
function Pp(t) {
  return Object.keys(t).length === 0;
}
function $p(t) {
  return typeof t == "string" && // 96 is one less than the char code
  // for "a" so this is checking that
  // it's a lowercase character
  t.charCodeAt(0) > 96;
}
function Zn(t) {
  return t !== "ownerState" && t !== "theme" && t !== "sx" && t !== "as";
}
const Ip = Bo(), ja = (t) => t && t.charAt(0).toLowerCase() + t.slice(1);
function Yn({
  defaultTheme: t,
  theme: e,
  themeId: n
}) {
  return Pp(e) ? t : e[n] || e;
}
function Ap(t) {
  return t ? (e, n) => n[t] : null;
}
function Qn(t, e) {
  let {
    ownerState: n
  } = e, r = Rt(e, Op);
  const o = typeof t == "function" ? t(I({
    ownerState: n
  }, r)) : t;
  if (Array.isArray(o))
    return o.flatMap((a) => Qn(a, I({
      ownerState: n
    }, r)));
  if (o && typeof o == "object" && Array.isArray(o.variants)) {
    const {
      variants: a = []
    } = o;
    let l = Rt(o, Rp);
    return a.forEach((c) => {
      let d = !0;
      typeof c.props == "function" ? d = c.props(I({
        ownerState: n
      }, r, n)) : Object.keys(c.props).forEach((u) => {
        (n == null ? void 0 : n[u]) !== c.props[u] && r[u] !== c.props[u] && (d = !1);
      }), d && (Array.isArray(l) || (l = [l]), l.push(typeof c.style == "function" ? c.style(I({
        ownerState: n
      }, r, n)) : c.style));
    }), l;
  }
  return o;
}
function Mp(t = {}) {
  const {
    themeId: e,
    defaultTheme: n = Ip,
    rootShouldForwardProp: r = Zn,
    slotShouldForwardProp: o = Zn
  } = t, a = (s) => Do(I({}, s, {
    theme: Yn(I({}, s, {
      defaultTheme: n,
      themeId: e
    }))
  }));
  return a.__mui_systemSx = !0, (s, l = {}) => {
    Zl(s, (b) => b.filter((P) => !(P != null && P.__mui_systemSx)));
    const {
      name: c,
      slot: d,
      skipVariantsResolver: u,
      skipSx: f,
      // TODO v6: remove `lowercaseFirstLetter()` in the next major release
      // For more details: https://github.com/mui/material-ui/pull/37908
      overridesResolver: w = Ap(ja(d))
    } = l, g = Rt(l, _p), v = u !== void 0 ? u : (
      // TODO v6: remove `Root` in the next major release
      // For more details: https://github.com/mui/material-ui/pull/37908
      d && d !== "Root" && d !== "root" || !1
    ), m = f || !1;
    let h;
    process.env.NODE_ENV !== "production" && c && (h = `${c}-${ja(d || "Root")}`);
    let N = Zn;
    d === "Root" || d === "root" ? N = r : d ? N = o : $p(s) && (N = void 0);
    const S = Kl(s, I({
      shouldForwardProp: N,
      label: h
    }, g)), C = (b) => typeof b == "function" && b.__emotion_real !== b || Ne(b) ? (P) => Qn(b, I({}, P, {
      theme: Yn({
        theme: P.theme,
        defaultTheme: n,
        themeId: e
      })
    })) : b, E = (b, ...P) => {
      let L = C(b);
      const _ = P ? P.map(C) : [];
      c && w && _.push((D) => {
        const A = Yn(I({}, D, {
          defaultTheme: n,
          themeId: e
        }));
        if (!A.components || !A.components[c] || !A.components[c].styleOverrides)
          return null;
        const M = A.components[c].styleOverrides, Y = {};
        return Object.entries(M).forEach(([U, V]) => {
          Y[U] = Qn(V, I({}, D, {
            theme: A
          }));
        }), w(D, Y);
      }), c && !v && _.push((D) => {
        var A;
        const M = Yn(I({}, D, {
          defaultTheme: n,
          themeId: e
        })), Y = M == null || (A = M.components) == null || (A = A[c]) == null ? void 0 : A.variants;
        return Qn({
          variants: Y
        }, I({}, D, {
          theme: M
        }));
      }), m || _.push(a);
      const $ = _.length - P.length;
      if (Array.isArray(b) && $ > 0) {
        const D = new Array($).fill("");
        L = [...b, ...D], L.raw = [...b.raw, ...D];
      }
      const F = S(L, ..._);
      if (process.env.NODE_ENV !== "production") {
        let D;
        c && (D = `${c}${ne(d || "")}`), D === void 0 && (D = `Styled(${ou(s)})`), F.displayName = D;
      }
      return s.muiName && (F.muiName = s.muiName), F;
    };
    return S.withConfig && (E.withConfig = S.withConfig), E;
  };
}
function Dp(t) {
  const {
    theme: e,
    name: n,
    props: r
  } = t;
  return !e || !e.components || !e.components[n] || !e.components[n].defaultProps ? r : ps(e.components[n].defaultProps, r);
}
function Bp({
  props: t,
  name: e,
  defaultTheme: n,
  themeId: r
}) {
  let o = ys(n);
  return r && (o = o[r] || o), Dp({
    theme: o,
    name: e,
    props: t
  });
}
function jo(t, e = 0, n = 1) {
  return process.env.NODE_ENV !== "production" && (t < e || t > n) && console.error(`MUI: The value provided ${t} is out of range [${e}, ${n}].`), Cu(t, e, n);
}
function jp(t) {
  t = t.slice(1);
  const e = new RegExp(`.{1,${t.length >= 6 ? 2 : 1}}`, "g");
  let n = t.match(e);
  return n && n[0].length === 1 && (n = n.map((r) => r + r)), n ? `rgb${n.length === 4 ? "a" : ""}(${n.map((r, o) => o < 3 ? parseInt(r, 16) : Math.round(parseInt(r, 16) / 255 * 1e3) / 1e3).join(", ")})` : "";
}
function _e(t) {
  if (t.type)
    return t;
  if (t.charAt(0) === "#")
    return _e(jp(t));
  const e = t.indexOf("("), n = t.substring(0, e);
  if (["rgb", "rgba", "hsl", "hsla", "color"].indexOf(n) === -1)
    throw new Error(process.env.NODE_ENV !== "production" ? `MUI: Unsupported \`${t}\` color.
The following formats are supported: #nnn, #nnnnnn, rgb(), rgba(), hsl(), hsla(), color().` : Xe(9, t));
  let r = t.substring(e + 1, t.length - 1), o;
  if (n === "color") {
    if (r = r.split(" "), o = r.shift(), r.length === 4 && r[3].charAt(0) === "/" && (r[3] = r[3].slice(1)), ["srgb", "display-p3", "a98-rgb", "prophoto-rgb", "rec-2020"].indexOf(o) === -1)
      throw new Error(process.env.NODE_ENV !== "production" ? `MUI: unsupported \`${o}\` color space.
The following color spaces are supported: srgb, display-p3, a98-rgb, prophoto-rgb, rec-2020.` : Xe(10, o));
  } else
    r = r.split(",");
  return r = r.map((a) => parseFloat(a)), {
    type: n,
    values: r,
    colorSpace: o
  };
}
function kr(t) {
  const {
    type: e,
    colorSpace: n
  } = t;
  let {
    values: r
  } = t;
  return e.indexOf("rgb") !== -1 ? r = r.map((o, a) => a < 3 ? parseInt(o, 10) : o) : e.indexOf("hsl") !== -1 && (r[1] = `${r[1]}%`, r[2] = `${r[2]}%`), e.indexOf("color") !== -1 ? r = `${n} ${r.join(" ")}` : r = `${r.join(", ")}`, `${e}(${r})`;
}
function Vp(t) {
  t = _e(t);
  const {
    values: e
  } = t, n = e[0], r = e[1] / 100, o = e[2] / 100, a = r * Math.min(o, 1 - o), s = (d, u = (d + n / 30) % 12) => o - a * Math.max(Math.min(u - 3, 9 - u, 1), -1);
  let l = "rgb";
  const c = [Math.round(s(0) * 255), Math.round(s(8) * 255), Math.round(s(4) * 255)];
  return t.type === "hsla" && (l += "a", c.push(e[3])), kr({
    type: l,
    values: c
  });
}
function Va(t) {
  t = _e(t);
  let e = t.type === "hsl" || t.type === "hsla" ? _e(Vp(t)).values : t.values;
  return e = e.map((n) => (t.type !== "color" && (n /= 255), n <= 0.03928 ? n / 12.92 : ((n + 0.055) / 1.055) ** 2.4)), Number((0.2126 * e[0] + 0.7152 * e[1] + 0.0722 * e[2]).toFixed(3));
}
function za(t, e) {
  const n = Va(t), r = Va(e);
  return (Math.max(n, r) + 0.05) / (Math.min(n, r) + 0.05);
}
function xs(t, e) {
  return t = _e(t), e = jo(e), (t.type === "rgb" || t.type === "hsl") && (t.type += "a"), t.type === "color" ? t.values[3] = `/${e}` : t.values[3] = e, kr(t);
}
function zp(t, e) {
  if (t = _e(t), e = jo(e), t.type.indexOf("hsl") !== -1)
    t.values[2] *= 1 - e;
  else if (t.type.indexOf("rgb") !== -1 || t.type.indexOf("color") !== -1)
    for (let n = 0; n < 3; n += 1)
      t.values[n] *= 1 - e;
  return kr(t);
}
function Lp(t, e) {
  if (t = _e(t), e = jo(e), t.type.indexOf("hsl") !== -1)
    t.values[2] += (100 - t.values[2]) * e;
  else if (t.type.indexOf("rgb") !== -1)
    for (let n = 0; n < 3; n += 1)
      t.values[n] += (255 - t.values[n]) * e;
  else if (t.type.indexOf("color") !== -1)
    for (let n = 0; n < 3; n += 1)
      t.values[n] += (1 - t.values[n]) * e;
  return kr(t);
}
function Fp(t, e) {
  return I({
    toolbar: {
      minHeight: 56,
      [t.up("xs")]: {
        "@media (orientation: landscape)": {
          minHeight: 48
        }
      },
      [t.up("sm")]: {
        minHeight: 64
      }
    }
  }, e);
}
const Up = {
  black: "#000",
  white: "#fff"
}, En = Up, Gp = {
  50: "#fafafa",
  100: "#f5f5f5",
  200: "#eeeeee",
  300: "#e0e0e0",
  400: "#bdbdbd",
  500: "#9e9e9e",
  600: "#757575",
  700: "#616161",
  800: "#424242",
  900: "#212121",
  A100: "#f5f5f5",
  A200: "#eeeeee",
  A400: "#bdbdbd",
  A700: "#616161"
}, Xp = Gp, Hp = {
  50: "#f3e5f5",
  100: "#e1bee7",
  200: "#ce93d8",
  300: "#ba68c8",
  400: "#ab47bc",
  500: "#9c27b0",
  600: "#8e24aa",
  700: "#7b1fa2",
  800: "#6a1b9a",
  900: "#4a148c",
  A100: "#ea80fc",
  A200: "#e040fb",
  A400: "#d500f9",
  A700: "#aa00ff"
}, Me = Hp, Yp = {
  50: "#ffebee",
  100: "#ffcdd2",
  200: "#ef9a9a",
  300: "#e57373",
  400: "#ef5350",
  500: "#f44336",
  600: "#e53935",
  700: "#d32f2f",
  800: "#c62828",
  900: "#b71c1c",
  A100: "#ff8a80",
  A200: "#ff5252",
  A400: "#ff1744",
  A700: "#d50000"
}, De = Yp, Wp = {
  50: "#fff3e0",
  100: "#ffe0b2",
  200: "#ffcc80",
  300: "#ffb74d",
  400: "#ffa726",
  500: "#ff9800",
  600: "#fb8c00",
  700: "#f57c00",
  800: "#ef6c00",
  900: "#e65100",
  A100: "#ffd180",
  A200: "#ffab40",
  A400: "#ff9100",
  A700: "#ff6d00"
}, cn = Wp, qp = {
  50: "#e3f2fd",
  100: "#bbdefb",
  200: "#90caf9",
  300: "#64b5f6",
  400: "#42a5f5",
  500: "#2196f3",
  600: "#1e88e5",
  700: "#1976d2",
  800: "#1565c0",
  900: "#0d47a1",
  A100: "#82b1ff",
  A200: "#448aff",
  A400: "#2979ff",
  A700: "#2962ff"
}, Be = qp, Kp = {
  50: "#e1f5fe",
  100: "#b3e5fc",
  200: "#81d4fa",
  300: "#4fc3f7",
  400: "#29b6f6",
  500: "#03a9f4",
  600: "#039be5",
  700: "#0288d1",
  800: "#0277bd",
  900: "#01579b",
  A100: "#80d8ff",
  A200: "#40c4ff",
  A400: "#00b0ff",
  A700: "#0091ea"
}, je = Kp, Jp = {
  50: "#e8f5e9",
  100: "#c8e6c9",
  200: "#a5d6a7",
  300: "#81c784",
  400: "#66bb6a",
  500: "#4caf50",
  600: "#43a047",
  700: "#388e3c",
  800: "#2e7d32",
  900: "#1b5e20",
  A100: "#b9f6ca",
  A200: "#69f0ae",
  A400: "#00e676",
  A700: "#00c853"
}, Ve = Jp, Zp = ["mode", "contrastThreshold", "tonalOffset"], La = {
  // The colors used to style the text.
  text: {
    // The most important text.
    primary: "rgba(0, 0, 0, 0.87)",
    // Secondary text.
    secondary: "rgba(0, 0, 0, 0.6)",
    // Disabled text have even lower visual prominence.
    disabled: "rgba(0, 0, 0, 0.38)"
  },
  // The color used to divide different elements.
  divider: "rgba(0, 0, 0, 0.12)",
  // The background colors used to style the surfaces.
  // Consistency between these values is important.
  background: {
    paper: En.white,
    default: En.white
  },
  // The colors used to style the action elements.
  action: {
    // The color of an active action like an icon button.
    active: "rgba(0, 0, 0, 0.54)",
    // The color of an hovered action.
    hover: "rgba(0, 0, 0, 0.04)",
    hoverOpacity: 0.04,
    // The color of a selected action.
    selected: "rgba(0, 0, 0, 0.08)",
    selectedOpacity: 0.08,
    // The color of a disabled action.
    disabled: "rgba(0, 0, 0, 0.26)",
    // The background color of a disabled action.
    disabledBackground: "rgba(0, 0, 0, 0.12)",
    disabledOpacity: 0.38,
    focus: "rgba(0, 0, 0, 0.12)",
    focusOpacity: 0.12,
    activatedOpacity: 0.12
  }
}, Gr = {
  text: {
    primary: En.white,
    secondary: "rgba(255, 255, 255, 0.7)",
    disabled: "rgba(255, 255, 255, 0.5)",
    icon: "rgba(255, 255, 255, 0.5)"
  },
  divider: "rgba(255, 255, 255, 0.12)",
  background: {
    paper: "#121212",
    default: "#121212"
  },
  action: {
    active: En.white,
    hover: "rgba(255, 255, 255, 0.08)",
    hoverOpacity: 0.08,
    selected: "rgba(255, 255, 255, 0.16)",
    selectedOpacity: 0.16,
    disabled: "rgba(255, 255, 255, 0.3)",
    disabledBackground: "rgba(255, 255, 255, 0.12)",
    disabledOpacity: 0.38,
    focus: "rgba(255, 255, 255, 0.12)",
    focusOpacity: 0.12,
    activatedOpacity: 0.24
  }
};
function Fa(t, e, n, r) {
  const o = r.light || r, a = r.dark || r * 1.5;
  t[e] || (t.hasOwnProperty(n) ? t[e] = t[n] : e === "light" ? t.light = Lp(t.main, o) : e === "dark" && (t.dark = zp(t.main, a)));
}
function Qp(t = "light") {
  return t === "dark" ? {
    main: Be[200],
    light: Be[50],
    dark: Be[400]
  } : {
    main: Be[700],
    light: Be[400],
    dark: Be[800]
  };
}
function tw(t = "light") {
  return t === "dark" ? {
    main: Me[200],
    light: Me[50],
    dark: Me[400]
  } : {
    main: Me[500],
    light: Me[300],
    dark: Me[700]
  };
}
function ew(t = "light") {
  return t === "dark" ? {
    main: De[500],
    light: De[300],
    dark: De[700]
  } : {
    main: De[700],
    light: De[400],
    dark: De[800]
  };
}
function nw(t = "light") {
  return t === "dark" ? {
    main: je[400],
    light: je[300],
    dark: je[700]
  } : {
    main: je[700],
    light: je[500],
    dark: je[900]
  };
}
function rw(t = "light") {
  return t === "dark" ? {
    main: Ve[400],
    light: Ve[300],
    dark: Ve[700]
  } : {
    main: Ve[800],
    light: Ve[500],
    dark: Ve[900]
  };
}
function ow(t = "light") {
  return t === "dark" ? {
    main: cn[400],
    light: cn[300],
    dark: cn[700]
  } : {
    main: "#ed6c02",
    // closest to orange[800] that pass 3:1.
    light: cn[500],
    dark: cn[900]
  };
}
function aw(t) {
  const {
    mode: e = "light",
    contrastThreshold: n = 3,
    tonalOffset: r = 0.2
  } = t, o = Rt(t, Zp), a = t.primary || Qp(e), s = t.secondary || tw(e), l = t.error || ew(e), c = t.info || nw(e), d = t.success || rw(e), u = t.warning || ow(e);
  function f(m) {
    const h = za(m, Gr.text.primary) >= n ? Gr.text.primary : La.text.primary;
    if (process.env.NODE_ENV !== "production") {
      const N = za(m, h);
      N < 3 && console.error([`MUI: The contrast ratio of ${N}:1 for ${h} on ${m}`, "falls below the WCAG recommended absolute minimum contrast ratio of 3:1.", "https://www.w3.org/TR/2008/REC-WCAG20-20081211/#visual-audio-contrast-contrast"].join(`
`));
    }
    return h;
  }
  const w = ({
    color: m,
    name: h,
    mainShade: N = 500,
    lightShade: S = 300,
    darkShade: C = 700
  }) => {
    if (m = I({}, m), !m.main && m[N] && (m.main = m[N]), !m.hasOwnProperty("main"))
      throw new Error(process.env.NODE_ENV !== "production" ? `MUI: The color${h ? ` (${h})` : ""} provided to augmentColor(color) is invalid.
The color object needs to have a \`main\` property or a \`${N}\` property.` : Xe(11, h ? ` (${h})` : "", N));
    if (typeof m.main != "string")
      throw new Error(process.env.NODE_ENV !== "production" ? `MUI: The color${h ? ` (${h})` : ""} provided to augmentColor(color) is invalid.
\`color.main\` should be a string, but \`${JSON.stringify(m.main)}\` was provided instead.

Did you intend to use one of the following approaches?

import { green } from "@mui/material/colors";

const theme1 = createTheme({ palette: {
  primary: green,
} });

const theme2 = createTheme({ palette: {
  primary: { main: green[500] },
} });` : Xe(12, h ? ` (${h})` : "", JSON.stringify(m.main)));
    return Fa(m, "light", S, r), Fa(m, "dark", C, r), m.contrastText || (m.contrastText = f(m.main)), m;
  }, g = {
    dark: Gr,
    light: La
  };
  return process.env.NODE_ENV !== "production" && (g[e] || console.error(`MUI: The palette mode \`${e}\` is not supported.`)), se(I({
    // A collection of common colors.
    common: I({}, En),
    // prevent mutable object.
    // The palette mode, can be light or dark.
    mode: e,
    // The colors used to represent primary interface elements for a user.
    primary: w({
      color: a,
      name: "primary"
    }),
    // The colors used to represent secondary interface elements for a user.
    secondary: w({
      color: s,
      name: "secondary",
      mainShade: "A400",
      lightShade: "A200",
      darkShade: "A700"
    }),
    // The colors used to represent interface elements that the user should be made aware of.
    error: w({
      color: l,
      name: "error"
    }),
    // The colors used to represent potentially dangerous actions or important messages.
    warning: w({
      color: u,
      name: "warning"
    }),
    // The colors used to present information to the user that is neutral and not necessarily important.
    info: w({
      color: c,
      name: "info"
    }),
    // The colors used to indicate the successful completion of an action that user triggered.
    success: w({
      color: d,
      name: "success"
    }),
    // The grey colors.
    grey: Xp,
    // Used by `getContrastText()` to maximize the contrast between
    // the background and the text.
    contrastThreshold: n,
    // Takes a background color and returns the text color that maximizes the contrast.
    getContrastText: f,
    // Generate a rich color object.
    augmentColor: w,
    // Used by the functions below to shift a color's luminance by approximately
    // two indexes within its tonal palette.
    // E.g., shift from Red 500 to Red 300 or Red 700.
    tonalOffset: r
  }, g[e]), o);
}
const iw = ["fontFamily", "fontSize", "fontWeightLight", "fontWeightRegular", "fontWeightMedium", "fontWeightBold", "htmlFontSize", "allVariants", "pxToRem"];
function sw(t) {
  return Math.round(t * 1e5) / 1e5;
}
const Ua = {
  textTransform: "uppercase"
}, Ga = '"Roboto", "Helvetica", "Arial", sans-serif';
function lw(t, e) {
  const n = typeof e == "function" ? e(t) : e, {
    fontFamily: r = Ga,
    // The default font size of the Material Specification.
    fontSize: o = 14,
    // px
    fontWeightLight: a = 300,
    fontWeightRegular: s = 400,
    fontWeightMedium: l = 500,
    fontWeightBold: c = 700,
    // Tell MUI what's the font-size on the html element.
    // 16px is the default font-size used by browsers.
    htmlFontSize: d = 16,
    // Apply the CSS properties to all the variants.
    allVariants: u,
    pxToRem: f
  } = n, w = Rt(n, iw);
  process.env.NODE_ENV !== "production" && (typeof o != "number" && console.error("MUI: `fontSize` is required to be a number."), typeof d != "number" && console.error("MUI: `htmlFontSize` is required to be a number."));
  const g = o / 14, v = f || ((N) => `${N / d * g}rem`), m = (N, S, C, E, b) => I({
    fontFamily: r,
    fontWeight: N,
    fontSize: v(S),
    // Unitless following https://meyerweb.com/eric/thoughts/2006/02/08/unitless-line-heights/
    lineHeight: C
  }, r === Ga ? {
    letterSpacing: `${sw(E / S)}em`
  } : {}, b, u), h = {
    h1: m(a, 96, 1.167, -1.5),
    h2: m(a, 60, 1.2, -0.5),
    h3: m(s, 48, 1.167, 0),
    h4: m(s, 34, 1.235, 0.25),
    h5: m(s, 24, 1.334, 0),
    h6: m(l, 20, 1.6, 0.15),
    subtitle1: m(s, 16, 1.75, 0.15),
    subtitle2: m(l, 14, 1.57, 0.1),
    body1: m(s, 16, 1.5, 0.15),
    body2: m(s, 14, 1.43, 0.15),
    button: m(l, 14, 1.75, 0.4, Ua),
    caption: m(s, 12, 1.66, 0.4),
    overline: m(s, 12, 2.66, 1, Ua),
    // TODO v6: Remove handling of 'inherit' variant from the theme as it is already handled in Material UI's Typography component. Also, remember to remove the associated types.
    inherit: {
      fontFamily: "inherit",
      fontWeight: "inherit",
      fontSize: "inherit",
      lineHeight: "inherit",
      letterSpacing: "inherit"
    }
  };
  return se(I({
    htmlFontSize: d,
    pxToRem: v,
    fontFamily: r,
    fontSize: o,
    fontWeightLight: a,
    fontWeightRegular: s,
    fontWeightMedium: l,
    fontWeightBold: c
  }, h), w, {
    clone: !1
    // No need to clone deep
  });
}
const cw = 0.2, dw = 0.14, uw = 0.12;
function gt(...t) {
  return [`${t[0]}px ${t[1]}px ${t[2]}px ${t[3]}px rgba(0,0,0,${cw})`, `${t[4]}px ${t[5]}px ${t[6]}px ${t[7]}px rgba(0,0,0,${dw})`, `${t[8]}px ${t[9]}px ${t[10]}px ${t[11]}px rgba(0,0,0,${uw})`].join(",");
}
const pw = ["none", gt(0, 2, 1, -1, 0, 1, 1, 0, 0, 1, 3, 0), gt(0, 3, 1, -2, 0, 2, 2, 0, 0, 1, 5, 0), gt(0, 3, 3, -2, 0, 3, 4, 0, 0, 1, 8, 0), gt(0, 2, 4, -1, 0, 4, 5, 0, 0, 1, 10, 0), gt(0, 3, 5, -1, 0, 5, 8, 0, 0, 1, 14, 0), gt(0, 3, 5, -1, 0, 6, 10, 0, 0, 1, 18, 0), gt(0, 4, 5, -2, 0, 7, 10, 1, 0, 2, 16, 1), gt(0, 5, 5, -3, 0, 8, 10, 1, 0, 3, 14, 2), gt(0, 5, 6, -3, 0, 9, 12, 1, 0, 3, 16, 2), gt(0, 6, 6, -3, 0, 10, 14, 1, 0, 4, 18, 3), gt(0, 6, 7, -4, 0, 11, 15, 1, 0, 4, 20, 3), gt(0, 7, 8, -4, 0, 12, 17, 2, 0, 5, 22, 4), gt(0, 7, 8, -4, 0, 13, 19, 2, 0, 5, 24, 4), gt(0, 7, 9, -4, 0, 14, 21, 2, 0, 5, 26, 4), gt(0, 8, 9, -5, 0, 15, 22, 2, 0, 6, 28, 5), gt(0, 8, 10, -5, 0, 16, 24, 2, 0, 6, 30, 5), gt(0, 8, 11, -5, 0, 17, 26, 2, 0, 6, 32, 5), gt(0, 9, 11, -5, 0, 18, 28, 2, 0, 7, 34, 6), gt(0, 9, 12, -6, 0, 19, 29, 2, 0, 7, 36, 6), gt(0, 10, 13, -6, 0, 20, 31, 3, 0, 8, 38, 7), gt(0, 10, 13, -6, 0, 21, 33, 3, 0, 8, 40, 7), gt(0, 10, 14, -6, 0, 22, 35, 3, 0, 8, 42, 7), gt(0, 11, 14, -7, 0, 23, 36, 3, 0, 9, 44, 8), gt(0, 11, 15, -7, 0, 24, 38, 3, 0, 9, 46, 8)], ww = pw, fw = ["duration", "easing", "delay"], mw = {
  // This is the most common easing curve.
  easeInOut: "cubic-bezier(0.4, 0, 0.2, 1)",
  // Objects enter the screen at full velocity from off-screen and
  // slowly decelerate to a resting point.
  easeOut: "cubic-bezier(0.0, 0, 0.2, 1)",
  // Objects leave the screen at full velocity. They do not decelerate when off-screen.
  easeIn: "cubic-bezier(0.4, 0, 1, 1)",
  // The sharp curve is used by objects that may return to the screen at any time.
  sharp: "cubic-bezier(0.4, 0, 0.6, 1)"
}, hw = {
  shortest: 150,
  shorter: 200,
  short: 250,
  // most basic recommended timing
  standard: 300,
  // this is to be used in complex animations
  complex: 375,
  // recommended when something is entering screen
  enteringScreen: 225,
  // recommended when something is leaving screen
  leavingScreen: 195
};
function Xa(t) {
  return `${Math.round(t)}ms`;
}
function gw(t) {
  if (!t)
    return 0;
  const e = t / 36;
  return Math.round((4 + 15 * e ** 0.25 + e / 5) * 10);
}
function bw(t) {
  const e = I({}, mw, t.easing), n = I({}, hw, t.duration);
  return I({
    getAutoHeightDuration: gw,
    create: (o = ["all"], a = {}) => {
      const {
        duration: s = n.standard,
        easing: l = e.easeInOut,
        delay: c = 0
      } = a, d = Rt(a, fw);
      if (process.env.NODE_ENV !== "production") {
        const u = (w) => typeof w == "string", f = (w) => !isNaN(parseFloat(w));
        !u(o) && !Array.isArray(o) && console.error('MUI: Argument "props" must be a string or Array.'), !f(s) && !u(s) && console.error(`MUI: Argument "duration" must be a number or a string but found ${s}.`), u(l) || console.error('MUI: Argument "easing" must be a string.'), !f(c) && !u(c) && console.error('MUI: Argument "delay" must be a number or a string.'), typeof a != "object" && console.error(["MUI: Secong argument of transition.create must be an object.", "Arguments should be either `create('prop1', options)` or `create(['prop1', 'prop2'], options)`"].join(`
`)), Object.keys(d).length !== 0 && console.error(`MUI: Unrecognized argument(s) [${Object.keys(d).join(",")}].`);
      }
      return (Array.isArray(o) ? o : [o]).map((u) => `${u} ${typeof s == "string" ? s : Xa(s)} ${l} ${typeof c == "string" ? c : Xa(c)}`).join(",");
    }
  }, t, {
    easing: e,
    duration: n
  });
}
const vw = {
  mobileStepper: 1e3,
  fab: 1050,
  speedDial: 1050,
  appBar: 1100,
  drawer: 1200,
  modal: 1300,
  snackbar: 1400,
  tooltip: 1500
}, yw = vw, xw = ["breakpoints", "mixins", "spacing", "palette", "transitions", "typography", "shape"];
function Nw(t = {}, ...e) {
  const {
    mixins: n = {},
    palette: r = {},
    transitions: o = {},
    typography: a = {}
  } = t, s = Rt(t, xw);
  if (t.vars)
    throw new Error(process.env.NODE_ENV !== "production" ? "MUI: `vars` is a private field used for CSS variables support.\nPlease use another name." : Xe(18));
  const l = aw(r), c = Bo(t);
  let d = se(c, {
    mixins: Fp(c.breakpoints, n),
    palette: l,
    // Don't use [...shadows] until you've verified its transpiled code is not invoking the iterator protocol.
    shadows: ww.slice(),
    typography: lw(l, a),
    transitions: bw(o),
    zIndex: I({}, yw)
  });
  if (d = se(d, s), d = e.reduce((u, f) => se(u, f), d), process.env.NODE_ENV !== "production") {
    const u = ["active", "checked", "completed", "disabled", "error", "expanded", "focused", "focusVisible", "required", "selected"], f = (w, g) => {
      let v;
      for (v in w) {
        const m = w[v];
        if (u.indexOf(v) !== -1 && Object.keys(m).length > 0) {
          if (process.env.NODE_ENV !== "production") {
            const h = fr("", v);
            console.error([`MUI: The \`${g}\` component increases the CSS specificity of the \`${v}\` internal state.`, "You can not override it like this: ", JSON.stringify(w, null, 2), "", `Instead, you need to use the '&.${h}' syntax:`, JSON.stringify({
              root: {
                [`&.${h}`]: m
              }
            }, null, 2), "", "https://mui.com/r/state-classes-guide"].join(`
`));
          }
          w[v] = {};
        }
      }
    };
    Object.keys(d.components).forEach((w) => {
      const g = d.components[w].styleOverrides;
      g && w.indexOf("Mui") === 0 && f(g, w);
    });
  }
  return d.unstable_sxConfig = I({}, Mo, s == null ? void 0 : s.unstable_sxConfig), d.unstable_sx = function(f) {
    return Do({
      sx: f,
      theme: this
    });
  }, d;
}
const kw = Nw(), Vo = kw, zo = "$$material";
function Lo({
  props: t,
  name: e
}) {
  return Bp({
    props: t,
    name: e,
    defaultTheme: Vo,
    themeId: zo
  });
}
const Ew = (t) => Zn(t) && t !== "classes", Tw = Mp({
  themeId: zo,
  defaultTheme: Vo,
  rootShouldForwardProp: Ew
}), Vn = Tw;
function Sw(t) {
  return fr("MuiSvgIcon", t);
}
ms("MuiSvgIcon", ["root", "colorPrimary", "colorSecondary", "colorAction", "colorError", "colorDisabled", "fontSizeInherit", "fontSizeSmall", "fontSizeMedium", "fontSizeLarge"]);
const Cw = ["children", "className", "color", "component", "fontSize", "htmlColor", "inheritViewBox", "titleAccess", "viewBox"], Ow = (t) => {
  const {
    color: e,
    fontSize: n,
    classes: r
  } = t, o = {
    root: ["root", e !== "inherit" && `color${ne(e)}`, `fontSize${ne(n)}`]
  };
  return $o(o, Sw, r);
}, Rw = Vn("svg", {
  name: "MuiSvgIcon",
  slot: "Root",
  overridesResolver: (t, e) => {
    const {
      ownerState: n
    } = t;
    return [e.root, n.color !== "inherit" && e[`color${ne(n.color)}`], e[`fontSize${ne(n.fontSize)}`]];
  }
})(({
  theme: t,
  ownerState: e
}) => {
  var n, r, o, a, s, l, c, d, u, f, w, g, v;
  return {
    userSelect: "none",
    width: "1em",
    height: "1em",
    display: "inline-block",
    // the <svg> will define the property that has `currentColor`
    // e.g. heroicons uses fill="none" and stroke="currentColor"
    fill: e.hasSvgAsChild ? void 0 : "currentColor",
    flexShrink: 0,
    transition: (n = t.transitions) == null || (r = n.create) == null ? void 0 : r.call(n, "fill", {
      duration: (o = t.transitions) == null || (o = o.duration) == null ? void 0 : o.shorter
    }),
    fontSize: {
      inherit: "inherit",
      small: ((a = t.typography) == null || (s = a.pxToRem) == null ? void 0 : s.call(a, 20)) || "1.25rem",
      medium: ((l = t.typography) == null || (c = l.pxToRem) == null ? void 0 : c.call(l, 24)) || "1.5rem",
      large: ((d = t.typography) == null || (u = d.pxToRem) == null ? void 0 : u.call(d, 35)) || "2.1875rem"
    }[e.fontSize],
    // TODO v5 deprecate, v6 remove for sx
    color: (f = (w = (t.vars || t).palette) == null || (w = w[e.color]) == null ? void 0 : w.main) != null ? f : {
      action: (g = (t.vars || t).palette) == null || (g = g.action) == null ? void 0 : g.active,
      disabled: (v = (t.vars || t).palette) == null || (v = v.action) == null ? void 0 : v.disabled,
      inherit: void 0
    }[e.color]
  };
}), Fo = /* @__PURE__ */ B.forwardRef(function(e, n) {
  const r = Lo({
    props: e,
    name: "MuiSvgIcon"
  }), {
    children: o,
    className: a,
    color: s = "inherit",
    component: l = "svg",
    fontSize: c = "medium",
    htmlColor: d,
    inheritViewBox: u = !1,
    titleAccess: f,
    viewBox: w = "0 0 24 24"
  } = r, g = Rt(r, Cw), v = /* @__PURE__ */ B.isValidElement(o) && o.type === "svg", m = I({}, r, {
    color: s,
    component: l,
    fontSize: c,
    instanceFontSize: e.fontSize,
    inheritViewBox: u,
    viewBox: w,
    hasSvgAsChild: v
  }), h = {};
  u || (h.viewBox = w);
  const N = Ow(m);
  return /* @__PURE__ */ y(Rw, I({
    as: l,
    className: Ee(N.root, a),
    focusable: "false",
    color: d,
    "aria-hidden": f ? void 0 : !0,
    role: f ? "img" : void 0,
    ref: n
  }, h, g, v && o.props, {
    ownerState: m,
    children: [v ? o.props.children : o, f ? /* @__PURE__ */ i("title", {
      children: f
    }) : null]
  }));
});
process.env.NODE_ENV !== "production" && (Fo.propTypes = {
  // ┌────────────────────────────── Warning ──────────────────────────────┐
  // │ These PropTypes are generated from the TypeScript type definitions. │
  // │    To update them, edit the d.ts file and run `pnpm proptypes`.     │
  // └─────────────────────────────────────────────────────────────────────┘
  /**
   * Node passed into the SVG element.
   */
  children: p.node,
  /**
   * Override or extend the styles applied to the component.
   */
  classes: p.object,
  /**
   * @ignore
   */
  className: p.string,
  /**
   * The color of the component.
   * It supports both default and custom theme colors, which can be added as shown in the
   * [palette customization guide](https://mui.com/material-ui/customization/palette/#custom-colors).
   * You can use the `htmlColor` prop to apply a color attribute to the SVG element.
   * @default 'inherit'
   */
  color: p.oneOfType([p.oneOf(["inherit", "action", "disabled", "primary", "secondary", "error", "info", "success", "warning"]), p.string]),
  /**
   * The component used for the root node.
   * Either a string to use a HTML element or a component.
   */
  component: p.elementType,
  /**
   * The fontSize applied to the icon. Defaults to 24px, but can be configure to inherit font size.
   * @default 'medium'
   */
  fontSize: p.oneOfType([p.oneOf(["inherit", "large", "medium", "small"]), p.string]),
  /**
   * Applies a color attribute to the SVG element.
   */
  htmlColor: p.string,
  /**
   * If `true`, the root node will inherit the custom `component`'s viewBox and the `viewBox`
   * prop will be ignored.
   * Useful when you want to reference a custom `component` and have `SvgIcon` pass that
   * `component`'s viewBox to the root node.
   * @default false
   */
  inheritViewBox: p.bool,
  /**
   * The shape-rendering attribute. The behavior of the different options is described on the
   * [MDN Web Docs](https://developer.mozilla.org/en-US/docs/Web/SVG/Attribute/shape-rendering).
   * If you are having issues with blurry icons you should investigate this prop.
   */
  shapeRendering: p.string,
  /**
   * The system prop that allows defining system overrides as well as additional CSS styles.
   */
  sx: p.oneOfType([p.arrayOf(p.oneOfType([p.func, p.object, p.bool])), p.func, p.object]),
  /**
   * Provides a human-readable title for the element that contains it.
   * https://www.w3.org/TR/SVG-access/#Equivalent
   */
  titleAccess: p.string,
  /**
   * Allows you to redefine what the coordinates without units mean inside an SVG element.
   * For example, if the SVG element is 500 (width) by 200 (height),
   * and you pass viewBox="0 0 50 20",
   * this means that the coordinates inside the SVG will go from the top left corner (0,0)
   * to bottom right (50,20) and each unit will be worth 10px.
   * @default '0 0 24 24'
   */
  viewBox: p.string
});
Fo.muiName = "SvgIcon";
const Ha = Fo;
function Ns(t, e) {
  function n(r, o) {
    return /* @__PURE__ */ i(Ha, I({
      "data-testid": `${e}Icon`,
      ref: o
    }, r, {
      children: t
    }));
  }
  return process.env.NODE_ENV !== "production" && (n.displayName = `${e}Icon`), n.muiName = Ha.muiName, /* @__PURE__ */ B.memo(/* @__PURE__ */ B.forwardRef(n));
}
const _w = {
  configure: (t) => {
    process.env.NODE_ENV !== "production" && console.warn(["MUI: `ClassNameGenerator` import from `@mui/material/utils` is outdated and might cause unexpected issues.", "", "You should use `import { unstable_ClassNameGenerator } from '@mui/material/className'` instead", "", "The detail of the issue: https://github.com/mui/material-ui/issues/30011#issuecomment-1024993401", "", "The updated documentation: https://mui.com/guides/classname-generator/"].join(`
`)), ws.configure(t);
  }
}, Pw = /* @__PURE__ */ Object.freeze(/* @__PURE__ */ Object.defineProperty({
  __proto__: null,
  capitalize: ne,
  createChainedFunction: iu,
  createSvgIcon: Ns,
  debounce: su,
  deprecatedPropType: lu,
  isMuiElement: cu,
  ownerDocument: nr,
  ownerWindow: du,
  requirePropFactory: uu,
  setRef: rr,
  unstable_ClassNameGenerator: _w,
  unstable_useEnhancedEffect: He,
  unstable_useId: cs,
  unsupportedProp: fu,
  useControlled: ds,
  useEventCallback: ro,
  useForkRef: Re,
  useIsFocusVisible: us
}, Symbol.toStringTag, { value: "Module" })), $w = /* @__PURE__ */ zd(Pw);
var Ya;
function Iw() {
  return Ya || (Ya = 1, function(t) {
    "use client";
    Object.defineProperty(t, "__esModule", {
      value: !0
    }), Object.defineProperty(t, "default", {
      enumerable: !0,
      get: function() {
        return e.createSvgIcon;
      }
    });
    var e = $w;
  }(Dr)), Dr;
}
var Aw = Ld;
Object.defineProperty(Ro, "__esModule", {
  value: !0
});
var ks = Ro.default = void 0, Mw = Aw(Iw()), Dw = cl;
ks = Ro.default = (0, Mw.default)(/* @__PURE__ */ (0, Dw.jsx)("path", {
  d: "m10 17 5-5-5-5z"
}), "ArrowRight");
function Bw(t) {
  return typeof t == "string";
}
function fn(t, e, n) {
  return t === void 0 || Bw(t) ? e : I({}, e, {
    ownerState: I({}, e.ownerState, n)
  });
}
const jw = {
  disableDefaultClasses: !1
}, Vw = /* @__PURE__ */ B.createContext(jw);
function zw(t) {
  const {
    disableDefaultClasses: e
  } = B.useContext(Vw);
  return (n) => e ? "" : t(n);
}
function Lw(t, e = []) {
  if (t === void 0)
    return {};
  const n = {};
  return Object.keys(t).filter((r) => r.match(/^on[A-Z]/) && typeof t[r] == "function" && !e.includes(r)).forEach((r) => {
    n[r] = t[r];
  }), n;
}
function Fw(t, e, n) {
  return typeof t == "function" ? t(e, n) : t;
}
function Wa(t) {
  if (t === void 0)
    return {};
  const e = {};
  return Object.keys(t).filter((n) => !(n.match(/^on[A-Z]/) && typeof t[n] == "function")).forEach((n) => {
    e[n] = t[n];
  }), e;
}
function Uw(t) {
  const {
    getSlotProps: e,
    additionalProps: n,
    externalSlotProps: r,
    externalForwardedProps: o,
    className: a
  } = t;
  if (!e) {
    const g = Ee(n == null ? void 0 : n.className, a, o == null ? void 0 : o.className, r == null ? void 0 : r.className), v = I({}, n == null ? void 0 : n.style, o == null ? void 0 : o.style, r == null ? void 0 : r.style), m = I({}, n, o, r);
    return g.length > 0 && (m.className = g), Object.keys(v).length > 0 && (m.style = v), {
      props: m,
      internalRef: void 0
    };
  }
  const s = Lw(I({}, o, r)), l = Wa(r), c = Wa(o), d = e(s), u = Ee(d == null ? void 0 : d.className, n == null ? void 0 : n.className, a, o == null ? void 0 : o.className, r == null ? void 0 : r.className), f = I({}, d == null ? void 0 : d.style, n == null ? void 0 : n.style, o == null ? void 0 : o.style, r == null ? void 0 : r.style), w = I({}, d, n, c, l);
  return u.length > 0 && (w.className = u), Object.keys(f).length > 0 && (w.style = f), {
    props: w,
    internalRef: d.ref
  };
}
const Gw = ["elementType", "externalSlotProps", "ownerState", "skipResolvingSlotProps"];
function Xw(t) {
  var e;
  const {
    elementType: n,
    externalSlotProps: r,
    ownerState: o,
    skipResolvingSlotProps: a = !1
  } = t, s = Rt(t, Gw), l = a ? {} : Fw(r, o), {
    props: c,
    internalRef: d
  } = Uw(I({}, s, {
    externalSlotProps: l
  })), u = Re(d, l == null ? void 0 : l.ref, (e = t.additionalProps) == null ? void 0 : e.ref);
  return fn(n, I({}, c, {
    ref: u
  }), o);
}
const Es = "base";
function Hw(t) {
  return `${Es}--${t}`;
}
function Yw(t, e) {
  return `${Es}-${t}-${e}`;
}
function Ts(t, e) {
  const n = fs[e];
  return n ? Hw(n) : Yw(t, e);
}
function Ww(t, e) {
  const n = {};
  return e.forEach((r) => {
    n[r] = Ts(t, r);
  }), n;
}
function qw(t) {
  return typeof t == "function" ? t() : t;
}
const ar = /* @__PURE__ */ B.forwardRef(function(e, n) {
  const {
    children: r,
    container: o,
    disablePortal: a = !1
  } = e, [s, l] = B.useState(null), c = Re(/* @__PURE__ */ B.isValidElement(r) ? r.ref : null, n);
  if (He(() => {
    a || l(qw(o) || document.body);
  }, [o, a]), He(() => {
    if (s && !a)
      return rr(n, s), () => {
        rr(n, null);
      };
  }, [n, s, a]), a) {
    if (/* @__PURE__ */ B.isValidElement(r)) {
      const d = {
        ref: c
      };
      return /* @__PURE__ */ B.cloneElement(r, d);
    }
    return /* @__PURE__ */ i(B.Fragment, {
      children: r
    });
  }
  return /* @__PURE__ */ i(B.Fragment, {
    children: s && /* @__PURE__ */ ic.createPortal(r, s)
  });
});
process.env.NODE_ENV !== "production" && (ar.propTypes = {
  // ┌────────────────────────────── Warning ──────────────────────────────┐
  // │ These PropTypes are generated from the TypeScript type definitions. │
  // │ To update them, edit the TypeScript types and run `pnpm proptypes`. │
  // └─────────────────────────────────────────────────────────────────────┘
  /**
   * The children to render into the `container`.
   */
  children: p.node,
  /**
   * An HTML element or function that returns one.
   * The `container` will have the portal children appended to it.
   *
   * You can also provide a callback, which is called in a React layout effect.
   * This lets you set the container from a ref, and also makes server-side rendering possible.
   *
   * By default, it uses the body of the top-level document object,
   * so it's simply `document.body` most of the time.
   */
  container: p.oneOfType([kn, p.func]),
  /**
   * The `children` will be under the DOM hierarchy of the parent component.
   * @default false
   */
  disablePortal: p.bool
});
process.env.NODE_ENV !== "production" && (ar["propTypes"] = Qd(ar.propTypes));
var At = "top", Yt = "bottom", Wt = "right", Mt = "left", Uo = "auto", zn = [At, Yt, Wt, Mt], Ye = "start", Tn = "end", Kw = "clippingParents", Ss = "viewport", dn = "popper", Jw = "reference", qa = /* @__PURE__ */ zn.reduce(function(t, e) {
  return t.concat([e + "-" + Ye, e + "-" + Tn]);
}, []), Cs = /* @__PURE__ */ [].concat(zn, [Uo]).reduce(function(t, e) {
  return t.concat([e, e + "-" + Ye, e + "-" + Tn]);
}, []), Zw = "beforeRead", Qw = "read", tf = "afterRead", ef = "beforeMain", nf = "main", rf = "afterMain", of = "beforeWrite", af = "write", sf = "afterWrite", lf = [Zw, Qw, tf, ef, nf, rf, of, af, sf];
function re(t) {
  return t ? (t.nodeName || "").toLowerCase() : null;
}
function Ft(t) {
  if (t == null)
    return window;
  if (t.toString() !== "[object Window]") {
    var e = t.ownerDocument;
    return e && e.defaultView || window;
  }
  return t;
}
function Pe(t) {
  var e = Ft(t).Element;
  return t instanceof e || t instanceof Element;
}
function Ht(t) {
  var e = Ft(t).HTMLElement;
  return t instanceof e || t instanceof HTMLElement;
}
function Go(t) {
  if (typeof ShadowRoot > "u")
    return !1;
  var e = Ft(t).ShadowRoot;
  return t instanceof e || t instanceof ShadowRoot;
}
function cf(t) {
  var e = t.state;
  Object.keys(e.elements).forEach(function(n) {
    var r = e.styles[n] || {}, o = e.attributes[n] || {}, a = e.elements[n];
    !Ht(a) || !re(a) || (Object.assign(a.style, r), Object.keys(o).forEach(function(s) {
      var l = o[s];
      l === !1 ? a.removeAttribute(s) : a.setAttribute(s, l === !0 ? "" : l);
    }));
  });
}
function df(t) {
  var e = t.state, n = {
    popper: {
      position: e.options.strategy,
      left: "0",
      top: "0",
      margin: "0"
    },
    arrow: {
      position: "absolute"
    },
    reference: {}
  };
  return Object.assign(e.elements.popper.style, n.popper), e.styles = n, e.elements.arrow && Object.assign(e.elements.arrow.style, n.arrow), function() {
    Object.keys(e.elements).forEach(function(r) {
      var o = e.elements[r], a = e.attributes[r] || {}, s = Object.keys(e.styles.hasOwnProperty(r) ? e.styles[r] : n[r]), l = s.reduce(function(c, d) {
        return c[d] = "", c;
      }, {});
      !Ht(o) || !re(o) || (Object.assign(o.style, l), Object.keys(a).forEach(function(c) {
        o.removeAttribute(c);
      }));
    });
  };
}
const uf = {
  name: "applyStyles",
  enabled: !0,
  phase: "write",
  fn: cf,
  effect: df,
  requires: ["computeStyles"]
};
function Qt(t) {
  return t.split("-")[0];
}
var Te = Math.max, ir = Math.min, We = Math.round;
function ao() {
  var t = navigator.userAgentData;
  return t != null && t.brands && Array.isArray(t.brands) ? t.brands.map(function(e) {
    return e.brand + "/" + e.version;
  }).join(" ") : navigator.userAgent;
}
function Os() {
  return !/^((?!chrome|android).)*safari/i.test(ao());
}
function qe(t, e, n) {
  e === void 0 && (e = !1), n === void 0 && (n = !1);
  var r = t.getBoundingClientRect(), o = 1, a = 1;
  e && Ht(t) && (o = t.offsetWidth > 0 && We(r.width) / t.offsetWidth || 1, a = t.offsetHeight > 0 && We(r.height) / t.offsetHeight || 1);
  var s = Pe(t) ? Ft(t) : window, l = s.visualViewport, c = !Os() && n, d = (r.left + (c && l ? l.offsetLeft : 0)) / o, u = (r.top + (c && l ? l.offsetTop : 0)) / a, f = r.width / o, w = r.height / a;
  return {
    width: f,
    height: w,
    top: u,
    right: d + f,
    bottom: u + w,
    left: d,
    x: d,
    y: u
  };
}
function Xo(t) {
  var e = qe(t), n = t.offsetWidth, r = t.offsetHeight;
  return Math.abs(e.width - n) <= 1 && (n = e.width), Math.abs(e.height - r) <= 1 && (r = e.height), {
    x: t.offsetLeft,
    y: t.offsetTop,
    width: n,
    height: r
  };
}
function Rs(t, e) {
  var n = e.getRootNode && e.getRootNode();
  if (t.contains(e))
    return !0;
  if (n && Go(n)) {
    var r = e;
    do {
      if (r && t.isSameNode(r))
        return !0;
      r = r.parentNode || r.host;
    } while (r);
  }
  return !1;
}
function ce(t) {
  return Ft(t).getComputedStyle(t);
}
function pf(t) {
  return ["table", "td", "th"].indexOf(re(t)) >= 0;
}
function he(t) {
  return ((Pe(t) ? t.ownerDocument : (
    // $FlowFixMe[prop-missing]
    t.document
  )) || window.document).documentElement;
}
function Er(t) {
  return re(t) === "html" ? t : (
    // this is a quicker (but less type safe) way to save quite some bytes from the bundle
    // $FlowFixMe[incompatible-return]
    // $FlowFixMe[prop-missing]
    t.assignedSlot || // step into the shadow DOM of the parent of a slotted node
    t.parentNode || // DOM Element detected
    (Go(t) ? t.host : null) || // ShadowRoot detected
    // $FlowFixMe[incompatible-call]: HTMLElement is a Node
    he(t)
  );
}
function Ka(t) {
  return !Ht(t) || // https://github.com/popperjs/popper-core/issues/837
  ce(t).position === "fixed" ? null : t.offsetParent;
}
function wf(t) {
  var e = /firefox/i.test(ao()), n = /Trident/i.test(ao());
  if (n && Ht(t)) {
    var r = ce(t);
    if (r.position === "fixed")
      return null;
  }
  var o = Er(t);
  for (Go(o) && (o = o.host); Ht(o) && ["html", "body"].indexOf(re(o)) < 0; ) {
    var a = ce(o);
    if (a.transform !== "none" || a.perspective !== "none" || a.contain === "paint" || ["transform", "perspective"].indexOf(a.willChange) !== -1 || e && a.willChange === "filter" || e && a.filter && a.filter !== "none")
      return o;
    o = o.parentNode;
  }
  return null;
}
function Ln(t) {
  for (var e = Ft(t), n = Ka(t); n && pf(n) && ce(n).position === "static"; )
    n = Ka(n);
  return n && (re(n) === "html" || re(n) === "body" && ce(n).position === "static") ? e : n || wf(t) || e;
}
function Ho(t) {
  return ["top", "bottom"].indexOf(t) >= 0 ? "x" : "y";
}
function vn(t, e, n) {
  return Te(t, ir(e, n));
}
function ff(t, e, n) {
  var r = vn(t, e, n);
  return r > n ? n : r;
}
function _s() {
  return {
    top: 0,
    right: 0,
    bottom: 0,
    left: 0
  };
}
function Ps(t) {
  return Object.assign({}, _s(), t);
}
function $s(t, e) {
  return e.reduce(function(n, r) {
    return n[r] = t, n;
  }, {});
}
var mf = function(e, n) {
  return e = typeof e == "function" ? e(Object.assign({}, n.rects, {
    placement: n.placement
  })) : e, Ps(typeof e != "number" ? e : $s(e, zn));
};
function hf(t) {
  var e, n = t.state, r = t.name, o = t.options, a = n.elements.arrow, s = n.modifiersData.popperOffsets, l = Qt(n.placement), c = Ho(l), d = [Mt, Wt].indexOf(l) >= 0, u = d ? "height" : "width";
  if (!(!a || !s)) {
    var f = mf(o.padding, n), w = Xo(a), g = c === "y" ? At : Mt, v = c === "y" ? Yt : Wt, m = n.rects.reference[u] + n.rects.reference[c] - s[c] - n.rects.popper[u], h = s[c] - n.rects.reference[c], N = Ln(a), S = N ? c === "y" ? N.clientHeight || 0 : N.clientWidth || 0 : 0, C = m / 2 - h / 2, E = f[g], b = S - w[u] - f[v], P = S / 2 - w[u] / 2 + C, L = vn(E, P, b), _ = c;
    n.modifiersData[r] = (e = {}, e[_] = L, e.centerOffset = L - P, e);
  }
}
function gf(t) {
  var e = t.state, n = t.options, r = n.element, o = r === void 0 ? "[data-popper-arrow]" : r;
  o != null && (typeof o == "string" && (o = e.elements.popper.querySelector(o), !o) || Rs(e.elements.popper, o) && (e.elements.arrow = o));
}
const bf = {
  name: "arrow",
  enabled: !0,
  phase: "main",
  fn: hf,
  effect: gf,
  requires: ["popperOffsets"],
  requiresIfExists: ["preventOverflow"]
};
function Ke(t) {
  return t.split("-")[1];
}
var vf = {
  top: "auto",
  right: "auto",
  bottom: "auto",
  left: "auto"
};
function yf(t, e) {
  var n = t.x, r = t.y, o = e.devicePixelRatio || 1;
  return {
    x: We(n * o) / o || 0,
    y: We(r * o) / o || 0
  };
}
function Ja(t) {
  var e, n = t.popper, r = t.popperRect, o = t.placement, a = t.variation, s = t.offsets, l = t.position, c = t.gpuAcceleration, d = t.adaptive, u = t.roundOffsets, f = t.isFixed, w = s.x, g = w === void 0 ? 0 : w, v = s.y, m = v === void 0 ? 0 : v, h = typeof u == "function" ? u({
    x: g,
    y: m
  }) : {
    x: g,
    y: m
  };
  g = h.x, m = h.y;
  var N = s.hasOwnProperty("x"), S = s.hasOwnProperty("y"), C = Mt, E = At, b = window;
  if (d) {
    var P = Ln(n), L = "clientHeight", _ = "clientWidth";
    if (P === Ft(n) && (P = he(n), ce(P).position !== "static" && l === "absolute" && (L = "scrollHeight", _ = "scrollWidth")), P = P, o === At || (o === Mt || o === Wt) && a === Tn) {
      E = Yt;
      var $ = f && P === b && b.visualViewport ? b.visualViewport.height : (
        // $FlowFixMe[prop-missing]
        P[L]
      );
      m -= $ - r.height, m *= c ? 1 : -1;
    }
    if (o === Mt || (o === At || o === Yt) && a === Tn) {
      C = Wt;
      var F = f && P === b && b.visualViewport ? b.visualViewport.width : (
        // $FlowFixMe[prop-missing]
        P[_]
      );
      g -= F - r.width, g *= c ? 1 : -1;
    }
  }
  var D = Object.assign({
    position: l
  }, d && vf), A = u === !0 ? yf({
    x: g,
    y: m
  }, Ft(n)) : {
    x: g,
    y: m
  };
  if (g = A.x, m = A.y, c) {
    var M;
    return Object.assign({}, D, (M = {}, M[E] = S ? "0" : "", M[C] = N ? "0" : "", M.transform = (b.devicePixelRatio || 1) <= 1 ? "translate(" + g + "px, " + m + "px)" : "translate3d(" + g + "px, " + m + "px, 0)", M));
  }
  return Object.assign({}, D, (e = {}, e[E] = S ? m + "px" : "", e[C] = N ? g + "px" : "", e.transform = "", e));
}
function xf(t) {
  var e = t.state, n = t.options, r = n.gpuAcceleration, o = r === void 0 ? !0 : r, a = n.adaptive, s = a === void 0 ? !0 : a, l = n.roundOffsets, c = l === void 0 ? !0 : l, d = {
    placement: Qt(e.placement),
    variation: Ke(e.placement),
    popper: e.elements.popper,
    popperRect: e.rects.popper,
    gpuAcceleration: o,
    isFixed: e.options.strategy === "fixed"
  };
  e.modifiersData.popperOffsets != null && (e.styles.popper = Object.assign({}, e.styles.popper, Ja(Object.assign({}, d, {
    offsets: e.modifiersData.popperOffsets,
    position: e.options.strategy,
    adaptive: s,
    roundOffsets: c
  })))), e.modifiersData.arrow != null && (e.styles.arrow = Object.assign({}, e.styles.arrow, Ja(Object.assign({}, d, {
    offsets: e.modifiersData.arrow,
    position: "absolute",
    adaptive: !1,
    roundOffsets: c
  })))), e.attributes.popper = Object.assign({}, e.attributes.popper, {
    "data-popper-placement": e.placement
  });
}
const Nf = {
  name: "computeStyles",
  enabled: !0,
  phase: "beforeWrite",
  fn: xf,
  data: {}
};
var Wn = {
  passive: !0
};
function kf(t) {
  var e = t.state, n = t.instance, r = t.options, o = r.scroll, a = o === void 0 ? !0 : o, s = r.resize, l = s === void 0 ? !0 : s, c = Ft(e.elements.popper), d = [].concat(e.scrollParents.reference, e.scrollParents.popper);
  return a && d.forEach(function(u) {
    u.addEventListener("scroll", n.update, Wn);
  }), l && c.addEventListener("resize", n.update, Wn), function() {
    a && d.forEach(function(u) {
      u.removeEventListener("scroll", n.update, Wn);
    }), l && c.removeEventListener("resize", n.update, Wn);
  };
}
const Ef = {
  name: "eventListeners",
  enabled: !0,
  phase: "write",
  fn: function() {
  },
  effect: kf,
  data: {}
};
var Tf = {
  left: "right",
  right: "left",
  bottom: "top",
  top: "bottom"
};
function tr(t) {
  return t.replace(/left|right|bottom|top/g, function(e) {
    return Tf[e];
  });
}
var Sf = {
  start: "end",
  end: "start"
};
function Za(t) {
  return t.replace(/start|end/g, function(e) {
    return Sf[e];
  });
}
function Yo(t) {
  var e = Ft(t), n = e.pageXOffset, r = e.pageYOffset;
  return {
    scrollLeft: n,
    scrollTop: r
  };
}
function Wo(t) {
  return qe(he(t)).left + Yo(t).scrollLeft;
}
function Cf(t, e) {
  var n = Ft(t), r = he(t), o = n.visualViewport, a = r.clientWidth, s = r.clientHeight, l = 0, c = 0;
  if (o) {
    a = o.width, s = o.height;
    var d = Os();
    (d || !d && e === "fixed") && (l = o.offsetLeft, c = o.offsetTop);
  }
  return {
    width: a,
    height: s,
    x: l + Wo(t),
    y: c
  };
}
function Of(t) {
  var e, n = he(t), r = Yo(t), o = (e = t.ownerDocument) == null ? void 0 : e.body, a = Te(n.scrollWidth, n.clientWidth, o ? o.scrollWidth : 0, o ? o.clientWidth : 0), s = Te(n.scrollHeight, n.clientHeight, o ? o.scrollHeight : 0, o ? o.clientHeight : 0), l = -r.scrollLeft + Wo(t), c = -r.scrollTop;
  return ce(o || n).direction === "rtl" && (l += Te(n.clientWidth, o ? o.clientWidth : 0) - a), {
    width: a,
    height: s,
    x: l,
    y: c
  };
}
function qo(t) {
  var e = ce(t), n = e.overflow, r = e.overflowX, o = e.overflowY;
  return /auto|scroll|overlay|hidden/.test(n + o + r);
}
function Is(t) {
  return ["html", "body", "#document"].indexOf(re(t)) >= 0 ? t.ownerDocument.body : Ht(t) && qo(t) ? t : Is(Er(t));
}
function yn(t, e) {
  var n;
  e === void 0 && (e = []);
  var r = Is(t), o = r === ((n = t.ownerDocument) == null ? void 0 : n.body), a = Ft(r), s = o ? [a].concat(a.visualViewport || [], qo(r) ? r : []) : r, l = e.concat(s);
  return o ? l : (
    // $FlowFixMe[incompatible-call]: isBody tells us target will be an HTMLElement here
    l.concat(yn(Er(s)))
  );
}
function io(t) {
  return Object.assign({}, t, {
    left: t.x,
    top: t.y,
    right: t.x + t.width,
    bottom: t.y + t.height
  });
}
function Rf(t, e) {
  var n = qe(t, !1, e === "fixed");
  return n.top = n.top + t.clientTop, n.left = n.left + t.clientLeft, n.bottom = n.top + t.clientHeight, n.right = n.left + t.clientWidth, n.width = t.clientWidth, n.height = t.clientHeight, n.x = n.left, n.y = n.top, n;
}
function Qa(t, e, n) {
  return e === Ss ? io(Cf(t, n)) : Pe(e) ? Rf(e, n) : io(Of(he(t)));
}
function _f(t) {
  var e = yn(Er(t)), n = ["absolute", "fixed"].indexOf(ce(t).position) >= 0, r = n && Ht(t) ? Ln(t) : t;
  return Pe(r) ? e.filter(function(o) {
    return Pe(o) && Rs(o, r) && re(o) !== "body";
  }) : [];
}
function Pf(t, e, n, r) {
  var o = e === "clippingParents" ? _f(t) : [].concat(e), a = [].concat(o, [n]), s = a[0], l = a.reduce(function(c, d) {
    var u = Qa(t, d, r);
    return c.top = Te(u.top, c.top), c.right = ir(u.right, c.right), c.bottom = ir(u.bottom, c.bottom), c.left = Te(u.left, c.left), c;
  }, Qa(t, s, r));
  return l.width = l.right - l.left, l.height = l.bottom - l.top, l.x = l.left, l.y = l.top, l;
}
function As(t) {
  var e = t.reference, n = t.element, r = t.placement, o = r ? Qt(r) : null, a = r ? Ke(r) : null, s = e.x + e.width / 2 - n.width / 2, l = e.y + e.height / 2 - n.height / 2, c;
  switch (o) {
    case At:
      c = {
        x: s,
        y: e.y - n.height
      };
      break;
    case Yt:
      c = {
        x: s,
        y: e.y + e.height
      };
      break;
    case Wt:
      c = {
        x: e.x + e.width,
        y: l
      };
      break;
    case Mt:
      c = {
        x: e.x - n.width,
        y: l
      };
      break;
    default:
      c = {
        x: e.x,
        y: e.y
      };
  }
  var d = o ? Ho(o) : null;
  if (d != null) {
    var u = d === "y" ? "height" : "width";
    switch (a) {
      case Ye:
        c[d] = c[d] - (e[u] / 2 - n[u] / 2);
        break;
      case Tn:
        c[d] = c[d] + (e[u] / 2 - n[u] / 2);
        break;
    }
  }
  return c;
}
function Sn(t, e) {
  e === void 0 && (e = {});
  var n = e, r = n.placement, o = r === void 0 ? t.placement : r, a = n.strategy, s = a === void 0 ? t.strategy : a, l = n.boundary, c = l === void 0 ? Kw : l, d = n.rootBoundary, u = d === void 0 ? Ss : d, f = n.elementContext, w = f === void 0 ? dn : f, g = n.altBoundary, v = g === void 0 ? !1 : g, m = n.padding, h = m === void 0 ? 0 : m, N = Ps(typeof h != "number" ? h : $s(h, zn)), S = w === dn ? Jw : dn, C = t.rects.popper, E = t.elements[v ? S : w], b = Pf(Pe(E) ? E : E.contextElement || he(t.elements.popper), c, u, s), P = qe(t.elements.reference), L = As({
    reference: P,
    element: C,
    strategy: "absolute",
    placement: o
  }), _ = io(Object.assign({}, C, L)), $ = w === dn ? _ : P, F = {
    top: b.top - $.top + N.top,
    bottom: $.bottom - b.bottom + N.bottom,
    left: b.left - $.left + N.left,
    right: $.right - b.right + N.right
  }, D = t.modifiersData.offset;
  if (w === dn && D) {
    var A = D[o];
    Object.keys(F).forEach(function(M) {
      var Y = [Wt, Yt].indexOf(M) >= 0 ? 1 : -1, U = [At, Yt].indexOf(M) >= 0 ? "y" : "x";
      F[M] += A[U] * Y;
    });
  }
  return F;
}
function $f(t, e) {
  e === void 0 && (e = {});
  var n = e, r = n.placement, o = n.boundary, a = n.rootBoundary, s = n.padding, l = n.flipVariations, c = n.allowedAutoPlacements, d = c === void 0 ? Cs : c, u = Ke(r), f = u ? l ? qa : qa.filter(function(v) {
    return Ke(v) === u;
  }) : zn, w = f.filter(function(v) {
    return d.indexOf(v) >= 0;
  });
  w.length === 0 && (w = f);
  var g = w.reduce(function(v, m) {
    return v[m] = Sn(t, {
      placement: m,
      boundary: o,
      rootBoundary: a,
      padding: s
    })[Qt(m)], v;
  }, {});
  return Object.keys(g).sort(function(v, m) {
    return g[v] - g[m];
  });
}
function If(t) {
  if (Qt(t) === Uo)
    return [];
  var e = tr(t);
  return [Za(t), e, Za(e)];
}
function Af(t) {
  var e = t.state, n = t.options, r = t.name;
  if (!e.modifiersData[r]._skip) {
    for (var o = n.mainAxis, a = o === void 0 ? !0 : o, s = n.altAxis, l = s === void 0 ? !0 : s, c = n.fallbackPlacements, d = n.padding, u = n.boundary, f = n.rootBoundary, w = n.altBoundary, g = n.flipVariations, v = g === void 0 ? !0 : g, m = n.allowedAutoPlacements, h = e.options.placement, N = Qt(h), S = N === h, C = c || (S || !v ? [tr(h)] : If(h)), E = [h].concat(C).reduce(function(z, q) {
      return z.concat(Qt(q) === Uo ? $f(e, {
        placement: q,
        boundary: u,
        rootBoundary: f,
        padding: d,
        flipVariations: v,
        allowedAutoPlacements: m
      }) : q);
    }, []), b = e.rects.reference, P = e.rects.popper, L = /* @__PURE__ */ new Map(), _ = !0, $ = E[0], F = 0; F < E.length; F++) {
      var D = E[F], A = Qt(D), M = Ke(D) === Ye, Y = [At, Yt].indexOf(A) >= 0, U = Y ? "width" : "height", V = Sn(e, {
        placement: D,
        boundary: u,
        rootBoundary: f,
        altBoundary: w,
        padding: d
      }), tt = Y ? M ? Wt : Mt : M ? Yt : At;
      b[U] > P[U] && (tt = tr(tt));
      var ot = tr(tt), at = [];
      if (a && at.push(V[A] <= 0), l && at.push(V[tt] <= 0, V[ot] <= 0), at.every(function(z) {
        return z;
      })) {
        $ = D, _ = !1;
        break;
      }
      L.set(D, at);
    }
    if (_)
      for (var x = v ? 3 : 1, O = function(q) {
        var W = E.find(function(K) {
          var H = L.get(K);
          if (H)
            return H.slice(0, q).every(function(Z) {
              return Z;
            });
        });
        if (W)
          return $ = W, "break";
      }, G = x; G > 0; G--) {
        var X = O(G);
        if (X === "break")
          break;
      }
    e.placement !== $ && (e.modifiersData[r]._skip = !0, e.placement = $, e.reset = !0);
  }
}
const Mf = {
  name: "flip",
  enabled: !0,
  phase: "main",
  fn: Af,
  requiresIfExists: ["offset"],
  data: {
    _skip: !1
  }
};
function ti(t, e, n) {
  return n === void 0 && (n = {
    x: 0,
    y: 0
  }), {
    top: t.top - e.height - n.y,
    right: t.right - e.width + n.x,
    bottom: t.bottom - e.height + n.y,
    left: t.left - e.width - n.x
  };
}
function ei(t) {
  return [At, Wt, Yt, Mt].some(function(e) {
    return t[e] >= 0;
  });
}
function Df(t) {
  var e = t.state, n = t.name, r = e.rects.reference, o = e.rects.popper, a = e.modifiersData.preventOverflow, s = Sn(e, {
    elementContext: "reference"
  }), l = Sn(e, {
    altBoundary: !0
  }), c = ti(s, r), d = ti(l, o, a), u = ei(c), f = ei(d);
  e.modifiersData[n] = {
    referenceClippingOffsets: c,
    popperEscapeOffsets: d,
    isReferenceHidden: u,
    hasPopperEscaped: f
  }, e.attributes.popper = Object.assign({}, e.attributes.popper, {
    "data-popper-reference-hidden": u,
    "data-popper-escaped": f
  });
}
const Bf = {
  name: "hide",
  enabled: !0,
  phase: "main",
  requiresIfExists: ["preventOverflow"],
  fn: Df
};
function jf(t, e, n) {
  var r = Qt(t), o = [Mt, At].indexOf(r) >= 0 ? -1 : 1, a = typeof n == "function" ? n(Object.assign({}, e, {
    placement: t
  })) : n, s = a[0], l = a[1];
  return s = s || 0, l = (l || 0) * o, [Mt, Wt].indexOf(r) >= 0 ? {
    x: l,
    y: s
  } : {
    x: s,
    y: l
  };
}
function Vf(t) {
  var e = t.state, n = t.options, r = t.name, o = n.offset, a = o === void 0 ? [0, 0] : o, s = Cs.reduce(function(u, f) {
    return u[f] = jf(f, e.rects, a), u;
  }, {}), l = s[e.placement], c = l.x, d = l.y;
  e.modifiersData.popperOffsets != null && (e.modifiersData.popperOffsets.x += c, e.modifiersData.popperOffsets.y += d), e.modifiersData[r] = s;
}
const zf = {
  name: "offset",
  enabled: !0,
  phase: "main",
  requires: ["popperOffsets"],
  fn: Vf
};
function Lf(t) {
  var e = t.state, n = t.name;
  e.modifiersData[n] = As({
    reference: e.rects.reference,
    element: e.rects.popper,
    strategy: "absolute",
    placement: e.placement
  });
}
const Ff = {
  name: "popperOffsets",
  enabled: !0,
  phase: "read",
  fn: Lf,
  data: {}
};
function Uf(t) {
  return t === "x" ? "y" : "x";
}
function Gf(t) {
  var e = t.state, n = t.options, r = t.name, o = n.mainAxis, a = o === void 0 ? !0 : o, s = n.altAxis, l = s === void 0 ? !1 : s, c = n.boundary, d = n.rootBoundary, u = n.altBoundary, f = n.padding, w = n.tether, g = w === void 0 ? !0 : w, v = n.tetherOffset, m = v === void 0 ? 0 : v, h = Sn(e, {
    boundary: c,
    rootBoundary: d,
    padding: f,
    altBoundary: u
  }), N = Qt(e.placement), S = Ke(e.placement), C = !S, E = Ho(N), b = Uf(E), P = e.modifiersData.popperOffsets, L = e.rects.reference, _ = e.rects.popper, $ = typeof m == "function" ? m(Object.assign({}, e.rects, {
    placement: e.placement
  })) : m, F = typeof $ == "number" ? {
    mainAxis: $,
    altAxis: $
  } : Object.assign({
    mainAxis: 0,
    altAxis: 0
  }, $), D = e.modifiersData.offset ? e.modifiersData.offset[e.placement] : null, A = {
    x: 0,
    y: 0
  };
  if (P) {
    if (a) {
      var M, Y = E === "y" ? At : Mt, U = E === "y" ? Yt : Wt, V = E === "y" ? "height" : "width", tt = P[E], ot = tt + h[Y], at = tt - h[U], x = g ? -_[V] / 2 : 0, O = S === Ye ? L[V] : _[V], G = S === Ye ? -_[V] : -L[V], X = e.elements.arrow, z = g && X ? Xo(X) : {
        width: 0,
        height: 0
      }, q = e.modifiersData["arrow#persistent"] ? e.modifiersData["arrow#persistent"].padding : _s(), W = q[Y], K = q[U], H = vn(0, L[V], z[V]), Z = C ? L[V] / 2 - x - H - W - F.mainAxis : O - H - W - F.mainAxis, Q = C ? -L[V] / 2 + x + H + K + F.mainAxis : G + H + K + F.mainAxis, lt = e.elements.arrow && Ln(e.elements.arrow), R = lt ? E === "y" ? lt.clientTop || 0 : lt.clientLeft || 0 : 0, Et = (M = D == null ? void 0 : D[E]) != null ? M : 0, j = tt + Z - Et - R, xt = tt + Q - Et, Ot = vn(g ? ir(ot, j) : ot, tt, g ? Te(at, xt) : at);
      P[E] = Ot, A[E] = Ot - tt;
    }
    if (l) {
      var oe, _t = E === "x" ? At : Mt, J = E === "x" ? Yt : Wt, nt = P[b], Nt = b === "y" ? "height" : "width", $t = nt + h[_t], Kt = nt - h[J], Ie = [At, Mt].indexOf(N) !== -1, Ae = (oe = D == null ? void 0 : D[b]) != null ? oe : 0, ge = Ie ? $t : nt - L[Nt] - _[Nt] - Ae + F.altAxis, en = Ie ? nt + L[Nt] + _[Nt] - Ae - F.altAxis : Kt, Fn = g && Ie ? ff(ge, nt, en) : vn(g ? ge : $t, nt, g ? en : Kt);
      P[b] = Fn, A[b] = Fn - nt;
    }
    e.modifiersData[r] = A;
  }
}
const Xf = {
  name: "preventOverflow",
  enabled: !0,
  phase: "main",
  fn: Gf,
  requiresIfExists: ["offset"]
};
function Hf(t) {
  return {
    scrollLeft: t.scrollLeft,
    scrollTop: t.scrollTop
  };
}
function Yf(t) {
  return t === Ft(t) || !Ht(t) ? Yo(t) : Hf(t);
}
function Wf(t) {
  var e = t.getBoundingClientRect(), n = We(e.width) / t.offsetWidth || 1, r = We(e.height) / t.offsetHeight || 1;
  return n !== 1 || r !== 1;
}
function qf(t, e, n) {
  n === void 0 && (n = !1);
  var r = Ht(e), o = Ht(e) && Wf(e), a = he(e), s = qe(t, o, n), l = {
    scrollLeft: 0,
    scrollTop: 0
  }, c = {
    x: 0,
    y: 0
  };
  return (r || !r && !n) && ((re(e) !== "body" || // https://github.com/popperjs/popper-core/issues/1078
  qo(a)) && (l = Yf(e)), Ht(e) ? (c = qe(e, !0), c.x += e.clientLeft, c.y += e.clientTop) : a && (c.x = Wo(a))), {
    x: s.left + l.scrollLeft - c.x,
    y: s.top + l.scrollTop - c.y,
    width: s.width,
    height: s.height
  };
}
function Kf(t) {
  var e = /* @__PURE__ */ new Map(), n = /* @__PURE__ */ new Set(), r = [];
  t.forEach(function(a) {
    e.set(a.name, a);
  });
  function o(a) {
    n.add(a.name);
    var s = [].concat(a.requires || [], a.requiresIfExists || []);
    s.forEach(function(l) {
      if (!n.has(l)) {
        var c = e.get(l);
        c && o(c);
      }
    }), r.push(a);
  }
  return t.forEach(function(a) {
    n.has(a.name) || o(a);
  }), r;
}
function Jf(t) {
  var e = Kf(t);
  return lf.reduce(function(n, r) {
    return n.concat(e.filter(function(o) {
      return o.phase === r;
    }));
  }, []);
}
function Zf(t) {
  var e;
  return function() {
    return e || (e = new Promise(function(n) {
      Promise.resolve().then(function() {
        e = void 0, n(t());
      });
    })), e;
  };
}
function Qf(t) {
  var e = t.reduce(function(n, r) {
    var o = n[r.name];
    return n[r.name] = o ? Object.assign({}, o, r, {
      options: Object.assign({}, o.options, r.options),
      data: Object.assign({}, o.data, r.data)
    }) : r, n;
  }, {});
  return Object.keys(e).map(function(n) {
    return e[n];
  });
}
var ni = {
  placement: "bottom",
  modifiers: [],
  strategy: "absolute"
};
function ri() {
  for (var t = arguments.length, e = new Array(t), n = 0; n < t; n++)
    e[n] = arguments[n];
  return !e.some(function(r) {
    return !(r && typeof r.getBoundingClientRect == "function");
  });
}
function tm(t) {
  t === void 0 && (t = {});
  var e = t, n = e.defaultModifiers, r = n === void 0 ? [] : n, o = e.defaultOptions, a = o === void 0 ? ni : o;
  return function(l, c, d) {
    d === void 0 && (d = a);
    var u = {
      placement: "bottom",
      orderedModifiers: [],
      options: Object.assign({}, ni, a),
      modifiersData: {},
      elements: {
        reference: l,
        popper: c
      },
      attributes: {},
      styles: {}
    }, f = [], w = !1, g = {
      state: u,
      setOptions: function(N) {
        var S = typeof N == "function" ? N(u.options) : N;
        m(), u.options = Object.assign({}, a, u.options, S), u.scrollParents = {
          reference: Pe(l) ? yn(l) : l.contextElement ? yn(l.contextElement) : [],
          popper: yn(c)
        };
        var C = Jf(Qf([].concat(r, u.options.modifiers)));
        return u.orderedModifiers = C.filter(function(E) {
          return E.enabled;
        }), v(), g.update();
      },
      // Sync update – it will always be executed, even if not necessary. This
      // is useful for low frequency updates where sync behavior simplifies the
      // logic.
      // For high frequency updates (e.g. `resize` and `scroll` events), always
      // prefer the async Popper#update method
      forceUpdate: function() {
        if (!w) {
          var N = u.elements, S = N.reference, C = N.popper;
          if (ri(S, C)) {
            u.rects = {
              reference: qf(S, Ln(C), u.options.strategy === "fixed"),
              popper: Xo(C)
            }, u.reset = !1, u.placement = u.options.placement, u.orderedModifiers.forEach(function(F) {
              return u.modifiersData[F.name] = Object.assign({}, F.data);
            });
            for (var E = 0; E < u.orderedModifiers.length; E++) {
              if (u.reset === !0) {
                u.reset = !1, E = -1;
                continue;
              }
              var b = u.orderedModifiers[E], P = b.fn, L = b.options, _ = L === void 0 ? {} : L, $ = b.name;
              typeof P == "function" && (u = P({
                state: u,
                options: _,
                name: $,
                instance: g
              }) || u);
            }
          }
        }
      },
      // Async and optimistically optimized update – it will not be executed if
      // not necessary (debounced to run at most once-per-tick)
      update: Zf(function() {
        return new Promise(function(h) {
          g.forceUpdate(), h(u);
        });
      }),
      destroy: function() {
        m(), w = !0;
      }
    };
    if (!ri(l, c))
      return g;
    g.setOptions(d).then(function(h) {
      !w && d.onFirstUpdate && d.onFirstUpdate(h);
    });
    function v() {
      u.orderedModifiers.forEach(function(h) {
        var N = h.name, S = h.options, C = S === void 0 ? {} : S, E = h.effect;
        if (typeof E == "function") {
          var b = E({
            state: u,
            name: N,
            instance: g,
            options: C
          }), P = function() {
          };
          f.push(b || P);
        }
      });
    }
    function m() {
      f.forEach(function(h) {
        return h();
      }), f = [];
    }
    return g;
  };
}
var em = [Ef, Ff, Nf, uf, zf, Mf, Xf, bf, Bf], nm = /* @__PURE__ */ tm({
  defaultModifiers: em
});
const Ms = "Popper";
function rm(t) {
  return Ts(Ms, t);
}
Ww(Ms, ["root"]);
const om = ["anchorEl", "children", "direction", "disablePortal", "modifiers", "open", "placement", "popperOptions", "popperRef", "slotProps", "slots", "TransitionProps", "ownerState"], am = ["anchorEl", "children", "container", "direction", "disablePortal", "keepMounted", "modifiers", "open", "placement", "popperOptions", "popperRef", "style", "transition", "slotProps", "slots"];
function im(t, e) {
  if (e === "ltr")
    return t;
  switch (t) {
    case "bottom-end":
      return "bottom-start";
    case "bottom-start":
      return "bottom-end";
    case "top-end":
      return "top-start";
    case "top-start":
      return "top-end";
    default:
      return t;
  }
}
function sr(t) {
  return typeof t == "function" ? t() : t;
}
function Tr(t) {
  return t.nodeType !== void 0;
}
function sm(t) {
  return !Tr(t);
}
const lm = () => $o({
  root: ["root"]
}, zw(rm)), cm = {}, dm = /* @__PURE__ */ B.forwardRef(function(e, n) {
  var r;
  const {
    anchorEl: o,
    children: a,
    direction: s,
    disablePortal: l,
    modifiers: c,
    open: d,
    placement: u,
    popperOptions: f,
    popperRef: w,
    slotProps: g = {},
    slots: v = {},
    TransitionProps: m
    // @ts-ignore internal logic
    // prevent from spreading to DOM, it can come from the parent component e.g. Select.
  } = e, h = Rt(e, om), N = B.useRef(null), S = Re(N, n), C = B.useRef(null), E = Re(C, w), b = B.useRef(E);
  He(() => {
    b.current = E;
  }, [E]), B.useImperativeHandle(w, () => C.current, []);
  const P = im(u, s), [L, _] = B.useState(P), [$, F] = B.useState(sr(o));
  B.useEffect(() => {
    C.current && C.current.forceUpdate();
  }), B.useEffect(() => {
    o && F(sr(o));
  }, [o]), He(() => {
    if (!$ || !d)
      return;
    const U = (ot) => {
      _(ot.placement);
    };
    if (process.env.NODE_ENV !== "production" && $ && Tr($) && $.nodeType === 1) {
      const ot = $.getBoundingClientRect();
      process.env.NODE_ENV !== "test" && ot.top === 0 && ot.left === 0 && ot.right === 0 && ot.bottom === 0 && console.warn(["MUI: The `anchorEl` prop provided to the component is invalid.", "The anchor element should be part of the document layout.", "Make sure the element is present in the document or that it's not display none."].join(`
`));
    }
    let V = [{
      name: "preventOverflow",
      options: {
        altBoundary: l
      }
    }, {
      name: "flip",
      options: {
        altBoundary: l
      }
    }, {
      name: "onUpdate",
      enabled: !0,
      phase: "afterWrite",
      fn: ({
        state: ot
      }) => {
        U(ot);
      }
    }];
    c != null && (V = V.concat(c)), f && f.modifiers != null && (V = V.concat(f.modifiers));
    const tt = nm($, N.current, I({
      placement: P
    }, f, {
      modifiers: V
    }));
    return b.current(tt), () => {
      tt.destroy(), b.current(null);
    };
  }, [$, l, c, d, f, P]);
  const D = {
    placement: L
  };
  m !== null && (D.TransitionProps = m);
  const A = lm(), M = (r = v.root) != null ? r : "div", Y = Xw({
    elementType: M,
    externalSlotProps: g.root,
    externalForwardedProps: h,
    additionalProps: {
      role: "tooltip",
      ref: S
    },
    ownerState: e,
    className: A.root
  });
  return /* @__PURE__ */ i(M, I({}, Y, {
    children: typeof a == "function" ? a(D) : a
  }));
}), Ds = /* @__PURE__ */ B.forwardRef(function(e, n) {
  const {
    anchorEl: r,
    children: o,
    container: a,
    direction: s = "ltr",
    disablePortal: l = !1,
    keepMounted: c = !1,
    modifiers: d,
    open: u,
    placement: f = "bottom",
    popperOptions: w = cm,
    popperRef: g,
    style: v,
    transition: m = !1,
    slotProps: h = {},
    slots: N = {}
  } = e, S = Rt(e, am), [C, E] = B.useState(!0), b = () => {
    E(!1);
  }, P = () => {
    E(!0);
  };
  if (!c && !u && (!m || C))
    return null;
  let L;
  if (a)
    L = a;
  else if (r) {
    const F = sr(r);
    L = F && Tr(F) ? nr(F).body : nr(null).body;
  }
  const _ = !u && c && (!m || C) ? "none" : void 0, $ = m ? {
    in: u,
    onEnter: b,
    onExited: P
  } : void 0;
  return /* @__PURE__ */ i(ar, {
    disablePortal: l,
    container: L,
    children: /* @__PURE__ */ i(dm, I({
      anchorEl: r,
      direction: s,
      disablePortal: l,
      modifiers: d,
      ref: n,
      open: m ? !C : u,
      placement: f,
      popperOptions: w,
      popperRef: g,
      slotProps: h,
      slots: N
    }, S, {
      style: I({
        // Prevents scroll issue, waiting for Popper.js to add this style once initiated.
        position: "fixed",
        // Fix Popper.js display issue
        top: 0,
        left: 0,
        display: _
      }, v),
      TransitionProps: $,
      children: o
    }))
  });
});
process.env.NODE_ENV !== "production" && (Ds.propTypes = {
  // ┌────────────────────────────── Warning ──────────────────────────────┐
  // │ These PropTypes are generated from the TypeScript type definitions. │
  // │ To update them, edit the TypeScript types and run `pnpm proptypes`. │
  // └─────────────────────────────────────────────────────────────────────┘
  /**
   * An HTML element, [virtualElement](https://popper.js.org/docs/v2/virtual-elements/),
   * or a function that returns either.
   * It's used to set the position of the popper.
   * The return value will passed as the reference object of the Popper instance.
   */
  anchorEl: _o(p.oneOfType([kn, p.object, p.func]), (t) => {
    if (t.open) {
      const e = sr(t.anchorEl);
      if (e && Tr(e) && e.nodeType === 1) {
        const n = e.getBoundingClientRect();
        if (process.env.NODE_ENV !== "test" && n.top === 0 && n.left === 0 && n.right === 0 && n.bottom === 0)
          return new Error(["MUI: The `anchorEl` prop provided to the component is invalid.", "The anchor element should be part of the document layout.", "Make sure the element is present in the document or that it's not display none."].join(`
`));
      } else if (!e || typeof e.getBoundingClientRect != "function" || sm(e) && e.contextElement != null && e.contextElement.nodeType !== 1)
        return new Error(["MUI: The `anchorEl` prop provided to the component is invalid.", "It should be an HTML element instance or a virtualElement ", "(https://popper.js.org/docs/v2/virtual-elements/)."].join(`
`));
    }
    return null;
  }),
  /**
   * Popper render function or node.
   */
  children: p.oneOfType([p.node, p.func]),
  /**
   * An HTML element or function that returns one.
   * The `container` will have the portal children appended to it.
   *
   * You can also provide a callback, which is called in a React layout effect.
   * This lets you set the container from a ref, and also makes server-side rendering possible.
   *
   * By default, it uses the body of the top-level document object,
   * so it's simply `document.body` most of the time.
   */
  container: p.oneOfType([kn, p.func]),
  /**
   * Direction of the text.
   * @default 'ltr'
   */
  direction: p.oneOf(["ltr", "rtl"]),
  /**
   * The `children` will be under the DOM hierarchy of the parent component.
   * @default false
   */
  disablePortal: p.bool,
  /**
   * Always keep the children in the DOM.
   * This prop can be useful in SEO situation or
   * when you want to maximize the responsiveness of the Popper.
   * @default false
   */
  keepMounted: p.bool,
  /**
   * Popper.js is based on a "plugin-like" architecture,
   * most of its features are fully encapsulated "modifiers".
   *
   * A modifier is a function that is called each time Popper.js needs to
   * compute the position of the popper.
   * For this reason, modifiers should be very performant to avoid bottlenecks.
   * To learn how to create a modifier, [read the modifiers documentation](https://popper.js.org/docs/v2/modifiers/).
   */
  modifiers: p.arrayOf(p.shape({
    data: p.object,
    effect: p.func,
    enabled: p.bool,
    fn: p.func,
    name: p.any,
    options: p.object,
    phase: p.oneOf(["afterMain", "afterRead", "afterWrite", "beforeMain", "beforeRead", "beforeWrite", "main", "read", "write"]),
    requires: p.arrayOf(p.string),
    requiresIfExists: p.arrayOf(p.string)
  })),
  /**
   * If `true`, the component is shown.
   */
  open: p.bool.isRequired,
  /**
   * Popper placement.
   * @default 'bottom'
   */
  placement: p.oneOf(["auto-end", "auto-start", "auto", "bottom-end", "bottom-start", "bottom", "left-end", "left-start", "left", "right-end", "right-start", "right", "top-end", "top-start", "top"]),
  /**
   * Options provided to the [`Popper.js`](https://popper.js.org/docs/v2/constructors/#options) instance.
   * @default {}
   */
  popperOptions: p.shape({
    modifiers: p.array,
    onFirstUpdate: p.func,
    placement: p.oneOf(["auto-end", "auto-start", "auto", "bottom-end", "bottom-start", "bottom", "left-end", "left-start", "left", "right-end", "right-start", "right", "top-end", "top-start", "top"]),
    strategy: p.oneOf(["absolute", "fixed"])
  }),
  /**
   * A ref that points to the used popper instance.
   */
  popperRef: ls,
  /**
   * The props used for each slot inside the Popper.
   * @default {}
   */
  slotProps: p.shape({
    root: p.oneOfType([p.func, p.object])
  }),
  /**
   * The components used for each slot inside the Popper.
   * Either a string to use a HTML element or a component.
   * @default {}
   */
  slots: p.shape({
    root: p.elementType
  }),
  /**
   * Help supporting a react-transition-group/Transition component.
   * @default false
   */
  transition: p.bool
});
function Bs() {
  const t = ys(Vo);
  return process.env.NODE_ENV !== "production" && B.useDebugValue(t), t[zo] || t;
}
function so(t, e) {
  return so = Object.setPrototypeOf ? Object.setPrototypeOf.bind() : function(r, o) {
    return r.__proto__ = o, r;
  }, so(t, e);
}
function um(t, e) {
  t.prototype = Object.create(e.prototype), t.prototype.constructor = t, so(t, e);
}
const oi = {
  disabled: !1
};
var pm = process.env.NODE_ENV !== "production" ? p.oneOfType([p.number, p.shape({
  enter: p.number,
  exit: p.number,
  appear: p.number
}).isRequired]) : null;
process.env.NODE_ENV !== "production" && p.oneOfType([p.string, p.shape({
  enter: p.string,
  exit: p.string,
  active: p.string
}), p.shape({
  enter: p.string,
  enterDone: p.string,
  enterActive: p.string,
  exit: p.string,
  exitDone: p.string,
  exitActive: p.string
})]);
const js = T.createContext(null);
var wm = function(e) {
  return e.scrollTop;
}, mn = "unmounted", ye = "exited", xe = "entering", Le = "entered", lo = "exiting", ue = /* @__PURE__ */ function(t) {
  um(e, t);
  function e(r, o) {
    var a;
    a = t.call(this, r, o) || this;
    var s = o, l = s && !s.isMounting ? r.enter : r.appear, c;
    return a.appearStatus = null, r.in ? l ? (c = ye, a.appearStatus = xe) : c = Le : r.unmountOnExit || r.mountOnEnter ? c = mn : c = ye, a.state = {
      status: c
    }, a.nextCallback = null, a;
  }
  e.getDerivedStateFromProps = function(o, a) {
    var s = o.in;
    return s && a.status === mn ? {
      status: ye
    } : null;
  };
  var n = e.prototype;
  return n.componentDidMount = function() {
    this.updateStatus(!0, this.appearStatus);
  }, n.componentDidUpdate = function(o) {
    var a = null;
    if (o !== this.props) {
      var s = this.state.status;
      this.props.in ? s !== xe && s !== Le && (a = xe) : (s === xe || s === Le) && (a = lo);
    }
    this.updateStatus(!1, a);
  }, n.componentWillUnmount = function() {
    this.cancelNextCallback();
  }, n.getTimeouts = function() {
    var o = this.props.timeout, a, s, l;
    return a = s = l = o, o != null && typeof o != "number" && (a = o.exit, s = o.enter, l = o.appear !== void 0 ? o.appear : s), {
      exit: a,
      enter: s,
      appear: l
    };
  }, n.updateStatus = function(o, a) {
    if (o === void 0 && (o = !1), a !== null)
      if (this.cancelNextCallback(), a === xe) {
        if (this.props.unmountOnExit || this.props.mountOnEnter) {
          var s = this.props.nodeRef ? this.props.nodeRef.current : Xn.findDOMNode(this);
          s && wm(s);
        }
        this.performEnter(o);
      } else
        this.performExit();
    else
      this.props.unmountOnExit && this.state.status === ye && this.setState({
        status: mn
      });
  }, n.performEnter = function(o) {
    var a = this, s = this.props.enter, l = this.context ? this.context.isMounting : o, c = this.props.nodeRef ? [l] : [Xn.findDOMNode(this), l], d = c[0], u = c[1], f = this.getTimeouts(), w = l ? f.appear : f.enter;
    if (!o && !s || oi.disabled) {
      this.safeSetState({
        status: Le
      }, function() {
        a.props.onEntered(d);
      });
      return;
    }
    this.props.onEnter(d, u), this.safeSetState({
      status: xe
    }, function() {
      a.props.onEntering(d, u), a.onTransitionEnd(w, function() {
        a.safeSetState({
          status: Le
        }, function() {
          a.props.onEntered(d, u);
        });
      });
    });
  }, n.performExit = function() {
    var o = this, a = this.props.exit, s = this.getTimeouts(), l = this.props.nodeRef ? void 0 : Xn.findDOMNode(this);
    if (!a || oi.disabled) {
      this.safeSetState({
        status: ye
      }, function() {
        o.props.onExited(l);
      });
      return;
    }
    this.props.onExit(l), this.safeSetState({
      status: lo
    }, function() {
      o.props.onExiting(l), o.onTransitionEnd(s.exit, function() {
        o.safeSetState({
          status: ye
        }, function() {
          o.props.onExited(l);
        });
      });
    });
  }, n.cancelNextCallback = function() {
    this.nextCallback !== null && (this.nextCallback.cancel(), this.nextCallback = null);
  }, n.safeSetState = function(o, a) {
    a = this.setNextCallback(a), this.setState(o, a);
  }, n.setNextCallback = function(o) {
    var a = this, s = !0;
    return this.nextCallback = function(l) {
      s && (s = !1, a.nextCallback = null, o(l));
    }, this.nextCallback.cancel = function() {
      s = !1;
    }, this.nextCallback;
  }, n.onTransitionEnd = function(o, a) {
    this.setNextCallback(a);
    var s = this.props.nodeRef ? this.props.nodeRef.current : Xn.findDOMNode(this), l = o == null && !this.props.addEndListener;
    if (!s || l) {
      setTimeout(this.nextCallback, 0);
      return;
    }
    if (this.props.addEndListener) {
      var c = this.props.nodeRef ? [this.nextCallback] : [s, this.nextCallback], d = c[0], u = c[1];
      this.props.addEndListener(d, u);
    }
    o != null && setTimeout(this.nextCallback, o);
  }, n.render = function() {
    var o = this.state.status;
    if (o === mn)
      return null;
    var a = this.props, s = a.children;
    a.in, a.mountOnEnter, a.unmountOnExit, a.appear, a.enter, a.exit, a.timeout, a.addEndListener, a.onEnter, a.onEntering, a.onEntered, a.onExit, a.onExiting, a.onExited, a.nodeRef;
    var l = Rt(a, ["children", "in", "mountOnEnter", "unmountOnExit", "appear", "enter", "exit", "timeout", "addEndListener", "onEnter", "onEntering", "onEntered", "onExit", "onExiting", "onExited", "nodeRef"]);
    return (
      // allows for nested Transitions
      /* @__PURE__ */ T.createElement(js.Provider, {
        value: null
      }, typeof s == "function" ? s(o, l) : T.cloneElement(T.Children.only(s), l))
    );
  }, e;
}(T.Component);
ue.contextType = js;
ue.propTypes = process.env.NODE_ENV !== "production" ? {
  /**
   * A React reference to DOM element that need to transition:
   * https://stackoverflow.com/a/51127130/4671932
   *
   *   - When `nodeRef` prop is used, `node` is not passed to callback functions
   *      (e.g. `onEnter`) because user already has direct access to the node.
   *   - When changing `key` prop of `Transition` in a `TransitionGroup` a new
   *     `nodeRef` need to be provided to `Transition` with changed `key` prop
   *     (see
   *     [test/CSSTransition-test.js](https://github.com/reactjs/react-transition-group/blob/13435f897b3ab71f6e19d724f145596f5910581c/test/CSSTransition-test.js#L362-L437)).
   */
  nodeRef: p.shape({
    current: typeof Element > "u" ? p.any : function(t, e, n, r, o, a) {
      var s = t[e];
      return p.instanceOf(s && "ownerDocument" in s ? s.ownerDocument.defaultView.Element : Element)(t, e, n, r, o, a);
    }
  }),
  /**
   * A `function` child can be used instead of a React element. This function is
   * called with the current transition status (`'entering'`, `'entered'`,
   * `'exiting'`, `'exited'`), which can be used to apply context
   * specific props to a component.
   *
   * ```jsx
   * <Transition in={this.state.in} timeout={150}>
   *   {state => (
   *     <MyComponent className={`fade fade-${state}`} />
   *   )}
   * </Transition>
   * ```
   */
  children: p.oneOfType([p.func.isRequired, p.element.isRequired]).isRequired,
  /**
   * Show the component; triggers the enter or exit states
   */
  in: p.bool,
  /**
   * By default the child component is mounted immediately along with
   * the parent `Transition` component. If you want to "lazy mount" the component on the
   * first `in={true}` you can set `mountOnEnter`. After the first enter transition the component will stay
   * mounted, even on "exited", unless you also specify `unmountOnExit`.
   */
  mountOnEnter: p.bool,
  /**
   * By default the child component stays mounted after it reaches the `'exited'` state.
   * Set `unmountOnExit` if you'd prefer to unmount the component after it finishes exiting.
   */
  unmountOnExit: p.bool,
  /**
   * By default the child component does not perform the enter transition when
   * it first mounts, regardless of the value of `in`. If you want this
   * behavior, set both `appear` and `in` to `true`.
   *
   * > **Note**: there are no special appear states like `appearing`/`appeared`, this prop
   * > only adds an additional enter transition. However, in the
   * > `<CSSTransition>` component that first enter transition does result in
   * > additional `.appear-*` classes, that way you can choose to style it
   * > differently.
   */
  appear: p.bool,
  /**
   * Enable or disable enter transitions.
   */
  enter: p.bool,
  /**
   * Enable or disable exit transitions.
   */
  exit: p.bool,
  /**
   * The duration of the transition, in milliseconds.
   * Required unless `addEndListener` is provided.
   *
   * You may specify a single timeout for all transitions:
   *
   * ```jsx
   * timeout={500}
   * ```
   *
   * or individually:
   *
   * ```jsx
   * timeout={{
   *  appear: 500,
   *  enter: 300,
   *  exit: 500,
   * }}
   * ```
   *
   * - `appear` defaults to the value of `enter`
   * - `enter` defaults to `0`
   * - `exit` defaults to `0`
   *
   * @type {number | { enter?: number, exit?: number, appear?: number }}
   */
  timeout: function(e) {
    var n = pm;
    e.addEndListener || (n = n.isRequired);
    for (var r = arguments.length, o = new Array(r > 1 ? r - 1 : 0), a = 1; a < r; a++)
      o[a - 1] = arguments[a];
    return n.apply(void 0, [e].concat(o));
  },
  /**
   * Add a custom transition end trigger. Called with the transitioning
   * DOM node and a `done` callback. Allows for more fine grained transition end
   * logic. Timeouts are still used as a fallback if provided.
   *
   * **Note**: when `nodeRef` prop is passed, `node` is not passed.
   *
   * ```jsx
   * addEndListener={(node, done) => {
   *   // use the css transitionend event to mark the finish of a transition
   *   node.addEventListener('transitionend', done, false);
   * }}
   * ```
   */
  addEndListener: p.func,
  /**
   * Callback fired before the "entering" status is applied. An extra parameter
   * `isAppearing` is supplied to indicate if the enter stage is occurring on the initial mount
   *
   * **Note**: when `nodeRef` prop is passed, `node` is not passed.
   *
   * @type Function(node: HtmlElement, isAppearing: bool) -> void
   */
  onEnter: p.func,
  /**
   * Callback fired after the "entering" status is applied. An extra parameter
   * `isAppearing` is supplied to indicate if the enter stage is occurring on the initial mount
   *
   * **Note**: when `nodeRef` prop is passed, `node` is not passed.
   *
   * @type Function(node: HtmlElement, isAppearing: bool)
   */
  onEntering: p.func,
  /**
   * Callback fired after the "entered" status is applied. An extra parameter
   * `isAppearing` is supplied to indicate if the enter stage is occurring on the initial mount
   *
   * **Note**: when `nodeRef` prop is passed, `node` is not passed.
   *
   * @type Function(node: HtmlElement, isAppearing: bool) -> void
   */
  onEntered: p.func,
  /**
   * Callback fired before the "exiting" status is applied.
   *
   * **Note**: when `nodeRef` prop is passed, `node` is not passed.
   *
   * @type Function(node: HtmlElement) -> void
   */
  onExit: p.func,
  /**
   * Callback fired after the "exiting" status is applied.
   *
   * **Note**: when `nodeRef` prop is passed, `node` is not passed.
   *
   * @type Function(node: HtmlElement) -> void
   */
  onExiting: p.func,
  /**
   * Callback fired after the "exited" status is applied.
   *
   * **Note**: when `nodeRef` prop is passed, `node` is not passed
   *
   * @type Function(node: HtmlElement) -> void
   */
  onExited: p.func
} : {};
function ze() {
}
ue.defaultProps = {
  in: !1,
  mountOnEnter: !1,
  unmountOnExit: !1,
  appear: !1,
  enter: !0,
  exit: !0,
  onEnter: ze,
  onEntering: ze,
  onEntered: ze,
  onExit: ze,
  onExiting: ze,
  onExited: ze
};
ue.UNMOUNTED = mn;
ue.EXITED = ye;
ue.ENTERING = xe;
ue.ENTERED = Le;
ue.EXITING = lo;
const fm = ue, mm = (t) => t.scrollTop;
function ai(t, e) {
  var n, r;
  const {
    timeout: o,
    easing: a,
    style: s = {}
  } = t;
  return {
    duration: (n = s.transitionDuration) != null ? n : typeof o == "number" ? o : o[e.mode] || 0,
    easing: (r = s.transitionTimingFunction) != null ? r : typeof a == "object" ? a[e.mode] : a,
    delay: s.transitionDelay
  };
}
const hm = ["addEndListener", "appear", "children", "easing", "in", "onEnter", "onEntered", "onEntering", "onExit", "onExited", "onExiting", "style", "timeout", "TransitionComponent"];
function co(t) {
  return `scale(${t}, ${t ** 2})`;
}
const gm = {
  entering: {
    opacity: 1,
    transform: co(1)
  },
  entered: {
    opacity: 1,
    transform: "none"
  }
}, Xr = typeof navigator < "u" && /^((?!chrome|android).)*(safari|mobile)/i.test(navigator.userAgent) && /(os |version\/)15(.|_)4/i.test(navigator.userAgent), Ko = /* @__PURE__ */ B.forwardRef(function(e, n) {
  const {
    addEndListener: r,
    appear: o = !0,
    children: a,
    easing: s,
    in: l,
    onEnter: c,
    onEntered: d,
    onEntering: u,
    onExit: f,
    onExited: w,
    onExiting: g,
    style: v,
    timeout: m = "auto",
    // eslint-disable-next-line react/prop-types
    TransitionComponent: h = fm
  } = e, N = Rt(e, hm), S = wn(), C = B.useRef(), E = Bs(), b = B.useRef(null), P = Re(b, a.ref, n), L = (U) => (V) => {
    if (U) {
      const tt = b.current;
      V === void 0 ? U(tt) : U(tt, V);
    }
  }, _ = L(u), $ = L((U, V) => {
    mm(U);
    const {
      duration: tt,
      delay: ot,
      easing: at
    } = ai({
      style: v,
      timeout: m,
      easing: s
    }, {
      mode: "enter"
    });
    let x;
    m === "auto" ? (x = E.transitions.getAutoHeightDuration(U.clientHeight), C.current = x) : x = tt, U.style.transition = [E.transitions.create("opacity", {
      duration: x,
      delay: ot
    }), E.transitions.create("transform", {
      duration: Xr ? x : x * 0.666,
      delay: ot,
      easing: at
    })].join(","), c && c(U, V);
  }), F = L(d), D = L(g), A = L((U) => {
    const {
      duration: V,
      delay: tt,
      easing: ot
    } = ai({
      style: v,
      timeout: m,
      easing: s
    }, {
      mode: "exit"
    });
    let at;
    m === "auto" ? (at = E.transitions.getAutoHeightDuration(U.clientHeight), C.current = at) : at = V, U.style.transition = [E.transitions.create("opacity", {
      duration: at,
      delay: tt
    }), E.transitions.create("transform", {
      duration: Xr ? at : at * 0.666,
      delay: Xr ? tt : tt || at * 0.333,
      easing: ot
    })].join(","), U.style.opacity = 0, U.style.transform = co(0.75), f && f(U);
  }), M = L(w);
  return /* @__PURE__ */ i(h, I({
    appear: o,
    in: l,
    nodeRef: b,
    onEnter: $,
    onEntered: F,
    onEntering: _,
    onExit: A,
    onExited: M,
    onExiting: D,
    addEndListener: (U) => {
      m === "auto" && S.start(C.current || 0, U), r && r(b.current, U);
    },
    timeout: m === "auto" ? null : m
  }, N, {
    children: (U, V) => /* @__PURE__ */ B.cloneElement(a, I({
      style: I({
        opacity: 0,
        transform: co(0.75),
        visibility: U === "exited" && !l ? "hidden" : void 0
      }, gm[U], v, a.props.style),
      ref: P
    }, V))
  }));
});
process.env.NODE_ENV !== "production" && (Ko.propTypes = {
  // ┌────────────────────────────── Warning ──────────────────────────────┐
  // │ These PropTypes are generated from the TypeScript type definitions. │
  // │    To update them, edit the d.ts file and run `pnpm proptypes`.     │
  // └─────────────────────────────────────────────────────────────────────┘
  /**
   * Add a custom transition end trigger. Called with the transitioning DOM
   * node and a done callback. Allows for more fine grained transition end
   * logic. Note: Timeouts are still used as a fallback if provided.
   */
  addEndListener: p.func,
  /**
   * Perform the enter transition when it first mounts if `in` is also `true`.
   * Set this to `false` to disable this behavior.
   * @default true
   */
  appear: p.bool,
  /**
   * A single child content element.
   */
  children: is.isRequired,
  /**
   * The transition timing function.
   * You may specify a single easing or a object containing enter and exit values.
   */
  easing: p.oneOfType([p.shape({
    enter: p.string,
    exit: p.string
  }), p.string]),
  /**
   * If `true`, the component will transition in.
   */
  in: p.bool,
  /**
   * @ignore
   */
  onEnter: p.func,
  /**
   * @ignore
   */
  onEntered: p.func,
  /**
   * @ignore
   */
  onEntering: p.func,
  /**
   * @ignore
   */
  onExit: p.func,
  /**
   * @ignore
   */
  onExited: p.func,
  /**
   * @ignore
   */
  onExiting: p.func,
  /**
   * @ignore
   */
  style: p.object,
  /**
   * The duration for the transition, in milliseconds.
   * You may specify a single timeout for all transitions, or individually with an object.
   *
   * Set to 'auto' to automatically calculate transition time based on height.
   * @default 'auto'
   */
  timeout: p.oneOfType([p.oneOf(["auto"]), p.number, p.shape({
    appear: p.number,
    enter: p.number,
    exit: p.number
  })])
});
Ko.muiSupportAuto = !0;
const ii = Ko, bm = ["anchorEl", "component", "components", "componentsProps", "container", "disablePortal", "keepMounted", "modifiers", "open", "placement", "popperOptions", "popperRef", "transition", "slots", "slotProps"], vm = Vn(Ds, {
  name: "MuiPopper",
  slot: "Root",
  overridesResolver: (t, e) => e.root
})({}), Vs = /* @__PURE__ */ B.forwardRef(function(e, n) {
  var r;
  const o = vs(), a = Lo({
    props: e,
    name: "MuiPopper"
  }), {
    anchorEl: s,
    component: l,
    components: c,
    componentsProps: d,
    container: u,
    disablePortal: f,
    keepMounted: w,
    modifiers: g,
    open: v,
    placement: m,
    popperOptions: h,
    popperRef: N,
    transition: S,
    slots: C,
    slotProps: E
  } = a, b = Rt(a, bm), P = (r = C == null ? void 0 : C.root) != null ? r : c == null ? void 0 : c.Root, L = I({
    anchorEl: s,
    container: u,
    disablePortal: f,
    keepMounted: w,
    modifiers: g,
    open: v,
    placement: m,
    popperOptions: h,
    popperRef: N,
    transition: S
  }, b);
  return /* @__PURE__ */ i(vm, I({
    as: l,
    direction: o == null ? void 0 : o.direction,
    slots: {
      root: P
    },
    slotProps: E ?? d
  }, L, {
    ref: n
  }));
});
process.env.NODE_ENV !== "production" && (Vs.propTypes = {
  // ┌────────────────────────────── Warning ──────────────────────────────┐
  // │ These PropTypes are generated from the TypeScript type definitions. │
  // │ To update them, edit the TypeScript types and run `pnpm proptypes`. │
  // └─────────────────────────────────────────────────────────────────────┘
  /**
   * An HTML element, [virtualElement](https://popper.js.org/docs/v2/virtual-elements/),
   * or a function that returns either.
   * It's used to set the position of the popper.
   * The return value will passed as the reference object of the Popper instance.
   */
  anchorEl: p.oneOfType([kn, p.object, p.func]),
  /**
   * Popper render function or node.
   */
  children: p.oneOfType([p.node, p.func]),
  /**
   * The component used for the root node.
   * Either a string to use a HTML element or a component.
   */
  component: p.elementType,
  /**
   * The components used for each slot inside the Popper.
   * Either a string to use a HTML element or a component.
   * @default {}
   */
  components: p.shape({
    Root: p.elementType
  }),
  /**
   * The props used for each slot inside the Popper.
   * @default {}
   */
  componentsProps: p.shape({
    root: p.oneOfType([p.func, p.object])
  }),
  /**
   * An HTML element or function that returns one.
   * The `container` will have the portal children appended to it.
   *
   * You can also provide a callback, which is called in a React layout effect.
   * This lets you set the container from a ref, and also makes server-side rendering possible.
   *
   * By default, it uses the body of the top-level document object,
   * so it's simply `document.body` most of the time.
   */
  container: p.oneOfType([kn, p.func]),
  /**
   * The `children` will be under the DOM hierarchy of the parent component.
   * @default false
   */
  disablePortal: p.bool,
  /**
   * Always keep the children in the DOM.
   * This prop can be useful in SEO situation or
   * when you want to maximize the responsiveness of the Popper.
   * @default false
   */
  keepMounted: p.bool,
  /**
   * Popper.js is based on a "plugin-like" architecture,
   * most of its features are fully encapsulated "modifiers".
   *
   * A modifier is a function that is called each time Popper.js needs to
   * compute the position of the popper.
   * For this reason, modifiers should be very performant to avoid bottlenecks.
   * To learn how to create a modifier, [read the modifiers documentation](https://popper.js.org/docs/v2/modifiers/).
   */
  modifiers: p.arrayOf(p.shape({
    data: p.object,
    effect: p.func,
    enabled: p.bool,
    fn: p.func,
    name: p.any,
    options: p.object,
    phase: p.oneOf(["afterMain", "afterRead", "afterWrite", "beforeMain", "beforeRead", "beforeWrite", "main", "read", "write"]),
    requires: p.arrayOf(p.string),
    requiresIfExists: p.arrayOf(p.string)
  })),
  /**
   * If `true`, the component is shown.
   */
  open: p.bool.isRequired,
  /**
   * Popper placement.
   * @default 'bottom'
   */
  placement: p.oneOf(["auto-end", "auto-start", "auto", "bottom-end", "bottom-start", "bottom", "left-end", "left-start", "left", "right-end", "right-start", "right", "top-end", "top-start", "top"]),
  /**
   * Options provided to the [`Popper.js`](https://popper.js.org/docs/v2/constructors/#options) instance.
   * @default {}
   */
  popperOptions: p.shape({
    modifiers: p.array,
    onFirstUpdate: p.func,
    placement: p.oneOf(["auto-end", "auto-start", "auto", "bottom-end", "bottom-start", "bottom", "left-end", "left-start", "left", "right-end", "right-start", "right", "top-end", "top-start", "top"]),
    strategy: p.oneOf(["absolute", "fixed"])
  }),
  /**
   * A ref that points to the used popper instance.
   */
  popperRef: ls,
  /**
   * The props used for each slot inside the Popper.
   * @default {}
   */
  slotProps: p.shape({
    root: p.oneOfType([p.func, p.object])
  }),
  /**
   * The components used for each slot inside the Popper.
   * Either a string to use a HTML element or a component.
   * @default {}
   */
  slots: p.shape({
    root: p.elementType
  }),
  /**
   * The system prop that allows defining system overrides as well as additional CSS styles.
   */
  sx: p.oneOfType([p.arrayOf(p.oneOfType([p.func, p.object, p.bool])), p.func, p.object]),
  /**
   * Help supporting a react-transition-group/Transition component.
   * @default false
   */
  transition: p.bool
});
const zs = Vs;
function ym(t) {
  return fr("MuiTooltip", t);
}
const xm = ms("MuiTooltip", ["popper", "popperInteractive", "popperArrow", "popperClose", "tooltip", "tooltipArrow", "touch", "tooltipPlacementLeft", "tooltipPlacementRight", "tooltipPlacementTop", "tooltipPlacementBottom", "arrow"]), we = xm, Nm = ["arrow", "children", "classes", "components", "componentsProps", "describeChild", "disableFocusListener", "disableHoverListener", "disableInteractive", "disableTouchListener", "enterDelay", "enterNextDelay", "enterTouchDelay", "followCursor", "id", "leaveDelay", "leaveTouchDelay", "onClose", "onOpen", "open", "placement", "PopperComponent", "PopperProps", "slotProps", "slots", "title", "TransitionComponent", "TransitionProps"];
function km(t) {
  return Math.round(t * 1e5) / 1e5;
}
const Em = (t) => {
  const {
    classes: e,
    disableInteractive: n,
    arrow: r,
    touch: o,
    placement: a
  } = t, s = {
    popper: ["popper", !n && "popperInteractive", r && "popperArrow"],
    tooltip: ["tooltip", r && "tooltipArrow", o && "touch", `tooltipPlacement${ne(a.split("-")[0])}`],
    arrow: ["arrow"]
  };
  return $o(s, ym, e);
}, Tm = Vn(zs, {
  name: "MuiTooltip",
  slot: "Popper",
  overridesResolver: (t, e) => {
    const {
      ownerState: n
    } = t;
    return [e.popper, !n.disableInteractive && e.popperInteractive, n.arrow && e.popperArrow, !n.open && e.popperClose];
  }
})(({
  theme: t,
  ownerState: e,
  open: n
}) => I({
  zIndex: (t.vars || t).zIndex.tooltip,
  pointerEvents: "none"
}, !e.disableInteractive && {
  pointerEvents: "auto"
}, !n && {
  pointerEvents: "none"
}, e.arrow && {
  [`&[data-popper-placement*="bottom"] .${we.arrow}`]: {
    top: 0,
    marginTop: "-0.71em",
    "&::before": {
      transformOrigin: "0 100%"
    }
  },
  [`&[data-popper-placement*="top"] .${we.arrow}`]: {
    bottom: 0,
    marginBottom: "-0.71em",
    "&::before": {
      transformOrigin: "100% 0"
    }
  },
  [`&[data-popper-placement*="right"] .${we.arrow}`]: I({}, e.isRtl ? {
    right: 0,
    marginRight: "-0.71em"
  } : {
    left: 0,
    marginLeft: "-0.71em"
  }, {
    height: "1em",
    width: "0.71em",
    "&::before": {
      transformOrigin: "100% 100%"
    }
  }),
  [`&[data-popper-placement*="left"] .${we.arrow}`]: I({}, e.isRtl ? {
    left: 0,
    marginLeft: "-0.71em"
  } : {
    right: 0,
    marginRight: "-0.71em"
  }, {
    height: "1em",
    width: "0.71em",
    "&::before": {
      transformOrigin: "0 0"
    }
  })
})), Sm = Vn("div", {
  name: "MuiTooltip",
  slot: "Tooltip",
  overridesResolver: (t, e) => {
    const {
      ownerState: n
    } = t;
    return [e.tooltip, n.touch && e.touch, n.arrow && e.tooltipArrow, e[`tooltipPlacement${ne(n.placement.split("-")[0])}`]];
  }
})(({
  theme: t,
  ownerState: e
}) => I({
  backgroundColor: t.vars ? t.vars.palette.Tooltip.bg : xs(t.palette.grey[700], 0.92),
  borderRadius: (t.vars || t).shape.borderRadius,
  color: (t.vars || t).palette.common.white,
  fontFamily: t.typography.fontFamily,
  padding: "4px 8px",
  fontSize: t.typography.pxToRem(11),
  maxWidth: 300,
  margin: 2,
  wordWrap: "break-word",
  fontWeight: t.typography.fontWeightMedium
}, e.arrow && {
  position: "relative",
  margin: 0
}, e.touch && {
  padding: "8px 16px",
  fontSize: t.typography.pxToRem(14),
  lineHeight: `${km(16 / 14)}em`,
  fontWeight: t.typography.fontWeightRegular
}, {
  [`.${we.popper}[data-popper-placement*="left"] &`]: I({
    transformOrigin: "right center"
  }, e.isRtl ? I({
    marginLeft: "14px"
  }, e.touch && {
    marginLeft: "24px"
  }) : I({
    marginRight: "14px"
  }, e.touch && {
    marginRight: "24px"
  })),
  [`.${we.popper}[data-popper-placement*="right"] &`]: I({
    transformOrigin: "left center"
  }, e.isRtl ? I({
    marginRight: "14px"
  }, e.touch && {
    marginRight: "24px"
  }) : I({
    marginLeft: "14px"
  }, e.touch && {
    marginLeft: "24px"
  })),
  [`.${we.popper}[data-popper-placement*="top"] &`]: I({
    transformOrigin: "center bottom",
    marginBottom: "14px"
  }, e.touch && {
    marginBottom: "24px"
  }),
  [`.${we.popper}[data-popper-placement*="bottom"] &`]: I({
    transformOrigin: "center top",
    marginTop: "14px"
  }, e.touch && {
    marginTop: "24px"
  })
})), Cm = Vn("span", {
  name: "MuiTooltip",
  slot: "Arrow",
  overridesResolver: (t, e) => e.arrow
})(({
  theme: t
}) => ({
  overflow: "hidden",
  position: "absolute",
  width: "1em",
  height: "0.71em",
  boxSizing: "border-box",
  color: t.vars ? t.vars.palette.Tooltip.bg : xs(t.palette.grey[700], 0.9),
  "&::before": {
    content: '""',
    margin: "auto",
    display: "block",
    width: "100%",
    height: "100%",
    backgroundColor: "currentColor",
    transform: "rotate(45deg)"
  }
}));
let qn = !1;
const si = new Dn();
let un = {
  x: 0,
  y: 0
};
function Kn(t, e) {
  return (n) => {
    e && e(n), t(n);
  };
}
const Ls = /* @__PURE__ */ B.forwardRef(function(e, n) {
  var r, o, a, s, l, c, d, u, f, w, g, v, m, h, N, S, C, E, b;
  const P = Lo({
    props: e,
    name: "MuiTooltip"
  }), {
    arrow: L = !1,
    children: _,
    components: $ = {},
    componentsProps: F = {},
    describeChild: D = !1,
    disableFocusListener: A = !1,
    disableHoverListener: M = !1,
    disableInteractive: Y = !1,
    disableTouchListener: U = !1,
    enterDelay: V = 100,
    enterNextDelay: tt = 0,
    enterTouchDelay: ot = 700,
    followCursor: at = !1,
    id: x,
    leaveDelay: O = 0,
    leaveTouchDelay: G = 1500,
    onClose: X,
    onOpen: z,
    open: q,
    placement: W = "bottom",
    PopperComponent: K,
    PopperProps: H = {},
    slotProps: Z = {},
    slots: Q = {},
    title: lt,
    TransitionComponent: R = ii,
    TransitionProps: Et
  } = P, j = Rt(P, Nm), xt = /* @__PURE__ */ B.isValidElement(_) ? _ : /* @__PURE__ */ i("span", {
    children: _
  }), Ot = Bs(), oe = Ot.direction === "rtl", [_t, J] = B.useState(), [nt, Nt] = B.useState(null), $t = B.useRef(!1), Kt = Y || at, Ie = wn(), Ae = wn(), ge = wn(), en = wn(), [Fn, Jo] = ds({
    controlled: q,
    default: !1,
    name: "Tooltip",
    state: "open"
  });
  let ae = Fn;
  if (process.env.NODE_ENV !== "production") {
    const {
      current: et
    } = B.useRef(q !== void 0);
    B.useEffect(() => {
      _t && _t.disabled && !et && lt !== "" && _t.tagName.toLowerCase() === "button" && console.error(["MUI: You are providing a disabled `button` child to the Tooltip component.", "A disabled element does not fire events.", "Tooltip needs to listen to the child element's events to display the title.", "", "Add a simple wrapper element, such as a `span`."].join(`
`));
    }, [lt, _t, et]);
  }
  const Sr = cs(x), nn = B.useRef(), Un = ro(() => {
    nn.current !== void 0 && (document.body.style.WebkitUserSelect = nn.current, nn.current = void 0), en.clear();
  });
  B.useEffect(() => Un, [Un]);
  const Zo = (et) => {
    si.clear(), qn = !0, Jo(!0), z && !ae && z(et);
  }, Gn = ro(
    /**
     * @param {React.SyntheticEvent | Event} event
     */
    (et) => {
      si.start(800 + O, () => {
        qn = !1;
      }), Jo(!1), X && ae && X(et), Ie.start(Ot.transitions.duration.shortest, () => {
        $t.current = !1;
      });
    }
  ), Cr = (et) => {
    $t.current && et.type !== "touchstart" || (_t && _t.removeAttribute("title"), Ae.clear(), ge.clear(), V || qn && tt ? Ae.start(qn ? tt : V, () => {
      Zo(et);
    }) : Zo(et));
  }, Qo = (et) => {
    Ae.clear(), ge.start(O, () => {
      Gn(et);
    });
  }, {
    isFocusVisibleRef: ta,
    onBlur: Js,
    onFocus: Zs,
    ref: Qs
  } = us(), [, ea] = B.useState(!1), na = (et) => {
    Js(et), ta.current === !1 && (ea(!1), Qo(et));
  }, ra = (et) => {
    _t || J(et.currentTarget), Zs(et), ta.current === !0 && (ea(!0), Cr(et));
  }, oa = (et) => {
    $t.current = !0;
    const jt = xt.props;
    jt.onTouchStart && jt.onTouchStart(et);
  }, aa = Cr, ia = Qo, tl = (et) => {
    oa(et), ge.clear(), Ie.clear(), Un(), nn.current = document.body.style.WebkitUserSelect, document.body.style.WebkitUserSelect = "none", en.start(ot, () => {
      document.body.style.WebkitUserSelect = nn.current, Cr(et);
    });
  }, el = (et) => {
    xt.props.onTouchEnd && xt.props.onTouchEnd(et), Un(), ge.start(G, () => {
      Gn(et);
    });
  };
  B.useEffect(() => {
    if (!ae)
      return;
    function et(jt) {
      (jt.key === "Escape" || jt.key === "Esc") && Gn(jt);
    }
    return document.addEventListener("keydown", et), () => {
      document.removeEventListener("keydown", et);
    };
  }, [Gn, ae]);
  const nl = Re(xt.ref, Qs, J, n);
  !lt && lt !== 0 && (ae = !1);
  const Or = B.useRef(), rl = (et) => {
    const jt = xt.props;
    jt.onMouseMove && jt.onMouseMove(et), un = {
      x: et.clientX,
      y: et.clientY
    }, Or.current && Or.current.update();
  }, rn = {}, Rr = typeof lt == "string";
  D ? (rn.title = !ae && Rr && !M ? lt : null, rn["aria-describedby"] = ae ? Sr : null) : (rn["aria-label"] = Rr ? lt : null, rn["aria-labelledby"] = ae && !Rr ? Sr : null);
  const Ut = I({}, rn, j, xt.props, {
    className: Ee(j.className, xt.props.className),
    onTouchStart: oa,
    ref: nl
  }, at ? {
    onMouseMove: rl
  } : {});
  process.env.NODE_ENV !== "production" && (Ut["data-mui-internal-clone-element"] = !0, B.useEffect(() => {
    _t && !_t.getAttribute("data-mui-internal-clone-element") && console.error(["MUI: The `children` component of the Tooltip is not forwarding its props correctly.", "Please make sure that props are spread on the same element that the ref is applied to."].join(`
`));
  }, [_t]));
  const on = {};
  U || (Ut.onTouchStart = tl, Ut.onTouchEnd = el), M || (Ut.onMouseOver = Kn(aa, Ut.onMouseOver), Ut.onMouseLeave = Kn(ia, Ut.onMouseLeave), Kt || (on.onMouseOver = aa, on.onMouseLeave = ia)), A || (Ut.onFocus = Kn(ra, Ut.onFocus), Ut.onBlur = Kn(na, Ut.onBlur), Kt || (on.onFocus = ra, on.onBlur = na)), process.env.NODE_ENV !== "production" && xt.props.title && console.error(["MUI: You have provided a `title` prop to the child of <Tooltip />.", `Remove this title prop \`${xt.props.title}\` or the Tooltip component.`].join(`
`));
  const ol = B.useMemo(() => {
    var et;
    let jt = [{
      name: "arrow",
      enabled: !!nt,
      options: {
        element: nt,
        padding: 4
      }
    }];
    return (et = H.popperOptions) != null && et.modifiers && (jt = jt.concat(H.popperOptions.modifiers)), I({}, H.popperOptions, {
      modifiers: jt
    });
  }, [nt, H]), an = I({}, P, {
    isRtl: oe,
    arrow: L,
    disableInteractive: Kt,
    placement: W,
    PopperComponentProp: K,
    touch: $t.current
  }), _r = Em(an), sa = (r = (o = Q.popper) != null ? o : $.Popper) != null ? r : Tm, la = (a = (s = (l = Q.transition) != null ? l : $.Transition) != null ? s : R) != null ? a : ii, ca = (c = (d = Q.tooltip) != null ? d : $.Tooltip) != null ? c : Sm, da = (u = (f = Q.arrow) != null ? f : $.Arrow) != null ? u : Cm, al = fn(sa, I({}, H, (w = Z.popper) != null ? w : F.popper, {
    className: Ee(_r.popper, H == null ? void 0 : H.className, (g = (v = Z.popper) != null ? v : F.popper) == null ? void 0 : g.className)
  }), an), il = fn(la, I({}, Et, (m = Z.transition) != null ? m : F.transition), an), sl = fn(ca, I({}, (h = Z.tooltip) != null ? h : F.tooltip, {
    className: Ee(_r.tooltip, (N = (S = Z.tooltip) != null ? S : F.tooltip) == null ? void 0 : N.className)
  }), an), ll = fn(da, I({}, (C = Z.arrow) != null ? C : F.arrow, {
    className: Ee(_r.arrow, (E = (b = Z.arrow) != null ? b : F.arrow) == null ? void 0 : E.className)
  }), an);
  return /* @__PURE__ */ y(B.Fragment, {
    children: [/* @__PURE__ */ B.cloneElement(xt, Ut), /* @__PURE__ */ i(sa, I({
      as: K ?? zs,
      placement: W,
      anchorEl: at ? {
        getBoundingClientRect: () => ({
          top: un.y,
          left: un.x,
          right: un.x,
          bottom: un.y,
          width: 0,
          height: 0
        })
      } : _t,
      popperRef: Or,
      open: _t ? ae : !1,
      id: Sr,
      transition: !0
    }, on, al, {
      popperOptions: ol,
      children: ({
        TransitionProps: et
      }) => /* @__PURE__ */ i(la, I({
        timeout: Ot.transitions.duration.shorter
      }, et, il, {
        children: /* @__PURE__ */ y(ca, I({}, sl, {
          children: [lt, L ? /* @__PURE__ */ i(da, I({}, ll, {
            ref: Nt
          })) : null]
        }))
      }))
    }))]
  });
});
process.env.NODE_ENV !== "production" && (Ls.propTypes = {
  // ┌────────────────────────────── Warning ──────────────────────────────┐
  // │ These PropTypes are generated from the TypeScript type definitions. │
  // │    To update them, edit the d.ts file and run `pnpm proptypes`.     │
  // └─────────────────────────────────────────────────────────────────────┘
  /**
   * If `true`, adds an arrow to the tooltip.
   * @default false
   */
  arrow: p.bool,
  /**
   * Tooltip reference element.
   */
  children: is.isRequired,
  /**
   * Override or extend the styles applied to the component.
   */
  classes: p.object,
  /**
   * @ignore
   */
  className: p.string,
  /**
   * The components used for each slot inside.
   *
   * This prop is an alias for the `slots` prop.
   * It's recommended to use the `slots` prop instead.
   *
   * @default {}
   */
  components: p.shape({
    Arrow: p.elementType,
    Popper: p.elementType,
    Tooltip: p.elementType,
    Transition: p.elementType
  }),
  /**
   * The extra props for the slot components.
   * You can override the existing props or add new ones.
   *
   * This prop is an alias for the `slotProps` prop.
   * It's recommended to use the `slotProps` prop instead, as `componentsProps` will be deprecated in the future.
   *
   * @default {}
   */
  componentsProps: p.shape({
    arrow: p.object,
    popper: p.object,
    tooltip: p.object,
    transition: p.object
  }),
  /**
   * Set to `true` if the `title` acts as an accessible description.
   * By default the `title` acts as an accessible label for the child.
   * @default false
   */
  describeChild: p.bool,
  /**
   * Do not respond to focus-visible events.
   * @default false
   */
  disableFocusListener: p.bool,
  /**
   * Do not respond to hover events.
   * @default false
   */
  disableHoverListener: p.bool,
  /**
   * Makes a tooltip not interactive, i.e. it will close when the user
   * hovers over the tooltip before the `leaveDelay` is expired.
   * @default false
   */
  disableInteractive: p.bool,
  /**
   * Do not respond to long press touch events.
   * @default false
   */
  disableTouchListener: p.bool,
  /**
   * The number of milliseconds to wait before showing the tooltip.
   * This prop won't impact the enter touch delay (`enterTouchDelay`).
   * @default 100
   */
  enterDelay: p.number,
  /**
   * The number of milliseconds to wait before showing the tooltip when one was already recently opened.
   * @default 0
   */
  enterNextDelay: p.number,
  /**
   * The number of milliseconds a user must touch the element before showing the tooltip.
   * @default 700
   */
  enterTouchDelay: p.number,
  /**
   * If `true`, the tooltip follow the cursor over the wrapped element.
   * @default false
   */
  followCursor: p.bool,
  /**
   * This prop is used to help implement the accessibility logic.
   * If you don't provide this prop. It falls back to a randomly generated id.
   */
  id: p.string,
  /**
   * The number of milliseconds to wait before hiding the tooltip.
   * This prop won't impact the leave touch delay (`leaveTouchDelay`).
   * @default 0
   */
  leaveDelay: p.number,
  /**
   * The number of milliseconds after the user stops touching an element before hiding the tooltip.
   * @default 1500
   */
  leaveTouchDelay: p.number,
  /**
   * Callback fired when the component requests to be closed.
   *
   * @param {React.SyntheticEvent} event The event source of the callback.
   */
  onClose: p.func,
  /**
   * Callback fired when the component requests to be open.
   *
   * @param {React.SyntheticEvent} event The event source of the callback.
   */
  onOpen: p.func,
  /**
   * If `true`, the component is shown.
   */
  open: p.bool,
  /**
   * Tooltip placement.
   * @default 'bottom'
   */
  placement: p.oneOf(["bottom-end", "bottom-start", "bottom", "left-end", "left-start", "left", "right-end", "right-start", "right", "top-end", "top-start", "top"]),
  /**
   * The component used for the popper.
   * @default Popper
   */
  PopperComponent: p.elementType,
  /**
   * Props applied to the [`Popper`](/material-ui/api/popper/) element.
   * @default {}
   */
  PopperProps: p.object,
  /**
   * The extra props for the slot components.
   * You can override the existing props or add new ones.
   *
   * This prop is an alias for the `componentsProps` prop, which will be deprecated in the future.
   *
   * @default {}
   */
  slotProps: p.shape({
    arrow: p.object,
    popper: p.object,
    tooltip: p.object,
    transition: p.object
  }),
  /**
   * The components used for each slot inside.
   *
   * This prop is an alias for the `components` prop, which will be deprecated in the future.
   *
   * @default {}
   */
  slots: p.shape({
    arrow: p.elementType,
    popper: p.elementType,
    tooltip: p.elementType,
    transition: p.elementType
  }),
  /**
   * The system prop that allows defining system overrides as well as additional CSS styles.
   */
  sx: p.oneOfType([p.arrayOf(p.oneOfType([p.func, p.object, p.bool])), p.func, p.object]),
  /**
   * Tooltip title. Zero-length titles string, undefined, null and false are never displayed.
   */
  title: p.node,
  /**
   * The component used for the transition.
   * [Follow this guide](/material-ui/transitions/#transitioncomponent-prop) to learn more about the requirements for this component.
   * @default Grow
   */
  TransitionComponent: p.elementType,
  /**
   * Props applied to the transition element.
   * By default, the element is based on this [`Transition`](http://reactcommunity.org/react-transition-group/transition/) component.
   */
  TransitionProps: p.object
});
const Om = Ls;
function li(t, e, n) {
  return t ? /* @__PURE__ */ i(xi, { className: `papi-menu-icon-${n ? "leading" : "trailing"}`, children: /* @__PURE__ */ i("img", { src: t, alt: `${n ? "Leading" : "Trailing"} icon for ${e}` }) }) : void 0;
}
function Fs(t) {
  const {
    onClick: e,
    label: n,
    tooltip: r,
    allowForLeadingIcons: o = !0,
    iconPathBefore: a = void 0,
    iconPathAfter: s = void 0,
    hasAutoFocus: l = !1,
    className: c,
    isDisabled: d = !1,
    isDense: u = !0,
    isSubMenuParent: f = !1,
    hasDisabledGutters: w = !1,
    hasDivider: g = !1,
    focusVisibleClassName: v,
    id: m,
    children: h
  } = t, N = /* @__PURE__ */ i(
    Ql,
    {
      sx: { lineHeight: 0.8 },
      autoFocus: l,
      className: c,
      disabled: d,
      dense: u,
      disableGutters: w,
      divider: g,
      focusVisibleClassName: v,
      onClick: e,
      id: m,
      children: n ? /* @__PURE__ */ y(de, { children: [
        li(a, n, !0),
        /* @__PURE__ */ i(tc, { primary: n, inset: !a && o }),
        f ? /* @__PURE__ */ i(xi, { className: "papi-menu-icon-trailing", children: /* @__PURE__ */ i(ks, {}) }) : li(s, n, !1)
      ] }) : h
    }
  );
  return r ? /* @__PURE__ */ i(Om, { title: r, placement: "right", children: /* @__PURE__ */ i("div", { children: N }) }) : N;
}
function Us(t) {
  return Object.entries(t.groups).map(([n, r]) => ({ id: n, group: r }));
}
function Rm(t) {
  const [e, n] = st(void 0), { parentMenuItem: r, parentItemProps: o, menuDefinition: a } = t, s = (d) => {
    n(d.currentTarget);
  }, l = () => {
    n(void 0);
  }, c = () => {
    let d = Us(a).filter((u) => "menuItem" in u.group);
    if (!(r != null && r.id))
      throw new Error("A valid parent menu item is required for submenus.");
    return d = d.filter(
      (u) => "menuItem" in u.group && u.group.menuItem === r.id
    ), /* @__PURE__ */ i(Gs, { ...t, includedGroups: d });
  };
  return /* @__PURE__ */ y(de, { children: [
    /* @__PURE__ */ i(Fs, { onClick: s, ...o, isSubMenuParent: !0 }),
    /* @__PURE__ */ i(
      ec,
      {
        anchorEl: e,
        open: !!e,
        onClose: l,
        anchorOrigin: {
          vertical: "top",
          horizontal: "right"
        },
        transformOrigin: {
          vertical: "top",
          horizontal: "left"
        },
        children: c()
      },
      r.id
    )
  ] });
}
const _m = (t, e) => e.filter((o) => o.group === t).sort((o, a) => (o.order || 0) - (a.order || 0));
function Gs(t) {
  const { menuDefinition: e, onClick: n, commandHandler: r, includedGroups: o } = t, { items: a, allowForLeadingIcons: s } = Tt(() => {
    const u = o && o.length > 0 ? o : (
      // We're apparently laying out a single-column menu (presumably a context menu). In this
      // case, all groups should be included except ones that belong to a submenu.
      Us(e).filter((v) => !("menuItem" in v.group))
    ), f = Object.values(u).sort(
      (v, m) => (v.group.order || 0) - (m.group.order || 0)
    ), w = [];
    f.forEach((v) => {
      _m(v.id, e.items).forEach(
        (m) => w.push({ item: m, isLastItemInGroup: !1 })
      ), w.length > 0 && (w[w.length - 1].isLastItemInGroup = !0);
    }), w.length > 0 && (w[w.length - 1].isLastItemInGroup = !1);
    const g = w.some(
      (v) => "iconPathBefore" in v.item && v.item.iconPathBefore
    );
    return { items: w, allowForLeadingIcons: g };
  }, [o, e]), l = ({ item: u, isLastItemInGroup: f }) => ({
    className: "papi-menu-item",
    label: u.label,
    tooltip: u.tooltip,
    iconPathBefore: "iconPathBefore" in u ? u.iconPathBefore : void 0,
    iconPathAfter: "iconPathAfter" in u ? u.iconPathAfter : void 0,
    hasDivider: f,
    // Set hasDivider to true for the last item in a group
    allowForLeadingIcons: s
  }), [c] = a;
  if (!c)
    return /* @__PURE__ */ i("div", {});
  const d = c.item.group;
  return /* @__PURE__ */ i("div", { role: "menu", "aria-label": d, children: a.map((u, f) => {
    const { item: w } = u, g = l(u);
    if ("command" in w) {
      const v = w.group + f;
      return /* @__PURE__ */ i(
        Fs,
        {
          onClick: (m) => {
            n == null || n(m), r(w);
          },
          ...g
        },
        v
      );
    }
    return /* @__PURE__ */ i(
      Rm,
      {
        parentMenuItem: w,
        parentItemProps: g,
        ...t
      },
      d + w.id
    );
  }) }, d);
}
function Pm(t) {
  const { menuDefinition: e, columnId: n } = t;
  let a = Object.entries(e.groups).map(([s, l]) => ({ id: s, group: l })).filter((s) => "column" in s.group);
  return n && "columns" in e && // Without this type assertion, TS doesn't know what columns is.
  // eslint-disable-next-line no-type-assertion/no-type-assertion
  e.columns[n] && (a = a.filter(
    (s) => "column" in s.group && s.group.column === n
  )), /* @__PURE__ */ i(Gs, { ...t, includedGroups: a });
}
function $m({
  commandHandler: t,
  menuDefinition: e,
  id: n,
  metadata: r,
  onClick: o,
  className: a
}) {
  return /* @__PURE__ */ y(
    Ni,
    {
      id: n,
      item: !0,
      xs: "auto",
      role: "menu",
      "aria-label": n,
      className: `papi-menu-column ${a ?? ""}`,
      children: [
        /* @__PURE__ */ i("h3", { "aria-label": r.label, className: `papi-menu-column-header ${a ?? ""}`, children: r.label }),
        /* @__PURE__ */ i(nc, { id: n, dense: !0, className: a ?? "", children: /* @__PURE__ */ i(
          Pm,
          {
            commandHandler: t,
            menuDefinition: e,
            columnId: n,
            onClick: o
          }
        ) })
      ]
    }
  );
}
function Im({
  commandHandler: t,
  className: e,
  multiColumnMenu: n,
  id: r
}) {
  const { columns: o } = n, a = Tt(() => {
    const s = /* @__PURE__ */ new Map();
    return Object.getOwnPropertyNames(o).forEach((l) => {
      if (l === "isExtensible")
        return;
      const c = l, d = o[c];
      typeof d == "object" && typeof d.order == "number" && !Number.isNaN(d.order) ? s.set(d.order, { id: c, metadata: d }) : console.warn(
        `Property ${l} (${typeof d}) on menu ${r} is not a valid column and is being ignored. This might indicate data corruption`
      );
    }), Array.from(s.values()).sort((l, c) => (l.metadata.order || 0) - (c.metadata.order || 0));
  }, [o, r]);
  return /* @__PURE__ */ i(
    Ni,
    {
      container: !0,
      spacing: 0,
      className: `papi-multi-column-menu ${e ?? ""}`,
      columns: a.length,
      role: "menu",
      "aria-label": "GridMenu",
      id: r,
      children: a.map((s, l) => /* @__PURE__ */ i(
        $m,
        {
          commandHandler: t,
          menuDefinition: n,
          ...s,
          className: e
        },
        l
      ))
    }
  );
}
function Am(t) {
  return {
    preserveValue: !0,
    ...t
  };
}
const uo = (t, e, n = {}) => {
  const r = ke(e);
  r.current = e;
  const o = ke(n);
  o.current = Am(o.current);
  const [a, s] = st(() => r.current), [l, c] = st(!0);
  return te(() => {
    let d = !0;
    return c(!!t), (async () => {
      if (t) {
        const u = await t();
        d && (s(() => u), c(!1));
      }
    })(), () => {
      d = !1, o.current.preserveValue || s(() => r.current);
    };
  }, [t]), [a, l];
}, Mm = Ns(/* @__PURE__ */ i("path", {
  d: "M3 18h18v-2H3zm0-5h18v-2H3zm0-7v2h18V6z"
}), "Menu");
function Dm({
  menuProvider: t,
  normalMenu: e,
  fullMenu: n,
  commandHandler: r,
  containerRef: o,
  className: a,
  ariaLabelPrefix: s,
  children: l
}) {
  const [c, d] = st(!1), [u, f] = st(!1), w = Pt(() => {
    c && d(!1), f(!1);
  }, [c]), g = Pt((E) => {
    E.stopPropagation(), d((b) => {
      const P = !b;
      return P && E.shiftKey ? f(!0) : P || f(!1), P;
    });
  }, []), v = Pt(
    (E) => (w(), r(E)),
    [r, w]
  ), [m, h] = st({ top: 1, left: 1 });
  te(() => {
    if (c) {
      const E = o == null ? void 0 : o.current;
      if (E) {
        const b = E.getBoundingClientRect(), P = window.scrollY, L = window.scrollX, _ = b.top + P + E.clientHeight, $ = b.left + L;
        h({ top: _, left: $ });
      }
    }
  }, [c, o]);
  const [N] = uo(
    Pt(async () => (t == null ? void 0 : t(!1)) ?? e, [t, e, c]),
    e
  ), [S] = uo(
    Pt(async () => (t == null ? void 0 : t(!0)) ?? n ?? N, [t, n, N, c]),
    n ?? N
  ), C = u && S ? S : N;
  return /* @__PURE__ */ y(de, { children: [
    /* @__PURE__ */ i(
      ki,
      {
        sx: {
          paddingTop: 0,
          paddingBottom: 0
        },
        edge: "start",
        className: `papi-menuButton ${a ?? ""}`,
        color: "inherit",
        "aria-label": `${s ?? ""} menu button`,
        onClick: g,
        children: l ?? /* @__PURE__ */ i(Mm, {})
      }
    ),
    /* @__PURE__ */ i(
      rc,
      {
        className: `papi-menu-drawer ${a ?? ""}`,
        anchor: "left",
        variant: "temporary",
        open: c,
        onClose: w,
        PaperProps: {
          className: "papi-menu-drawer-paper",
          style: {
            top: m.top,
            left: m.left
          }
        },
        children: C ? /* @__PURE__ */ i(
          Im,
          {
            className: a,
            id: `${s ?? ""} main menu`,
            commandHandler: v,
            multiColumnMenu: C
          }
        ) : void 0
      }
    )
  ] });
}
function Bh({
  id: t,
  label: e,
  isDisabled: n = !1,
  tooltip: r,
  isTooltipSuppressed: o = !1,
  adjustMarginToAlignToEdge: a = !1,
  size: s = "medium",
  className: l,
  onClick: c,
  children: d
}) {
  return /* @__PURE__ */ i(
    ki,
    {
      id: t,
      disabled: n,
      edge: a,
      size: s,
      "aria-label": e,
      title: o ? void 0 : r ?? e,
      className: `papi-icon-button ${l ?? ""}`,
      onClick: c,
      children: d
    }
  );
}
const $e = lr(({ className: t, ...e }, n) => /* @__PURE__ */ i(Rl, { size: 35, className: k("tw-animate-spin", t), ...e, ref: n }));
$e.displayName = "Spinner";
function jh({
  id: t,
  isDisabled: e = !1,
  hasError: n = !1,
  isFullWidth: r = !1,
  helperText: o,
  label: a,
  placeholder: s,
  isRequired: l = !1,
  className: c,
  defaultValue: d,
  value: u,
  onChange: f,
  onFocus: w,
  onBlur: g
}) {
  return /* @__PURE__ */ y("div", { className: k("tw-inline-grid tw-items-center tw-gap-1.5", { "tw-w-full": r }), children: [
    /* @__PURE__ */ i(
      Ct,
      {
        htmlFor: t,
        className: k({
          "tw-text-red-600": n,
          "tw-hidden": !a
        }),
        children: `${a}${l ? "*" : ""}`
      }
    ),
    /* @__PURE__ */ i(
      Qe,
      {
        id: t,
        disabled: e,
        placeholder: s,
        required: l,
        className: k(c, { "tw-border-red-600": n }),
        defaultValue: d,
        value: u,
        onChange: f,
        onFocus: w,
        onBlur: g
      }
    ),
    /* @__PURE__ */ i("p", { className: k({ "tw-hidden": !o }), children: o })
  ] });
}
function Vh({
  menuProvider: t,
  commandHandler: e,
  className: n,
  id: r,
  children: o
}) {
  const a = ke(void 0);
  return /* @__PURE__ */ i("div", { ref: a, style: { position: "relative" }, children: /* @__PURE__ */ i(oc, { position: "static", id: r, children: /* @__PURE__ */ y(
    ac,
    {
      className: k("tw-bg-muted tw-text-muted-foreground", n),
      variant: "dense",
      children: [
        t ? /* @__PURE__ */ i(
          Dm,
          {
            commandHandler: e,
            containerRef: a,
            menuProvider: t
          }
        ) : void 0,
        o ? /* @__PURE__ */ i("div", { className: "papi-toolbar-children", children: o }) : void 0
      ]
    }
  ) }) });
}
const Bm = Ze(
  "tw-relative tw-w-full tw-rounded-lg tw-border tw-p-4 [&>svg~*]:tw-pl-7 [&>svg+div]:tw-translate-y-[-3px] [&>svg]:tw-absolute [&>svg]:tw-left-4 [&>svg]:tw-top-4 [&>svg]:tw-text-foreground",
  {
    variants: {
      variant: {
        default: "tw-bg-background tw-text-foreground",
        destructive: "tw-border-destructive/50 tw-text-destructive dark:tw-border-destructive [&>svg]:tw-text-destructive"
      }
    },
    defaultVariants: {
      variant: "default"
    }
  }
), jm = T.forwardRef(({ className: t, variant: e, ...n }, r) => /* @__PURE__ */ i("div", { ref: r, role: "alert", className: k(Bm({ variant: e }), t), ...n }));
jm.displayName = "Alert";
const Vm = T.forwardRef(
  ({ className: t, ...e }, n) => /* @__PURE__ */ y(
    "h5",
    {
      ref: n,
      className: k("tw-mb-1 tw-font-medium tw-leading-none tw-tracking-tight", t),
      ...e,
      children: [
        e.children,
        " "
      ]
    }
  )
);
Vm.displayName = "AlertTitle";
const zm = T.forwardRef(({ className: t, ...e }, n) => /* @__PURE__ */ i("div", { ref: n, className: k("tw-text-sm [&_p]:tw-leading-relaxed", t), ...e }));
zm.displayName = "AlertDescription";
const Lm = Ze(
  "tw-inline-flex tw-items-center tw-rounded-full tw-border tw-px-2.5 tw-py-0.5 tw-text-xs tw-font-semibold tw-transition-colors focus:tw-outline-none focus:tw-ring-2 focus:tw-ring-ring focus:tw-ring-offset-2",
  {
    variants: {
      variant: {
        default: "tw-border-transparent tw-bg-primary tw-text-primary-foreground hover:tw-bg-primary/80",
        secondary: "tw-border-transparent tw-bg-secondary tw-text-secondary-foreground hover:tw-bg-secondary/80",
        muted: "tw-border-transparent tw-bg-muted tw-text-muted-foreground hover:tw-bg-muted/80",
        destructive: "tw-border-transparent tw-bg-destructive tw-text-destructive-foreground hover:tw-bg-destructive/80",
        outline: "tw-text-foreground"
      }
    },
    defaultVariants: {
      variant: "default"
    }
  }
);
function Fm({ className: t, variant: e, ...n }) {
  return /* @__PURE__ */ i("div", { className: k("pr-twp", Lm({ variant: e }), t), ...n });
}
const Xs = T.forwardRef(
  ({ className: t, ...e }, n) => /* @__PURE__ */ i(
    "div",
    {
      ref: n,
      className: k(
        "pr-twp tw-rounded-lg tw-border tw-bg-card tw-text-card-foreground tw-shadow-sm",
        t
      ),
      ...e
    }
  )
);
Xs.displayName = "Card";
const Hs = T.forwardRef(
  ({ className: t, ...e }, n) => /* @__PURE__ */ i(
    "div",
    {
      ref: n,
      className: k("pr-twp tw-flex tw-flex-col tw-space-y-1.5 tw-p-6", t),
      ...e
    }
  )
);
Hs.displayName = "CardHeader";
const Ys = T.forwardRef(
  ({ className: t, ...e }, n) => /* @__PURE__ */ i(
    "h3",
    {
      ref: n,
      className: k(
        "pr-twp tw-text-2xl tw-font-semibold tw-leading-none tw-tracking-tight",
        t
      ),
      ...e,
      children: e.children
    }
  )
);
Ys.displayName = "CardTitle";
const Ws = T.forwardRef(({ className: t, ...e }, n) => /* @__PURE__ */ i("p", { ref: n, className: k("pr-twp tw-text-sm tw-text-muted-foreground", t), ...e }));
Ws.displayName = "CardDescription";
const qs = T.forwardRef(
  ({ className: t, ...e }, n) => /* @__PURE__ */ i("div", { ref: n, className: k("pr-twp tw-p-6 tw-pt-0", t), ...e })
);
qs.displayName = "CardContent";
const Ks = T.forwardRef(
  ({ className: t, ...e }, n) => /* @__PURE__ */ i(
    "div",
    {
      ref: n,
      className: k("pr-twp tw-flex tw-items-center tw-p-6 tw-pt-0", t),
      ...e
    }
  )
);
Ks.displayName = "CardFooter";
function zh({ ...t }) {
  return /* @__PURE__ */ i(
    sc,
    {
      className: "tw-toaster tw-group",
      toastOptions: {
        classNames: {
          toast: "group toast group-[.toaster]:bg-background group-[.toaster]:text-foreground group-[.toaster]:border-border group-[.toaster]:shadow-lg",
          description: "group-[.toast]:text-muted-foreground",
          actionButton: "group-[.toast]:bg-primary group-[.toast]:text-primary-foreground",
          cancelButton: "group-[.toast]:bg-muted group-[.toast]:text-muted-foreground"
        }
      },
      ...t
    }
  );
}
const Um = T.forwardRef(({ className: t, ...e }, n) => {
  const r = St();
  return /* @__PURE__ */ y(
    pn.Root,
    {
      ref: n,
      className: k(
        "pr-twp tw-relative tw-flex tw-w-full tw-touch-none tw-select-none tw-items-center",
        t
      ),
      ...e,
      dir: r,
      children: [
        /* @__PURE__ */ i(pn.Track, { className: "tw-relative tw-h-2 tw-w-full tw-grow tw-overflow-hidden tw-rounded-full tw-bg-secondary", children: /* @__PURE__ */ i(pn.Range, { className: "tw-absolute tw-h-full tw-bg-primary" }) }),
        /* @__PURE__ */ i(pn.Thumb, { className: "tw-block tw-h-5 tw-w-5 tw-rounded-full tw-border-2 tw-border-primary tw-bg-background tw-ring-offset-background tw-transition-colors focus-visible:tw-outline-none focus-visible:tw-ring-2 focus-visible:tw-ring-ring focus-visible:tw-ring-offset-2 disabled:tw-pointer-events-none disabled:tw-opacity-50" })
      ]
    }
  );
});
Um.displayName = pn.Root.displayName;
const Gm = T.forwardRef(({ className: t, ...e }, n) => {
  const r = St();
  return /* @__PURE__ */ i(
    qr.Root,
    {
      className: k(
        "tw-peer pr-twp tw-inline-flex tw-h-6 tw-w-11 tw-shrink-0 tw-cursor-pointer tw-items-center tw-rounded-full tw-border-2 tw-border-transparent tw-transition-colors focus-visible:tw-outline-none focus-visible:tw-ring-2 focus-visible:tw-ring-ring focus-visible:tw-ring-offset-2 focus-visible:tw-ring-offset-background disabled:tw-cursor-not-allowed disabled:tw-opacity-50 data-[state=checked]:tw-bg-primary data-[state=unchecked]:tw-bg-input",
        t
      ),
      ...e,
      ref: n,
      children: /* @__PURE__ */ i(
        qr.Thumb,
        {
          className: k(
            "pr-twp tw-pointer-events-none tw-block tw-h-5 tw-w-5 tw-rounded-full tw-bg-background tw-shadow-lg tw-ring-0 tw-transition-transform",
            {
              "data-[state=checked]:tw-translate-x-5 data-[state=unchecked]:tw-translate-x-0": r === "ltr"
            },
            {
              "data-[state=checked]:tw-translate-x-[-20px] data-[state=unchecked]:tw-translate-x-0": r === "rtl"
            }
          )
        }
      )
    }
  );
});
Gm.displayName = qr.Root.displayName;
const Lh = Bt.Root, Xm = T.forwardRef(({ className: t, ...e }, n) => {
  const r = St();
  return /* @__PURE__ */ i(
    Bt.List,
    {
      ref: n,
      className: k(
        "tw-inline-flex tw-h-10 tw-items-center tw-justify-center tw-rounded-md tw-bg-muted tw-p-1 tw-text-muted-foreground",
        t
      ),
      ...e,
      dir: r
    }
  );
});
Xm.displayName = Bt.List.displayName;
const Hm = T.forwardRef(({ className: t, ...e }, n) => /* @__PURE__ */ i(
  Bt.Trigger,
  {
    ref: n,
    className: k(
      "tw-inline-flex tw-items-center tw-justify-center tw-whitespace-nowrap tw-rounded-sm tw-px-3 tw-py-1.5 tw-text-sm tw-font-medium tw-ring-offset-background tw-transition-all hover:tw-text-foreground focus-visible:tw-outline-none focus-visible:tw-ring-2 focus-visible:tw-ring-ring focus-visible:tw-ring-offset-2 disabled:tw-pointer-events-none disabled:tw-opacity-50 data-[state=active]:tw-bg-background data-[state=active]:tw-text-foreground data-[state=active]:tw-shadow-sm",
      t
    ),
    ...e
  }
));
Hm.displayName = Bt.Trigger.displayName;
const Ym = T.forwardRef(({ className: t, ...e }, n) => /* @__PURE__ */ i(
  Bt.Content,
  {
    ref: n,
    className: k(
      "tw-mt-2 tw-ring-offset-background focus-visible:tw-outline-none focus-visible:tw-ring-2 focus-visible:tw-ring-ring focus-visible:tw-ring-offset-2",
      t
    ),
    ...e
  }
));
Ym.displayName = Bt.Content.displayName;
function Fh({
  isInstalling: t,
  handleClick: e,
  buttonText: n,
  className: r,
  ...o
}) {
  return /* @__PURE__ */ i(
    mt,
    {
      className: k(
        "tw-h-8 tw-rounded-md tw-text-white tw-transition tw-duration-300 tw-ease-in-out hover:tw-bg-blue-700",
        {
          "tw-cursor-not-allowed tw-bg-blue-700": t,
          "tw-bg-blue-600": !t,
          "tw-bg-white tw-text-blue-600 hover:tw-text-white": !n,
          "tw-w-20": n
        },
        r
      ),
      onClick: e,
      ...o,
      children: t ? /* @__PURE__ */ i($e, { size: 15 }) : /* @__PURE__ */ y(de, { children: [
        /* @__PURE__ */ i(_l, { size: 25, className: k("tw-h-4 tw-w-4", { "tw-mr-1": n }) }),
        n
      ] })
    }
  );
}
function Uh({
  isEnabling: t,
  handleClick: e,
  className: n,
  ...r
}) {
  return /* @__PURE__ */ i(
    mt,
    {
      className: k(
        "tw-h-8 tw-rounded-md tw-bg-blue-600 tw-px-4 tw-text-white tw-transition tw-duration-300 tw-ease-in-out hover:tw-bg-blue-700",
        {
          "tw-cursor-not-allowed tw-bg-blue-700": t
        },
        n
      ),
      onClick: e,
      ...r,
      children: t ? /* @__PURE__ */ y(de, { children: [
        /* @__PURE__ */ i($e, { size: 15, className: "tw-mr-1 tw-text-white" }),
        "Enabling..."
      ] }) : "Enable"
    }
  );
}
function Gh({
  isDisabling: t,
  handleClick: e,
  className: n,
  ...r
}) {
  return /* @__PURE__ */ i(
    mt,
    {
      className: k(
        "tw-h-8 tw-rounded-md tw-bg-gray-300 tw-text-black tw-transition tw-duration-300 tw-ease-in-out hover:tw-bg-gray-400",
        {
          "tw-cursor-not-allowed tw-bg-gray-400": t
        },
        n
      ),
      onClick: e,
      ...r,
      children: t ? /* @__PURE__ */ y(de, { children: [
        /* @__PURE__ */ i($e, { size: 15, className: "tw-mr-1 tw-text-black" }),
        "Disabling..."
      ] }) : "Disable"
    }
  );
}
function Xh({
  isUpdating: t,
  handleClick: e,
  className: n,
  ...r
}) {
  return /* @__PURE__ */ i(
    mt,
    {
      className: k(
        "tw-h-8 tw-rounded-md tw-bg-blue-600 tw-px-4 tw-text-white tw-transition tw-duration-300 tw-ease-in-out hover:tw-bg-blue-700 hover:tw-text-white",
        {
          "tw-cursor-not-allowed tw-bg-blue-700": t
        },
        n
      ),
      onClick: e,
      ...r,
      children: t ? /* @__PURE__ */ y(de, { children: [
        /* @__PURE__ */ i($e, { size: 15, className: "tw-mr-1 tw-text-white" }),
        "Updating..."
      ] }) : "Update"
    }
  );
}
function Hh({
  id: t,
  markdown: e,
  className: n,
  anchorTarget: r
}) {
  const o = Tt(
    () => ({
      overrides: {
        a: {
          props: {
            target: r
          }
        }
      }
    }),
    [r]
  );
  return /* @__PURE__ */ i("div", { id: t, className: k("pr-twp tw-prose", n), children: /* @__PURE__ */ i(lc, { options: o, children: e }) });
}
const Wm = lr((t, e) => /* @__PURE__ */ y(
  mt,
  {
    ref: e,
    className: "tw-rounded-md tw-border tw-border-dashed tw-border-gray-400 tw-bg-white tw-px-4 tw-py-2 tw-text-black tw-transition tw-duration-300 tw-ease-in-out hover:tw-border-blue-600 hover:tw-bg-white hover:tw-text-blue-600",
    ...t,
    children: [
      /* @__PURE__ */ i(Pl, { size: 16, className: "tw-mr-2 tw-h-4 tw-w-4 tw-text-gray-700 hover:tw-text-blue-600" }),
      "Filter",
      /* @__PURE__ */ i(
        On,
        {
          size: 16,
          className: "tw-ml-2 tw-h-4 tw-w-4 tw-text-gray-700 hover:tw-text-blue-600"
        }
      )
    ]
  }
));
var qm = /* @__PURE__ */ ((t) => (t[t.Check = 0] = "Check", t[t.Radio = 1] = "Radio", t))(qm || {});
function Yh({ id: t, groups: e }) {
  return /* @__PURE__ */ i("div", { id: t, children: /* @__PURE__ */ y(dr, { children: [
    /* @__PURE__ */ i(mo, { asChild: !0, children: /* @__PURE__ */ i(Wm, {}) }),
    /* @__PURE__ */ i(_n, { children: e.map((n) => /* @__PURE__ */ y("div", { children: [
      /* @__PURE__ */ i(Pn, { children: n.label }),
      /* @__PURE__ */ i(pc, { children: n.items.map((r) => /* @__PURE__ */ i("div", { children: r.itemType === 0 ? /* @__PURE__ */ i(ho, { onClick: r.onClick, children: r.label }) : /* @__PURE__ */ i(Ei, { onClick: r.onClick, value: r.label, children: r.label }) }, r.label)) }),
      /* @__PURE__ */ i($n, {})
    ] }, n.label)) })
  ] }) });
}
function Wh({ id: t, message: e }) {
  return /* @__PURE__ */ i("div", { id: t, className: "tw-mb-20 tw-mt-20 tw-flex tw-items-center tw-justify-center", children: /* @__PURE__ */ i("div", { className: "tw-w-3/4 tw-rounded-lg tw-bg-gray-100 tw-p-8 tw-text-center", children: /* @__PURE__ */ i("p", { className: "tw-text-lg tw-text-gray-800", children: e }) }) });
}
function qh({
  id: t,
  category: e,
  downloads: n,
  languages: r,
  moreInfoUrl: o
}) {
  const a = new Ul("en", {
    notation: "compact",
    compactDisplay: "short"
  }).format(Object.values(n).reduce((l, c) => l + c, 0)), s = () => {
    window.scrollTo(0, document.body.scrollHeight);
  };
  return /* @__PURE__ */ y(
    "div",
    {
      id: t,
      className: "tw-flex tw-flex-wrap tw-items-start tw-space-x-4 tw-border-b tw-border-t tw-bg-white tw-pb-4 tw-pt-4",
      children: [
        /* @__PURE__ */ y("div", { className: "tw-flex tw-flex-col tw-items-center", children: [
          /* @__PURE__ */ i("div", { className: "tw-flex tw-items-center tw-rounded-md tw-bg-gray-100 tw-px-2 tw-py-1", children: /* @__PURE__ */ i("span", { className: "tw-text-xs tw-font-semibold tw-text-gray-700", children: e }) }),
          /* @__PURE__ */ i("span", { className: "tw-text-xs tw-text-gray-500", children: "CATEGORY" })
        ] }),
        /* @__PURE__ */ i("div", { className: "tw-mx-2 tw-h-10 tw-border-l tw-border-gray-300" }),
        /* @__PURE__ */ y("div", { className: "tw-flex tw-flex-col tw-items-center", children: [
          /* @__PURE__ */ y("div", { className: "tw-flex tw-items-center tw-rounded-md tw-bg-gray-100 tw-px-2 tw-py-1", children: [
            /* @__PURE__ */ i($l, { className: "tw-mr-1 tw-h-4 tw-w-4" }),
            /* @__PURE__ */ i("span", { className: "tw-text-xs tw-font-semibold tw-text-gray-700", children: a })
          ] }),
          /* @__PURE__ */ i("span", { className: "tw-text-xs tw-text-gray-500", children: "USERS" })
        ] }),
        /* @__PURE__ */ i("div", { className: "tw-mx-2 tw-h-10 tw-border-l tw-border-gray-300" }),
        /* @__PURE__ */ y("div", { className: "tw-flex tw-flex-col tw-items-center", children: [
          /* @__PURE__ */ i("div", { className: "tw-flex tw-items-center", children: r.slice(0, 3).map((l) => /* @__PURE__ */ i(
            "span",
            {
              className: "tw-ml-1 tw-rounded-md tw-bg-gray-100 tw-px-2 tw-py-1 tw-text-xs tw-font-semibold tw-text-gray-700",
              children: l.toUpperCase()
            },
            l
          )) }),
          r.length > 3 && /* @__PURE__ */ y(
            "button",
            {
              type: "button",
              onClick: () => s(),
              className: "tw-text-xs tw-text-gray-500 tw-underline",
              children: [
                "+",
                r.length - 3,
                " more languages"
              ]
            }
          )
        ] }),
        /* @__PURE__ */ i("div", { className: "tw-mx-2 tw-h-10 tw-border-l tw-border-gray-300" }),
        /* @__PURE__ */ y("div", { className: "tw-ml-auto tw-flex tw-flex-col tw-space-y-2", children: [
          /* @__PURE__ */ y(
            "a",
            {
              href: o,
              target: "_blank",
              rel: "noreferrer",
              className: "tw-flex tw-items-center tw-text-xs tw-font-semibold tw-text-gray-500 tw-underline",
              children: [
                "Website",
                /* @__PURE__ */ i(Il, { className: "tw-ml-1 tw-inline tw-h-4 tw-w-4" })
              ]
            }
          ),
          /* @__PURE__ */ y(
            "a",
            {
              href: "https://example.com",
              target: "_blank",
              rel: "noreferrer",
              className: "tw-flex tw-items-center tw-text-xs tw-font-semibold tw-text-gray-500 tw-underline",
              children: [
                "Support",
                /* @__PURE__ */ i(Al, { className: "tw-ml-1 tw-inline tw-h-4 tw-w-4" })
              ]
            }
          )
        ] })
      ]
    }
  );
}
function Km({ id: t, versionHistory: e }) {
  const [n, r] = st(!1), o = /* @__PURE__ */ new Date();
  function a(l) {
    const c = new Date(l), d = new Date(o.getTime() - c.getTime()), u = d.getUTCFullYear() - 1970, f = d.getUTCMonth(), w = d.getUTCDate() - 1;
    let g = "";
    return u > 0 ? g = `${u.toString()} year${u === 1 ? "" : "s"} ago` : f > 0 ? g = `${f.toString()} month${f === 1 ? "" : "s"} ago` : w === 0 ? g = "today" : g = `${w.toString()} day${w === 1 ? "" : "s"} ago`, g;
  }
  const s = Object.entries(e).sort((l, c) => c[0].localeCompare(l[0]));
  return /* @__PURE__ */ y("div", { id: t, children: [
    /* @__PURE__ */ i("h3", { className: "tw-text-md tw-font-semibold", children: "What`s New" }),
    /* @__PURE__ */ i("ul", { className: "tw-list-disc tw-pl-5 tw-pr-4 tw-text-xs tw-text-gray-600", children: (n ? s : s.slice(0, 5)).map((l) => /* @__PURE__ */ y("div", { className: "tw-mt-3 tw-flex tw-justify-between", children: [
      /* @__PURE__ */ i("div", { className: "tw-text-gray-600", children: /* @__PURE__ */ i("li", { className: "tw-prose tw-text-xs", children: /* @__PURE__ */ i("span", { children: l[1].description }) }) }),
      /* @__PURE__ */ y("div", { className: "tw-justify-end tw-text-right", children: [
        /* @__PURE__ */ y("div", { children: [
          "Version ",
          l[0]
        ] }),
        /* @__PURE__ */ i("div", { children: a(l[1].date) })
      ] })
    ] }, l[0])) }),
    s.length > 5 && /* @__PURE__ */ i(
      "button",
      {
        type: "button",
        onClick: () => r(!n),
        className: "tw-text-xs tw-text-gray-500 tw-underline",
        children: n ? "Show Less Version History" : "Show All Version History"
      }
    )
  ] });
}
function Kh({
  id: t,
  publisherDisplayName: e,
  fileSize: n,
  locales: r,
  versionHistory: o
}) {
  const a = Tt(() => Gl(n), [n]), l = ((c) => {
    const d = new Intl.DisplayNames(navigator.language, { type: "language" });
    return c.map((u) => d.of(u));
  })(r);
  return /* @__PURE__ */ i("div", { id: t, className: "tw-border-t tw-pb-4 tw-pt-4", children: /* @__PURE__ */ y("div", { className: "tw-md:flex-row tw-md:space-x-8 tw-flex tw-flex-col tw-space-x-0", children: [
    /* @__PURE__ */ i(Km, { versionHistory: o }),
    /* @__PURE__ */ i("div", { className: "tw-md:border-t-0 tw-md:border-l tw-md-h-auto tw-md-ml-8 tw-mt-4 tw-border-t tw-border-gray-300" }),
    /* @__PURE__ */ y("div", { className: "tw-md:mt-0 tw-mt-4 tw-flex-1 tw-space-y-3", children: [
      /* @__PURE__ */ i("h2", { className: "tw-text-md tw-font-semibold", children: "Information" }),
      /* @__PURE__ */ y("div", { className: "tw-flex tw-items-start tw-justify-between tw-pr-4 tw-text-xs tw-text-gray-600", children: [
        /* @__PURE__ */ y("p", { className: "tw-flex tw-flex-col tw-justify-start", children: [
          /* @__PURE__ */ i("span", { className: "tw-mb-2", children: "Publisher" }),
          /* @__PURE__ */ i("span", { className: "tw-font-semibold", children: e }),
          /* @__PURE__ */ i("span", { className: "tw-mb-2 tw-mt-4", children: "Size" }),
          /* @__PURE__ */ i("span", { className: "tw-font-semibold", children: a })
        ] }),
        /* @__PURE__ */ i("div", { className: "tw-flex tw-w-3/4 tw-items-center tw-justify-between tw-text-xs tw-text-gray-600", children: /* @__PURE__ */ y("p", { className: "tw-flex tw-flex-col tw-justify-start", children: [
          /* @__PURE__ */ i("span", { className: "tw-mb-2", children: "Languages" }),
          /* @__PURE__ */ i("span", { className: "tw-font-semibold", children: l.join(", ") })
        ] }) })
      ] })
    ] })
  ] }) });
}
function ci({
  entries: t,
  getEntriesCount: e,
  selected: n,
  onChange: r,
  placeholder: o,
  commandEmptyMessage: a,
  customSelectedText: s,
  sortSelected: l,
  icon: c,
  className: d,
  badgesPlaceholder: u
}) {
  return /* @__PURE__ */ y("div", { className: "tw-flex tw-items-center tw-gap-2", children: [
    /* @__PURE__ */ i(
      dd,
      {
        entries: t,
        getEntriesCount: e,
        selected: n,
        onChange: r,
        placeholder: o,
        commandEmptyMessage: a,
        customSelectedText: s,
        sortSelected: l,
        icon: c,
        className: d
      }
    ),
    n.length > 0 ? /* @__PURE__ */ i("div", { className: "tw-flex tw-flex-wrap tw-items-center tw-gap-2", children: n.map((f) => {
      var w;
      return /* @__PURE__ */ y(Fm, { variant: "muted", className: "tw-flex tw-items-center tw-gap-1", children: [
        /* @__PURE__ */ i(
          mt,
          {
            variant: "ghost",
            size: "icon",
            className: "tw-h-4 tw-w-4 tw-p-0 hover:tw-bg-transparent",
            onClick: () => r(n.filter((g) => g !== f)),
            children: /* @__PURE__ */ i(po, { className: "tw-h-3 tw-w-3" })
          }
        ),
        (w = t.find((g) => g.value === f)) == null ? void 0 : w.label
      ] }, f);
    }) }) : /* @__PURE__ */ i(Ct, { children: u })
  ] });
}
const Jh = [
  "%resources_action%",
  "%resources_any%",
  "%resources_dialog_subtitle%",
  "%resources_dialog_title%",
  "%resources_filterBy%",
  "%resources_filterInput%",
  "%resources_fullName%",
  "%resources_get%",
  "%resources_installed%",
  "%resources_language%",
  "%resources_languages%",
  "%resources_loadingResources%",
  "%resources_noResults%",
  "%resources_open%",
  "%resources_remove%",
  "%resources_results%",
  "%resources_showing%",
  "%resources_size%",
  "%resources_type%",
  "%resources_types%",
  "%resources_type_DBL%",
  "%resources_type_ER%",
  "%resources_type_SLR%",
  "%resources_type_XR%",
  "%resources_type_unknown%",
  "%resources_update%"
], Jm = (t, e) => {
  const n = Array.from(
    new Set(
      t.map((s) => s.bestLanguageName)
    )
  ), r = new Set(
    t.filter((s) => s.installed).map((s) => s.bestLanguageName)
  ), o = new Set(e.concat(Array.from(r)));
  return n.sort((s, l) => {
    const c = o.has(s), d = o.has(l);
    return c && d ? s.localeCompare(l) : c ? -1 : d ? 1 : s.localeCompare(l);
  }).map((s) => ({ label: s, value: s, starred: r.has(s) }));
}, di = (t, e, n) => /* @__PURE__ */ i(
  mt,
  {
    className: "tw-bg-muted",
    variant: "ghost",
    onClick: () => n(t.dblEntryUid, "install"),
    children: e
  }
), Zm = (t, e, n, r, o, a) => e.includes(t.dblEntryUid) ? /* @__PURE__ */ i(mt, { className: "tw-bg-muted", variant: "ghost", children: /* @__PURE__ */ i($e, { className: "tw-h-5 tw-py-[1px]" }) }) : t.installed ? t.updateAvailable ? di(t, r, a) : /* @__PURE__ */ i(Ct, { className: "tw-my-2 tw-flex tw-h-6 tw-items-center", children: o }) : di(t, n, a);
function Zh({
  localizedStrings: t,
  resources: e,
  isLoadingResources: n,
  selectedTypes: r,
  setSelectedTypes: o,
  selectedLanguages: a,
  setSelectedLanguages: s,
  openResource: l,
  installResource: c,
  uninstallResource: d,
  className: u
}) {
  const f = t["%resources_action%"], w = t["%resources_any%"], g = t["%resources_dialog_subtitle%"], v = t["%resources_dialog_title%"], m = t["%resources_filterInput%"], h = t["%resources_filterBy%"], N = t["%resources_fullName%"], S = t["%resources_get%"], C = t["%resources_installed%"], E = t["%resources_language%"], b = t["%resources_languages%"], P = t["%resources_loadingResources%"], L = t["%resources_noResults%"], _ = t["%resources_open%"], $ = t["%resources_remove%"], F = t["%resources_results%"], D = t["%resources_showing%"], A = t["%resources_size%"], M = t["%resources_type%"], Y = t["%resources_types%"], U = t["%resources_type_DBL%"], V = t["%resources_type_ER%"], tt = t["%resources_type_SLR%"], ot = t["%resources_type_XR%"], at = t["%resources_type_unknown%"], x = t["%resources_update%"], [O, G] = st(!1);
  te(() => {
    if (!O) {
      if (a.length > 0) {
        G(!0);
        return;
      }
      e.length > 0 && a.length === 0 && (s(
        Array.from(
          new Set(
            e.filter((J) => J.installed === !0).map((J) => J.bestLanguageName)
          )
        )
      ), G(!0));
    }
  }, [e, a.length, s, O, G]);
  const [X, z] = st([]), q = (J, nt) => {
    if (!c || !d)
      return;
    const Nt = {
      dblEntryUid: J,
      action: nt === "install" ? "installing" : "removing"
    };
    z((Kt) => [...Kt, Nt]), (nt === "install" ? c : d)(J).catch((Kt) => {
      console.debug(Xl(Kt));
    });
  };
  te(() => {
    z(
      (J) => J.filter((nt) => {
        const Nt = e.find(($t) => $t.dblEntryUid === nt.dblEntryUid);
        return Nt ? !(nt.action === "installing" && Nt.installed || nt.action === "removing" && !Nt.installed) : !0;
      })
    );
  }, [e]);
  const [W, K] = st(""), H = Tt(() => e.filter((J) => {
    const nt = W.toLowerCase();
    return J.displayName.toLowerCase().includes(nt) || J.fullName.toLowerCase().includes(nt) || J.bestLanguageName.toLowerCase().includes(nt);
  }), [e, W]), Z = Tt(() => [
    { value: "DBLResource", label: U },
    { value: "EnhancedResource", label: V },
    { value: "SourceLanguageResource", label: tt },
    { value: "XmlResource", label: ot }
  ], [U, V, tt, ot]), Q = Tt(() => r.length === 0 ? H : H.filter((J) => r.includes(J.type)), [H, r]), lt = Tt(() => a.length === 0 ? Q : Q.filter((J) => a.includes(J.bestLanguageName)), [a, Q]), [R, Et] = st({
    key: "bestLanguageName",
    direction: "ascending"
  }), j = Tt(() => [...lt].sort((J, nt) => {
    let Nt, $t;
    return R.key === "action" ? (Nt = (J.installed ? 10 : 0) + (J.updateAvailable ? 1 : 0), $t = (nt.installed ? 10 : 0) + (nt.updateAvailable ? 1 : 0)) : (Nt = J[R.key], $t = nt[R.key]), Nt < $t ? R.direction === "ascending" ? -1 : 1 : Nt > $t ? R.direction === "ascending" ? 1 : -1 : 0;
  }), [R.direction, R.key, lt]), xt = (J) => {
    const nt = { key: J, direction: "ascending" };
    R.key === J && R.direction === "ascending" && (nt.direction = "descending"), Et(nt);
  }, Ot = (J, nt) => /* @__PURE__ */ i(fe, { onClick: () => xt(J), children: /* @__PURE__ */ y("div", { className: "tw-flex tw-items-center", children: [
    /* @__PURE__ */ i("div", { className: "tw-font-normal", children: nt }),
    R.key !== J && /* @__PURE__ */ i(wo, { className: "tw-pl-1", size: 16 }),
    R.key === J && (R.direction === "ascending" ? /* @__PURE__ */ i(fi, { className: "tw-pl-1", size: 16 }) : /* @__PURE__ */ i(On, { className: "tw-pl-1", size: 16 }))
  ] }) }), oe = (J) => e.filter((nt) => nt.type === J.value).length ?? 0, _t = (J) => e.filter((nt) => nt.bestLanguageName === J.value).length ?? 0;
  return /* @__PURE__ */ i("div", { className: u, children: /* @__PURE__ */ y(Xs, { className: "tw-flex tw-h-screen tw-flex-col tw-rounded-none tw-border-0", children: [
    /* @__PURE__ */ i(Hs, { className: "tw-flex-shrink-0", children: /* @__PURE__ */ y("div", { className: "tw-flex", children: [
      /* @__PURE__ */ y("div", { className: "tw-flex tw-items-center tw-pr-4", children: [
        /* @__PURE__ */ i(pa, { size: 36, className: "tw-me-4" }),
        /* @__PURE__ */ y("div", { className: "tw-flex tw-flex-col tw-gap-2", children: [
          /* @__PURE__ */ i(Ys, { children: v }),
          /* @__PURE__ */ i(Ws, { className: "tw-mt-1", children: g }),
          /* @__PURE__ */ i(
            Co,
            {
              className: "tw-min-w-72",
              onSearch: K,
              placeholder: m
            }
          )
        ] })
      ] }),
      /* @__PURE__ */ y("div", { className: "tw-flex tw-flex-col tw-gap-1", children: [
        /* @__PURE__ */ i(Ct, { className: "tw-mb-2 tw-text-muted-foreground", children: h }),
        /* @__PURE__ */ i(
          ci,
          {
            entries: Z,
            getEntriesCount: oe,
            selected: r,
            onChange: o,
            placeholder: Y,
            icon: /* @__PURE__ */ i(Ml, {}),
            badgesPlaceholder: w
          }
        ),
        /* @__PURE__ */ i(
          ci,
          {
            entries: Jm(e, a),
            getEntriesCount: _t,
            selected: a,
            onChange: s,
            placeholder: b,
            sortSelected: !0,
            icon: /* @__PURE__ */ i(Dl, {}),
            badgesPlaceholder: w
          }
        )
      ] })
    ] }) }),
    /* @__PURE__ */ i(qs, { className: "tw-flex-grow tw-overflow-auto", children: n || !e ? /* @__PURE__ */ y("div", { className: "tw-flex tw-flex-col tw-items-center tw-gap-2", children: [
      /* @__PURE__ */ i(Ct, { children: P }),
      /* @__PURE__ */ i($e, {})
    ] }) : /* @__PURE__ */ i("div", { children: j.length === 0 ? /* @__PURE__ */ i("div", { className: "tw-m-4 tw-flex tw-justify-center", children: /* @__PURE__ */ i(Ct, { children: L }) }) : /* @__PURE__ */ y(In, { stickyHeader: !0, children: [
      /* @__PURE__ */ i(An, { className: "tw-bg-none", stickyHeader: !0, children: /* @__PURE__ */ y(Zt, { children: [
        /* @__PURE__ */ i(fe, {}),
        /* @__PURE__ */ i(fe, {}),
        Ot("fullName", N),
        Ot("bestLanguageName", E),
        Ot("type", M),
        Ot("size", A),
        Ot("action", f)
      ] }) }),
      /* @__PURE__ */ i(Mn, { children: j.map((J) => {
        var nt;
        return /* @__PURE__ */ y(Zt, { children: [
          /* @__PURE__ */ i(zt, { children: /* @__PURE__ */ i(pa, { className: "tw-pr-0", size: 18 }) }),
          /* @__PURE__ */ i(zt, { children: J.displayName }),
          /* @__PURE__ */ i(zt, { className: "tw-font-medium", children: J.fullName }),
          /* @__PURE__ */ i(zt, { children: J.bestLanguageName }),
          /* @__PURE__ */ i(zt, { children: ((nt = Z.find((Nt) => Nt.value === J.type)) == null ? void 0 : nt.label) ?? at }),
          /* @__PURE__ */ i(zt, { children: J.size }),
          /* @__PURE__ */ i(zt, { children: /* @__PURE__ */ y("div", { className: "tw-flex tw-justify-between", children: [
            Zm(
              J,
              X.map((Nt) => Nt.dblEntryUid),
              S,
              x,
              C,
              q
            ),
            J.installed && /* @__PURE__ */ y(dr, { children: [
              /* @__PURE__ */ i(mo, { asChild: !0, children: /* @__PURE__ */ i(mt, { variant: "ghost", children: /* @__PURE__ */ i(Bl, { className: "tw-w-4" }) }) }),
              /* @__PURE__ */ y(_n, { align: "start", children: [
                /* @__PURE__ */ i(
                  er,
                  {
                    onClick: () => l(J.projectId),
                    children: /* @__PURE__ */ i("span", { children: _ })
                  }
                ),
                /* @__PURE__ */ i($n, {}),
                /* @__PURE__ */ i(
                  er,
                  {
                    onClick: () => q(J.dblEntryUid, "remove"),
                    children: /* @__PURE__ */ i("span", { children: $ })
                  }
                )
              ] })
            ] })
          ] }) })
        ] }, J.displayName + J.fullName);
      }) })
    ] }) }) }),
    /* @__PURE__ */ i(Ks, { className: "tw-flex-shrink-0 tw-justify-center tw-border-t tw-p-4", children: j.length > 0 && /* @__PURE__ */ i(Ct, { className: "tw-font-normal", children: `${D} ${j.length} ${F}` }) })
  ] }) });
}
const Qm = (t, e) => t[e] ?? e;
function Qh({
  knownUiLanguages: t,
  primaryLanguage: e = "en",
  fallbackLanguages: n = [],
  onLanguagesChange: r,
  onPrimaryLanguageChange: o,
  onFallbackLanguagesChange: a,
  localizedStrings: s,
  className: l
}) {
  const c = Qm(
    s,
    "%settings_uiLanguageSelector_selectFallbackLanguages%"
  ), [d, u] = st(!1), f = (g) => {
    o && o(g), r && r([g, ...n.filter((v) => v !== g)]), a && n.find((v) => v === g) && a([...n.filter((v) => v !== g)]), u(!1);
  }, w = (g, v) => {
    var h, N, S, C, E, b;
    const m = v !== g ? ((N = (h = t[g]) == null ? void 0 : h.uiNames) == null ? void 0 : N[v]) ?? ((C = (S = t[g]) == null ? void 0 : S.uiNames) == null ? void 0 : C.en) : void 0;
    return m ? `${(E = t[g]) == null ? void 0 : E.autonym} (${m})` : (b = t[g]) == null ? void 0 : b.autonym;
  };
  return /* @__PURE__ */ y("div", { className: k("pr-twp tw-max-w-sm", l), children: [
    /* @__PURE__ */ y(
      Ue,
      {
        name: "uiLanguage",
        value: e,
        onValueChange: f,
        open: d,
        onOpenChange: (g) => u(g),
        children: [
          /* @__PURE__ */ i(Ce, { children: /* @__PURE__ */ i(Ge, {}) }),
          /* @__PURE__ */ i(
            Oe,
            {
              className: "tw-z-[250]",
              children: Object.keys(t).map((g) => /* @__PURE__ */ i(Gt, { value: g, children: w(g, e) }, g))
            }
          )
        ]
      }
    ),
    e !== "en" && /* @__PURE__ */ y(de, { children: [
      /* @__PURE__ */ i(Ct, { className: "tw-ms-3", children: c }),
      /* @__PURE__ */ i("div", { className: "tw-ms-3", children: /* @__PURE__ */ y(Ct, { children: [
        "Currently:",
        " ",
        (n == null ? void 0 : n.length) > 0 ? `${n.map((g) => w(g, e)).join(", ")}` : `default (${t.en.autonym})`
      ] }) })
    ] })
  ] });
}
const tg = (t, e) => {
  te(() => {
    if (!t)
      return () => {
      };
    const n = t(e);
    return () => {
      n();
    };
  }, [t, e]);
}, Hr = () => !1, eg = (t, e) => {
  const [n] = uo(
    Pt(async () => {
      if (!t)
        return Hr;
      const r = await Promise.resolve(t(e));
      return async () => r();
    }, [e, t]),
    Hr,
    // We want the unsubscriber to return to default value immediately upon changing subscription
    // So the useEffect below will unsubscribe asap
    { preserveValue: !1 }
  );
  te(() => () => {
    n !== Hr && n();
  }, [n]);
};
function th(t, e = "top") {
  if (!t || typeof document > "u")
    return;
  const n = document.head || document.querySelector("head"), r = n.querySelector(":first-child"), o = document.createElement("style");
  o.appendChild(document.createTextNode(t)), e === "top" && r ? n.insertBefore(o, r) : n.appendChild(o);
}
th(`*, ::before, ::after {
  --tw-border-spacing-x: 0;
  --tw-border-spacing-y: 0;
  --tw-translate-x: 0;
  --tw-translate-y: 0;
  --tw-rotate: 0;
  --tw-skew-x: 0;
  --tw-skew-y: 0;
  --tw-scale-x: 1;
  --tw-scale-y: 1;
  --tw-pan-x:  ;
  --tw-pan-y:  ;
  --tw-pinch-zoom:  ;
  --tw-scroll-snap-strictness: proximity;
  --tw-gradient-from-position:  ;
  --tw-gradient-via-position:  ;
  --tw-gradient-to-position:  ;
  --tw-ordinal:  ;
  --tw-slashed-zero:  ;
  --tw-numeric-figure:  ;
  --tw-numeric-spacing:  ;
  --tw-numeric-fraction:  ;
  --tw-ring-inset:  ;
  --tw-ring-offset-width: 0px;
  --tw-ring-offset-color: #fff;
  --tw-ring-color: rgb(59 130 246 / 0.5);
  --tw-ring-offset-shadow: 0 0 #0000;
  --tw-ring-shadow: 0 0 #0000;
  --tw-shadow: 0 0 #0000;
  --tw-shadow-colored: 0 0 #0000;
  --tw-blur:  ;
  --tw-brightness:  ;
  --tw-contrast:  ;
  --tw-grayscale:  ;
  --tw-hue-rotate:  ;
  --tw-invert:  ;
  --tw-saturate:  ;
  --tw-sepia:  ;
  --tw-drop-shadow:  ;
  --tw-backdrop-blur:  ;
  --tw-backdrop-brightness:  ;
  --tw-backdrop-contrast:  ;
  --tw-backdrop-grayscale:  ;
  --tw-backdrop-hue-rotate:  ;
  --tw-backdrop-invert:  ;
  --tw-backdrop-opacity:  ;
  --tw-backdrop-saturate:  ;
  --tw-backdrop-sepia:  ;
  --tw-contain-size:  ;
  --tw-contain-layout:  ;
  --tw-contain-paint:  ;
  --tw-contain-style:  ;
}

::backdrop {
  --tw-border-spacing-x: 0;
  --tw-border-spacing-y: 0;
  --tw-translate-x: 0;
  --tw-translate-y: 0;
  --tw-rotate: 0;
  --tw-skew-x: 0;
  --tw-skew-y: 0;
  --tw-scale-x: 1;
  --tw-scale-y: 1;
  --tw-pan-x:  ;
  --tw-pan-y:  ;
  --tw-pinch-zoom:  ;
  --tw-scroll-snap-strictness: proximity;
  --tw-gradient-from-position:  ;
  --tw-gradient-via-position:  ;
  --tw-gradient-to-position:  ;
  --tw-ordinal:  ;
  --tw-slashed-zero:  ;
  --tw-numeric-figure:  ;
  --tw-numeric-spacing:  ;
  --tw-numeric-fraction:  ;
  --tw-ring-inset:  ;
  --tw-ring-offset-width: 0px;
  --tw-ring-offset-color: #fff;
  --tw-ring-color: rgb(59 130 246 / 0.5);
  --tw-ring-offset-shadow: 0 0 #0000;
  --tw-ring-shadow: 0 0 #0000;
  --tw-shadow: 0 0 #0000;
  --tw-shadow-colored: 0 0 #0000;
  --tw-blur:  ;
  --tw-brightness:  ;
  --tw-contrast:  ;
  --tw-grayscale:  ;
  --tw-hue-rotate:  ;
  --tw-invert:  ;
  --tw-saturate:  ;
  --tw-sepia:  ;
  --tw-drop-shadow:  ;
  --tw-backdrop-blur:  ;
  --tw-backdrop-brightness:  ;
  --tw-backdrop-contrast:  ;
  --tw-backdrop-grayscale:  ;
  --tw-backdrop-hue-rotate:  ;
  --tw-backdrop-invert:  ;
  --tw-backdrop-opacity:  ;
  --tw-backdrop-saturate:  ;
  --tw-backdrop-sepia:  ;
  --tw-contain-size:  ;
  --tw-contain-layout:  ;
  --tw-contain-paint:  ;
  --tw-contain-style:  ;
}/*
1. Prevent padding and border from affecting element width. (https://github.com/mozdevs/cssremedy/issues/4)
2. Allow adding a border to an element by just adding a border-width. (https://github.com/tailwindcss/tailwindcss/pull/116)
*/

*:where(.pr-twp,.pr-twp *),
::before:where(.pr-twp,.pr-twp *),
::after:where(.pr-twp,.pr-twp *) {
  box-sizing: border-box; /* 1 */
  border-width: 0; /* 2 */
  border-style: solid; /* 2 */
  border-color: #e5e7eb; /* 2 */
}

::before:where(.pr-twp,.pr-twp *),
::after:where(.pr-twp,.pr-twp *) {
  --tw-content: '';
}

/*
1. Use a consistent sensible line-height in all browsers.
2. Prevent adjustments of font size after orientation changes in iOS.
3. Use a more readable tab size.
4. Use the user's configured \`sans\` font-family by default.
5. Use the user's configured \`sans\` font-feature-settings by default.
6. Use the user's configured \`sans\` font-variation-settings by default.
7. Disable tap highlights on iOS
*/

html:where(.pr-twp,.pr-twp *),
:host:where(.pr-twp,.pr-twp *) {
  line-height: 1.5; /* 1 */
  -webkit-text-size-adjust: 100%; /* 2 */ /* 3 */
  tab-size: 4; /* 3 */
  font-family: ui-sans-serif, system-ui, sans-serif, "Apple Color Emoji", "Segoe UI Emoji", "Segoe UI Symbol", "Noto Color Emoji"; /* 4 */
  font-feature-settings: normal; /* 5 */
  font-variation-settings: normal; /* 6 */
  -webkit-tap-highlight-color: transparent; /* 7 */
}

/*
1. Remove the margin in all browsers.
2. Inherit line-height from \`html\` so users can set them as a class directly on the \`html\` element.
*/

body:where(.pr-twp,.pr-twp *) {
  margin: 0; /* 1 */
  line-height: inherit; /* 2 */
}

/*
1. Add the correct height in Firefox.
2. Correct the inheritance of border color in Firefox. (https://bugzilla.mozilla.org/show_bug.cgi?id=190655)
3. Ensure horizontal rules are visible by default.
*/

hr:where(.pr-twp,.pr-twp *) {
  height: 0; /* 1 */
  color: inherit; /* 2 */
  border-top-width: 1px; /* 3 */
}

/*
Add the correct text decoration in Chrome, Edge, and Safari.
*/

abbr:where([title]):where(.pr-twp,.pr-twp *) {
  text-decoration: underline dotted;
}

/*
Remove the default font size and weight for headings.
*/

h1:where(.pr-twp,.pr-twp *),
h2:where(.pr-twp,.pr-twp *),
h3:where(.pr-twp,.pr-twp *),
h4:where(.pr-twp,.pr-twp *),
h5:where(.pr-twp,.pr-twp *),
h6:where(.pr-twp,.pr-twp *) {
  font-size: inherit;
  font-weight: inherit;
}

/*
Reset links to optimize for opt-in styling instead of opt-out.
*/

a:where(.pr-twp,.pr-twp *) {
  color: inherit;
  text-decoration: inherit;
}

/*
Add the correct font weight in Edge and Safari.
*/

b:where(.pr-twp,.pr-twp *),
strong:where(.pr-twp,.pr-twp *) {
  font-weight: bolder;
}

/*
1. Use the user's configured \`mono\` font-family by default.
2. Use the user's configured \`mono\` font-feature-settings by default.
3. Use the user's configured \`mono\` font-variation-settings by default.
4. Correct the odd \`em\` font sizing in all browsers.
*/

code:where(.pr-twp,.pr-twp *),
kbd:where(.pr-twp,.pr-twp *),
samp:where(.pr-twp,.pr-twp *),
pre:where(.pr-twp,.pr-twp *) {
  font-family: ui-monospace, SFMono-Regular, Menlo, Monaco, Consolas, "Liberation Mono", "Courier New", monospace; /* 1 */
  font-feature-settings: normal; /* 2 */
  font-variation-settings: normal; /* 3 */
  font-size: 1em; /* 4 */
}

/*
Add the correct font size in all browsers.
*/

small:where(.pr-twp,.pr-twp *) {
  font-size: 80%;
}

/*
Prevent \`sub\` and \`sup\` elements from affecting the line height in all browsers.
*/

sub:where(.pr-twp,.pr-twp *),
sup:where(.pr-twp,.pr-twp *) {
  font-size: 75%;
  line-height: 0;
  position: relative;
  vertical-align: baseline;
}

sub:where(.pr-twp,.pr-twp *) {
  bottom: -0.25em;
}

sup:where(.pr-twp,.pr-twp *) {
  top: -0.5em;
}

/*
1. Remove text indentation from table contents in Chrome and Safari. (https://bugs.chromium.org/p/chromium/issues/detail?id=999088, https://bugs.webkit.org/show_bug.cgi?id=201297)
2. Correct table border color inheritance in all Chrome and Safari. (https://bugs.chromium.org/p/chromium/issues/detail?id=935729, https://bugs.webkit.org/show_bug.cgi?id=195016)
3. Remove gaps between table borders by default.
*/

table:where(.pr-twp,.pr-twp *) {
  text-indent: 0; /* 1 */
  border-color: inherit; /* 2 */
  border-collapse: collapse; /* 3 */
}

/*
1. Change the font styles in all browsers.
2. Remove the margin in Firefox and Safari.
3. Remove default padding in all browsers.
*/

button:where(.pr-twp,.pr-twp *),
input:where(.pr-twp,.pr-twp *),
optgroup:where(.pr-twp,.pr-twp *),
select:where(.pr-twp,.pr-twp *),
textarea:where(.pr-twp,.pr-twp *) {
  font-family: inherit; /* 1 */
  font-feature-settings: inherit; /* 1 */
  font-variation-settings: inherit; /* 1 */
  font-size: 100%; /* 1 */
  font-weight: inherit; /* 1 */
  line-height: inherit; /* 1 */
  letter-spacing: inherit; /* 1 */
  color: inherit; /* 1 */
  margin: 0; /* 2 */
  padding: 0; /* 3 */
}

/*
Remove the inheritance of text transform in Edge and Firefox.
*/

button:where(.pr-twp,.pr-twp *),
select:where(.pr-twp,.pr-twp *) {
  text-transform: none;
}

/*
1. Correct the inability to style clickable types in iOS and Safari.
2. Remove default button styles.
*/

button:where(.pr-twp,.pr-twp *),
input:where([type='button']):where(.pr-twp,.pr-twp *),
input:where([type='reset']):where(.pr-twp,.pr-twp *),
input:where([type='submit']):where(.pr-twp,.pr-twp *) {
  -webkit-appearance: button; /* 1 */
  background-color: transparent; /* 2 */
  background-image: none; /* 2 */
}

/*
Use the modern Firefox focus style for all focusable elements.
*/

:-moz-focusring:where(.pr-twp,.pr-twp *) {
  outline: auto;
}

/*
Remove the additional \`:invalid\` styles in Firefox. (https://github.com/mozilla/gecko-dev/blob/2f9eacd9d3d995c937b4251a5557d95d494c9be1/layout/style/res/forms.css#L728-L737)
*/

:-moz-ui-invalid:where(.pr-twp,.pr-twp *) {
  box-shadow: none;
}

/*
Add the correct vertical alignment in Chrome and Firefox.
*/

progress:where(.pr-twp,.pr-twp *) {
  vertical-align: baseline;
}

/*
Correct the cursor style of increment and decrement buttons in Safari.
*/

::-webkit-inner-spin-button:where(.pr-twp,.pr-twp *),
::-webkit-outer-spin-button:where(.pr-twp,.pr-twp *) {
  height: auto;
}

/*
1. Correct the odd appearance in Chrome and Safari.
2. Correct the outline style in Safari.
*/

[type='search']:where(.pr-twp,.pr-twp *) {
  -webkit-appearance: textfield; /* 1 */
  outline-offset: -2px; /* 2 */
}

/*
Remove the inner padding in Chrome and Safari on macOS.
*/

::-webkit-search-decoration:where(.pr-twp,.pr-twp *) {
  -webkit-appearance: none;
}

/*
1. Correct the inability to style clickable types in iOS and Safari.
2. Change font properties to \`inherit\` in Safari.
*/

::-webkit-file-upload-button:where(.pr-twp,.pr-twp *) {
  -webkit-appearance: button; /* 1 */
  font: inherit; /* 2 */
}

/*
Add the correct display in Chrome and Safari.
*/

summary:where(.pr-twp,.pr-twp *) {
  display: list-item;
}

/*
Removes the default spacing and border for appropriate elements.
*/

blockquote:where(.pr-twp,.pr-twp *),
dl:where(.pr-twp,.pr-twp *),
dd:where(.pr-twp,.pr-twp *),
h1:where(.pr-twp,.pr-twp *),
h2:where(.pr-twp,.pr-twp *),
h3:where(.pr-twp,.pr-twp *),
h4:where(.pr-twp,.pr-twp *),
h5:where(.pr-twp,.pr-twp *),
h6:where(.pr-twp,.pr-twp *),
hr:where(.pr-twp,.pr-twp *),
figure:where(.pr-twp,.pr-twp *),
p:where(.pr-twp,.pr-twp *),
pre:where(.pr-twp,.pr-twp *) {
  margin: 0;
}

fieldset:where(.pr-twp,.pr-twp *) {
  margin: 0;
  padding: 0;
}

legend:where(.pr-twp,.pr-twp *) {
  padding: 0;
}

ol:where(.pr-twp,.pr-twp *),
ul:where(.pr-twp,.pr-twp *),
menu:where(.pr-twp,.pr-twp *) {
  list-style: none;
  margin: 0;
  padding: 0;
}

/*
Reset default styling for dialogs.
*/
dialog:where(.pr-twp,.pr-twp *) {
  padding: 0;
}

/*
Prevent resizing textareas horizontally by default.
*/

textarea:where(.pr-twp,.pr-twp *) {
  resize: vertical;
}

/*
1. Reset the default placeholder opacity in Firefox. (https://github.com/tailwindlabs/tailwindcss/issues/3300)
2. Set the default placeholder color to the user's configured gray 400 color.
*/

input::placeholder:where(.pr-twp,.pr-twp *),
textarea::placeholder:where(.pr-twp,.pr-twp *) {
  opacity: 1; /* 1 */
  color: #9ca3af; /* 2 */
}

/*
Set the default cursor for buttons.
*/

button:where(.pr-twp,.pr-twp *),
[role="button"]:where(.pr-twp,.pr-twp *) {
  cursor: pointer;
}

/*
Make sure disabled buttons don't get the pointer cursor.
*/
:disabled:where(.pr-twp,.pr-twp *) {
  cursor: default;
}

/*
1. Make replaced elements \`display: block\` by default. (https://github.com/mozdevs/cssremedy/issues/14)
2. Add \`vertical-align: middle\` to align replaced elements more sensibly by default. (https://github.com/jensimmons/cssremedy/issues/14#issuecomment-634934210)
   This can trigger a poorly considered lint error in some tools but is included by design.
*/

img:where(.pr-twp,.pr-twp *),
svg:where(.pr-twp,.pr-twp *),
video:where(.pr-twp,.pr-twp *),
canvas:where(.pr-twp,.pr-twp *),
audio:where(.pr-twp,.pr-twp *),
iframe:where(.pr-twp,.pr-twp *),
embed:where(.pr-twp,.pr-twp *),
object:where(.pr-twp,.pr-twp *) {
  display: block; /* 1 */
  vertical-align: middle; /* 2 */
}

/*
Constrain images and videos to the parent width and preserve their intrinsic aspect ratio. (https://github.com/mozdevs/cssremedy/issues/14)
*/

img:where(.pr-twp,.pr-twp *),
video:where(.pr-twp,.pr-twp *) {
  max-width: 100%;
  height: auto;
}

/* Make elements with the HTML hidden attribute stay hidden by default */
[hidden]:where(:not([hidden="until-found"])):where(.pr-twp,.pr-twp *) {
  display: none;
}
  /* Adding the preflight selector (pr-twp) to components was not changing the font as desired.
  So this piece of code adds tw-font-sans everywhere we include preflight. */
  .pr-twp {
  font-family: ui-sans-serif, system-ui, sans-serif, "Apple Color Emoji", "Segoe UI Emoji", "Segoe UI Symbol", "Noto Color Emoji";
}
  @font-face {
    font-family: 'Inter';
    font-display: 'swap';
    src: url('https://fonts.googleapis.com/css2?family=Inter:wght@100..900&display=swap');
  }

  /*
   * Theme colors in Platform.Bible. These are applied in CSS properties using \`hsl(var(--varName))\`
   * or Tailwind classes like \`tw-bg-primary\`
   *
   * See the wiki's
   * [Matching Application Theme](https://github.com/paranext/paranext-extension-template/wiki/Extension-Anatomy#matching-application-theme)
   * section for more information
   */
  :root {
    --background: 0 0% 100%;
    --foreground: 222.2 84% 4.9%;

    --card: 0 0% 100%;
    --card-foreground: 222.2 84% 4.9%;

    --popover: 0 0% 100%;
    --popover-foreground: 222.2 84% 4.9%;

    --primary: 222.2 47.4% 11.2%;
    --primary-foreground: 210 40% 98%;

    --secondary: 210 40% 90%;
    --secondary-foreground: 222.2 47.4% 11.2%;

    --muted: 210 40% 96.1%;
    --muted-foreground: 215.4 16.3% 46.9%;

    --accent: 210 40% 96.1%;
    --accent-foreground: 222.2 47.4% 11.2%;

    --destructive: 0 84.2% 60.2%;
    --destructive-foreground: 210 40% 98%;

    --border: 214.3 31.8% 91.4%;
    --input: 214.3 31.8% 91.4%;
    --ring: 222.2 84% 4.9%;

    --radius: 0.5rem;
  }

  .dark {
    --background: 222.2 84% 4.9%;
    --foreground: 210 40% 98%;

    --card: 222.2 84% 4.9%;
    --card-foreground: 210 40% 98%;

    --popover: 222.2 84% 4.9%;
    --popover-foreground: 210 40% 98%;

    --primary: 210 40% 98%;
    --primary-foreground: 222.2 47.4% 11.2%;

    --secondary: 217.2 32.6% 17.5%;
    --secondary-foreground: 210 40% 98%;

    --muted: 217.2 32.6% 17.5%;
    --muted-foreground: 215 20.2% 65.1%;

    --accent: 217.2 32.6% 17.5%;
    --accent-foreground: 210 40% 98%;

    --destructive: 0 62.8% 30.6%;
    --destructive-foreground: 210 40% 98%;

    --border: 217.2 32.6% 17.5%;
    --input: 217.2 32.6% 17.5%;
    --ring: 212.7 26.8% 83.9%;
  }

  /* using color palette https://supercolorpalette.com/?scp=G0-hsl-99827A-E7DDD0-FEF4E7-FEFAF1-FFFFFF-D8E9E3-719892-07463D-0A433D-083030-041616-000000-85DBB8-F2F52E-CD3737 */
  .paratext-light {
    --background: 0 0% 100%;
    --foreground: 0 0% 0%;
    --muted: 33.9 32.4% 86.1%;
    --muted-foreground: 15.5 13.2% 53.9%;
    --popover: 0 0% 100%;
    --popover-foreground: 0 0% 0%;
    --card: 0 0% 100%;
    --card-foreground: 0 0% 0%;
    --border: 220 13% 91%;
    --input: 161.3 26.7% 88.2%;
    --primary: 173.4 82.1% 15.3%;
    --primary-foreground: 40 85.7% 97.3%;
    --secondary: 161.3 26.7% 88.2%;
    --secondary-foreground: 173.4 82.1% 15.3%;
    --accent: 161.3 26.7% 88.2%;
    --accent-foreground: 173.4 82.1% 15.3%;
    --destructive: 0 60% 51%;
    --destructive-foreground: 210 20% 98%;
    --ring: 13.5 13.2% 53.9%;
  }

  .paratext-dark {
    --background: 0 0% 0%;
    --foreground: 0 0% 100%;
    --muted: 15.5 13.2% 53.9%;
    --muted-foreground: 33.9 32.4% 86.1%;
    --popover: 180 71.4% 5%;
    --popover-foreground: 0 0% 100%;
    --card: 0 0% 0%;
    --card-foreground: 0 0% 100%;
    --border: 220 13% 20%;
    --input: 220 13% 20%;
    --primary: 161.3 26.7% 88.2%;
    --primary-foreground: 173.4 82.1% 15.3%;
    --secondary: 180 71.4% 11%;
    --secondary-foreground: 161.3 26.7% 88.2%;
    --accent: 180 71.4% 11%;
    --accent-foreground: 161.3 26.7% 88.2%;
    --destructive: 0 60% 51%;
    --destructive-foreground: 210 20% 98%;
    --ring: 13.5 13.2% 53.9%;
  }
  * {
  border-color: hsl(var(--border));
}

  body {
  background-color: hsl(var(--background));
  color: hsl(var(--foreground));
}
.tw-prose {
  color: var(--tw-prose-body);
  max-width: 65ch;
}
.tw-prose :where(p):not(:where([class~="tw-not-prose"],[class~="tw-not-prose"] *)) {
  margin-top: 1.25em;
  margin-bottom: 1.25em;
}
.tw-prose :where([class~="lead"]):not(:where([class~="tw-not-prose"],[class~="tw-not-prose"] *)) {
  color: var(--tw-prose-lead);
  font-size: 1.25em;
  line-height: 1.6;
  margin-top: 1.2em;
  margin-bottom: 1.2em;
}
.tw-prose :where(a):not(:where([class~="tw-not-prose"],[class~="tw-not-prose"] *)) {
  color: var(--tw-prose-links);
  text-decoration: underline;
  font-weight: 500;
}
.tw-prose :where(strong):not(:where([class~="tw-not-prose"],[class~="tw-not-prose"] *)) {
  color: var(--tw-prose-bold);
  font-weight: 600;
}
.tw-prose :where(a strong):not(:where([class~="tw-not-prose"],[class~="tw-not-prose"] *)) {
  color: inherit;
}
.tw-prose :where(blockquote strong):not(:where([class~="tw-not-prose"],[class~="tw-not-prose"] *)) {
  color: inherit;
}
.tw-prose :where(thead th strong):not(:where([class~="tw-not-prose"],[class~="tw-not-prose"] *)) {
  color: inherit;
}
.tw-prose :where(ol):not(:where([class~="tw-not-prose"],[class~="tw-not-prose"] *)) {
  list-style-type: decimal;
  margin-top: 1.25em;
  margin-bottom: 1.25em;
  padding-inline-start: 1.625em;
}
.tw-prose :where(ol[type="A"]):not(:where([class~="tw-not-prose"],[class~="tw-not-prose"] *)) {
  list-style-type: upper-alpha;
}
.tw-prose :where(ol[type="a"]):not(:where([class~="tw-not-prose"],[class~="tw-not-prose"] *)) {
  list-style-type: lower-alpha;
}
.tw-prose :where(ol[type="A" s]):not(:where([class~="tw-not-prose"],[class~="tw-not-prose"] *)) {
  list-style-type: upper-alpha;
}
.tw-prose :where(ol[type="a" s]):not(:where([class~="tw-not-prose"],[class~="tw-not-prose"] *)) {
  list-style-type: lower-alpha;
}
.tw-prose :where(ol[type="I"]):not(:where([class~="tw-not-prose"],[class~="tw-not-prose"] *)) {
  list-style-type: upper-roman;
}
.tw-prose :where(ol[type="i"]):not(:where([class~="tw-not-prose"],[class~="tw-not-prose"] *)) {
  list-style-type: lower-roman;
}
.tw-prose :where(ol[type="I" s]):not(:where([class~="tw-not-prose"],[class~="tw-not-prose"] *)) {
  list-style-type: upper-roman;
}
.tw-prose :where(ol[type="i" s]):not(:where([class~="tw-not-prose"],[class~="tw-not-prose"] *)) {
  list-style-type: lower-roman;
}
.tw-prose :where(ol[type="1"]):not(:where([class~="tw-not-prose"],[class~="tw-not-prose"] *)) {
  list-style-type: decimal;
}
.tw-prose :where(ul):not(:where([class~="tw-not-prose"],[class~="tw-not-prose"] *)) {
  list-style-type: disc;
  margin-top: 1.25em;
  margin-bottom: 1.25em;
  padding-inline-start: 1.625em;
}
.tw-prose :where(ol > li):not(:where([class~="tw-not-prose"],[class~="tw-not-prose"] *))::marker {
  font-weight: 400;
  color: var(--tw-prose-counters);
}
.tw-prose :where(ul > li):not(:where([class~="tw-not-prose"],[class~="tw-not-prose"] *))::marker {
  color: var(--tw-prose-bullets);
}
.tw-prose :where(dt):not(:where([class~="tw-not-prose"],[class~="tw-not-prose"] *)) {
  color: var(--tw-prose-headings);
  font-weight: 600;
  margin-top: 1.25em;
}
.tw-prose :where(hr):not(:where([class~="tw-not-prose"],[class~="tw-not-prose"] *)) {
  border-color: var(--tw-prose-hr);
  border-top-width: 1px;
  margin-top: 3em;
  margin-bottom: 3em;
}
.tw-prose :where(blockquote):not(:where([class~="tw-not-prose"],[class~="tw-not-prose"] *)) {
  font-weight: 500;
  font-style: italic;
  color: var(--tw-prose-quotes);
  border-inline-start-width: 0.25rem;
  border-inline-start-color: var(--tw-prose-quote-borders);
  quotes: "0o201C""0o201D""0o2018""0o2019";
  margin-top: 1.6em;
  margin-bottom: 1.6em;
  padding-inline-start: 1em;
}
.tw-prose :where(blockquote p:first-of-type):not(:where([class~="tw-not-prose"],[class~="tw-not-prose"] *))::before {
  content: open-quote;
}
.tw-prose :where(blockquote p:last-of-type):not(:where([class~="tw-not-prose"],[class~="tw-not-prose"] *))::after {
  content: close-quote;
}
.tw-prose :where(h1):not(:where([class~="tw-not-prose"],[class~="tw-not-prose"] *)) {
  color: var(--tw-prose-headings);
  font-weight: 800;
  font-size: 2.25em;
  margin-top: 0;
  margin-bottom: 0.8888889em;
  line-height: 1.1111111;
}
.tw-prose :where(h1 strong):not(:where([class~="tw-not-prose"],[class~="tw-not-prose"] *)) {
  font-weight: 900;
  color: inherit;
}
.tw-prose :where(h2):not(:where([class~="tw-not-prose"],[class~="tw-not-prose"] *)) {
  color: var(--tw-prose-headings);
  font-weight: 700;
  font-size: 1.5em;
  margin-top: 2em;
  margin-bottom: 1em;
  line-height: 1.3333333;
}
.tw-prose :where(h2 strong):not(:where([class~="tw-not-prose"],[class~="tw-not-prose"] *)) {
  font-weight: 800;
  color: inherit;
}
.tw-prose :where(h3):not(:where([class~="tw-not-prose"],[class~="tw-not-prose"] *)) {
  color: var(--tw-prose-headings);
  font-weight: 600;
  font-size: 1.25em;
  margin-top: 1.6em;
  margin-bottom: 0.6em;
  line-height: 1.6;
}
.tw-prose :where(h3 strong):not(:where([class~="tw-not-prose"],[class~="tw-not-prose"] *)) {
  font-weight: 700;
  color: inherit;
}
.tw-prose :where(h4):not(:where([class~="tw-not-prose"],[class~="tw-not-prose"] *)) {
  color: var(--tw-prose-headings);
  font-weight: 600;
  margin-top: 1.5em;
  margin-bottom: 0.5em;
  line-height: 1.5;
}
.tw-prose :where(h4 strong):not(:where([class~="tw-not-prose"],[class~="tw-not-prose"] *)) {
  font-weight: 700;
  color: inherit;
}
.tw-prose :where(img):not(:where([class~="tw-not-prose"],[class~="tw-not-prose"] *)) {
  margin-top: 2em;
  margin-bottom: 2em;
}
.tw-prose :where(picture):not(:where([class~="tw-not-prose"],[class~="tw-not-prose"] *)) {
  display: block;
  margin-top: 2em;
  margin-bottom: 2em;
}
.tw-prose :where(video):not(:where([class~="tw-not-prose"],[class~="tw-not-prose"] *)) {
  margin-top: 2em;
  margin-bottom: 2em;
}
.tw-prose :where(kbd):not(:where([class~="tw-not-prose"],[class~="tw-not-prose"] *)) {
  font-weight: 500;
  font-family: inherit;
  color: var(--tw-prose-kbd);
  box-shadow: 0 0 0 1px rgb(var(--tw-prose-kbd-shadows) / 10%), 0 3px 0 rgb(var(--tw-prose-kbd-shadows) / 10%);
  font-size: 0.875em;
  border-radius: 0.3125rem;
  padding-top: 0.1875em;
  padding-inline-end: 0.375em;
  padding-bottom: 0.1875em;
  padding-inline-start: 0.375em;
}
.tw-prose :where(code):not(:where([class~="tw-not-prose"],[class~="tw-not-prose"] *)) {
  color: var(--tw-prose-code);
  font-weight: 600;
  font-size: 0.875em;
}
.tw-prose :where(code):not(:where([class~="tw-not-prose"],[class~="tw-not-prose"] *))::before {
  content: "\`";
}
.tw-prose :where(code):not(:where([class~="tw-not-prose"],[class~="tw-not-prose"] *))::after {
  content: "\`";
}
.tw-prose :where(a code):not(:where([class~="tw-not-prose"],[class~="tw-not-prose"] *)) {
  color: inherit;
}
.tw-prose :where(h1 code):not(:where([class~="tw-not-prose"],[class~="tw-not-prose"] *)) {
  color: inherit;
}
.tw-prose :where(h2 code):not(:where([class~="tw-not-prose"],[class~="tw-not-prose"] *)) {
  color: inherit;
  font-size: 0.875em;
}
.tw-prose :where(h3 code):not(:where([class~="tw-not-prose"],[class~="tw-not-prose"] *)) {
  color: inherit;
  font-size: 0.9em;
}
.tw-prose :where(h4 code):not(:where([class~="tw-not-prose"],[class~="tw-not-prose"] *)) {
  color: inherit;
}
.tw-prose :where(blockquote code):not(:where([class~="tw-not-prose"],[class~="tw-not-prose"] *)) {
  color: inherit;
}
.tw-prose :where(thead th code):not(:where([class~="tw-not-prose"],[class~="tw-not-prose"] *)) {
  color: inherit;
}
.tw-prose :where(pre):not(:where([class~="tw-not-prose"],[class~="tw-not-prose"] *)) {
  color: var(--tw-prose-pre-code);
  background-color: var(--tw-prose-pre-bg);
  overflow-x: auto;
  font-weight: 400;
  font-size: 0.875em;
  line-height: 1.7142857;
  margin-top: 1.7142857em;
  margin-bottom: 1.7142857em;
  border-radius: 0.375rem;
  padding-top: 0.8571429em;
  padding-inline-end: 1.1428571em;
  padding-bottom: 0.8571429em;
  padding-inline-start: 1.1428571em;
}
.tw-prose :where(pre code):not(:where([class~="tw-not-prose"],[class~="tw-not-prose"] *)) {
  background-color: transparent;
  border-width: 0;
  border-radius: 0;
  padding: 0;
  font-weight: inherit;
  color: inherit;
  font-size: inherit;
  font-family: inherit;
  line-height: inherit;
}
.tw-prose :where(pre code):not(:where([class~="tw-not-prose"],[class~="tw-not-prose"] *))::before {
  content: none;
}
.tw-prose :where(pre code):not(:where([class~="tw-not-prose"],[class~="tw-not-prose"] *))::after {
  content: none;
}
.tw-prose :where(table):not(:where([class~="tw-not-prose"],[class~="tw-not-prose"] *)) {
  width: 100%;
  table-layout: auto;
  margin-top: 2em;
  margin-bottom: 2em;
  font-size: 0.875em;
  line-height: 1.7142857;
}
.tw-prose :where(thead):not(:where([class~="tw-not-prose"],[class~="tw-not-prose"] *)) {
  border-bottom-width: 1px;
  border-bottom-color: var(--tw-prose-th-borders);
}
.tw-prose :where(thead th):not(:where([class~="tw-not-prose"],[class~="tw-not-prose"] *)) {
  color: var(--tw-prose-headings);
  font-weight: 600;
  vertical-align: bottom;
  padding-inline-end: 0.5714286em;
  padding-bottom: 0.5714286em;
  padding-inline-start: 0.5714286em;
}
.tw-prose :where(tbody tr):not(:where([class~="tw-not-prose"],[class~="tw-not-prose"] *)) {
  border-bottom-width: 1px;
  border-bottom-color: var(--tw-prose-td-borders);
}
.tw-prose :where(tbody tr:last-child):not(:where([class~="tw-not-prose"],[class~="tw-not-prose"] *)) {
  border-bottom-width: 0;
}
.tw-prose :where(tbody td):not(:where([class~="tw-not-prose"],[class~="tw-not-prose"] *)) {
  vertical-align: baseline;
}
.tw-prose :where(tfoot):not(:where([class~="tw-not-prose"],[class~="tw-not-prose"] *)) {
  border-top-width: 1px;
  border-top-color: var(--tw-prose-th-borders);
}
.tw-prose :where(tfoot td):not(:where([class~="tw-not-prose"],[class~="tw-not-prose"] *)) {
  vertical-align: top;
}
.tw-prose :where(th, td):not(:where([class~="tw-not-prose"],[class~="tw-not-prose"] *)) {
  text-align: start;
}
.tw-prose :where(figure > *):not(:where([class~="tw-not-prose"],[class~="tw-not-prose"] *)) {
  margin-top: 0;
  margin-bottom: 0;
}
.tw-prose :where(figcaption):not(:where([class~="tw-not-prose"],[class~="tw-not-prose"] *)) {
  color: var(--tw-prose-captions);
  font-size: 0.875em;
  line-height: 1.4285714;
  margin-top: 0.8571429em;
}
.tw-prose {
  --tw-prose-body: #374151;
  --tw-prose-headings: #111827;
  --tw-prose-lead: #4b5563;
  --tw-prose-links: #111827;
  --tw-prose-bold: #111827;
  --tw-prose-counters: #6b7280;
  --tw-prose-bullets: #d1d5db;
  --tw-prose-hr: #e5e7eb;
  --tw-prose-quotes: #111827;
  --tw-prose-quote-borders: #e5e7eb;
  --tw-prose-captions: #6b7280;
  --tw-prose-kbd: #111827;
  --tw-prose-kbd-shadows: 17 24 39;
  --tw-prose-code: #111827;
  --tw-prose-pre-code: #e5e7eb;
  --tw-prose-pre-bg: #1f2937;
  --tw-prose-th-borders: #d1d5db;
  --tw-prose-td-borders: #e5e7eb;
  --tw-prose-invert-body: #d1d5db;
  --tw-prose-invert-headings: #fff;
  --tw-prose-invert-lead: #9ca3af;
  --tw-prose-invert-links: #fff;
  --tw-prose-invert-bold: #fff;
  --tw-prose-invert-counters: #9ca3af;
  --tw-prose-invert-bullets: #4b5563;
  --tw-prose-invert-hr: #374151;
  --tw-prose-invert-quotes: #f3f4f6;
  --tw-prose-invert-quote-borders: #374151;
  --tw-prose-invert-captions: #9ca3af;
  --tw-prose-invert-kbd: #fff;
  --tw-prose-invert-kbd-shadows: 255 255 255;
  --tw-prose-invert-code: #fff;
  --tw-prose-invert-pre-code: #d1d5db;
  --tw-prose-invert-pre-bg: rgb(0 0 0 / 50%);
  --tw-prose-invert-th-borders: #4b5563;
  --tw-prose-invert-td-borders: #374151;
  font-size: 1rem;
  line-height: 1.75;
}
.tw-prose :where(picture > img):not(:where([class~="tw-not-prose"],[class~="tw-not-prose"] *)) {
  margin-top: 0;
  margin-bottom: 0;
}
.tw-prose :where(li):not(:where([class~="tw-not-prose"],[class~="tw-not-prose"] *)) {
  margin-top: 0.5em;
  margin-bottom: 0.5em;
}
.tw-prose :where(ol > li):not(:where([class~="tw-not-prose"],[class~="tw-not-prose"] *)) {
  padding-inline-start: 0.375em;
}
.tw-prose :where(ul > li):not(:where([class~="tw-not-prose"],[class~="tw-not-prose"] *)) {
  padding-inline-start: 0.375em;
}
.tw-prose :where(.tw-prose > ul > li p):not(:where([class~="tw-not-prose"],[class~="tw-not-prose"] *)) {
  margin-top: 0.75em;
  margin-bottom: 0.75em;
}
.tw-prose :where(.tw-prose > ul > li > p:first-child):not(:where([class~="tw-not-prose"],[class~="tw-not-prose"] *)) {
  margin-top: 1.25em;
}
.tw-prose :where(.tw-prose > ul > li > p:last-child):not(:where([class~="tw-not-prose"],[class~="tw-not-prose"] *)) {
  margin-bottom: 1.25em;
}
.tw-prose :where(.tw-prose > ol > li > p:first-child):not(:where([class~="tw-not-prose"],[class~="tw-not-prose"] *)) {
  margin-top: 1.25em;
}
.tw-prose :where(.tw-prose > ol > li > p:last-child):not(:where([class~="tw-not-prose"],[class~="tw-not-prose"] *)) {
  margin-bottom: 1.25em;
}
.tw-prose :where(ul ul, ul ol, ol ul, ol ol):not(:where([class~="tw-not-prose"],[class~="tw-not-prose"] *)) {
  margin-top: 0.75em;
  margin-bottom: 0.75em;
}
.tw-prose :where(dl):not(:where([class~="tw-not-prose"],[class~="tw-not-prose"] *)) {
  margin-top: 1.25em;
  margin-bottom: 1.25em;
}
.tw-prose :where(dd):not(:where([class~="tw-not-prose"],[class~="tw-not-prose"] *)) {
  margin-top: 0.5em;
  padding-inline-start: 1.625em;
}
.tw-prose :where(hr + *):not(:where([class~="tw-not-prose"],[class~="tw-not-prose"] *)) {
  margin-top: 0;
}
.tw-prose :where(h2 + *):not(:where([class~="tw-not-prose"],[class~="tw-not-prose"] *)) {
  margin-top: 0;
}
.tw-prose :where(h3 + *):not(:where([class~="tw-not-prose"],[class~="tw-not-prose"] *)) {
  margin-top: 0;
}
.tw-prose :where(h4 + *):not(:where([class~="tw-not-prose"],[class~="tw-not-prose"] *)) {
  margin-top: 0;
}
.tw-prose :where(thead th:first-child):not(:where([class~="tw-not-prose"],[class~="tw-not-prose"] *)) {
  padding-inline-start: 0;
}
.tw-prose :where(thead th:last-child):not(:where([class~="tw-not-prose"],[class~="tw-not-prose"] *)) {
  padding-inline-end: 0;
}
.tw-prose :where(tbody td, tfoot td):not(:where([class~="tw-not-prose"],[class~="tw-not-prose"] *)) {
  padding-top: 0.5714286em;
  padding-inline-end: 0.5714286em;
  padding-bottom: 0.5714286em;
  padding-inline-start: 0.5714286em;
}
.tw-prose :where(tbody td:first-child, tfoot td:first-child):not(:where([class~="tw-not-prose"],[class~="tw-not-prose"] *)) {
  padding-inline-start: 0;
}
.tw-prose :where(tbody td:last-child, tfoot td:last-child):not(:where([class~="tw-not-prose"],[class~="tw-not-prose"] *)) {
  padding-inline-end: 0;
}
.tw-prose :where(figure):not(:where([class~="tw-not-prose"],[class~="tw-not-prose"] *)) {
  margin-top: 2em;
  margin-bottom: 2em;
}
.tw-prose :where(.tw-prose > :first-child):not(:where([class~="tw-not-prose"],[class~="tw-not-prose"] *)) {
  margin-top: 0;
}
.tw-prose :where(.tw-prose > :last-child):not(:where([class~="tw-not-prose"],[class~="tw-not-prose"] *)) {
  margin-bottom: 0;
}
.tw-sr-only {
  position: absolute;
  width: 1px;
  height: 1px;
  padding: 0;
  margin: -1px;
  overflow: hidden;
  clip: rect(0, 0, 0, 0);
  white-space: nowrap;
  border-width: 0;
}
.tw-pointer-events-none {
  pointer-events: none;
}
.tw-fixed {
  position: fixed;
}
.tw-absolute {
  position: absolute;
}
.tw-relative {
  position: relative;
}
.tw-sticky {
  position: sticky;
}
.tw-inset-0 {
  inset: 0px;
}
.tw-inset-y-0 {
  top: 0px;
  bottom: 0px;
}
.tw-bottom-2 {
  bottom: 0.5rem;
}
.tw-left-0 {
  left: 0px;
}
.tw-left-3 {
  left: 0.75rem;
}
.tw-left-4 {
  left: 1rem;
}
.tw-left-\\[50\\%\\] {
  left: 50%;
}
.tw-right-0 {
  right: 0px;
}
.tw-right-1 {
  right: 0.25rem;
}
.tw-right-3 {
  right: 0.75rem;
}
.tw-right-4 {
  right: 1rem;
}
.tw-right-auto {
  right: auto;
}
.tw-start-2 {
  inset-inline-start: 0.5rem;
}
.tw-top-0 {
  top: 0px;
}
.tw-top-1\\.5 {
  top: 0.375rem;
}
.tw-top-1\\/2 {
  top: 50%;
}
.tw-top-2\\.5 {
  top: 0.625rem;
}
.tw-top-3\\.5 {
  top: 0.875rem;
}
.tw-top-4 {
  top: 1rem;
}
.tw-top-\\[-1px\\] {
  top: -1px;
}
.tw-top-\\[50\\%\\] {
  top: 50%;
}
.tw-z-10 {
  z-index: 10;
}
.tw-z-20 {
  z-index: 20;
}
.tw-z-30 {
  z-index: 30;
}
.tw-z-50 {
  z-index: 50;
}
.tw-z-\\[1000\\] {
  z-index: 1000;
}
.tw-z-\\[250\\] {
  z-index: 250;
}
.tw-col-span-2 {
  grid-column: span 2 / span 2;
}
.tw-m-1 {
  margin: 0.25rem;
}
.tw-m-2 {
  margin: 0.5rem;
}
.tw-m-4 {
  margin: 1rem;
}
.tw--mx-1 {
  margin-left: -0.25rem;
  margin-right: -0.25rem;
}
.tw-mx-1 {
  margin-left: 0.25rem;
  margin-right: 0.25rem;
}
.tw-mx-2 {
  margin-left: 0.5rem;
  margin-right: 0.5rem;
}
.tw-mx-3\\.5 {
  margin-left: 0.875rem;
  margin-right: 0.875rem;
}
.tw-my-1 {
  margin-top: 0.25rem;
  margin-bottom: 0.25rem;
}
.tw-my-2 {
  margin-top: 0.5rem;
  margin-bottom: 0.5rem;
}
.tw-my-4 {
  margin-top: 1rem;
  margin-bottom: 1rem;
}
.tw-mb-1 {
  margin-bottom: 0.25rem;
}
.tw-mb-2 {
  margin-bottom: 0.5rem;
}
.tw-mb-20 {
  margin-bottom: 5rem;
}
.tw-me-2 {
  margin-inline-end: 0.5rem;
}
.tw-me-4 {
  margin-inline-end: 1rem;
}
.tw-ml-1 {
  margin-left: 0.25rem;
}
.tw-ml-2 {
  margin-left: 0.5rem;
}
.tw-ml-auto {
  margin-left: auto;
}
.tw-mr-1 {
  margin-right: 0.25rem;
}
.tw-mr-2 {
  margin-right: 0.5rem;
}
.tw-ms-1 {
  margin-inline-start: 0.25rem;
}
.tw-ms-2 {
  margin-inline-start: 0.5rem;
}
.tw-ms-3 {
  margin-inline-start: 0.75rem;
}
.tw-ms-5 {
  margin-inline-start: 1.25rem;
}
.tw-ms-auto {
  margin-inline-start: auto;
}
.tw-mt-1 {
  margin-top: 0.25rem;
}
.tw-mt-2 {
  margin-top: 0.5rem;
}
.tw-mt-20 {
  margin-top: 5rem;
}
.tw-mt-3 {
  margin-top: 0.75rem;
}
.tw-mt-4 {
  margin-top: 1rem;
}
.tw-mt-auto {
  margin-top: auto;
}
.tw-box-border {
  box-sizing: border-box;
}
.tw-box-content {
  box-sizing: content-box;
}
.tw-block {
  display: block;
}
.tw-inline-block {
  display: inline-block;
}
.tw-inline {
  display: inline;
}
.tw-flex {
  display: flex;
}
.tw-inline-flex {
  display: inline-flex;
}
.tw-grid {
  display: grid;
}
.tw-inline-grid {
  display: inline-grid;
}
.tw-hidden {
  display: none;
}
.tw-aspect-square {
  aspect-ratio: 1 / 1;
}
.tw-size-4 {
  width: 1rem;
  height: 1rem;
}
.tw-h-1\\/2 {
  height: 50%;
}
.tw-h-10 {
  height: 2.5rem;
}
.tw-h-11 {
  height: 2.75rem;
}
.tw-h-12 {
  height: 3rem;
}
.tw-h-14 {
  height: 3.5rem;
}
.tw-h-2 {
  height: 0.5rem;
}
.tw-h-2\\.5 {
  height: 0.625rem;
}
.tw-h-20 {
  height: 5rem;
}
.tw-h-24 {
  height: 6rem;
}
.tw-h-3 {
  height: 0.75rem;
}
.tw-h-3\\.5 {
  height: 0.875rem;
}
.tw-h-4 {
  height: 1rem;
}
.tw-h-40 {
  height: 10rem;
}
.tw-h-5 {
  height: 1.25rem;
}
.tw-h-6 {
  height: 1.5rem;
}
.tw-h-7 {
  height: 1.75rem;
}
.tw-h-8 {
  height: 2rem;
}
.tw-h-9 {
  height: 2.25rem;
}
.tw-h-96 {
  height: 24rem;
}
.tw-h-\\[1\\.2rem\\] {
  height: 1.2rem;
}
.tw-h-\\[100\\%\\] {
  height: 100%;
}
.tw-h-\\[1px\\] {
  height: 1px;
}
.tw-h-\\[405px\\] {
  height: 405px;
}
.tw-h-\\[var\\(--radix-select-trigger-height\\)\\] {
  height: var(--radix-select-trigger-height);
}
.tw-h-full {
  height: 100%;
}
.tw-h-px {
  height: 1px;
}
.tw-h-screen {
  height: 100vh;
}
.tw-h-svh {
  height: 100svh;
}
.tw-max-h-80 {
  max-height: 20rem;
}
.tw-max-h-96 {
  max-height: 24rem;
}
.tw-max-h-\\[300px\\] {
  max-height: 300px;
}
.tw-min-h-0 {
  min-height: 0px;
}
.tw-min-h-svh {
  min-height: 100svh;
}
.tw-w-0 {
  width: 0px;
}
.tw-w-1\\/3 {
  width: 33.333333%;
}
.tw-w-10 {
  width: 2.5rem;
}
.tw-w-11 {
  width: 2.75rem;
}
.tw-w-14 {
  width: 3.5rem;
}
.tw-w-2 {
  width: 0.5rem;
}
.tw-w-2\\.5 {
  width: 0.625rem;
}
.tw-w-20 {
  width: 5rem;
}
.tw-w-3 {
  width: 0.75rem;
}
.tw-w-3\\.5 {
  width: 0.875rem;
}
.tw-w-3\\/4 {
  width: 75%;
}
.tw-w-4 {
  width: 1rem;
}
.tw-w-5 {
  width: 1.25rem;
}
.tw-w-6 {
  width: 1.5rem;
}
.tw-w-64 {
  width: 16rem;
}
.tw-w-7 {
  width: 1.75rem;
}
.tw-w-72 {
  width: 18rem;
}
.tw-w-8 {
  width: 2rem;
}
.tw-w-9 {
  width: 2.25rem;
}
.tw-w-9\\/12 {
  width: 75%;
}
.tw-w-96 {
  width: 24rem;
}
.tw-w-\\[--sidebar-width\\] {
  width: var(--sidebar-width);
}
.tw-w-\\[1\\.2rem\\] {
  width: 1.2rem;
}
.tw-w-\\[100px\\] {
  width: 100px;
}
.tw-w-\\[116px\\] {
  width: 116px;
}
.tw-w-\\[124px\\] {
  width: 124px;
}
.tw-w-\\[150px\\] {
  width: 150px;
}
.tw-w-\\[1px\\] {
  width: 1px;
}
.tw-w-\\[200px\\] {
  width: 200px;
}
.tw-w-\\[300px\\] {
  width: 300px;
}
.tw-w-\\[350px\\] {
  width: 350px;
}
.tw-w-\\[400px\\] {
  width: 400px;
}
.tw-w-\\[70px\\] {
  width: 70px;
}
.tw-w-auto {
  width: auto;
}
.tw-w-full {
  width: 100%;
}
.tw-min-w-0 {
  min-width: 0px;
}
.tw-min-w-5 {
  min-width: 1.25rem;
}
.tw-min-w-72 {
  min-width: 18rem;
}
.tw-min-w-\\[8rem\\] {
  min-width: 8rem;
}
.tw-min-w-\\[var\\(--radix-select-trigger-width\\)\\] {
  min-width: var(--radix-select-trigger-width);
}
.tw-max-w-64 {
  max-width: 16rem;
}
.tw-max-w-\\[--skeleton-width\\] {
  max-width: var(--skeleton-width);
}
.tw-max-w-lg {
  max-width: 32rem;
}
.tw-max-w-sm {
  max-width: 24rem;
}
.tw-flex-1 {
  flex: 1 1 0%;
}
.tw-flex-shrink-0 {
  flex-shrink: 0;
}
.tw-shrink-0 {
  flex-shrink: 0;
}
.tw-flex-grow {
  flex-grow: 1;
}
.tw-grow {
  flex-grow: 1;
}
.tw-caption-bottom {
  caption-side: bottom;
}
.tw--translate-x-1\\/2 {
  --tw-translate-x: -50%;
  transform: translate(var(--tw-translate-x), var(--tw-translate-y)) rotate(var(--tw-rotate)) skewX(var(--tw-skew-x)) skewY(var(--tw-skew-y)) scaleX(var(--tw-scale-x)) scaleY(var(--tw-scale-y));
}
.tw--translate-x-px {
  --tw-translate-x: -1px;
  transform: translate(var(--tw-translate-x), var(--tw-translate-y)) rotate(var(--tw-rotate)) skewX(var(--tw-skew-x)) skewY(var(--tw-skew-y)) scaleX(var(--tw-scale-x)) scaleY(var(--tw-scale-y));
}
.tw--translate-y-1\\/2 {
  --tw-translate-y: -50%;
  transform: translate(var(--tw-translate-x), var(--tw-translate-y)) rotate(var(--tw-rotate)) skewX(var(--tw-skew-x)) skewY(var(--tw-skew-y)) scaleX(var(--tw-scale-x)) scaleY(var(--tw-scale-y));
}
.tw-translate-x-0 {
  --tw-translate-x: 0px;
  transform: translate(var(--tw-translate-x), var(--tw-translate-y)) rotate(var(--tw-rotate)) skewX(var(--tw-skew-x)) skewY(var(--tw-skew-y)) scaleX(var(--tw-scale-x)) scaleY(var(--tw-scale-y));
}
.tw-translate-x-\\[-50\\%\\] {
  --tw-translate-x: -50%;
  transform: translate(var(--tw-translate-x), var(--tw-translate-y)) rotate(var(--tw-rotate)) skewX(var(--tw-skew-x)) skewY(var(--tw-skew-y)) scaleX(var(--tw-scale-x)) scaleY(var(--tw-scale-y));
}
.tw-translate-x-px {
  --tw-translate-x: 1px;
  transform: translate(var(--tw-translate-x), var(--tw-translate-y)) rotate(var(--tw-rotate)) skewX(var(--tw-skew-x)) skewY(var(--tw-skew-y)) scaleX(var(--tw-scale-x)) scaleY(var(--tw-scale-y));
}
.tw-translate-y-\\[-50\\%\\] {
  --tw-translate-y: -50%;
  transform: translate(var(--tw-translate-x), var(--tw-translate-y)) rotate(var(--tw-rotate)) skewX(var(--tw-skew-x)) skewY(var(--tw-skew-y)) scaleX(var(--tw-scale-x)) scaleY(var(--tw-scale-y));
}
.tw-rotate-0 {
  --tw-rotate: 0deg;
  transform: translate(var(--tw-translate-x), var(--tw-translate-y)) rotate(var(--tw-rotate)) skewX(var(--tw-skew-x)) skewY(var(--tw-skew-y)) scaleX(var(--tw-scale-x)) scaleY(var(--tw-scale-y));
}
.tw-rotate-90 {
  --tw-rotate: 90deg;
  transform: translate(var(--tw-translate-x), var(--tw-translate-y)) rotate(var(--tw-rotate)) skewX(var(--tw-skew-x)) skewY(var(--tw-skew-y)) scaleX(var(--tw-scale-x)) scaleY(var(--tw-scale-y));
}
.tw-scale-0 {
  --tw-scale-x: 0;
  --tw-scale-y: 0;
  transform: translate(var(--tw-translate-x), var(--tw-translate-y)) rotate(var(--tw-rotate)) skewX(var(--tw-skew-x)) skewY(var(--tw-skew-y)) scaleX(var(--tw-scale-x)) scaleY(var(--tw-scale-y));
}
.tw-scale-100 {
  --tw-scale-x: 1;
  --tw-scale-y: 1;
  transform: translate(var(--tw-translate-x), var(--tw-translate-y)) rotate(var(--tw-rotate)) skewX(var(--tw-skew-x)) skewY(var(--tw-skew-y)) scaleX(var(--tw-scale-x)) scaleY(var(--tw-scale-y));
}
.tw-transform {
  transform: translate(var(--tw-translate-x), var(--tw-translate-y)) rotate(var(--tw-rotate)) skewX(var(--tw-skew-x)) skewY(var(--tw-skew-y)) scaleX(var(--tw-scale-x)) scaleY(var(--tw-scale-y));
}
@keyframes tw-pulse {

  50% {
    opacity: .5;
  }
}
.tw-animate-pulse {
  animation: tw-pulse 2s cubic-bezier(0.4, 0, 0.6, 1) infinite;
}
@keyframes tw-spin {

  to {
    transform: rotate(360deg);
  }
}
.tw-animate-spin {
  animation: tw-spin 1s linear infinite;
}
.tw-cursor-default {
  cursor: default;
}
.tw-cursor-not-allowed {
  cursor: not-allowed;
}
.tw-cursor-pointer {
  cursor: pointer;
}
.tw-touch-none {
  touch-action: none;
}
.tw-select-none {
  user-select: none;
}
.tw-resize {
  resize: both;
}
.tw-list-disc {
  list-style-type: disc;
}
.tw-columns-2 {
  columns: 2;
}
.tw-auto-rows-max {
  grid-auto-rows: max-content;
}
.tw-grid-cols-2 {
  grid-template-columns: repeat(2, minmax(0, 1fr));
}
.tw-grid-cols-\\[25\\%\\,25\\%\\,50\\%\\] {
  grid-template-columns: 25% 25% 50%;
}
.tw-grid-cols-\\[25\\%\\,50\\%\\,25\\%\\] {
  grid-template-columns: 25% 50% 25%;
}
.tw-flex-row {
  flex-direction: row;
}
.tw-flex-col {
  flex-direction: column;
}
.tw-flex-col-reverse {
  flex-direction: column-reverse;
}
.tw-flex-wrap {
  flex-wrap: wrap;
}
.tw-items-start {
  align-items: flex-start;
}
.tw-items-center {
  align-items: center;
}
.tw-items-stretch {
  align-items: stretch;
}
.tw-justify-start {
  justify-content: flex-start;
}
.tw-justify-end {
  justify-content: flex-end;
}
.tw-justify-center {
  justify-content: center;
}
.tw-justify-between {
  justify-content: space-between;
}
.tw-gap-0\\.5 {
  gap: 0.125rem;
}
.tw-gap-1 {
  gap: 0.25rem;
}
.tw-gap-1\\.5 {
  gap: 0.375rem;
}
.tw-gap-2 {
  gap: 0.5rem;
}
.tw-gap-2\\.5 {
  gap: 0.625rem;
}
.tw-gap-3 {
  gap: 0.75rem;
}
.tw-gap-4 {
  gap: 1rem;
}
.tw-gap-6 {
  gap: 1.5rem;
}
.tw-gap-x-2 {
  column-gap: 0.5rem;
}
.tw-gap-x-4 {
  column-gap: 1rem;
}
.tw-space-x-0 > :not([hidden]) ~ :not([hidden]) {
  --tw-space-x-reverse: 0;
  margin-right: calc(0px * var(--tw-space-x-reverse));
  margin-left: calc(0px * calc(1 - var(--tw-space-x-reverse)));
}
.tw-space-x-2 > :not([hidden]) ~ :not([hidden]) {
  --tw-space-x-reverse: 0;
  margin-right: calc(0.5rem * var(--tw-space-x-reverse));
  margin-left: calc(0.5rem * calc(1 - var(--tw-space-x-reverse)));
}
.tw-space-x-4 > :not([hidden]) ~ :not([hidden]) {
  --tw-space-x-reverse: 0;
  margin-right: calc(1rem * var(--tw-space-x-reverse));
  margin-left: calc(1rem * calc(1 - var(--tw-space-x-reverse)));
}
.tw-space-x-6 > :not([hidden]) ~ :not([hidden]) {
  --tw-space-x-reverse: 0;
  margin-right: calc(1.5rem * var(--tw-space-x-reverse));
  margin-left: calc(1.5rem * calc(1 - var(--tw-space-x-reverse)));
}
.tw-space-y-1 > :not([hidden]) ~ :not([hidden]) {
  --tw-space-y-reverse: 0;
  margin-top: calc(0.25rem * calc(1 - var(--tw-space-y-reverse)));
  margin-bottom: calc(0.25rem * var(--tw-space-y-reverse));
}
.tw-space-y-1\\.5 > :not([hidden]) ~ :not([hidden]) {
  --tw-space-y-reverse: 0;
  margin-top: calc(0.375rem * calc(1 - var(--tw-space-y-reverse)));
  margin-bottom: calc(0.375rem * var(--tw-space-y-reverse));
}
.tw-space-y-2 > :not([hidden]) ~ :not([hidden]) {
  --tw-space-y-reverse: 0;
  margin-top: calc(0.5rem * calc(1 - var(--tw-space-y-reverse)));
  margin-bottom: calc(0.5rem * var(--tw-space-y-reverse));
}
.tw-space-y-3 > :not([hidden]) ~ :not([hidden]) {
  --tw-space-y-reverse: 0;
  margin-top: calc(0.75rem * calc(1 - var(--tw-space-y-reverse)));
  margin-bottom: calc(0.75rem * var(--tw-space-y-reverse));
}
.tw-space-y-4 > :not([hidden]) ~ :not([hidden]) {
  --tw-space-y-reverse: 0;
  margin-top: calc(1rem * calc(1 - var(--tw-space-y-reverse)));
  margin-bottom: calc(1rem * var(--tw-space-y-reverse));
}
.tw-self-stretch {
  align-self: stretch;
}
.tw-overflow-auto {
  overflow: auto;
}
.tw-overflow-hidden {
  overflow: hidden;
}
.tw-overflow-y-auto {
  overflow-y: auto;
}
.tw-overflow-x-hidden {
  overflow-x: hidden;
}
.tw-overflow-y-hidden {
  overflow-y: hidden;
}
.tw-text-ellipsis {
  text-overflow: ellipsis;
}
.tw-whitespace-normal {
  white-space: normal;
}
.tw-whitespace-nowrap {
  white-space: nowrap;
}
.tw-text-nowrap {
  text-wrap: nowrap;
}
.tw-text-balance {
  text-wrap: balance;
}
.tw-break-words {
  overflow-wrap: break-word;
}
.tw-rounded {
  border-radius: 0.25rem;
}
.tw-rounded-full {
  border-radius: 9999px;
}
.tw-rounded-lg {
  border-radius: var(--radius);
}
.tw-rounded-md {
  border-radius: calc(var(--radius) - 2px);
}
.tw-rounded-none {
  border-radius: 0px;
}
.tw-rounded-sm {
  border-radius: calc(var(--radius) - 4px);
}
.tw-rounded-s-md {
  border-start-start-radius: calc(var(--radius) - 2px);
  border-end-start-radius: calc(var(--radius) - 2px);
}
.tw-rounded-ee-none {
  border-end-end-radius: 0px;
}
.tw-rounded-se-md {
  border-start-end-radius: calc(var(--radius) - 2px);
}
.tw-rounded-ss-none {
  border-start-start-radius: 0px;
}
.tw-border {
  border-width: 1px;
}
.tw-border-0 {
  border-width: 0px;
}
.tw-border-2 {
  border-width: 2px;
}
.tw-border-b {
  border-bottom-width: 1px;
}
.tw-border-b-0 {
  border-bottom-width: 0px;
}
.tw-border-e {
  border-inline-end-width: 1px;
}
.tw-border-e-0 {
  border-inline-end-width: 0px;
}
.tw-border-l {
  border-left-width: 1px;
}
.tw-border-s-2 {
  border-inline-start-width: 2px;
}
.tw-border-t {
  border-top-width: 1px;
}
.tw-border-t-0 {
  border-top-width: 0px;
}
.tw-border-solid {
  border-style: solid;
}
.tw-border-dashed {
  border-style: dashed;
}
.tw-border-black {
  --tw-border-opacity: 1;
  border-color: rgb(0 0 0 / var(--tw-border-opacity, 1));
}
.tw-border-blue-500 {
  --tw-border-opacity: 1;
  border-color: rgb(59 130 246 / var(--tw-border-opacity, 1));
}
.tw-border-destructive\\/50 {
  border-color: hsl(var(--destructive) / 0.5);
}
.tw-border-gray-300 {
  --tw-border-opacity: 1;
  border-color: rgb(209 213 219 / var(--tw-border-opacity, 1));
}
.tw-border-gray-400 {
  --tw-border-opacity: 1;
  border-color: rgb(156 163 175 / var(--tw-border-opacity, 1));
}
.tw-border-input {
  border-color: hsl(var(--input));
}
.tw-border-primary {
  border-color: hsl(var(--primary));
}
.tw-border-red-600 {
  --tw-border-opacity: 1;
  border-color: rgb(220 38 38 / var(--tw-border-opacity, 1));
}
.tw-border-sidebar-border {
  border-color: hsl(var(--sidebar-border));
}
.tw-border-transparent {
  border-color: transparent;
}
.tw-border-s-indigo-200 {
  --tw-border-opacity: 1;
  border-inline-start-color: rgb(199 210 254 / var(--tw-border-opacity, 1));
}
.tw-border-s-purple-200 {
  --tw-border-opacity: 1;
  border-inline-start-color: rgb(233 213 255 / var(--tw-border-opacity, 1));
}
.tw-border-s-red-200 {
  --tw-border-opacity: 1;
  border-inline-start-color: rgb(254 202 202 / var(--tw-border-opacity, 1));
}
.tw-bg-accent {
  background-color: hsl(var(--accent));
}
.tw-bg-accent-foreground {
  background-color: hsl(var(--accent-foreground));
}
.tw-bg-amber-100 {
  --tw-bg-opacity: 1;
  background-color: rgb(254 243 199 / var(--tw-bg-opacity, 1));
}
.tw-bg-amber-200 {
  --tw-bg-opacity: 1;
  background-color: rgb(253 230 138 / var(--tw-bg-opacity, 1));
}
.tw-bg-amber-50 {
  --tw-bg-opacity: 1;
  background-color: rgb(255 251 235 / var(--tw-bg-opacity, 1));
}
.tw-bg-background {
  background-color: hsl(var(--background));
}
.tw-bg-black\\/80 {
  background-color: rgb(0 0 0 / 0.8);
}
.tw-bg-blue-600 {
  --tw-bg-opacity: 1;
  background-color: rgb(37 99 235 / var(--tw-bg-opacity, 1));
}
.tw-bg-blue-700 {
  --tw-bg-opacity: 1;
  background-color: rgb(29 78 216 / var(--tw-bg-opacity, 1));
}
.tw-bg-border {
  background-color: hsl(var(--border));
}
.tw-bg-card {
  background-color: hsl(var(--card));
}
.tw-bg-card-foreground {
  background-color: hsl(var(--card-foreground));
}
.tw-bg-destructive {
  background-color: hsl(var(--destructive));
}
.tw-bg-destructive-foreground {
  background-color: hsl(var(--destructive-foreground));
}
.tw-bg-foreground {
  background-color: hsl(var(--foreground));
}
.tw-bg-gray-100 {
  --tw-bg-opacity: 1;
  background-color: rgb(243 244 246 / var(--tw-bg-opacity, 1));
}
.tw-bg-gray-300 {
  --tw-bg-opacity: 1;
  background-color: rgb(209 213 219 / var(--tw-bg-opacity, 1));
}
.tw-bg-gray-400 {
  --tw-bg-opacity: 1;
  background-color: rgb(156 163 175 / var(--tw-bg-opacity, 1));
}
.tw-bg-input {
  background-color: hsl(var(--input));
}
.tw-bg-muted {
  background-color: hsl(var(--muted));
}
.tw-bg-muted-foreground {
  background-color: hsl(var(--muted-foreground));
}
.tw-bg-muted\\/40 {
  background-color: hsl(var(--muted) / 0.4);
}
.tw-bg-muted\\/50 {
  background-color: hsl(var(--muted) / 0.5);
}
.tw-bg-neutral-300 {
  --tw-bg-opacity: 1;
  background-color: rgb(212 212 212 / var(--tw-bg-opacity, 1));
}
.tw-bg-popover {
  background-color: hsl(var(--popover));
}
.tw-bg-popover-foreground {
  background-color: hsl(var(--popover-foreground));
}
.tw-bg-primary {
  background-color: hsl(var(--primary));
}
.tw-bg-primary-foreground {
  background-color: hsl(var(--primary-foreground));
}
.tw-bg-ring {
  background-color: hsl(var(--ring));
}
.tw-bg-secondary {
  background-color: hsl(var(--secondary));
}
.tw-bg-secondary-foreground {
  background-color: hsl(var(--secondary-foreground));
}
.tw-bg-sidebar {
  background-color: hsl(var(--sidebar-background));
}
.tw-bg-sidebar-border {
  background-color: hsl(var(--sidebar-border));
}
.tw-bg-slate-100 {
  --tw-bg-opacity: 1;
  background-color: rgb(241 245 249 / var(--tw-bg-opacity, 1));
}
.tw-bg-transparent {
  background-color: transparent;
}
.tw-bg-white {
  --tw-bg-opacity: 1;
  background-color: rgb(255 255 255 / var(--tw-bg-opacity, 1));
}
.tw-bg-none {
  background-image: none;
}
.tw-fill-current {
  fill: currentColor;
}
.tw-p-0 {
  padding: 0px;
}
.tw-p-1 {
  padding: 0.25rem;
}
.tw-p-2 {
  padding: 0.5rem;
}
.tw-p-3 {
  padding: 0.75rem;
}
.tw-p-4 {
  padding: 1rem;
}
.tw-p-6 {
  padding: 1.5rem;
}
.tw-p-8 {
  padding: 2rem;
}
.tw-p-\\[1px\\] {
  padding: 1px;
}
.tw-px-1 {
  padding-left: 0.25rem;
  padding-right: 0.25rem;
}
.tw-px-2 {
  padding-left: 0.5rem;
  padding-right: 0.5rem;
}
.tw-px-2\\.5 {
  padding-left: 0.625rem;
  padding-right: 0.625rem;
}
.tw-px-3 {
  padding-left: 0.75rem;
  padding-right: 0.75rem;
}
.tw-px-4 {
  padding-left: 1rem;
  padding-right: 1rem;
}
.tw-px-5 {
  padding-left: 1.25rem;
  padding-right: 1.25rem;
}
.tw-px-6 {
  padding-left: 1.5rem;
  padding-right: 1.5rem;
}
.tw-px-7 {
  padding-left: 1.75rem;
  padding-right: 1.75rem;
}
.tw-px-8 {
  padding-left: 2rem;
  padding-right: 2rem;
}
.tw-py-0\\.5 {
  padding-top: 0.125rem;
  padding-bottom: 0.125rem;
}
.tw-py-1 {
  padding-top: 0.25rem;
  padding-bottom: 0.25rem;
}
.tw-py-1\\.5 {
  padding-top: 0.375rem;
  padding-bottom: 0.375rem;
}
.tw-py-2 {
  padding-top: 0.5rem;
  padding-bottom: 0.5rem;
}
.tw-py-3 {
  padding-top: 0.75rem;
  padding-bottom: 0.75rem;
}
.tw-py-4 {
  padding-top: 1rem;
  padding-bottom: 1rem;
}
.tw-py-6 {
  padding-top: 1.5rem;
  padding-bottom: 1.5rem;
}
.tw-py-\\[1px\\] {
  padding-top: 1px;
  padding-bottom: 1px;
}
.tw-pb-2 {
  padding-bottom: 0.5rem;
}
.tw-pb-3 {
  padding-bottom: 0.75rem;
}
.tw-pb-4 {
  padding-bottom: 1rem;
}
.tw-pe-2 {
  padding-inline-end: 0.5rem;
}
.tw-pe-9 {
  padding-inline-end: 2.25rem;
}
.tw-pl-1 {
  padding-left: 0.25rem;
}
.tw-pl-3 {
  padding-left: 0.75rem;
}
.tw-pl-4 {
  padding-left: 1rem;
}
.tw-pl-5 {
  padding-left: 1.25rem;
}
.tw-pl-8 {
  padding-left: 2rem;
}
.tw-pr-0 {
  padding-right: 0px;
}
.tw-pr-2 {
  padding-right: 0.5rem;
}
.tw-pr-3 {
  padding-right: 0.75rem;
}
.tw-pr-4 {
  padding-right: 1rem;
}
.tw-ps-12 {
  padding-inline-start: 3rem;
}
.tw-ps-4 {
  padding-inline-start: 1rem;
}
.tw-ps-8 {
  padding-inline-start: 2rem;
}
.tw-ps-9 {
  padding-inline-start: 2.25rem;
}
.tw-pt-0 {
  padding-top: 0px;
}
.tw-pt-3 {
  padding-top: 0.75rem;
}
.tw-pt-4 {
  padding-top: 1rem;
}
.tw-text-left {
  text-align: left;
}
.tw-text-center {
  text-align: center;
}
.tw-text-right {
  text-align: right;
}
.tw-text-start {
  text-align: start;
}
.tw-text-end {
  text-align: end;
}
.tw-align-middle {
  vertical-align: middle;
}
.tw-text-2xl {
  font-size: 1.5rem;
  line-height: 2rem;
}
.tw-text-4xl {
  font-size: 2.25rem;
  line-height: 2.5rem;
}
.tw-text-5xl {
  font-size: 3rem;
  line-height: 1;
}
.tw-text-lg {
  font-size: 1.125rem;
  line-height: 1.75rem;
}
.tw-text-sm {
  font-size: 0.875rem;
  line-height: 1.25rem;
}
.tw-text-xl {
  font-size: 1.25rem;
  line-height: 1.75rem;
}
.tw-text-xs {
  font-size: 0.75rem;
  line-height: 1rem;
}
.tw-font-bold {
  font-weight: 700;
}
.tw-font-medium {
  font-weight: 500;
}
.tw-font-normal {
  font-weight: 400;
}
.tw-font-semibold {
  font-weight: 600;
}
.tw-uppercase {
  text-transform: uppercase;
}
.tw-capitalize {
  text-transform: capitalize;
}
.tw-not-italic {
  font-style: normal;
}
.tw-tabular-nums {
  --tw-numeric-spacing: tabular-nums;
  font-variant-numeric: var(--tw-ordinal) var(--tw-slashed-zero) var(--tw-numeric-figure) var(--tw-numeric-spacing) var(--tw-numeric-fraction);
}
.tw-leading-9 {
  line-height: 2.25rem;
}
.tw-leading-none {
  line-height: 1;
}
.tw-leading-relaxed {
  line-height: 1.625;
}
.tw-tracking-tight {
  letter-spacing: -0.025em;
}
.tw-tracking-widest {
  letter-spacing: 0.1em;
}
.tw-text-accent-foreground {
  color: hsl(var(--accent-foreground));
}
.tw-text-amber-800 {
  --tw-text-opacity: 1;
  color: rgb(146 64 14 / var(--tw-text-opacity, 1));
}
.tw-text-amber-900 {
  --tw-text-opacity: 1;
  color: rgb(120 53 15 / var(--tw-text-opacity, 1));
}
.tw-text-black {
  --tw-text-opacity: 1;
  color: rgb(0 0 0 / var(--tw-text-opacity, 1));
}
.tw-text-blue-600 {
  --tw-text-opacity: 1;
  color: rgb(37 99 235 / var(--tw-text-opacity, 1));
}
.tw-text-card-foreground {
  color: hsl(var(--card-foreground));
}
.tw-text-current {
  color: currentColor;
}
.tw-text-destructive {
  color: hsl(var(--destructive));
}
.tw-text-destructive-foreground {
  color: hsl(var(--destructive-foreground));
}
.tw-text-foreground {
  color: hsl(var(--foreground));
}
.tw-text-foreground\\/80 {
  color: hsl(var(--foreground) / 0.8);
}
.tw-text-gray-400 {
  --tw-text-opacity: 1;
  color: rgb(156 163 175 / var(--tw-text-opacity, 1));
}
.tw-text-gray-500 {
  --tw-text-opacity: 1;
  color: rgb(107 114 128 / var(--tw-text-opacity, 1));
}
.tw-text-gray-600 {
  --tw-text-opacity: 1;
  color: rgb(75 85 99 / var(--tw-text-opacity, 1));
}
.tw-text-gray-700 {
  --tw-text-opacity: 1;
  color: rgb(55 65 81 / var(--tw-text-opacity, 1));
}
.tw-text-gray-800 {
  --tw-text-opacity: 1;
  color: rgb(31 41 55 / var(--tw-text-opacity, 1));
}
.tw-text-gray-900 {
  --tw-text-opacity: 1;
  color: rgb(17 24 39 / var(--tw-text-opacity, 1));
}
.tw-text-inherit {
  color: inherit;
}
.tw-text-muted-foreground {
  color: hsl(var(--muted-foreground));
}
.tw-text-popover-foreground {
  color: hsl(var(--popover-foreground));
}
.tw-text-primary {
  color: hsl(var(--primary));
}
.tw-text-primary-foreground {
  color: hsl(var(--primary-foreground));
}
.tw-text-red-500 {
  --tw-text-opacity: 1;
  color: rgb(239 68 68 / var(--tw-text-opacity, 1));
}
.tw-text-red-600 {
  --tw-text-opacity: 1;
  color: rgb(220 38 38 / var(--tw-text-opacity, 1));
}
.tw-text-secondary-foreground {
  color: hsl(var(--secondary-foreground));
}
.tw-text-sidebar-foreground {
  color: hsl(var(--sidebar-foreground));
}
.tw-text-sidebar-foreground\\/70 {
  color: hsl(var(--sidebar-foreground) / 0.7);
}
.tw-text-slate-900 {
  --tw-text-opacity: 1;
  color: rgb(15 23 42 / var(--tw-text-opacity, 1));
}
.tw-text-white {
  --tw-text-opacity: 1;
  color: rgb(255 255 255 / var(--tw-text-opacity, 1));
}
.tw-text-yellow-900 {
  --tw-text-opacity: 1;
  color: rgb(113 63 18 / var(--tw-text-opacity, 1));
}
.tw-underline {
  text-decoration-line: underline;
}
.tw-underline-offset-4 {
  text-underline-offset: 4px;
}
.tw-opacity-0 {
  opacity: 0;
}
.tw-opacity-100 {
  opacity: 1;
}
.tw-opacity-50 {
  opacity: 0.5;
}
.tw-opacity-60 {
  opacity: 0.6;
}
.tw-opacity-70 {
  opacity: 0.7;
}
.tw-shadow-\\[0_0_0_1px_hsl\\(var\\(--sidebar-border\\)\\)\\] {
  --tw-shadow: 0 0 0 1px hsl(var(--sidebar-border));
  --tw-shadow-colored: 0 0 0 1px var(--tw-shadow-color);
  box-shadow: var(--tw-ring-offset-shadow, 0 0 #0000), var(--tw-ring-shadow, 0 0 #0000), var(--tw-shadow);
}
.tw-shadow-lg {
  --tw-shadow: 0 10px 15px -3px rgb(0 0 0 / 0.1), 0 4px 6px -4px rgb(0 0 0 / 0.1);
  --tw-shadow-colored: 0 10px 15px -3px var(--tw-shadow-color), 0 4px 6px -4px var(--tw-shadow-color);
  box-shadow: var(--tw-ring-offset-shadow, 0 0 #0000), var(--tw-ring-shadow, 0 0 #0000), var(--tw-shadow);
}
.tw-shadow-md {
  --tw-shadow: 0 4px 6px -1px rgb(0 0 0 / 0.1), 0 2px 4px -2px rgb(0 0 0 / 0.1);
  --tw-shadow-colored: 0 4px 6px -1px var(--tw-shadow-color), 0 2px 4px -2px var(--tw-shadow-color);
  box-shadow: var(--tw-ring-offset-shadow, 0 0 #0000), var(--tw-ring-shadow, 0 0 #0000), var(--tw-shadow);
}
.tw-shadow-none {
  --tw-shadow: 0 0 #0000;
  --tw-shadow-colored: 0 0 #0000;
  box-shadow: var(--tw-ring-offset-shadow, 0 0 #0000), var(--tw-ring-shadow, 0 0 #0000), var(--tw-shadow);
}
.tw-shadow-sm {
  --tw-shadow: 0 1px 2px 0 rgb(0 0 0 / 0.05);
  --tw-shadow-colored: 0 1px 2px 0 var(--tw-shadow-color);
  box-shadow: var(--tw-ring-offset-shadow, 0 0 #0000), var(--tw-ring-shadow, 0 0 #0000), var(--tw-shadow);
}
.tw-outline-none {
  outline: 2px solid transparent;
  outline-offset: 2px;
}
.tw-ring-0 {
  --tw-ring-offset-shadow: var(--tw-ring-inset) 0 0 0 var(--tw-ring-offset-width) var(--tw-ring-offset-color);
  --tw-ring-shadow: var(--tw-ring-inset) 0 0 0 calc(0px + var(--tw-ring-offset-width)) var(--tw-ring-color);
  box-shadow: var(--tw-ring-offset-shadow), var(--tw-ring-shadow), var(--tw-shadow, 0 0 #0000);
}
.tw-ring-sidebar-ring {
  --tw-ring-color: hsl(var(--sidebar-ring));
}
.tw-ring-offset-background {
  --tw-ring-offset-color: hsl(var(--background));
}
.tw-drop-shadow-sm {
  --tw-drop-shadow: drop-shadow(0 1px 1px rgb(0 0 0 / 0.05));
  filter: var(--tw-blur) var(--tw-brightness) var(--tw-contrast) var(--tw-grayscale) var(--tw-hue-rotate) var(--tw-invert) var(--tw-saturate) var(--tw-sepia) var(--tw-drop-shadow);
}
.tw-transition {
  transition-property: color, background-color, border-color, text-decoration-color, fill, stroke, opacity, box-shadow, transform, filter, backdrop-filter;
  transition-timing-function: cubic-bezier(0.4, 0, 0.2, 1);
  transition-duration: 150ms;
}
.tw-transition-\\[left\\,right\\,width\\] {
  transition-property: left,right,width;
  transition-timing-function: cubic-bezier(0.4, 0, 0.2, 1);
  transition-duration: 150ms;
}
.tw-transition-\\[margin\\,opa\\] {
  transition-property: margin,opa;
  transition-timing-function: cubic-bezier(0.4, 0, 0.2, 1);
  transition-duration: 150ms;
}
.tw-transition-\\[width\\,height\\,padding\\] {
  transition-property: width,height,padding;
  transition-timing-function: cubic-bezier(0.4, 0, 0.2, 1);
  transition-duration: 150ms;
}
.tw-transition-\\[width\\] {
  transition-property: width;
  transition-timing-function: cubic-bezier(0.4, 0, 0.2, 1);
  transition-duration: 150ms;
}
.tw-transition-all {
  transition-property: all;
  transition-timing-function: cubic-bezier(0.4, 0, 0.2, 1);
  transition-duration: 150ms;
}
.tw-transition-colors {
  transition-property: color, background-color, border-color, text-decoration-color, fill, stroke;
  transition-timing-function: cubic-bezier(0.4, 0, 0.2, 1);
  transition-duration: 150ms;
}
.tw-transition-opacity {
  transition-property: opacity;
  transition-timing-function: cubic-bezier(0.4, 0, 0.2, 1);
  transition-duration: 150ms;
}
.tw-transition-transform {
  transition-property: transform;
  transition-timing-function: cubic-bezier(0.4, 0, 0.2, 1);
  transition-duration: 150ms;
}
.tw-duration-200 {
  transition-duration: 200ms;
}
.tw-duration-300 {
  transition-duration: 300ms;
}
.tw-duration-500 {
  transition-duration: 500ms;
}
.tw-ease-in-out {
  transition-timing-function: cubic-bezier(0.4, 0, 0.2, 1);
}
.tw-ease-linear {
  transition-timing-function: linear;
}
@keyframes enter {

  from {
    opacity: var(--tw-enter-opacity, 1);
    transform: translate3d(var(--tw-enter-translate-x, 0), var(--tw-enter-translate-y, 0), 0) scale3d(var(--tw-enter-scale, 1), var(--tw-enter-scale, 1), var(--tw-enter-scale, 1)) rotate(var(--tw-enter-rotate, 0));
  }
}
@keyframes exit {

  to {
    opacity: var(--tw-exit-opacity, 1);
    transform: translate3d(var(--tw-exit-translate-x, 0), var(--tw-exit-translate-y, 0), 0) scale3d(var(--tw-exit-scale, 1), var(--tw-exit-scale, 1), var(--tw-exit-scale, 1)) rotate(var(--tw-exit-rotate, 0));
  }
}
.tw-animate-in {
  animation-name: enter;
  animation-duration: 150ms;
  --tw-enter-opacity: initial;
  --tw-enter-scale: initial;
  --tw-enter-rotate: initial;
  --tw-enter-translate-x: initial;
  --tw-enter-translate-y: initial;
}
.tw-fade-in-0 {
  --tw-enter-opacity: 0;
}
.tw-zoom-in-95 {
  --tw-enter-scale: .95;
}
.tw-duration-200 {
  animation-duration: 200ms;
}
.tw-duration-300 {
  animation-duration: 300ms;
}
.tw-duration-500 {
  animation-duration: 500ms;
}
.tw-ease-in-out {
  animation-timing-function: cubic-bezier(0.4, 0, 0.2, 1);
}
.tw-ease-linear {
  animation-timing-function: linear;
}

/* #region shared with https://github.com/paranext/paranext-extension-template/blob/main/src/tailwind.css */

/* #endregion */

.\\*\\:tw-m-4 > * {
  margin: 1rem;
}

.file\\:tw-border-0::file-selector-button {
  border-width: 0px;
}

.file\\:tw-bg-transparent::file-selector-button {
  background-color: transparent;
}

.file\\:tw-text-sm::file-selector-button {
  font-size: 0.875rem;
  line-height: 1.25rem;
}

.file\\:tw-font-medium::file-selector-button {
  font-weight: 500;
}

.file\\:tw-text-foreground::file-selector-button {
  color: hsl(var(--foreground));
}

.placeholder\\:tw-text-muted-foreground::placeholder {
  color: hsl(var(--muted-foreground));
}

.after\\:tw-absolute::after {
  content: var(--tw-content);
  position: absolute;
}

.after\\:tw--inset-2::after {
  content: var(--tw-content);
  inset: -0.5rem;
}

.after\\:tw-inset-y-0::after {
  content: var(--tw-content);
  top: 0px;
  bottom: 0px;
}

.after\\:tw-left-1\\/2::after {
  content: var(--tw-content);
  left: 50%;
}

.after\\:tw-w-\\[2px\\]::after {
  content: var(--tw-content);
  width: 2px;
}

.hover\\:tw-border-blue-600:hover {
  --tw-border-opacity: 1;
  border-color: rgb(37 99 235 / var(--tw-border-opacity, 1));
}

.hover\\:tw-bg-accent:hover {
  background-color: hsl(var(--accent));
}

.hover\\:tw-bg-blue-700:hover {
  --tw-bg-opacity: 1;
  background-color: rgb(29 78 216 / var(--tw-bg-opacity, 1));
}

.hover\\:tw-bg-destructive\\/80:hover {
  background-color: hsl(var(--destructive) / 0.8);
}

.hover\\:tw-bg-destructive\\/90:hover {
  background-color: hsl(var(--destructive) / 0.9);
}

.hover\\:tw-bg-gray-400:hover {
  --tw-bg-opacity: 1;
  background-color: rgb(156 163 175 / var(--tw-bg-opacity, 1));
}

.hover\\:tw-bg-muted:hover {
  background-color: hsl(var(--muted));
}

.hover\\:tw-bg-muted\\/50:hover {
  background-color: hsl(var(--muted) / 0.5);
}

.hover\\:tw-bg-muted\\/80:hover {
  background-color: hsl(var(--muted) / 0.8);
}

.hover\\:tw-bg-primary\\/80:hover {
  background-color: hsl(var(--primary) / 0.8);
}

.hover\\:tw-bg-primary\\/90:hover {
  background-color: hsl(var(--primary) / 0.9);
}

.hover\\:tw-bg-secondary\\/80:hover {
  background-color: hsl(var(--secondary) / 0.8);
}

.hover\\:tw-bg-sidebar-accent:hover {
  background-color: hsl(var(--sidebar-accent));
}

.hover\\:tw-bg-transparent:hover {
  background-color: transparent;
}

.hover\\:tw-bg-white:hover {
  --tw-bg-opacity: 1;
  background-color: rgb(255 255 255 / var(--tw-bg-opacity, 1));
}

.hover\\:tw-text-accent-foreground:hover {
  color: hsl(var(--accent-foreground));
}

.hover\\:tw-text-blue-600:hover {
  --tw-text-opacity: 1;
  color: rgb(37 99 235 / var(--tw-text-opacity, 1));
}

.hover\\:tw-text-foreground:hover {
  color: hsl(var(--foreground));
}

.hover\\:tw-text-gray-900:hover {
  --tw-text-opacity: 1;
  color: rgb(17 24 39 / var(--tw-text-opacity, 1));
}

.hover\\:tw-text-muted-foreground:hover {
  color: hsl(var(--muted-foreground));
}

.hover\\:tw-text-sidebar-accent-foreground:hover {
  color: hsl(var(--sidebar-accent-foreground));
}

.hover\\:tw-text-white:hover {
  --tw-text-opacity: 1;
  color: rgb(255 255 255 / var(--tw-text-opacity, 1));
}

.hover\\:tw-underline:hover {
  text-decoration-line: underline;
}

.hover\\:tw-opacity-100:hover {
  opacity: 1;
}

.hover\\:tw-shadow-\\[0_0_0_1px_hsl\\(var\\(--sidebar-accent\\)\\)\\]:hover {
  --tw-shadow: 0 0 0 1px hsl(var(--sidebar-accent));
  --tw-shadow-colored: 0 0 0 1px var(--tw-shadow-color);
  box-shadow: var(--tw-ring-offset-shadow, 0 0 #0000), var(--tw-ring-shadow, 0 0 #0000), var(--tw-shadow);
}

.hover\\:tw-shadow-sm:hover {
  --tw-shadow: 0 1px 2px 0 rgb(0 0 0 / 0.05);
  --tw-shadow-colored: 0 1px 2px 0 var(--tw-shadow-color);
  box-shadow: var(--tw-ring-offset-shadow, 0 0 #0000), var(--tw-ring-shadow, 0 0 #0000), var(--tw-shadow);
}

.hover\\:after\\:tw-bg-sidebar-border:hover::after {
  content: var(--tw-content);
  background-color: hsl(var(--sidebar-border));
}

.focus\\:tw-bg-accent:focus {
  background-color: hsl(var(--accent));
}

.focus\\:tw-text-accent-foreground:focus {
  color: hsl(var(--accent-foreground));
}

.focus\\:tw-outline-none:focus {
  outline: 2px solid transparent;
  outline-offset: 2px;
}

.focus\\:tw-ring-2:focus {
  --tw-ring-offset-shadow: var(--tw-ring-inset) 0 0 0 var(--tw-ring-offset-width) var(--tw-ring-offset-color);
  --tw-ring-shadow: var(--tw-ring-inset) 0 0 0 calc(2px + var(--tw-ring-offset-width)) var(--tw-ring-color);
  box-shadow: var(--tw-ring-offset-shadow), var(--tw-ring-shadow), var(--tw-shadow, 0 0 #0000);
}

.focus\\:tw-ring-ring:focus {
  --tw-ring-color: hsl(var(--ring));
}

.focus\\:tw-ring-offset-2:focus {
  --tw-ring-offset-width: 2px;
}

.focus-visible\\:tw-outline-none:focus-visible {
  outline: 2px solid transparent;
  outline-offset: 2px;
}

.focus-visible\\:tw-ring-2:focus-visible {
  --tw-ring-offset-shadow: var(--tw-ring-inset) 0 0 0 var(--tw-ring-offset-width) var(--tw-ring-offset-color);
  --tw-ring-shadow: var(--tw-ring-inset) 0 0 0 calc(2px + var(--tw-ring-offset-width)) var(--tw-ring-color);
  box-shadow: var(--tw-ring-offset-shadow), var(--tw-ring-shadow), var(--tw-shadow, 0 0 #0000);
}

.focus-visible\\:tw-ring-\\[color\\:hsl\\(2400o2c 5\\%0o2c 64\\.9\\%\\)\\]:focus-visible {
  --tw-ring-opacity: 1;
  --tw-ring-color: hsl(240 5% 64.9% / var(--tw-ring-opacity, 1));
}

.focus-visible\\:tw-ring-ring:focus-visible {
  --tw-ring-color: hsl(var(--ring));
}

.focus-visible\\:tw-ring-sidebar-ring:focus-visible {
  --tw-ring-color: hsl(var(--sidebar-ring));
}

.focus-visible\\:tw-ring-offset-2:focus-visible {
  --tw-ring-offset-width: 2px;
}

.focus-visible\\:tw-ring-offset-background:focus-visible {
  --tw-ring-offset-color: hsl(var(--background));
}

.active\\:tw-bg-sidebar-accent:active {
  background-color: hsl(var(--sidebar-accent));
}

.active\\:tw-bg-white:active {
  --tw-bg-opacity: 1;
  background-color: rgb(255 255 255 / var(--tw-bg-opacity, 1));
}

.active\\:tw-text-sidebar-accent-foreground:active {
  color: hsl(var(--sidebar-accent-foreground));
}

.disabled\\:tw-pointer-events-none:disabled {
  pointer-events: none;
}

.disabled\\:tw-cursor-not-allowed:disabled {
  cursor: not-allowed;
}

.disabled\\:tw-opacity-50:disabled {
  opacity: 0.5;
}

.tw-group:hover .group-hover\\:tw-text-secondary-foreground {
  color: hsl(var(--secondary-foreground));
}

.tw-group:hover .group-hover\\:tw-opacity-100 {
  opacity: 1;
}

.tw-peer:disabled ~ .peer-disabled\\:tw-cursor-not-allowed {
  cursor: not-allowed;
}

.tw-peer:disabled ~ .peer-disabled\\:tw-opacity-70 {
  opacity: 0.7;
}

.has-\\[\\[data-variant\\=inset\\]\\]\\:tw-bg-sidebar:has([data-variant=inset]) {
  background-color: hsl(var(--sidebar-background));
}

.aria-disabled\\:tw-pointer-events-none[aria-disabled="true"] {
  pointer-events: none;
}

.aria-disabled\\:tw-opacity-50[aria-disabled="true"] {
  opacity: 0.5;
}

.data-\\[disabled\\=true\\]\\:tw-pointer-events-none[data-disabled="true"] {
  pointer-events: none;
}

.data-\\[disabled\\]\\:tw-pointer-events-none[data-disabled] {
  pointer-events: none;
}

.data-\\[side\\=bottom\\]\\:tw-translate-y-1[data-side="bottom"] {
  --tw-translate-y: 0.25rem;
  transform: translate(var(--tw-translate-x), var(--tw-translate-y)) rotate(var(--tw-rotate)) skewX(var(--tw-skew-x)) skewY(var(--tw-skew-y)) scaleX(var(--tw-scale-x)) scaleY(var(--tw-scale-y));
}

.data-\\[side\\=left\\]\\:tw--translate-x-1[data-side="left"] {
  --tw-translate-x: -0.25rem;
  transform: translate(var(--tw-translate-x), var(--tw-translate-y)) rotate(var(--tw-rotate)) skewX(var(--tw-skew-x)) skewY(var(--tw-skew-y)) scaleX(var(--tw-scale-x)) scaleY(var(--tw-scale-y));
}

.data-\\[side\\=right\\]\\:tw-translate-x-1[data-side="right"] {
  --tw-translate-x: 0.25rem;
  transform: translate(var(--tw-translate-x), var(--tw-translate-y)) rotate(var(--tw-rotate)) skewX(var(--tw-skew-x)) skewY(var(--tw-skew-y)) scaleX(var(--tw-scale-x)) scaleY(var(--tw-scale-y));
}

.data-\\[side\\=top\\]\\:tw--translate-y-1[data-side="top"] {
  --tw-translate-y: -0.25rem;
  transform: translate(var(--tw-translate-x), var(--tw-translate-y)) rotate(var(--tw-rotate)) skewX(var(--tw-skew-x)) skewY(var(--tw-skew-y)) scaleX(var(--tw-scale-x)) scaleY(var(--tw-scale-y));
}

.data-\\[state\\=checked\\]\\:tw-translate-x-5[data-state="checked"] {
  --tw-translate-x: 1.25rem;
  transform: translate(var(--tw-translate-x), var(--tw-translate-y)) rotate(var(--tw-rotate)) skewX(var(--tw-skew-x)) skewY(var(--tw-skew-y)) scaleX(var(--tw-scale-x)) scaleY(var(--tw-scale-y));
}

.data-\\[state\\=checked\\]\\:tw-translate-x-\\[-20px\\][data-state="checked"] {
  --tw-translate-x: -20px;
  transform: translate(var(--tw-translate-x), var(--tw-translate-y)) rotate(var(--tw-rotate)) skewX(var(--tw-skew-x)) skewY(var(--tw-skew-y)) scaleX(var(--tw-scale-x)) scaleY(var(--tw-scale-y));
}

.data-\\[state\\=unchecked\\]\\:tw-translate-x-0[data-state="unchecked"] {
  --tw-translate-x: 0px;
  transform: translate(var(--tw-translate-x), var(--tw-translate-y)) rotate(var(--tw-rotate)) skewX(var(--tw-skew-x)) skewY(var(--tw-skew-y)) scaleX(var(--tw-scale-x)) scaleY(var(--tw-scale-y));
}

.data-\\[active\\=true\\]\\:tw-bg-sidebar-accent[data-active="true"] {
  background-color: hsl(var(--sidebar-accent));
}

.data-\\[highlighted\\]\\:tw-bg-amber-100[data-highlighted] {
  --tw-bg-opacity: 1;
  background-color: rgb(254 243 199 / var(--tw-bg-opacity, 1));
}

.data-\\[selected\\=true\\]\\:tw-bg-accent[data-selected="true"] {
  background-color: hsl(var(--accent));
}

.data-\\[state\\=active\\]\\:tw-bg-background[data-state="active"] {
  background-color: hsl(var(--background));
}

.data-\\[state\\=checked\\]\\:tw-bg-primary[data-state="checked"] {
  background-color: hsl(var(--primary));
}

.data-\\[state\\=on\\]\\:tw-bg-accent[data-state="on"] {
  background-color: hsl(var(--accent));
}

.data-\\[state\\=open\\]\\:tw-bg-accent[data-state="open"] {
  background-color: hsl(var(--accent));
}

.data-\\[state\\=selected\\]\\:tw-bg-muted[data-state="selected"] {
  background-color: hsl(var(--muted));
}

.data-\\[state\\=unchecked\\]\\:tw-bg-input[data-state="unchecked"] {
  background-color: hsl(var(--input));
}

.data-\\[active\\=true\\]\\:tw-font-medium[data-active="true"] {
  font-weight: 500;
}

.data-\\[active\\=true\\]\\:tw-text-sidebar-accent-foreground[data-active="true"] {
  color: hsl(var(--sidebar-accent-foreground));
}

.data-\\[selected\\=true\\]\\:tw-text-accent-foreground[data-selected="true"] {
  color: hsl(var(--accent-foreground));
}

.data-\\[state\\=active\\]\\:tw-text-foreground[data-state="active"] {
  color: hsl(var(--foreground));
}

.data-\\[state\\=checked\\]\\:tw-text-primary-foreground[data-state="checked"] {
  color: hsl(var(--primary-foreground));
}

.data-\\[state\\=on\\]\\:tw-text-accent-foreground[data-state="on"] {
  color: hsl(var(--accent-foreground));
}

.data-\\[state\\=open\\]\\:tw-text-muted-foreground[data-state="open"] {
  color: hsl(var(--muted-foreground));
}

.data-\\[disabled\\=true\\]\\:tw-opacity-50[data-disabled="true"] {
  opacity: 0.5;
}

.data-\\[disabled\\]\\:tw-opacity-50[data-disabled] {
  opacity: 0.5;
}

.data-\\[state\\=open\\]\\:tw-opacity-100[data-state="open"] {
  opacity: 1;
}

.data-\\[state\\=active\\]\\:tw-shadow-sm[data-state="active"] {
  --tw-shadow: 0 1px 2px 0 rgb(0 0 0 / 0.05);
  --tw-shadow-colored: 0 1px 2px 0 var(--tw-shadow-color);
  box-shadow: var(--tw-ring-offset-shadow, 0 0 #0000), var(--tw-ring-shadow, 0 0 #0000), var(--tw-shadow);
}

.data-\\[state\\=open\\]\\:tw-animate-in[data-state="open"] {
  animation-name: enter;
  animation-duration: 150ms;
  --tw-enter-opacity: initial;
  --tw-enter-scale: initial;
  --tw-enter-rotate: initial;
  --tw-enter-translate-x: initial;
  --tw-enter-translate-y: initial;
}

.data-\\[state\\=closed\\]\\:tw-animate-out[data-state="closed"] {
  animation-name: exit;
  animation-duration: 150ms;
  --tw-exit-opacity: initial;
  --tw-exit-scale: initial;
  --tw-exit-rotate: initial;
  --tw-exit-translate-x: initial;
  --tw-exit-translate-y: initial;
}

.data-\\[state\\=closed\\]\\:tw-fade-out-0[data-state="closed"] {
  --tw-exit-opacity: 0;
}

.data-\\[state\\=open\\]\\:tw-fade-in-0[data-state="open"] {
  --tw-enter-opacity: 0;
}

.data-\\[state\\=closed\\]\\:tw-zoom-out-95[data-state="closed"] {
  --tw-exit-scale: .95;
}

.data-\\[state\\=open\\]\\:tw-zoom-in-95[data-state="open"] {
  --tw-enter-scale: .95;
}

.data-\\[side\\=bottom\\]\\:tw-slide-in-from-top-2[data-side="bottom"] {
  --tw-enter-translate-y: -0.5rem;
}

.data-\\[side\\=left\\]\\:tw-slide-in-from-right-2[data-side="left"] {
  --tw-enter-translate-x: 0.5rem;
}

.data-\\[side\\=right\\]\\:tw-slide-in-from-left-2[data-side="right"] {
  --tw-enter-translate-x: -0.5rem;
}

.data-\\[side\\=top\\]\\:tw-slide-in-from-bottom-2[data-side="top"] {
  --tw-enter-translate-y: 0.5rem;
}

.data-\\[state\\=closed\\]\\:tw-slide-out-to-left-1\\/2[data-state="closed"] {
  --tw-exit-translate-x: -50%;
}

.data-\\[state\\=closed\\]\\:tw-slide-out-to-top-\\[48\\%\\][data-state="closed"] {
  --tw-exit-translate-y: -48%;
}

.data-\\[state\\=open\\]\\:tw-slide-in-from-left-1\\/2[data-state="open"] {
  --tw-enter-translate-x: -50%;
}

.data-\\[state\\=open\\]\\:tw-slide-in-from-top-\\[48\\%\\][data-state="open"] {
  --tw-enter-translate-y: -48%;
}

.data-\\[state\\=open\\]\\:hover\\:tw-bg-sidebar-accent:hover[data-state="open"] {
  background-color: hsl(var(--sidebar-accent));
}

.data-\\[state\\=open\\]\\:hover\\:tw-text-sidebar-accent-foreground:hover[data-state="open"] {
  color: hsl(var(--sidebar-accent-foreground));
}

.tw-group[data-collapsible="offcanvas"] .group-data-\\[collapsible\\=offcanvas\\]\\:tw-left-\\[calc\\(var\\(--sidebar-width\\)\\*-1\\)\\] {
  left: calc(var(--sidebar-width) * -1);
}

.tw-group[data-collapsible="offcanvas"] .group-data-\\[collapsible\\=offcanvas\\]\\:tw-right-\\[calc\\(var\\(--sidebar-width\\)\\*-1\\)\\] {
  right: calc(var(--sidebar-width) * -1);
}

.tw-group[data-side="primary"] .group-data-\\[side\\=primary\\]\\:tw--right-4 {
  right: -1rem;
}

.tw-group[data-side="secondary"] .group-data-\\[side\\=secondary\\]\\:tw-left-0 {
  left: 0px;
}

.tw-group[data-collapsible="icon"] .group-data-\\[collapsible\\=icon\\]\\:tw--mt-8 {
  margin-top: -2rem;
}

.tw-group[data-collapsible="icon"] .group-data-\\[collapsible\\=icon\\]\\:tw-hidden {
  display: none;
}

.tw-group[data-collapsible="icon"] .group-data-\\[collapsible\\=icon\\]\\:tw-w-\\[--sidebar-width-icon\\] {
  width: var(--sidebar-width-icon);
}

.tw-group[data-collapsible="icon"] .group-data-\\[collapsible\\=icon\\]\\:tw-w-\\[calc\\(var\\(--sidebar-width-icon\\)_\\+_theme\\(spacing\\.4\\)\\)\\] {
  width: calc(var(--sidebar-width-icon) + 1rem);
}

.tw-group[data-collapsible="icon"] .group-data-\\[collapsible\\=icon\\]\\:tw-w-\\[calc\\(var\\(--sidebar-width-icon\\)_\\+_theme\\(spacing\\.4\\)_\\+2px\\)\\] {
  width: calc(var(--sidebar-width-icon) + 1rem + 2px);
}

.tw-group[data-collapsible="offcanvas"] .group-data-\\[collapsible\\=offcanvas\\]\\:tw-w-0 {
  width: 0px;
}

.tw-group[data-collapsible="offcanvas"] .group-data-\\[collapsible\\=offcanvas\\]\\:tw-translate-x-0 {
  --tw-translate-x: 0px;
  transform: translate(var(--tw-translate-x), var(--tw-translate-y)) rotate(var(--tw-rotate)) skewX(var(--tw-skew-x)) skewY(var(--tw-skew-y)) scaleX(var(--tw-scale-x)) scaleY(var(--tw-scale-y));
}

.tw-group[data-side="secondary"] .group-data-\\[side\\=secondary\\]\\:tw-rotate-180 {
  --tw-rotate: 180deg;
  transform: translate(var(--tw-translate-x), var(--tw-translate-y)) rotate(var(--tw-rotate)) skewX(var(--tw-skew-x)) skewY(var(--tw-skew-y)) scaleX(var(--tw-scale-x)) scaleY(var(--tw-scale-y));
}

.tw-group[data-collapsible="icon"] .group-data-\\[collapsible\\=icon\\]\\:tw-overflow-hidden {
  overflow: hidden;
}

.tw-group[data-variant="floating"] .group-data-\\[variant\\=floating\\]\\:tw-rounded-lg {
  border-radius: var(--radius);
}

.tw-group[data-variant="floating"] .group-data-\\[variant\\=floating\\]\\:tw-border {
  border-width: 1px;
}

.tw-group[data-side="primary"] .group-data-\\[side\\=primary\\]\\:tw-border-r {
  border-right-width: 1px;
}

.tw-group[data-side="secondary"] .group-data-\\[side\\=secondary\\]\\:tw-border-l {
  border-left-width: 1px;
}

.tw-group[data-variant="floating"] .group-data-\\[variant\\=floating\\]\\:tw-border-sidebar-border {
  border-color: hsl(var(--sidebar-border));
}

.tw-group[data-collapsible="icon"] .group-data-\\[collapsible\\=icon\\]\\:tw-opacity-0 {
  opacity: 0;
}

.tw-group[data-variant="floating"] .group-data-\\[variant\\=floating\\]\\:tw-shadow {
  --tw-shadow: 0 1px 3px 0 rgb(0 0 0 / 0.1), 0 1px 2px -1px rgb(0 0 0 / 0.1);
  --tw-shadow-colored: 0 1px 3px 0 var(--tw-shadow-color), 0 1px 2px -1px var(--tw-shadow-color);
  box-shadow: var(--tw-ring-offset-shadow, 0 0 #0000), var(--tw-ring-shadow, 0 0 #0000), var(--tw-shadow);
}

.tw-group[data-collapsible="offcanvas"] .group-data-\\[collapsible\\=offcanvas\\]\\:after\\:tw-left-full::after {
  content: var(--tw-content);
  left: 100%;
}

.tw-group[data-collapsible="offcanvas"] .group-data-\\[collapsible\\=offcanvas\\]\\:hover\\:tw-bg-sidebar:hover {
  background-color: hsl(var(--sidebar-background));
}

.tw-peer[data-variant="inset"] ~ .peer-data-\\[variant\\=inset\\]\\:tw-min-h-\\[calc\\(100svh-theme\\(spacing\\.4\\)\\)\\] {
  min-height: calc(100svh - 1rem);
}

@media (min-width: 640px) {

  .sm\\:tw-not-sr-only {
    position: static;
    width: auto;
    height: auto;
    padding: 0;
    margin: 0;
    overflow: visible;
    clip: auto;
    white-space: normal;
  }

  .sm\\:tw-static {
    position: static;
  }

  .sm\\:tw-col-span-2 {
    grid-column: span 2 / span 2;
  }

  .sm\\:tw-flex {
    display: flex;
  }

  .sm\\:tw-table-cell {
    display: table-cell;
  }

  .sm\\:tw-hidden {
    display: none;
  }

  .sm\\:tw-grid-cols-2 {
    grid-template-columns: repeat(2, minmax(0, 1fr));
  }

  .sm\\:tw-flex-row {
    flex-direction: row;
  }

  .sm\\:tw-justify-end {
    justify-content: flex-end;
  }

  .sm\\:tw-gap-4 {
    gap: 1rem;
  }

  .sm\\:tw-space-x-2 > :not([hidden]) ~ :not([hidden]) {
    --tw-space-x-reverse: 0;
    margin-right: calc(0.5rem * var(--tw-space-x-reverse));
    margin-left: calc(0.5rem * calc(1 - var(--tw-space-x-reverse)));
  }

  .sm\\:tw-rounded-lg {
    border-radius: var(--radius);
  }

  .sm\\:tw-border-0 {
    border-width: 0px;
  }

  .sm\\:tw-bg-transparent {
    background-color: transparent;
  }

  .sm\\:tw-px-6 {
    padding-left: 1.5rem;
    padding-right: 1.5rem;
  }

  .sm\\:tw-py-0 {
    padding-top: 0px;
    padding-bottom: 0px;
  }

  .sm\\:tw-py-4 {
    padding-top: 1rem;
    padding-bottom: 1rem;
  }

  .sm\\:tw-py-5 {
    padding-top: 1.25rem;
    padding-bottom: 1.25rem;
  }

  .sm\\:tw-pl-14 {
    padding-left: 3.5rem;
  }

  .sm\\:tw-text-start {
    text-align: start;
  }
}

@media (min-width: 768px) {

  .md\\:tw-block {
    display: block;
  }

  .md\\:tw-inline {
    display: inline;
  }

  .md\\:tw-flex {
    display: flex;
  }

  .md\\:tw-table-cell {
    display: table-cell;
  }

  .md\\:tw-h-8 {
    height: 2rem;
  }

  .md\\:tw-w-8 {
    width: 2rem;
  }

  .md\\:tw-w-\\[200px\\] {
    width: 200px;
  }

  .md\\:tw-grow-0 {
    flex-grow: 0;
  }

  .md\\:tw-grid-cols-4 {
    grid-template-columns: repeat(4, minmax(0, 1fr));
  }

  .md\\:tw-gap-8 {
    gap: 2rem;
  }

  .md\\:tw-text-base {
    font-size: 1rem;
    line-height: 1.5rem;
  }

  .md\\:tw-opacity-0 {
    opacity: 0;
  }

  .after\\:md\\:tw-hidden::after {
    content: var(--tw-content);
    display: none;
  }

  .tw-peer[data-variant="inset"] ~ .md\\:peer-data-\\[variant\\=inset\\]\\:tw-m-2 {
    margin: 0.5rem;
  }

  .tw-peer[data-state="collapsed"][data-variant="inset"] ~ .md\\:peer-data-\\[state\\=collapsed\\]\\:peer-data-\\[variant\\=inset\\]\\:tw-ml-2 {
    margin-left: 0.5rem;
  }

  .tw-peer[data-variant="inset"] ~ .md\\:peer-data-\\[variant\\=inset\\]\\:tw-ml-0 {
    margin-left: 0px;
  }

  .tw-peer[data-variant="inset"] ~ .md\\:peer-data-\\[variant\\=inset\\]\\:tw-rounded-xl {
    border-radius: 0.75rem;
  }

  .tw-peer[data-variant="inset"] ~ .md\\:peer-data-\\[variant\\=inset\\]\\:tw-shadow {
    --tw-shadow: 0 1px 3px 0 rgb(0 0 0 / 0.1), 0 1px 2px -1px rgb(0 0 0 / 0.1);
    --tw-shadow-colored: 0 1px 3px 0 var(--tw-shadow-color), 0 1px 2px -1px var(--tw-shadow-color);
    box-shadow: var(--tw-ring-offset-shadow, 0 0 #0000), var(--tw-ring-shadow, 0 0 #0000), var(--tw-shadow);
  }
}

@media (min-width: 1024px) {

  .lg\\:tw-sr-only {
    position: absolute;
    width: 1px;
    height: 1px;
    padding: 0;
    margin: -1px;
    overflow: hidden;
    clip: rect(0, 0, 0, 0);
    white-space: nowrap;
    border-width: 0;
  }

  .lg\\:tw-col-span-2 {
    grid-column: span 2 / span 2;
  }

  .lg\\:tw-flex {
    display: flex;
  }

  .lg\\:tw-w-\\[336px\\] {
    width: 336px;
  }

  .lg\\:tw-grid-cols-2 {
    grid-template-columns: repeat(2, minmax(0, 1fr));
  }

  .lg\\:tw-grid-cols-3 {
    grid-template-columns: repeat(3, minmax(0, 1fr));
  }

  .lg\\:tw-space-x-8 > :not([hidden]) ~ :not([hidden]) {
    --tw-space-x-reverse: 0;
    margin-right: calc(2rem * var(--tw-space-x-reverse));
    margin-left: calc(2rem * calc(1 - var(--tw-space-x-reverse)));
  }
}

@media (min-width: 1280px) {

  .xl\\:tw-not-sr-only {
    position: static;
    width: auto;
    height: auto;
    padding: 0;
    margin: 0;
    overflow: visible;
    clip: auto;
    white-space: normal;
  }

  .xl\\:tw-grid-cols-3 {
    grid-template-columns: repeat(3, minmax(0, 1fr));
  }

  .xl\\:tw-grid-cols-4 {
    grid-template-columns: repeat(4, minmax(0, 1fr));
  }

  .xl\\:tw-whitespace-nowrap {
    white-space: nowrap;
  }
}

.ltr\\:tw-left-2:where([dir="ltr"], [dir="ltr"] *) {
  left: 0.5rem;
}

.ltr\\:tw-left-2\\.5:where([dir="ltr"], [dir="ltr"] *) {
  left: 0.625rem;
}

.rtl\\:tw-right-2:where([dir="rtl"], [dir="rtl"] *) {
  right: 0.5rem;
}

.rtl\\:tw-right-2\\.5:where([dir="rtl"], [dir="rtl"] *) {
  right: 0.625rem;
}

.rtl\\:tw-ps-2:where([dir="rtl"], [dir="rtl"] *) {
  padding-inline-start: 0.5rem;
}

@media (prefers-color-scheme: dark) {

  .dark\\:tw--rotate-90 {
    --tw-rotate: -90deg;
    transform: translate(var(--tw-translate-x), var(--tw-translate-y)) rotate(var(--tw-rotate)) skewX(var(--tw-skew-x)) skewY(var(--tw-skew-y)) scaleX(var(--tw-scale-x)) scaleY(var(--tw-scale-y));
  }

  .dark\\:tw-rotate-0 {
    --tw-rotate: 0deg;
    transform: translate(var(--tw-translate-x), var(--tw-translate-y)) rotate(var(--tw-rotate)) skewX(var(--tw-skew-x)) skewY(var(--tw-skew-y)) scaleX(var(--tw-scale-x)) scaleY(var(--tw-scale-y));
  }

  .dark\\:tw-scale-0 {
    --tw-scale-x: 0;
    --tw-scale-y: 0;
    transform: translate(var(--tw-translate-x), var(--tw-translate-y)) rotate(var(--tw-rotate)) skewX(var(--tw-skew-x)) skewY(var(--tw-skew-y)) scaleX(var(--tw-scale-x)) scaleY(var(--tw-scale-y));
  }

  .dark\\:tw-scale-100 {
    --tw-scale-x: 1;
    --tw-scale-y: 1;
    transform: translate(var(--tw-translate-x), var(--tw-translate-y)) rotate(var(--tw-rotate)) skewX(var(--tw-skew-x)) skewY(var(--tw-skew-y)) scaleX(var(--tw-scale-x)) scaleY(var(--tw-scale-y));
  }

  .dark\\:tw-border-destructive {
    border-color: hsl(var(--destructive));
  }
}

.\\[\\&\\:has\\(\\[role\\=checkbox\\]\\)\\]\\:tw-pe-0:has([role=checkbox]) {
  padding-inline-end: 0px;
}

.\\[\\&\\>span\\:last-child\\]\\:tw-truncate>span:last-child {
  overflow: hidden;
  text-overflow: ellipsis;
  white-space: nowrap;
}

.\\[\\&\\>span\\]\\:tw-line-clamp-1>span {
  overflow: hidden;
  display: -webkit-box;
  -webkit-box-orient: vertical;
  -webkit-line-clamp: 1;
}

.\\[\\&\\>svg\\+div\\]\\:tw-translate-y-\\[-3px\\]>svg+div {
  --tw-translate-y: -3px;
  transform: translate(var(--tw-translate-x), var(--tw-translate-y)) rotate(var(--tw-rotate)) skewX(var(--tw-skew-x)) skewY(var(--tw-skew-y)) scaleX(var(--tw-scale-x)) scaleY(var(--tw-scale-y));
}

.\\[\\&\\>svg\\]\\:tw-absolute>svg {
  position: absolute;
}

.\\[\\&\\>svg\\]\\:tw-left-4>svg {
  left: 1rem;
}

.\\[\\&\\>svg\\]\\:tw-top-4>svg {
  top: 1rem;
}

.\\[\\&\\>svg\\]\\:tw-size-4>svg {
  width: 1rem;
  height: 1rem;
}

.\\[\\&\\>svg\\]\\:tw-shrink-0>svg {
  flex-shrink: 0;
}

.\\[\\&\\>svg\\]\\:tw-text-destructive>svg {
  color: hsl(var(--destructive));
}

.\\[\\&\\>svg\\]\\:tw-text-foreground>svg {
  color: hsl(var(--foreground));
}

.\\[\\&\\>svg\\]\\:tw-text-sidebar-accent-foreground>svg {
  color: hsl(var(--sidebar-accent-foreground));
}

.\\[\\&\\>svg\\~\\*\\]\\:tw-pl-7>svg~* {
  padding-left: 1.75rem;
}

.\\[\\&\\>tr\\]\\:last\\:tw-border-b-0:last-child>tr {
  border-bottom-width: 0px;
}

.\\[\\&_\\[cmdk-group-heading\\]\\]\\:tw-px-2 [cmdk-group-heading] {
  padding-left: 0.5rem;
  padding-right: 0.5rem;
}

.\\[\\&_\\[cmdk-group-heading\\]\\]\\:tw-py-1\\.5 [cmdk-group-heading] {
  padding-top: 0.375rem;
  padding-bottom: 0.375rem;
}

.\\[\\&_\\[cmdk-group-heading\\]\\]\\:tw-text-xs [cmdk-group-heading] {
  font-size: 0.75rem;
  line-height: 1rem;
}

.\\[\\&_\\[cmdk-group-heading\\]\\]\\:tw-font-medium [cmdk-group-heading] {
  font-weight: 500;
}

.\\[\\&_\\[cmdk-group-heading\\]\\]\\:tw-text-muted-foreground [cmdk-group-heading] {
  color: hsl(var(--muted-foreground));
}

.\\[\\&_\\[cmdk-group\\]\\:not\\(\\[hidden\\]\\)_\\~\\[cmdk-group\\]\\]\\:tw-pt-0 [cmdk-group]:not([hidden]) ~[cmdk-group] {
  padding-top: 0px;
}

.\\[\\&_\\[cmdk-group\\]\\]\\:tw-px-2 [cmdk-group] {
  padding-left: 0.5rem;
  padding-right: 0.5rem;
}

.\\[\\&_\\[cmdk-input-wrapper\\]_svg\\]\\:tw-h-5 [cmdk-input-wrapper] svg {
  height: 1.25rem;
}

.\\[\\&_\\[cmdk-input-wrapper\\]_svg\\]\\:tw-w-5 [cmdk-input-wrapper] svg {
  width: 1.25rem;
}

.\\[\\&_\\[cmdk-input\\]\\]\\:tw-h-12 [cmdk-input] {
  height: 3rem;
}

.\\[\\&_\\[cmdk-item\\]\\]\\:tw-px-2 [cmdk-item] {
  padding-left: 0.5rem;
  padding-right: 0.5rem;
}

.\\[\\&_\\[cmdk-item\\]\\]\\:tw-py-3 [cmdk-item] {
  padding-top: 0.75rem;
  padding-bottom: 0.75rem;
}

.\\[\\&_\\[cmdk-item\\]_svg\\]\\:tw-h-5 [cmdk-item] svg {
  height: 1.25rem;
}

.\\[\\&_\\[cmdk-item\\]_svg\\]\\:tw-w-5 [cmdk-item] svg {
  width: 1.25rem;
}

.\\[\\&_p\\]\\:tw-leading-relaxed p {
  line-height: 1.625;
}

.\\[\\&_tr\\:last-child\\]\\:tw-border-0 tr:last-child {
  border-width: 0px;
}

.\\[\\&_tr\\]\\:tw-border-b tr {
  border-bottom-width: 1px;
}

[data-side=primary][data-collapsible=offcanvas] .\\[\\[data-side\\=primary\\]\\[data-collapsible\\=offcanvas\\]_\\&\\]\\:tw--right-2 {
  right: -0.5rem;
}

[data-side=primary][data-state=collapsed] .\\[\\[data-side\\=primary\\]\\[data-state\\=collapsed\\]_\\&\\]\\:tw-cursor-e-resize {
  cursor: e-resize;
}

[data-side=secondary][data-collapsible=offcanvas] .\\[\\[data-side\\=secondary\\]\\[data-collapsible\\=offcanvas\\]_\\&\\]\\:tw--left-2 {
  left: -0.5rem;
}

[data-side=secondary][data-state=collapsed] .\\[\\[data-side\\=secondary\\]\\[data-state\\=collapsed\\]_\\&\\]\\:tw-cursor-w-resize {
  cursor: w-resize;
}

[data-side=secondary] .\\[\\[data-side\\=secondary\\]_\\&\\]\\:tw-cursor-e-resize {
  cursor: e-resize;
}

[data-side=secondary] .\\[\\[data-side\\=secondary\\]_\\&\\]\\:tw-cursor-w-resize {
  cursor: w-resize;
}
.papi-icon-button {
  border: 0;
  border-radius: 3em;
  cursor: pointer;
  display: inline-block;
}

.papi-icon-button.primary {
  background-color: #1ea7fd;
  color: white;
}

.papi-icon-button.secondary {
  background-color: transparent;
  color: #333;
}

.papi-icon-button.paratext {
  background-color: darkgreen;
  color: greenyellow;
}

.papi-icon-button.paratext.bright {
  background-color: greenyellow;
  color: darkgreen;
}
.papi-menu-item {
  background-color: transparent;
}

.papi-menu-icon-trailing {
  margin-left: 10px;
  place-content: flex-end;
}

.papi-menu-item img {
  max-width: 24px;
  max-height: 24px;
}
.banded-row:hover {
  cursor: pointer;
}

.banded-row[data-state='selected']:hover {
  cursor: default;
}
.papi-menu-drawer-paper {
  height: fit-content !important;
  position: absolute !important;
}

.papi-toolbar-children {
  padding: 10px;
  display: flex;
  gap: 8px;
}
.papi-multi-column-menu {
  background-color: rgb(222, 222, 222);
  display: flex;
  flex-direction: column;
  padding-left: 3px;
  padding-right: 3px;
}

.papi-menu-column {
  font-size: 11pt;
  font-weight: 600;
  padding-bottom: 2px;
}

.papi-menu-column ul {
  padding-top: 0;
}

.papi-menu-column-header {
  background-color: rgb(181, 181, 181);
  padding-left: 24px;
  margin-top: 0;
  margin-bottom: 0;
}

.papi-multi-column-menu.paratext {
  background-color: rgb(76, 106, 76);
  color: rgb(214, 255, 152);
}

.papi-multi-column-menu.paratext.bright {
  color: rgb(76, 106, 76);
  background-color: rgb(214, 255, 152);
}
`, "top");
export {
  jm as Alert,
  zm as AlertDescription,
  Vm as AlertTitle,
  Nh as BOOK_SELECTOR_STRING_KEYS,
  Fm as Badge,
  xh as BookChapterControl,
  Yc as BookSelectionMode,
  kh as BookSelector,
  mt as Button,
  Xs as Card,
  qs as CardContent,
  Ws as CardDescription,
  Ks as CardFooter,
  Hs as CardHeader,
  Ys as CardTitle,
  Hc as ChapterRangeSelector,
  So as Checkbox,
  Dh as Checklist,
  Jr as ComboBox,
  ed as DataTable,
  Gh as DisableButton,
  dr as DropdownMenu,
  ho as DropdownMenuCheckboxItem,
  _n as DropdownMenuContent,
  pc as DropdownMenuGroup,
  er as DropdownMenuItem,
  qm as DropdownMenuItemType,
  Pn as DropdownMenuLabel,
  gh as DropdownMenuPortal,
  vh as DropdownMenuRadioGroup,
  Ei as DropdownMenuRadioItem,
  $n as DropdownMenuSeparator,
  mc as DropdownMenuShortcut,
  bh as DropdownMenuSub,
  fc as DropdownMenuSubContent,
  wc as DropdownMenuSubTrigger,
  mo as DropdownMenuTrigger,
  Uh as EnableButton,
  Jh as FILTERABLE_RESOURCE_LIST_STRING_KEYS,
  ci as Filter,
  Wm as FilterButton,
  Yh as FilterDropdown,
  Zh as FilterableResourceList,
  Kh as Footer,
  Im as GridMenu,
  Dm as HamburgerMenuButton,
  Ch as INVENTORY_STRING_KEYS,
  Bh as IconButton,
  Qe as Input,
  Fh as InstallButton,
  Oh as Inventory,
  Ct as Label,
  Hh as MarkdownRenderer,
  Fs as MenuItem,
  qh as MoreInfo,
  dd as MultiSelectComboBox,
  Rh as NavigationContentSearch,
  Wh as NoExtensionsFound,
  Pi as RadioGroup,
  Kr as RadioGroupItem,
  Ph as ScriptureResultsViewer,
  $h as ScrollGroupSelector,
  Co as SearchBar,
  Ue as Select,
  Oe as SelectContent,
  qc as SelectGroup,
  Gt as SelectItem,
  Kc as SelectLabel,
  Bi as SelectScrollDownButton,
  Di as SelectScrollUpButton,
  Jc as SelectSeparator,
  Ce as SelectTrigger,
  Ge as SelectValue,
  Oo as Separator,
  Ih as SettingsList,
  Mh as SettingsListHeader,
  Ah as SettingsListItem,
  Pd as SettingsSidebar,
  _h as SettingsSidebarContentSearch,
  Um as Slider,
  zh as Sonner,
  $e as Spinner,
  Gm as Switch,
  In as Table,
  Mn as TableBody,
  td as TableCaption,
  zt as TableCell,
  Qc as TableFooter,
  fe as TableHead,
  An as TableHeader,
  Zt as TableRow,
  Lh as Tabs,
  Ym as TabsContent,
  Xm as TabsList,
  Hm as TabsTrigger,
  jh as TextField,
  zi as ToggleGroup,
  Jn as ToggleGroupItem,
  Vh as Toolbar,
  Qh as UiLanguageSelector,
  Xh as UpdateButton,
  Km as VersionHistory,
  Li as VerticalTabs,
  Ui as VerticalTabsContent,
  Fi as VerticalTabsList,
  ud as VerticalTabsTrigger,
  Lm as badgeVariants,
  jc as buttonVariants,
  k as cn,
  od as getBookNumFromId,
  rd as getLinesFromUSFM,
  ha as getNumberFromUSFM,
  ad as getStatusForItem,
  Th as inventoryCountColumn,
  Eh as inventoryItemColumn,
  Sh as inventoryStatusColumn,
  og as sonner,
  tg as useEvent,
  eg as useEventAsync,
  uo as usePromise
};
//# sourceMappingURL=index.js.map<|MERGE_RESOLUTION|>--- conflicted
+++ resolved
@@ -2585,13 +2585,8 @@
 }) {
   const [o, a] = st(""), s = (c) => {
     a(c), t(c);
-<<<<<<< HEAD
   }, l = St();
-  return /* @__PURE__ */ y("div", { className: "tw-relative", children: [
-=======
-  }, l = kt();
-  return /* @__PURE__ */ y("div", { className: N("tw-relative", { "tw-w-full": n }, r), children: [
->>>>>>> 6d25df67
+  return /* @__PURE__ */ y("div", { className: k("tw-relative", { "tw-w-full": n }, r), children: [
     /* @__PURE__ */ i(
       wi,
       {
@@ -2605,11 +2600,7 @@
     /* @__PURE__ */ i(
       Qe,
       {
-<<<<<<< HEAD
-        className: k("tw-text-ellipsis tw-pe-9 tw-ps-9", { "tw-w-full": n }, r),
-=======
         className: "tw-w-full tw-text-ellipsis tw-pe-9 tw-ps-9",
->>>>>>> 6d25df67
         placeholder: e,
         value: o,
         onChange: (c) => s(c.target.value)
@@ -2629,19 +2620,7 @@
           s("");
         },
         children: [
-<<<<<<< HEAD
-          /* @__PURE__ */ i(
-            po,
-            {
-              className: "tw-h-4 tw-w-4",
-              onClick: () => {
-                s("");
-              }
-            }
-          ),
-=======
-          /* @__PURE__ */ i(pi, { className: "tw-h-4 tw-w-4" }),
->>>>>>> 6d25df67
+          /* @__PURE__ */ i(po, { className: "tw-h-4 tw-w-4" }),
           /* @__PURE__ */ i("span", { className: "tw-sr-only", children: "Clear" })
         ]
       }
@@ -14382,36 +14361,6 @@
   background-color: greenyellow;
   color: darkgreen;
 }
-.papi-menu-item {
-  background-color: transparent;
-}
-
-.papi-menu-icon-trailing {
-  margin-left: 10px;
-  place-content: flex-end;
-}
-
-.papi-menu-item img {
-  max-width: 24px;
-  max-height: 24px;
-}
-.banded-row:hover {
-  cursor: pointer;
-}
-
-.banded-row[data-state='selected']:hover {
-  cursor: default;
-}
-.papi-menu-drawer-paper {
-  height: fit-content !important;
-  position: absolute !important;
-}
-
-.papi-toolbar-children {
-  padding: 10px;
-  display: flex;
-  gap: 8px;
-}
 .papi-multi-column-menu {
   background-color: rgb(222, 222, 222);
   display: flex;
@@ -14445,6 +14394,36 @@
 .papi-multi-column-menu.paratext.bright {
   color: rgb(76, 106, 76);
   background-color: rgb(214, 255, 152);
+}
+.papi-menu-item {
+  background-color: transparent;
+}
+
+.papi-menu-icon-trailing {
+  margin-left: 10px;
+  place-content: flex-end;
+}
+
+.papi-menu-item img {
+  max-width: 24px;
+  max-height: 24px;
+}
+.banded-row:hover {
+  cursor: pointer;
+}
+
+.banded-row[data-state='selected']:hover {
+  cursor: default;
+}
+.papi-menu-drawer-paper {
+  height: fit-content !important;
+  position: absolute !important;
+}
+
+.papi-toolbar-children {
+  padding: 10px;
+  display: flex;
+  gap: 8px;
 }
 `, "top");
 export {
