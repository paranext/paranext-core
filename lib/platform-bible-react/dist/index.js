import { jsx as r, jsxs as d, Fragment as pe } from "react/jsx-runtime";
import u, { forwardRef as ue, useState as O, createContext as Ar, useContext as zr, useCallback as G, useRef as q, useMemo as J, useEffect as ct, useLayoutEffect as bn, Fragment as On } from "react";
import { Check as _t, CircleSlash as Br, ChevronRight as qe, Circle as Je, X as We, Search as Mn, ChevronsUpDown as Ze, FilterIcon as Ir, ChevronDown as me, ChevronUp as Pr, ArrowLeftIcon as Fr, ChevronLeftIcon as jr, ChevronRightIcon as Xr, ArrowRightIcon as $r, Copy as Gr, Filter as Lr, User as Hr, Link as Yr, CircleHelp as Ur, Star as Kr, CircleCheckIcon as qr, CircleXIcon as Jr, CircleHelpIcon as Wr, ArrowUpIcon as Zr, ArrowDownIcon as Qr, ArrowUpDownIcon as ta, PanelLeft as ea, PanelRight as na, ScrollText as ra, ChevronLeft as aa, MenuIcon as oa, Menu as sa, EllipsisVertical as ia, LoaderCircle as wa } from "lucide-react";
import { clsx as la } from "clsx";
import { extendTailwindMerge as da } from "tailwind-merge";
import { cva as St } from "class-variance-authority";
import * as X from "@radix-ui/react-dropdown-menu";
import { DropdownMenuTrigger as ca } from "@radix-ui/react-dropdown-menu";
import { formatScrRef as Mt, MODIFIER_KEYS as vn, getChaptersForBook as pa, NumberFormat as ua, formatBytes as ma, deepEqual as Qe, isString as Ae, compareScrRefs as Xe, scrRefToBBBCCCVVV as ze, getLocalizeKeyForScrollGroupId as P } from "platform-bible-utils";
import { Slot as Gt } from "@radix-ui/react-slot";
import * as An from "@radix-ui/react-label";
import * as Zt from "@radix-ui/react-radio-group";
import * as Qt from "@radix-ui/react-popover";
import { Command as rt } from "cmdk";
import * as ft from "@radix-ui/react-dialog";
import { useReactTable as zn, getFilteredRowModel as ha, getSortedRowModel as Bn, getPaginationRowModel as fa, getCoreRowModel as In, flexRender as Jt, getGroupedRowModel as ga, getExpandedRowModel as ba } from "@tanstack/react-table";
import * as H from "@radix-ui/react-select";
import va from "markdown-to-jsx";
import * as $e from "@radix-ui/react-checkbox";
import * as he from "@radix-ui/react-toggle-group";
import * as Pn from "@radix-ui/react-toggle";
import * as Fn from "@radix-ui/react-separator";
import * as ne from "@radix-ui/react-tooltip";
import * as at from "@radix-ui/react-tabs";
import * as $ from "@radix-ui/react-menubar";
import { useHotkeys as xa } from "react-hotkeys-hook";
import * as Lt from "@radix-ui/react-avatar";
import { Drawer as pt } from "vaul";
import * as Ge from "@radix-ui/react-progress";
import { Toaster as ya } from "sonner";
import { toast as Hi } from "sonner";
import * as qt from "@radix-ui/react-slider";
import * as Le from "@radix-ui/react-switch";
const Na = da({ prefix: "tw-" });
function p(...t) {
  return Na(la(t));
}
const Ht = u.forwardRef(
  ({ className: t, type: e, ...n }, a) => /* @__PURE__ */ r(
    "input",
    {
      type: e,
      className: p(
        "pr-twp tw-flex tw-h-10 tw-rounded-md tw-border tw-border-input tw-bg-background tw-px-3 tw-py-2 tw-text-sm tw-ring-offset-background file:tw-border-0 file:tw-bg-transparent file:tw-text-sm file:tw-font-medium file:tw-text-foreground placeholder:tw-text-muted-foreground focus-visible:tw-outline-none focus-visible:tw-ring-2 focus-visible:tw-ring-ring focus-visible:tw-ring-offset-2 disabled:tw-cursor-not-allowed disabled:tw-opacity-50",
        t
      ),
      ref: a,
      ...n
    }
  )
);
Ht.displayName = "Input";
const ka = ue(
  ({
    handleSearch: t,
    handleKeyDown: e,
    handleOnClick: n,
    handleSubmit: a,
    className: o,
    hasTopMatch: s,
    hasNoMatches: i,
    hasInputChanged: w,
    ...c
  }, l) => {
    const [h, b] = O(!1);
    return /* @__PURE__ */ d("div", { className: "tw-relative tw-max-w-48", children: [
      /* @__PURE__ */ r(
        Ht,
        {
          ...c,
          type: "text",
<<<<<<< HEAD
          className: p(
            "tw-relative tw-w-full tw-min-w-0 tw-flex-shrink tw-grow tw-basis-32 tw-gap-2.5 tw-text-ellipsis tw-rounded-lg tw-border tw-border-solid tw-bg-background tw-py-2 !tw-pe-10 tw-ps-4 tw-font-medium tw-text-foreground tw-shadow-none tw-outline-none",
=======
          className: c(
            "tw-relative tw-h-8 tw-w-full tw-min-w-0 tw-flex-shrink tw-grow tw-basis-32 tw-gap-2.5 tw-text-ellipsis tw-rounded-lg tw-border tw-border-solid tw-bg-background tw-py-2 !tw-pe-10 tw-ps-4 tw-font-medium tw-text-foreground tw-shadow-none tw-outline-none",
>>>>>>> 5edc1bb7
            w && (s ? "focus-visible:tw-ring-green-600" : i && "focus-visible:tw-ring-destructive"),
            o
          ),
          onChange: (m) => t(m.target.value),
          onKeyDown: (m) => {
            m.key === "Enter" ? (a(), m.preventDefault()) : e(m);
          },
          onClick: n,
          onFocus: (m) => {
            var f;
            b(!0), (f = c.onFocus) == null || f.call(c, m);
          },
          onBlur: (m) => {
            var f;
            b(!1), (f = c.onBlur) == null || f.call(c, m);
          },
          ref: l
        }
      ),
      h && w && (s ? /* @__PURE__ */ r(_t, { className: "tw-absolute tw-right-2 tw-top-1/2 tw-h-4 tw-w-4 tw--translate-y-1/2 tw-text-green-600" }) : i && /* @__PURE__ */ r(Br, { className: "tw-absolute tw-right-2 tw-top-1/2 tw-h-4 tw-w-4 tw--translate-y-1/2 tw-text-destructive" }))
    ] });
  }
), tn = Ar(void 0);
function ut() {
  const t = zr(tn);
  if (!t)
    throw new Error("useMenuContext must be used within a MenuContext.Provider.");
  return t;
}
const vt = St("", {
  variants: {
    variant: {
      default: "",
      muted: "hover:tw-bg-muted hover:tw-text-foreground focus:tw-bg-muted focus:tw-text-foreground data-[state=open]:tw-bg-muted data-[state=open]:tw-text-foreground"
    }
  },
  defaultVariants: {
    variant: "default"
  }
}), Ca = "layoutDirection";
function Z() {
  const t = localStorage.getItem(Ca);
  return t === "rtl" ? t : "ltr";
}
const en = X.Trigger, jn = X.Group, _a = X.Portal, Sa = X.Sub, Ta = X.RadioGroup;
function fe({ variant: t = "default", ...e }) {
  const n = u.useMemo(
    () => ({
      variant: t
    }),
    [t]
  );
  return /* @__PURE__ */ r(tn.Provider, { value: n, children: /* @__PURE__ */ r(X.Root, { ...e }) });
}
const Xn = u.forwardRef(({ className: t, inset: e, children: n, ...a }, o) => {
  const s = ut();
  return /* @__PURE__ */ d(
    X.SubTrigger,
    {
      ref: o,
      className: p(
        "tw-flex tw-cursor-default tw-select-none tw-items-center tw-rounded-sm tw-px-2 tw-py-1.5 tw-text-sm tw-outline-none focus:tw-bg-accent data-[state=open]:tw-bg-accent",
        e && "tw-pl-8",
        t,
        vt({ variant: s.variant })
        // CUSTOM use context to add variants
      ),
      ...a,
      children: [
        n,
        /* @__PURE__ */ r(qe, { className: "tw-ml-auto tw-h-4 tw-w-4" })
      ]
    }
  );
});
Xn.displayName = X.SubTrigger.displayName;
const $n = u.forwardRef(({ className: t, ...e }, n) => /* @__PURE__ */ r(
  X.SubContent,
  {
    ref: n,
    className: p(
      "pr-twp tw-z-50 tw-min-w-[8rem] tw-overflow-hidden tw-rounded-md tw-border tw-bg-popover tw-p-1 tw-text-popover-foreground tw-shadow-lg data-[state=open]:tw-animate-in data-[state=closed]:tw-animate-out data-[state=closed]:tw-fade-out-0 data-[state=open]:tw-fade-in-0 data-[state=closed]:tw-zoom-out-95 data-[state=open]:tw-zoom-in-95 data-[side=bottom]:tw-slide-in-from-top-2 data-[side=left]:tw-slide-in-from-right-2 data-[side=right]:tw-slide-in-from-left-2 data-[side=top]:tw-slide-in-from-bottom-2",
      t
    ),
    ...e
  }
));
$n.displayName = X.SubContent.displayName;
const re = u.forwardRef(({ className: t, sideOffset: e = 4, children: n, ...a }, o) => {
  const s = Z();
  return /* @__PURE__ */ r(X.Portal, { children: /* @__PURE__ */ r(
    X.Content,
    {
      ref: o,
      sideOffset: e,
      className: p(
        /* adding pr-twp because the dropdown content is added to the dom as a sibling to the app root */
        "pr-twp tw-z-50 tw-min-w-[8rem] tw-overflow-hidden tw-rounded-md tw-border tw-bg-popover tw-p-1 tw-text-popover-foreground tw-shadow-md data-[state=open]:tw-animate-in data-[state=closed]:tw-animate-out data-[state=closed]:tw-fade-out-0 data-[state=open]:tw-fade-in-0 data-[state=closed]:tw-zoom-out-95 data-[state=open]:tw-zoom-in-95 data-[side=bottom]:tw-slide-in-from-top-2 data-[side=left]:tw-slide-in-from-right-2 data-[side=right]:tw-slide-in-from-left-2 data-[side=top]:tw-slide-in-from-bottom-2",
        t
      ),
      ...a,
      children: /* @__PURE__ */ r("div", { dir: s, children: n })
    }
  ) });
});
re.displayName = X.Content.displayName;
const ge = u.forwardRef(({ className: t, inset: e, ...n }, a) => {
  const o = Z(), s = ut();
  return /* @__PURE__ */ r(
    X.Item,
    {
      ref: a,
      className: p(
        // removed: tw-relative focus:tw-text-accent-foreground
        "tw-flex tw-cursor-default tw-select-none tw-items-center tw-rounded-sm tw-px-2 tw-py-1.5 tw-text-sm tw-outline-none tw-transition-colors focus:tw-bg-accent data-[disabled]:tw-pointer-events-none data-[disabled]:tw-opacity-50",
        e && "tw-pl-8",
        t,
        vt({ variant: s.variant })
        // CUSTOM use context to add variants
      ),
      ...n,
      dir: o
    }
  );
});
ge.displayName = X.Item.displayName;
const nn = u.forwardRef(({ className: t, children: e, checked: n, ...a }, o) => {
  const s = ut();
  return /* @__PURE__ */ d(
    X.CheckboxItem,
    {
      ref: o,
      className: p(
        "tw-relative tw-flex tw-cursor-default tw-select-none tw-items-center tw-rounded-sm tw-py-1.5 tw-pe-2 tw-ps-8 tw-text-sm tw-outline-none tw-transition-colors focus:tw-bg-accent focus:tw-text-accent-foreground data-[disabled]:tw-pointer-events-none data-[disabled]:tw-opacity-50",
        t,
        vt({ variant: s.variant })
        // CUSTOM use context to add variants
      ),
      checked: n,
      ...a,
      children: [
        /* @__PURE__ */ r("span", { className: "tw-absolute tw-flex tw-h-3.5 tw-w-3.5 tw-items-center tw-justify-center ltr:tw-left-2 rtl:tw-right-2", children: /* @__PURE__ */ r(X.ItemIndicator, { children: /* @__PURE__ */ r(_t, { className: "tw-h-4 tw-w-4" }) }) }),
        e
      ]
    }
  );
});
nn.displayName = X.CheckboxItem.displayName;
const Gn = u.forwardRef(({ className: t, children: e, ...n }, a) => {
  const o = ut();
  return /* @__PURE__ */ d(
    X.RadioItem,
    {
      ref: a,
      className: p(
        "tw-relative tw-flex tw-cursor-default tw-select-none tw-items-center tw-rounded-sm tw-py-1.5 tw-pe-2 tw-ps-8 tw-text-sm tw-outline-none tw-transition-colors focus:tw-bg-accent focus:tw-text-accent-foreground data-[disabled]:tw-pointer-events-none data-[disabled]:tw-opacity-50",
        t,
        vt({ variant: o.variant })
        // CUSTOM use context to add variants
      ),
      ...n,
      children: [
        /* @__PURE__ */ r("span", { className: "tw-absolute tw-flex tw-h-3.5 tw-w-3.5 tw-items-center tw-justify-center ltr:tw-left-2 rtl:tw-right-2", children: /* @__PURE__ */ r(X.ItemIndicator, { children: /* @__PURE__ */ r(Je, { className: "tw-h-2 tw-w-2 tw-fill-current" }) }) }),
        e
      ]
    }
  );
});
Gn.displayName = X.RadioItem.displayName;
const be = u.forwardRef(({ className: t, inset: e, ...n }, a) => /* @__PURE__ */ r(
  X.Label,
  {
    ref: a,
    className: p("tw-px-2 tw-py-1.5 tw-text-sm tw-font-semibold", e && "tw-pl-8", t),
    ...n
  }
));
be.displayName = X.Label.displayName;
const Ft = u.forwardRef(({ className: t, ...e }, n) => /* @__PURE__ */ r(
  X.Separator,
  {
    ref: n,
    className: p("tw--mx-1 tw-my-1 tw-h-px tw-bg-muted", t),
    ...e
  }
));
Ft.displayName = X.Separator.displayName;
function Ra({ className: t, ...e }) {
  return /* @__PURE__ */ r(
    "span",
    {
      className: p("tw-ms-auto tw-text-xs tw-tracking-widest tw-opacity-60", t),
      ...e
    }
  );
}
Ra.displayName = "DropdownMenuShortcut";
var Ea = Object.defineProperty, Da = (t, e, n) => e in t ? Ea(t, e, { enumerable: !0, configurable: !0, writable: !0, value: n }) : t[e] = n, E = (t, e, n) => Da(t, typeof e != "symbol" ? e + "" : e, n);
const At = [
  "GEN",
  "EXO",
  "LEV",
  "NUM",
  "DEU",
  "JOS",
  "JDG",
  "RUT",
  "1SA",
  "2SA",
  // 10
  "1KI",
  "2KI",
  "1CH",
  "2CH",
  "EZR",
  "NEH",
  "EST",
  "JOB",
  "PSA",
  "PRO",
  // 20
  "ECC",
  "SNG",
  "ISA",
  "JER",
  "LAM",
  "EZK",
  "DAN",
  "HOS",
  "JOL",
  "AMO",
  // 30
  "OBA",
  "JON",
  "MIC",
  "NAM",
  "HAB",
  "ZEP",
  "HAG",
  "ZEC",
  "MAL",
  "MAT",
  // 40
  "MRK",
  "LUK",
  "JHN",
  "ACT",
  "ROM",
  "1CO",
  "2CO",
  "GAL",
  "EPH",
  "PHP",
  // 50
  "COL",
  "1TH",
  "2TH",
  "1TI",
  "2TI",
  "TIT",
  "PHM",
  "HEB",
  "JAS",
  "1PE",
  // 60
  "2PE",
  "1JN",
  "2JN",
  "3JN",
  "JUD",
  "REV",
  "TOB",
  "JDT",
  "ESG",
  "WIS",
  // 70
  "SIR",
  "BAR",
  "LJE",
  "S3Y",
  "SUS",
  "BEL",
  "1MA",
  "2MA",
  "3MA",
  "4MA",
  // 80
  "1ES",
  "2ES",
  "MAN",
  "PS2",
  "ODA",
  "PSS",
  "JSA",
  // actual variant text for JOS, now in LXA text
  "JDB",
  // actual variant text for JDG, now in LXA text
  "TBS",
  // actual variant text for TOB, now in LXA text
  "SST",
  // actual variant text for SUS, now in LXA text // 90
  "DNT",
  // actual variant text for DAN, now in LXA text
  "BLT",
  // actual variant text for BEL, now in LXA text
  "XXA",
  "XXB",
  "XXC",
  "XXD",
  "XXE",
  "XXF",
  "XXG",
  "FRT",
  // 100
  "BAK",
  "OTH",
  "3ES",
  // Used previously but really should be 2ES
  "EZA",
  // Used to be called 4ES, but not actually in any known project
  "5EZ",
  // Used to be called 5ES, but not actually in any known project
  "6EZ",
  // Used to be called 6ES, but not actually in any known project
  "INT",
  "CNC",
  "GLO",
  "TDX",
  // 110
  "NDX",
  "DAG",
  "PS3",
  "2BA",
  "LBA",
  "JUB",
  "ENO",
  "1MQ",
  "2MQ",
  "3MQ",
  // 120
  "REP",
  "4BA",
  "LAO"
], rn = [
  "XXA",
  "XXB",
  "XXC",
  "XXD",
  "XXE",
  "XXF",
  "XXG",
  "FRT",
  "BAK",
  "OTH",
  "INT",
  "CNC",
  "GLO",
  "TDX",
  "NDX"
], Ln = [
  "Genesis",
  "Exodus",
  "Leviticus",
  "Numbers",
  "Deuteronomy",
  "Joshua",
  "Judges",
  "Ruth",
  "1 Samuel",
  "2 Samuel",
  "1 Kings",
  "2 Kings",
  "1 Chronicles",
  "2 Chronicles",
  "Ezra",
  "Nehemiah",
  "Esther (Hebrew)",
  "Job",
  "Psalms",
  "Proverbs",
  "Ecclesiastes",
  "Song of Songs",
  "Isaiah",
  "Jeremiah",
  "Lamentations",
  "Ezekiel",
  "Daniel (Hebrew)",
  "Hosea",
  "Joel",
  "Amos",
  "Obadiah",
  "Jonah",
  "Micah",
  "Nahum",
  "Habakkuk",
  "Zephaniah",
  "Haggai",
  "Zechariah",
  "Malachi",
  "Matthew",
  "Mark",
  "Luke",
  "John",
  "Acts",
  "Romans",
  "1 Corinthians",
  "2 Corinthians",
  "Galatians",
  "Ephesians",
  "Philippians",
  "Colossians",
  "1 Thessalonians",
  "2 Thessalonians",
  "1 Timothy",
  "2 Timothy",
  "Titus",
  "Philemon",
  "Hebrews",
  "James",
  "1 Peter",
  "2 Peter",
  "1 John",
  "2 John",
  "3 John",
  "Jude",
  "Revelation",
  "Tobit",
  "Judith",
  "Esther Greek",
  "Wisdom of Solomon",
  "Sirach (Ecclesiasticus)",
  "Baruch",
  "Letter of Jeremiah",
  "Song of 3 Young Men",
  "Susanna",
  "Bel and the Dragon",
  "1 Maccabees",
  "2 Maccabees",
  "3 Maccabees",
  "4 Maccabees",
  "1 Esdras (Greek)",
  "2 Esdras (Latin)",
  "Prayer of Manasseh",
  "Psalm 151",
  "Odes",
  "Psalms of Solomon",
  // WARNING, if you change the spelling of the *obsolete* tag be sure to update
  // IsObsolete routine
  "Joshua A. *obsolete*",
  "Judges B. *obsolete*",
  "Tobit S. *obsolete*",
  "Susanna Th. *obsolete*",
  "Daniel Th. *obsolete*",
  "Bel Th. *obsolete*",
  "Extra A",
  "Extra B",
  "Extra C",
  "Extra D",
  "Extra E",
  "Extra F",
  "Extra G",
  "Front Matter",
  "Back Matter",
  "Other Matter",
  "3 Ezra *obsolete*",
  "Apocalypse of Ezra",
  "5 Ezra (Latin Prologue)",
  "6 Ezra (Latin Epilogue)",
  "Introduction",
  "Concordance ",
  "Glossary ",
  "Topical Index",
  "Names Index",
  "Daniel Greek",
  "Psalms 152-155",
  "2 Baruch (Apocalypse)",
  "Letter of Baruch",
  "Jubilees",
  "Enoch",
  "1 Meqabyan",
  "2 Meqabyan",
  "3 Meqabyan",
  "Reproof (Proverbs 25-31)",
  "4 Baruch (Rest of Baruch)",
  "Laodiceans"
], xn = ja();
function Yt(t, e = !0) {
  return e && (t = t.toUpperCase()), t in xn ? xn[t] : 0;
}
function an(t) {
  return Yt(t) > 0;
}
function Va(t) {
  const e = typeof t == "string" ? Yt(t) : t;
  return e >= 40 && e <= 66;
}
function Oa(t) {
  return (typeof t == "string" ? Yt(t) : t) <= 39;
}
function Hn(t) {
  return t <= 66;
}
function Ma(t) {
  const e = typeof t == "string" ? Yt(t) : t;
  return Kn(e) && !Hn(e);
}
function* Aa() {
  for (let t = 1; t <= At.length; t++) yield t;
}
const za = 1, Yn = At.length;
function Ba() {
  return ["XXA", "XXB", "XXC", "XXD", "XXE", "XXF", "XXG"];
}
function on(t, e = "***") {
  const n = t - 1;
  return n < 0 || n >= At.length ? e : At[n];
}
function Un(t) {
  return t <= 0 || t > Yn ? "******" : Ln[t - 1];
}
function Ia(t) {
  return Un(Yt(t));
}
function Kn(t) {
  const e = typeof t == "number" ? on(t) : t;
  return an(e) && !rn.includes(e);
}
function Pa(t) {
  const e = typeof t == "number" ? on(t) : t;
  return an(e) && rn.includes(e);
}
function Fa(t) {
  return Ln[t - 1].includes("*obsolete*");
}
function ja() {
  const t = {};
  for (let e = 0; e < At.length; e++)
    t[At[e]] = e + 1;
  return t;
}
const M = {
  allBookIds: At,
  nonCanonicalIds: rn,
  bookIdToNumber: Yt,
  isBookIdValid: an,
  isBookNT: Va,
  isBookOT: Oa,
  isBookOTNT: Hn,
  isBookDC: Ma,
  allBookNumbers: Aa,
  firstBook: za,
  lastBook: Yn,
  extraBooks: Ba,
  bookNumberToId: on,
  bookNumberToEnglishName: Un,
  bookIdToEnglishName: Ia,
  isCanonical: Kn,
  isExtraMaterial: Pa,
  isObsolete: Fa
};
var ht = /* @__PURE__ */ ((t) => (t[t.Unknown = 0] = "Unknown", t[t.Original = 1] = "Original", t[t.Septuagint = 2] = "Septuagint", t[t.Vulgate = 3] = "Vulgate", t[t.English = 4] = "English", t[t.RussianProtestant = 5] = "RussianProtestant", t[t.RussianOrthodox = 6] = "RussianOrthodox", t))(ht || {});
const st = class {
  // private versInfo: Versification;
  constructor(e) {
    if (E(this, "name"), E(this, "fullPath"), E(this, "isPresent"), E(this, "hasVerseSegments"), E(this, "isCustomized"), E(this, "baseVersification"), E(this, "scriptureBooks"), E(this, "_type"), e == null)
      throw new Error("Argument undefined");
    typeof e == "string" ? (this.name = e, this._type = ht[e]) : (this._type = e, this.name = ht[e]);
  }
  get type() {
    return this._type;
  }
  equals(e) {
    return !e.type || !this.type ? !1 : e.type === this.type;
  }
};
E(st, "Original", new st(ht.Original)), E(st, "Septuagint", new st(ht.Septuagint)), E(st, "Vulgate", new st(ht.Vulgate)), E(st, "English", new st(ht.English)), E(st, "RussianProtestant", new st(ht.RussianProtestant)), E(st, "RussianOrthodox", new st(ht.RussianOrthodox));
let Vt = st;
function yn(t, e) {
  const n = e[0];
  for (let a = 1; a < e.length; a++)
    t = t.split(e[a]).join(n);
  return t.split(n);
}
var qn = /* @__PURE__ */ ((t) => (t[t.Valid = 0] = "Valid", t[t.UnknownVersification = 1] = "UnknownVersification", t[t.OutOfRange = 2] = "OutOfRange", t[t.VerseOutOfOrder = 3] = "VerseOutOfOrder", t[t.VerseRepeated = 4] = "VerseRepeated", t))(qn || {});
const nt = class V {
  constructor(e, n, a, o) {
    if (E(this, "firstChapter"), E(this, "lastChapter"), E(this, "lastVerse"), E(this, "hasSegmentsDefined"), E(this, "text"), E(this, "BBBCCCVVVS"), E(this, "longHashCode"), E(this, "versification"), E(this, "rtlMark", "‏"), E(this, "_bookNum", 0), E(this, "_chapterNum", 0), E(this, "_verseNum", 0), E(this, "_verse"), a == null && o == null)
      if (e != null && typeof e == "string") {
        const s = e, i = n != null && n instanceof Vt ? n : void 0;
        this.setEmpty(i), this.parse(s);
      } else if (e != null && typeof e == "number") {
        const s = n != null && n instanceof Vt ? n : void 0;
        this.setEmpty(s), this._verseNum = e % V.chapterDigitShifter, this._chapterNum = Math.floor(
          e % V.bookDigitShifter / V.chapterDigitShifter
        ), this._bookNum = Math.floor(e / V.bookDigitShifter);
      } else if (n == null)
        if (e != null && e instanceof V) {
          const s = e;
          this._bookNum = s.bookNum, this._chapterNum = s.chapterNum, this._verseNum = s.verseNum, this._verse = s.verse, this.versification = s.versification;
        } else {
          if (e == null) return;
          const s = e instanceof Vt ? e : V.defaultVersification;
          this.setEmpty(s);
        }
      else
        throw new Error("VerseRef constructor not supported.");
    else if (e != null && n != null && a != null)
      if (typeof e == "string" && typeof n == "string" && typeof a == "string")
        this.setEmpty(o), this.updateInternal(e, n, a);
      else if (typeof e == "number" && typeof n == "number" && typeof a == "number")
        this._bookNum = e, this._chapterNum = n, this._verseNum = a, this.versification = o ?? V.defaultVersification;
      else
        throw new Error("VerseRef constructor not supported.");
    else
      throw new Error("VerseRef constructor not supported.");
  }
  /**
   * Determines if the verse string is in a valid format (does not consider versification).
   */
  static isVerseParseable(e) {
    return e.length > 0 && "0123456789".includes(e[0]) && !e.endsWith(this.verseRangeSeparator) && !e.endsWith(this.verseSequenceIndicator);
  }
  /**
   * Tries to parse the specified string into a verse reference.
   * @param str - The string to attempt to parse.
   * @returns success: `true` if the specified string was successfully parsed, `false` otherwise.
   * @returns verseRef: The result of the parse if successful, or empty VerseRef if it failed
   */
  static tryParse(e) {
    let n;
    try {
      return n = new V(e), { success: !0, verseRef: n };
    } catch (a) {
      if (a instanceof Ut)
        return n = new V(), { success: !1, verseRef: n };
      throw a;
    }
  }
  /**
   * Gets the reference as a comparable integer where the book, chapter, and verse each occupy 3
   * digits.
   * @param bookNum - Book number (this is 1-based, not an index).
   * @param chapterNum - Chapter number.
   * @param verseNum - Verse number.
   * @returns The reference as a comparable integer where the book, chapter, and verse each occupy 3
   * digits.
   */
  static getBBBCCCVVV(e, n, a) {
    return e % V.bcvMaxValue * V.bookDigitShifter + (n >= 0 ? n % V.bcvMaxValue * V.chapterDigitShifter : 0) + (a >= 0 ? a % V.bcvMaxValue : 0);
  }
  /**
   * Deserializes a serialized VerseRef.
   * @param serializedVerseRef - Serialized VerseRef to create from.
   * @returns the deserialized VerseRef.
   */
  static fromJSON(e) {
    const { book: n, chapterNum: a, verseNum: o, verse: s, versificationStr: i } = e, w = s || o.toString();
    let c;
    return i && (c = new Vt(i)), n ? new V(n, a.toString(), w, c) : new V();
  }
  /**
   * Parses a verse string and gets the leading numeric portion as a number.
   * @param verseStr - verse string to parse
   * @returns true if the entire string could be parsed as a single, simple verse number (1-999);
   *    false if the verse string represented a verse bridge, contained segment letters, or was invalid
   */
  static tryGetVerseNum(e) {
    let n;
    if (!e)
      return n = -1, { success: !0, vNum: n };
    n = 0;
    let a;
    for (let o = 0; o < e.length; o++) {
      if (a = e[o], a < "0" || a > "9")
        return o === 0 && (n = -1), { success: !1, vNum: n };
      if (n = n * 10 + +a - 0, n > V.bcvMaxValue)
        return n = -1, { success: !1, vNum: n };
    }
    return { success: !0, vNum: n };
  }
  /**
   * Checks to see if a VerseRef hasn't been set - all values are the default.
   */
  get isDefault() {
    return this.bookNum === 0 && this.chapterNum === 0 && this.verseNum === 0 && this.versification == null;
  }
  /**
   * Gets whether the verse contains multiple verses.
   */
  get hasMultiple() {
    return this._verse != null && (this._verse.includes(V.verseRangeSeparator) || this._verse.includes(V.verseSequenceIndicator));
  }
  /**
   * Gets or sets the book of the reference. Book is the 3-letter abbreviation in capital letters,
   * e.g. `'MAT'`.
   */
  get book() {
    return M.bookNumberToId(this.bookNum, "");
  }
  set book(e) {
    this.bookNum = M.bookIdToNumber(e);
  }
  /**
   * Gets or sets the chapter of the reference,. e.g. `'3'`.
   */
  get chapter() {
    return this.isDefault || this._chapterNum < 0 ? "" : this._chapterNum.toString();
  }
  set chapter(e) {
    const n = +e;
    this._chapterNum = Number.isInteger(n) ? n : -1;
  }
  /**
   * Gets or sets the verse of the reference, including range, segments, and sequences, e.g. `'4'`,
   * or `'4b-5a, 7'`.
   */
  get verse() {
    return this._verse != null ? this._verse : this.isDefault || this._verseNum < 0 ? "" : this._verseNum.toString();
  }
  set verse(e) {
    const { success: n, vNum: a } = V.tryGetVerseNum(e);
    this._verse = n ? void 0 : e.replace(this.rtlMark, ""), this._verseNum = a, !(this._verseNum >= 0) && ({ vNum: this._verseNum } = V.tryGetVerseNum(this._verse));
  }
  /**
   * Get or set Book based on book number, e.g. `42`.
   */
  get bookNum() {
    return this._bookNum;
  }
  set bookNum(e) {
    if (e <= 0 || e > M.lastBook)
      throw new Ut(
        "BookNum must be greater than zero and less than or equal to last book"
      );
    this._bookNum = e;
  }
  /**
   * Gets or sets the chapter number, e.g. `3`. `-1` if not valid.
   */
  get chapterNum() {
    return this._chapterNum;
  }
  set chapterNum(e) {
    this.chapterNum = e;
  }
  /**
   * Gets or sets verse start number, e.g. `4`. `-1` if not valid.
   */
  get verseNum() {
    return this._verseNum;
  }
  set verseNum(e) {
    this._verseNum = e;
  }
  /**
   * String representing the versification (should ONLY be used for serialization/deserialization).
   *
   * @remarks This is for backwards compatibility when ScrVers was an enumeration.
   */
  get versificationStr() {
    var e;
    return (e = this.versification) == null ? void 0 : e.name;
  }
  set versificationStr(e) {
    this.versification = this.versification != null ? new Vt(e) : void 0;
  }
  /**
   * Determines if the reference is valid.
   */
  get valid() {
    return this.validStatus === 0;
  }
  /**
   * Get the valid status for this reference.
   */
  get validStatus() {
    return this.validateVerse(V.verseRangeSeparators, V.verseSequenceIndicators);
  }
  /**
   * Gets the reference as a comparable integer where the book,
   * chapter, and verse each occupy three digits and the verse is 0.
   */
  get BBBCCC() {
    return V.getBBBCCCVVV(this._bookNum, this._chapterNum, 0);
  }
  /**
   * Gets the reference as a comparable integer where the book,
   * chapter, and verse each occupy three digits. If verse is not null
   * (i.e., this reference represents a complex reference with verse
   * segments or bridge) this cannot be used for an exact comparison.
   */
  get BBBCCCVVV() {
    return V.getBBBCCCVVV(this._bookNum, this._chapterNum, this._verseNum);
  }
  /**
   * Gets whether the verse is defined as an excluded verse in the versification.
   * Does not handle verse ranges.
   */
  // eslint-disable-next-line @typescript-eslint/class-literal-property-style
  get isExcluded() {
    return !1;
  }
  /**
   * Parses the reference in the specified string.
   * Optionally versification can follow reference as in GEN 3:11/4
   * Throw an exception if
   * - invalid book name
   * - chapter number is missing or not a number
   * - verse number is missing or does not start with a number
   * - versification is invalid
   * @param verseStr - string to parse e.g. 'MAT 3:11'
   */
  parse(e) {
    if (e = e.replace(this.rtlMark, ""), e.includes("/")) {
      const s = e.split("/");
      if (e = s[0], s.length > 1)
        try {
          const i = +s[1].trim();
          this.versification = new Vt(ht[i]);
        } catch {
          throw new Ut("Invalid reference : " + e);
        }
    }
    const n = e.trim().split(" ");
    if (n.length !== 2)
      throw new Ut("Invalid reference : " + e);
    const a = n[1].split(":"), o = +a[0];
    if (a.length !== 2 || M.bookIdToNumber(n[0]) === 0 || !Number.isInteger(o) || o < 0 || !V.isVerseParseable(a[1]))
      throw new Ut("Invalid reference : " + e);
    this.updateInternal(n[0], a[0], a[1]);
  }
  /**
   * Simplifies this verse ref so that it has no bridging of verses or
   * verse segments like `'1a'`.
   */
  simplify() {
    this._verse = void 0;
  }
  /**
   * Makes a clone of the reference.
   *
   * @returns The cloned VerseRef.
   */
  clone() {
    return new V(this);
  }
  toString() {
    const e = this.book;
    return e === "" ? "" : `${e} ${this.chapter}:${this.verse}`;
  }
  toJSON() {
    let e = this.verse;
    (e === "" || e === this.verseNum.toString()) && (e = void 0);
    const n = {
      book: this.book,
      chapterNum: this.chapterNum,
      verseNum: this.verseNum,
      verse: e,
      versificationStr: this.versificationStr
    };
    return e || delete n.verse, n;
  }
  /**
   * Compares this `VerseRef` with supplied one.
   * @param verseRef - object to compare this one to.
   * @returns `true` if this `VerseRef` is equal to the supplied one, `false` otherwise.
   */
  equals(e) {
    return e instanceof V ? e._bookNum === this._bookNum && e._chapterNum === this._chapterNum && e._verseNum === this._verseNum && e.verse === this.verse && (e.versification == null && this.versification == null || e.versification != null && this.versification != null && e.versification.equals(this.versification)) : !1;
  }
  /**
   * Enumerate all individual verses contained in a VerseRef.
   * Verse ranges are indicated by "-" and consecutive verses by ","s.
   * Examples:
   * GEN 1:2 returns GEN 1:2
   * GEN 1:1a-3b,5 returns GEN 1:1a, GEN 1:2, GEN 1:3b, GEN 1:5
   * GEN 1:2a-2c returns //! ??????
   *
   * @param specifiedVersesOnly - if set to <c>true</c> return only verses that are
   * explicitly specified only, not verses within a range. Defaults to `false`.
   * @param verseRangeSeparators - Verse range separators.
   * Defaults to `VerseRef.verseRangeSeparators`.
   * @param verseSequenceSeparators - Verse sequence separators.
   * Defaults to `VerseRef.verseSequenceIndicators`.
   * @returns An array of all single verse references in this VerseRef.
   */
  allVerses(e = !1, n = V.verseRangeSeparators, a = V.verseSequenceIndicators) {
    if (this._verse == null || this.chapterNum <= 0)
      return [this.clone()];
    const o = [], s = yn(this._verse, a);
    for (const i of s.map((w) => yn(w, n))) {
      const w = this.clone();
      w.verse = i[0];
      const c = w.verseNum;
      if (o.push(w), i.length > 1) {
        const l = this.clone();
        if (l.verse = i[1], !e)
          for (let h = c + 1; h < l.verseNum; h++) {
            const b = new V(
              this._bookNum,
              this._chapterNum,
              h,
              this.versification
            );
            this.isExcluded || o.push(b);
          }
        o.push(l);
      }
    }
    return o;
  }
  /**
   * Validates a verse number using the supplied separators rather than the defaults.
   */
  validateVerse(e, n) {
    if (!this.verse)
      return this.internalValid;
    let a = 0;
    for (const o of this.allVerses(!0, e, n)) {
      const s = o.internalValid;
      if (s !== 0)
        return s;
      const i = o.BBBCCCVVV;
      if (a > i)
        return 3;
      if (a === i)
        return 4;
      a = i;
    }
    return 0;
  }
  /**
   * Gets whether a single verse reference is valid.
   */
  get internalValid() {
    return this.versification == null ? 1 : this._bookNum <= 0 || this._bookNum > M.lastBook ? 2 : (M.isCanonical(this._bookNum), 0);
  }
  setEmpty(e = V.defaultVersification) {
    this._bookNum = 0, this._chapterNum = -1, this._verse = void 0, this.versification = e;
  }
  updateInternal(e, n, a) {
    this.bookNum = M.bookIdToNumber(e), this.chapter = n, this.verse = a;
  }
};
E(nt, "defaultVersification", Vt.English), E(nt, "verseRangeSeparator", "-"), E(nt, "verseSequenceIndicator", ","), E(nt, "verseRangeSeparators", [nt.verseRangeSeparator]), E(nt, "verseSequenceIndicators", [nt.verseSequenceIndicator]), E(nt, "chapterDigitShifter", 1e3), E(nt, "bookDigitShifter", nt.chapterDigitShifter * nt.chapterDigitShifter), E(nt, "bcvMaxValue", nt.chapterDigitShifter - 1), /**
* The valid status of the VerseRef.
*/
E(nt, "ValidStatusType", qn);
class Ut extends Error {
}
const Xa = ue(
  ({
    bookId: t,
    handleSelectBook: e,
    shouldExpandChildren: n,
    handleHighlightBook: a,
    handleKeyDown: o,
    bookType: s,
    children: i
  }, w) => /* @__PURE__ */ d(
    ge,
    {
      ref: w,
      textValue: t,
      className: p(
        "tw-mx-1 tw-flex-col tw-items-start tw-px-1 tw-font-normal tw-text-foreground/80",
        {
          // Overriding `data-[highlighted]` changes the default gray background that is normally shown on hover
          "tw-bg-amber-50 tw-text-yellow-900 data-[highlighted]:tw-bg-amber-100": n
        }
      ),
      onSelect: (c) => {
        c.preventDefault(), e();
      },
      onKeyDown: (c) => {
        o(c);
      },
      onFocus: a,
      onMouseMove: a,
      children: [
        /* @__PURE__ */ r(
          "span",
          {
            className: p(
              "tw-border-b-0 tw-border-e-0 tw-border-s-2 tw-border-t-0 tw-border-solid tw-px-2",
              {
                "tw-font-bold": n,
                "tw-border-s-red-200": s.toLowerCase() === "ot",
                "tw-border-s-purple-200": s.toLowerCase() === "nt",
                "tw-border-s-indigo-200": s.toLowerCase() === "dc"
              }
            ),
            children: M.bookIdToEnglishName(t)
          }
        ),
        n && /* @__PURE__ */ r("div", { children: i })
      ]
    },
    t
  )
);
function $a({
  handleSelectChapter: t,
  endChapter: e,
  selectedChapter: n,
  highlightedChapter: a,
  handleHighlightedChapter: o,
  matchingChapters: s
}) {
  const i = Array.from({ length: e }, (c, l) => l + 1), w = G(
    (c) => {
      o(c);
    },
    [o]
  );
  return /* @__PURE__ */ r("div", { className: p("tw-flex tw-flex-wrap tw-items-start tw-justify-start tw-self-stretch"), children: i.map((c) => /* @__PURE__ */ r(
    "div",
    {
      className: p(
        "tw-box-content tw-flex tw-h-4 tw-w-4 tw-cursor-pointer tw-items-center tw-justify-end tw-rounded-md tw-p-2 tw-text-amber-800",
        {
          "tw-font-semibold tw-text-amber-900": c === n,
          "tw-bg-amber-200": c === a,
          "tw-pointer-events-none tw-bg-accent tw-opacity-50": s && !s.includes(c)
        }
      ),
      onClick: (l) => {
        l.preventDefault(), l.stopPropagation(), t(c);
      },
      role: "button",
      onKeyDown: (l) => {
        l.key === "Enter" && t(c);
      },
      tabIndex: 0,
      onMouseMove: () => w(c),
      children: c
    },
    c
  )) });
}
const Nn = 6, sn = M.allBookIds.filter((t) => !M.isObsolete(M.bookIdToNumber(t))), Jn = Object.fromEntries(
  sn.map((t) => [t, M.bookIdToEnglishName(t)])
), Ga = {
  OT: "Old Testament",
  NT: "New Testament",
  DC: "Deuterocanon"
}, La = ["OT", "NT", "DC"], Ha = 96, Wt = {
  // Matches start of string (`^`), one or more non-colon/space words, optionally followed by space and more words (`([^:\s]+(?:\s+[^:\s]+)*)`), end of string (`$`), case-insensitive (`i`)
  BOOK_ONLY: /^([^:\s]+(?:\s+[^:\s]+)*)$/i,
  // Same as above, but followed by space(s) and a chapter number (`\s+(\d+)`)
  BOOK_CHAPTER: /^([^:\s]+(?:\s+[^:\s]+)*)\s+(\d+)$/i,
  // Same as above, but followed by a colon and optionally a verse number (`:(\d*)`)
  BOOK_CHAPTER_VERSE: /^([^:\s]+(?:\s+[^:\s]+)*)\s+(\d+):(\d*)$/i,
  // Same as BOOK_CHAPTER_VERSE, but extracts the book name/id from a reference
  EXTRACT_BOOK_FROM_REFERENCE: /^([^:\s]+(?:\s+[^:\s]+)*)\s+\d+:\d+$/,
  // Same as BOOK_CHAPTER_VERSE, but extracts the book name/id and chapter number from a reference
  EXTRACT_BOOK_CHAPTER_FROM_REFERENCE: /^([^:\s]+(?:\s+[^:\s]+)*\s+\d+):\d+$/
}, kn = [
  Wt.BOOK_ONLY,
  // Matches book name/id
  Wt.BOOK_CHAPTER,
  // Matches book name/id followed by a chapter number
  Wt.BOOK_CHAPTER_VERSE
  // Matches book name/id followed by a chapter and verse number
], Cn = /* @__PURE__ */ new Set([
  "ArrowUp",
  "ArrowDown",
  "ArrowLeft",
  "ArrowRight",
  "Enter"
]), It = (t) => pa(M.bookIdToNumber(t));
function _n(t) {
  const e = sn.find(
    (n) => Jn[n].toLowerCase() === t.toLowerCase()
  );
  if (e)
    return e;
}
function ri({
  scrRef: t,
  handleSubmit: e,
  className: n,
  getActiveBookIds: a
}) {
  const o = Z(), [s, i] = O(
    () => Mt(t, "English")
  ), [w, c] = O(""), [l, h] = O(t.book), [b, m] = O(t.chapterNum ?? 0), [f, x] = O(t.book), [C, y] = O(!1), [S, N] = O(C), [A, z] = O(!1), [B, mt] = O(), U = q(void 0), k = q(void 0), v = q(void 0), F = q(void 0), R = G(
    (g) => {
      if (g.trim())
        return kn.reduce(
          (D, _) => {
            if (D) return D;
            const Y = _.exec(g);
            if (Y) {
              const [j, Rt = void 0, se = void 0] = Y.slice(1), it = _n(j) ?? (M.isBookIdValid(j) ? j.toLocaleUpperCase() : void 0);
              if (it) {
                const dt = Rt ? parseInt(Rt, 10) : void 0;
                if (dt && dt > It(it)) return;
                const yt = se ? parseInt(se, 10) : void 0;
                return {
                  book: it,
                  chapterNum: dt,
                  verseNum: yt
                };
              }
            }
          },
          void 0
        );
    },
    []
  ), L = J(() => {
    if (!(!B || !B.chapterNum))
      return B.verseNum ? [B.chapterNum] : Array.from({ length: It(f) }, (g, D) => D + 1).filter(
        (g) => {
          var D;
          return (B == null ? void 0 : B.chapterNum) && g.toString().includes((D = B == null ? void 0 : B.chapterNum) == null ? void 0 : D.toString());
        }
      );
  }, [f, B]), lt = J(() => {
    const g = R(s.trim());
    return g ? g.book !== t.book || (g.chapterNum ?? 0) !== t.chapterNum || (g.verseNum ?? 0) !== t.verseNum : !0;
  }, [s, t, R]), xt = J(
    () => !!B && lt,
    [B, lt]
  ), Tt = G(
    (g) => {
      const D = a ? a() : sn;
      return {
        OT: D.filter((_) => M.isBookOT(_)),
        NT: D.filter((_) => M.isBookNT(_)),
        DC: D.filter((_) => M.isBookDC(_))
      }[g].filter((_) => {
        const Y = Jn[_].toLowerCase(), j = w.length > 0 && /^\d/.test(w) ? (
          // consider edge case where the first character is a digit (e.g. "3JN")
          w.charAt(0) + w.slice(1).replace(/[^a-zA-Z]/g, "").toLowerCase()
        ) : w.replace(/[^a-zA-Z]/g, "").toLowerCase();
        return xt ? Y === j || // Match full book name
        _.toLowerCase() === j : Y.includes(j) || // Match partial book name
        _.toLowerCase().includes(j);
      });
    },
    [a, xt, w]
    // Only recompute when relevant values change
  ), Q = J(
    () => La.map((g) => ({
      bookType: g,
      books: Tt(g)
    })).filter((g) => g.books.length > 0),
    [Tt]
  ), tt = J(
    () => Q.reduce((g, D) => g + D.books.length, 0),
    [Q]
  ), T = G(
    (g) => {
      i(g), c(g), mt(R(g.trim()));
    },
    [R]
  ), K = q(!1), et = G(() => {
    i(Mt(t, "English")), c(""), h(t.book), x(t.book);
  }, [t]), gt = G((g) => {
    if (K.current) {
      K.current = !1;
      return;
    }
    y(g);
  }, []), ot = G(
    (g, D, _, Y) => {
      if (m(t.book !== g ? 1 : t.chapterNum), D || It(g) === -1) {
        e({
          book: g,
          chapterNum: _ ?? 1,
          verseNum: Y ?? 1
        }), y(!1), c("");
        return;
      }
      h(l !== g ? g : ""), y(!D);
    },
    [e, t.book, t.chapterNum, l]
  ), Er = (g) => {
    g <= 0 || g > It(l) || ot(l, !0, g);
  }, gn = G(() => {
    kn.forEach((g) => {
      const D = g.exec(w);
      if (D) {
        const [_, Y = void 0, j = void 0] = D.slice(1), Rt = _n(_);
        (M.isBookIdValid(_) || Rt) && ot(
          Rt ?? _,
          !0,
          Y ? parseInt(Y, 10) : 1,
          j ? parseInt(j, 10) : 1
        );
      }
    });
  }, [ot, w]), Dr = G(
    (g) => {
      if (!C)
        g.key !== "Tab" && g.key !== "Escape" && y(!0);
      else if (g.key === "Tab") {
        g.preventDefault(), g.stopPropagation();
        return;
      } else g.key === "ArrowDown" ? (F != null && F.current ? F.current.focus() : v != null && v.current ? v.current.focus() : k.current && k.current.focus(), g.preventDefault()) : g.key === "Escape" && document.activeElement === U.current && (y(!1), g.preventDefault(), g.stopPropagation());
      if (document.activeElement === U.current) {
        if (/^[a-zA-Z]$/.test(g.key) && (T(lt ? w + g.key : g.key), z(!0), g.preventDefault()), /^\d$/.test(g.key)) {
          const D = s;
          if (A)
            T(w + g.key);
          else {
            const _ = D.match(
              Wt.EXTRACT_BOOK_FROM_REFERENCE
            );
            if (_) {
              const j = `${_[1]} ${g.key}`;
              T(j), z(!0);
            }
          }
          g.preventDefault();
        }
        if (!A && g.key === ":") {
          const _ = s.match(
            Wt.EXTRACT_BOOK_CHAPTER_FROM_REFERENCE
          );
          if (_) {
            const Y = _[1], j = Y.endsWith(":") ? `${Y}` : `${Y}:`;
            T(j), z(!0), g.preventDefault();
          }
        }
        vn.has(g.key) || z(!0);
      }
    },
    [
      C,
      A,
      T,
      lt,
      w,
      s
    ]
  ), oe = G((g) => {
    vn.has(g.key) || (g.key === "Tab" && g.shiftKey && (U.current.focus(), g.preventDefault()), g.stopPropagation(), U.current.focus(), U.current.dispatchEvent(new KeyboardEvent("keydown", { ...g, view: void 0 })));
  }, []), Vr = G(
    (g) => {
      const { key: D } = g;
      Cn.has(D) || (oe(g), g.preventDefault());
    },
    [oe]
  ), Or = G((g) => {
    const { key: D } = g;
    D === "ArrowUp" && (g.preventDefault(), U.current.focus());
  }, []), Mr = G(
    (g, D) => {
      const { key: _ } = g;
      if (Cn.has(_)) {
        if (f === l || tt === 1) {
          const j = tt === 1 ? f : l;
          if (_ === "Enter") {
            g.preventDefault(), ot(j, !0, b);
            return;
          }
          const Rt = _ === "ArrowRight" && !o || _ === "ArrowRight" && o === "ltr" || _ === "ArrowLeft" && o === "rtl", se = _ === "ArrowLeft" && !o || _ === "ArrowLeft" && o === "ltr" || _ === "ArrowRight" && o === "rtl", Oe = Array.from(
            { length: It(f) },
            (ie, Et) => Et + 1
          ), it = l !== f || tt === 1 ? L ?? Oe : Oe, dt = it.indexOf(b);
          let yt = b;
          if (Rt)
            if (dt >= 0 && dt < it.length - 1)
              yt = it[dt + 1];
            else {
              g.preventDefault();
              return;
            }
          else if (se)
            if (dt > 0)
              yt = it[dt - 1];
            else {
              g.preventDefault();
              return;
            }
          else if (_ === "ArrowDown") {
            const ie = it[dt] + Nn, Et = it.find((Me) => Me >= ie);
            Et !== void 0 && (yt = Et);
          } else if (_ === "ArrowUp") {
            const ie = it[dt] - Nn, Et = it.slice().reverse().find((Me) => Me <= ie);
            Et !== void 0 && (yt = Et);
          }
          if (yt !== b) {
            m(yt), g.preventDefault();
            return;
          }
        }
        if (D === 0 && _ === "ArrowUp" && !xt) {
          g.preventDefault(), U.current.focus();
          return;
        }
        return;
      }
      oe(g), g.preventDefault(), g.stopPropagation();
    },
    [
      o,
      f,
      b,
      xt,
      oe,
      l,
      L,
      tt,
      ot
    ]
  );
  return ct(() => {
    tt === 1 ? m(1) : l === f ? l === t.book ? m(t.chapterNum) : m(1) : m(0);
  }, [f, t.book, t.chapterNum, l, tt]), ct(() => {
    if (!L || tt > 1) return;
    L.indexOf(b) === -1 && m(L[0]);
  }, [f, b, l, L, tt]), ct(() => {
    et();
  }, [et]), ct(() => {
  }, [C, et]), bn(() => {
    N(C);
  }, [C]), bn(() => {
    const g = setTimeout(() => {
      var D, _;
      if (S && k.current && v.current) {
        const j = v.current.offsetTop - Ha;
        k.current.scrollTo({ top: j, behavior: "instant" }), U.current.focus();
      }
      !S && document.activeElement !== U.current && !((D = U.current) != null && D.contains(document.activeElement)) && document.activeElement !== k.current && !((_ = k.current) != null && _.contains(document.activeElement)) && et();
    }, 10);
    return () => {
      clearTimeout(g);
    };
  }, [S, et]), /* @__PURE__ */ d(fe, { modal: !1, open: C, onOpenChange: gt, children: [
    /* @__PURE__ */ r(en, { asChild: !0, children: /* @__PURE__ */ r(
      ka,
      {
        ref: U,
        value: s,
        handleSearch: T,
        handleKeyDown: Dr,
        handleOnClick: () => {
          h(t.book), x(t.book), m(t.chapterNum > 0 ? t.chapterNum : 0), U.current.focus();
        },
        onFocus: () => {
          K.current = !0, z(!1), mt(R(s));
        },
        onBlur: () => {
          tt === 0 && et();
        },
        handleSubmit: gn,
        placeholder: Mt(t, "English"),
        className: n,
        hasTopMatch: !!B,
        hasNoMatches: tt === 0,
        hasInputChanged: lt
      }
    ) }),
    tt > 0 && /* @__PURE__ */ r(
      re,
      {
        className: "tw-m-1 tw-overflow-y-auto tw-p-0 tw-font-normal tw-text-foreground/80",
        style: { width: "233px", maxHeight: "500px", zIndex: "250" },
        align: o === "ltr" ? "start" : "end",
        ref: k,
        onKeyDown: Vr,
        children: /* @__PURE__ */ d("div", { className: "rtl:tw-ps-2", children: [
          !!B && lt && /* @__PURE__ */ d(pe, { children: [
            /* @__PURE__ */ r(
              ge,
              {
                className: "tw-cursor-pointer tw-p-4 tw-font-semibold tw-text-foreground",
                onClick: gn,
                onKeyDown: (g) => Or(g),
                "data-top-match": "true",
                ref: F,
                children: Mt({
                  book: B.book,
                  chapterNum: B.chapterNum ?? 1,
                  verseNum: B.verseNum ?? 1
                })
              }
            ),
            /* @__PURE__ */ r(Ft, {})
          ] }),
          Q.map((g, D) => /* @__PURE__ */ d("div", { children: [
            /* @__PURE__ */ r(be, { className: "tw-font-semibold tw-text-foreground/80", children: Ga[g.bookType] }),
            g.books.map((_, Y) => /* @__PURE__ */ r("div", { children: /* @__PURE__ */ r(
              Xa,
              {
                bookId: _,
                handleSelectBook: () => ot(_, !1),
                shouldExpandChildren: l.toLowerCase() === _.toLowerCase() || tt === 1,
                handleHighlightBook: () => x(_),
                handleKeyDown: (j) => Mr(j, Y),
                bookType: g.bookType,
                ref: (j) => {
                  l === _ && (v.current = j);
                },
                children: /* @__PURE__ */ r(
                  $a,
                  {
                    handleSelectChapter: Er,
                    endChapter: It(_),
                    selectedChapter: l === t.book ? t.chapterNum : 0,
                    highlightedChapter: l === f || tt === 1 ? b : 0,
                    handleHighlightedChapter: (j) => {
                      m(j);
                    },
                    matchingChapters: lt ? L : void 0
                  }
                )
              }
            ) }, _)),
            D < Q.length - 1 && /* @__PURE__ */ r(Ft, {})
          ] }, g.bookType))
        ] })
      }
    )
  ] });
}
const Ya = St(
  "pr-twp tw-inline-flex tw-items-center tw-justify-center tw-gap-2 tw-whitespace-nowrap tw-rounded-md tw-text-sm tw-font-medium tw-ring-offset-background tw-transition-colors focus-visible:tw-outline-none focus-visible:tw-ring-2 focus-visible:tw-ring-ring focus-visible:tw-ring-offset-2 disabled:tw-pointer-events-none disabled:tw-opacity-50 [&_svg]:tw-pointer-events-none [&_svg]:tw-size-4 [&_svg]:tw-shrink-0",
  {
    variants: {
      variant: {
        default: "tw-bg-primary tw-text-primary-foreground hover:tw-bg-primary/90",
        destructive: "tw-bg-destructive tw-text-destructive-foreground hover:tw-bg-destructive/90",
        outline: "tw-border tw-border-input tw-bg-background hover:tw-bg-accent hover:tw-text-accent-foreground",
        secondary: "tw-bg-secondary tw-text-secondary-foreground hover:tw-bg-secondary/80",
        ghost: "hover:tw-bg-accent hover:tw-text-accent-foreground",
        link: "tw-text-primary tw-underline-offset-4 hover:tw-underline"
      },
      size: {
        default: "tw-h-10 tw-px-4 tw-py-2",
        sm: "tw-h-9 tw-rounded-md tw-px-3",
        lg: "tw-h-11 tw-rounded-md tw-px-8",
        icon: "tw-h-10 tw-w-10"
      }
    },
    defaultVariants: {
      variant: "default",
      size: "default"
    }
  }
), I = u.forwardRef(
  ({ className: t, variant: e, size: n, asChild: a = !1, ...o }, s) => /* @__PURE__ */ r(a ? Gt : "button", { className: p(Ya({ variant: e, size: n, className: t })), ref: s, ...o })
);
I.displayName = "Button";
const Ua = St(
  "tw-text-sm tw-font-medium tw-leading-none peer-disabled:tw-cursor-not-allowed peer-disabled:tw-opacity-70"
), W = u.forwardRef(({ className: t, ...e }, n) => /* @__PURE__ */ r(An.Root, { ref: n, className: p("pr-twp", Ua(), t), ...e }));
W.displayName = An.Root.displayName;
const wn = u.forwardRef(({ className: t, ...e }, n) => {
  const a = Z();
  return /* @__PURE__ */ r(
    Zt.Root,
    {
      className: p("pr-twp tw-grid tw-gap-2", t),
      ...e,
      ref: n,
      dir: a
    }
  );
});
wn.displayName = Zt.Root.displayName;
const le = u.forwardRef(({ className: t, ...e }, n) => /* @__PURE__ */ r(
  Zt.Item,
  {
    ref: n,
    className: p(
      "pr-twp tw-aspect-square tw-h-4 tw-w-4 tw-rounded-full tw-border tw-border-primary tw-text-primary tw-ring-offset-background focus:tw-outline-none focus-visible:tw-ring-2 focus-visible:tw-ring-ring focus-visible:tw-ring-offset-2 disabled:tw-cursor-not-allowed disabled:tw-opacity-50",
      t
    ),
    ...e,
    children: /* @__PURE__ */ r(Zt.Indicator, { className: "tw-flex tw-items-center tw-justify-center", children: /* @__PURE__ */ r(Je, { className: "tw-h-2.5 tw-w-2.5 tw-fill-current tw-text-current" }) })
  }
));
le.displayName = Zt.Item.displayName;
const ve = Qt.Root, xe = Qt.Trigger, ae = u.forwardRef(({ className: t, align: e = "center", sideOffset: n = 4, ...a }, o) => {
  const s = Z();
  return /* @__PURE__ */ r(Qt.Portal, { children: /* @__PURE__ */ r(
    Qt.Content,
    {
      ref: o,
      align: e,
      sideOffset: n,
      className: p(
        "pr-twp tw-z-50 tw-w-72 tw-rounded-md tw-border tw-bg-popover tw-p-4 tw-text-popover-foreground tw-shadow-md tw-outline-none data-[state=open]:tw-animate-in data-[state=closed]:tw-animate-out data-[state=closed]:tw-fade-out-0 data-[state=open]:tw-fade-in-0 data-[state=closed]:tw-zoom-out-95 data-[state=open]:tw-zoom-in-95 data-[side=bottom]:tw-slide-in-from-top-2 data-[side=left]:tw-slide-in-from-right-2 data-[side=right]:tw-slide-in-from-left-2 data-[side=top]:tw-slide-in-from-bottom-2",
        t
      ),
      ...a,
      dir: s
    }
  ) });
});
ae.displayName = Qt.Content.displayName;
const Ka = ft.Portal, Wn = u.forwardRef(({ className: t, ...e }, n) => /* @__PURE__ */ r(
  ft.Overlay,
  {
    ref: n,
    className: p(
      "tw-fixed tw-inset-0 tw-z-50 tw-bg-black/80 data-[state=open]:tw-animate-in data-[state=closed]:tw-animate-out data-[state=closed]:tw-fade-out-0 data-[state=open]:tw-fade-in-0",
      t
    ),
    ...e
  }
));
Wn.displayName = ft.Overlay.displayName;
const qa = u.forwardRef(({ className: t, children: e, ...n }, a) => {
  const o = Z();
  return /* @__PURE__ */ d(Ka, { children: [
    /* @__PURE__ */ r(Wn, {}),
    /* @__PURE__ */ d(
      ft.Content,
      {
        ref: a,
        className: p(
          "pr-twp tw-fixed tw-left-[50%] tw-top-[50%] tw-z-50 tw-grid tw-w-full tw-max-w-lg tw-translate-x-[-50%] tw-translate-y-[-50%] tw-gap-4 tw-border tw-bg-background tw-p-6 tw-shadow-lg tw-duration-200 data-[state=open]:tw-animate-in data-[state=closed]:tw-animate-out data-[state=closed]:tw-fade-out-0 data-[state=open]:tw-fade-in-0 data-[state=closed]:tw-zoom-out-95 data-[state=open]:tw-zoom-in-95 data-[state=closed]:tw-slide-out-to-left-1/2 data-[state=closed]:tw-slide-out-to-top-[48%] data-[state=open]:tw-slide-in-from-left-1/2 data-[state=open]:tw-slide-in-from-top-[48%] sm:tw-rounded-lg",
          t
        ),
        ...n,
        dir: o,
        children: [
          e,
          /* @__PURE__ */ d(
            ft.Close,
            {
              className: p(
                "tw-absolute tw-top-4 tw-rounded-sm tw-opacity-70 tw-ring-offset-background tw-transition-opacity hover:tw-opacity-100 focus:tw-outline-none focus:tw-ring-2 focus:tw-ring-ring focus:tw-ring-offset-2 disabled:tw-pointer-events-none data-[state=open]:tw-bg-accent data-[state=open]:tw-text-muted-foreground",
                { "tw-right-4": o === "ltr" },
                { "tw-left-4": o === "rtl" }
              ),
              children: [
                /* @__PURE__ */ r(We, { className: "tw-h-4 tw-w-4" }),
                /* @__PURE__ */ r("span", { className: "tw-sr-only", children: "Close" })
              ]
            }
          )
        ]
      }
    )
  ] });
});
qa.displayName = ft.Content.displayName;
const Ja = u.forwardRef(({ className: t, ...e }, n) => /* @__PURE__ */ r(
  ft.Title,
  {
    ref: n,
    className: p("tw-text-lg tw-font-semibold tw-leading-none tw-tracking-tight", t),
    ...e
  }
));
Ja.displayName = ft.Title.displayName;
const Wa = u.forwardRef(({ className: t, ...e }, n) => /* @__PURE__ */ r(
  ft.Description,
  {
    ref: n,
    className: p("tw-text-sm tw-text-muted-foreground", t),
    ...e
  }
));
Wa.displayName = ft.Description.displayName;
const ye = u.forwardRef(({ className: t, ...e }, n) => /* @__PURE__ */ r(
  rt,
  {
    ref: n,
    className: p(
      "tw-flex tw-h-full tw-w-full tw-flex-col tw-overflow-hidden tw-rounded-md tw-bg-popover tw-text-popover-foreground",
      t
    ),
    ...e
  }
));
ye.displayName = rt.displayName;
const Ne = u.forwardRef(({ className: t, ...e }, n) => {
  const a = Z();
  return /* @__PURE__ */ d("div", { className: "tw-flex tw-items-center tw-border-b tw-px-3", dir: a, children: [
    /* @__PURE__ */ r(Mn, { className: "tw-me-2 tw-h-4 tw-w-4 tw-shrink-0 tw-opacity-50" }),
    /* @__PURE__ */ r(
      rt.Input,
      {
        ref: n,
        className: p(
          "tw-flex tw-h-11 tw-w-full tw-rounded-md tw-bg-transparent tw-py-3 tw-text-sm tw-outline-none placeholder:tw-text-muted-foreground disabled:tw-cursor-not-allowed disabled:tw-opacity-50",
          t
        ),
        ...e
      }
    )
  ] });
});
Ne.displayName = rt.Input.displayName;
const ke = u.forwardRef(({ className: t, ...e }, n) => /* @__PURE__ */ r(
  rt.List,
  {
    ref: n,
    className: p("tw-max-h-[300px] tw-overflow-y-auto tw-overflow-x-hidden", t),
    ...e
  }
));
ke.displayName = rt.List.displayName;
const Ce = u.forwardRef((t, e) => /* @__PURE__ */ r(rt.Empty, { ref: e, className: "tw-py-6 tw-text-center tw-text-sm", ...t }));
Ce.displayName = rt.Empty.displayName;
const ln = u.forwardRef(({ className: t, ...e }, n) => /* @__PURE__ */ r(
  rt.Group,
  {
    ref: n,
    className: p(
      "tw-overflow-hidden tw-p-1 tw-text-foreground [&_[cmdk-group-heading]]:tw-px-2 [&_[cmdk-group-heading]]:tw-py-1.5 [&_[cmdk-group-heading]]:tw-text-xs [&_[cmdk-group-heading]]:tw-font-medium [&_[cmdk-group-heading]]:tw-text-muted-foreground",
      t
    ),
    ...e
  }
));
ln.displayName = rt.Group.displayName;
const Zn = u.forwardRef(({ className: t, ...e }, n) => /* @__PURE__ */ r(
  rt.Separator,
  {
    ref: n,
    className: p("tw--mx-1 tw-h-px tw-bg-border", t),
    ...e
  }
));
Zn.displayName = rt.Separator.displayName;
const _e = u.forwardRef(({ className: t, ...e }, n) => /* @__PURE__ */ r(
  rt.Item,
  {
    ref: n,
    className: p(
      "tw-relative tw-flex tw-cursor-default tw-select-none tw-items-center tw-rounded-sm tw-px-2 tw-py-1.5 tw-text-sm tw-outline-none data-[disabled=true]:tw-pointer-events-none data-[selected=true]:tw-bg-accent data-[selected=true]:tw-text-accent-foreground data-[disabled=true]:tw-opacity-50",
      t
    ),
    ...e
  }
));
_e.displayName = rt.Item.displayName;
function Za(t) {
  return typeof t == "string" ? t : typeof t == "number" ? t.toString() : t.label;
}
function He({
  id: t,
  options: e = [],
  className: n,
  buttonClassName: a,
  popoverContentClassName: o,
  value: s,
  onChange: i = () => {
  },
  getOptionLabel: w = Za,
  icon: c = void 0,
  buttonPlaceholder: l = "",
  textPlaceholder: h = "",
  commandEmptyMessage: b = "No option found",
  buttonVariant: m = "outline",
  alignDropDown: f = "start",
  isDisabled: x = !1,
  ...C
}) {
  const [y, S] = O(!1);
  return /* @__PURE__ */ d(ve, { open: y, onOpenChange: S, ...C, children: [
    /* @__PURE__ */ r(xe, { asChild: !0, children: /* @__PURE__ */ d(
      I,
      {
        variant: m,
        role: "combobox",
        "aria-expanded": y,
        id: t,
        className: p(
          "tw-flex tw-w-[200px] tw-items-center tw-justify-between tw-overflow-hidden",
          a ?? n
        ),
        disabled: x,
        children: [
          /* @__PURE__ */ d("div", { className: "tw-flex tw-flex-1 tw-items-center tw-overflow-hidden", children: [
            c && /* @__PURE__ */ r("div", { className: "tw-pe-2", children: c }),
            /* @__PURE__ */ r("span", { className: p("tw-overflow-hidden tw-text-ellipsis tw-whitespace-nowrap"), children: s ? w(s) : l })
          ] }),
          /* @__PURE__ */ r(Ze, { className: "tw-ms-2 tw-h-4 tw-w-4 tw-shrink-0 tw-opacity-50" })
        ]
      }
    ) }),
    /* @__PURE__ */ r(
      ae,
      {
        align: f,
        className: p("tw-w-[200px] tw-p-0", o),
        children: /* @__PURE__ */ d(ye, { children: [
          /* @__PURE__ */ r(Ne, { placeholder: h, className: "tw-text-inherit" }),
          /* @__PURE__ */ r(Ce, { children: b }),
          /* @__PURE__ */ r(ke, { children: e.map((N) => /* @__PURE__ */ d(
            _e,
            {
              value: w(N),
              onSelect: () => {
                i(N), S(!1);
              },
              children: [
                /* @__PURE__ */ r(
                  _t,
                  {
                    className: p("tw-me-2 tw-h-4 tw-w-4", {
                      "tw-opacity-0": !s || w(s) !== w(N)
                    })
                  }
                ),
                w(N)
              ]
            },
            w(N)
          )) })
        ] })
      }
    )
  ] });
}
function Qa({
  startChapter: t,
  endChapter: e,
  handleSelectStartChapter: n,
  handleSelectEndChapter: a,
  isDisabled: o = !1,
  chapterCount: s
}) {
  const i = J(
    () => Array.from({ length: s }, (l, h) => h + 1),
    [s]
  );
  return /* @__PURE__ */ d(pe, { children: [
    /* @__PURE__ */ r(W, { htmlFor: "start-chapters-combobox", children: "Chapters" }),
    /* @__PURE__ */ r(
      He,
      {
        isDisabled: o,
        onChange: (l) => {
          n(l), l > e && a(l);
        },
        buttonClassName: "tw-me-2 tw-ms-2 tw-w-20",
        options: i,
        getOptionLabel: (l) => l.toString(),
        value: t
      },
      "start chapter"
    ),
    /* @__PURE__ */ r(W, { htmlFor: "end-chapters-combobox", children: "to" }),
    /* @__PURE__ */ r(
      He,
      {
        isDisabled: o,
        onChange: (l) => {
          a(l), l < t && n(l);
        },
        buttonClassName: "tw-ms-2 tw-w-20",
        options: i,
        getOptionLabel: (l) => l.toString(),
        value: e
      },
      "end chapter"
    )
  ] });
}
var to = /* @__PURE__ */ ((t) => (t.CURRENT_BOOK = "current book", t.CHOOSE_BOOKS = "choose books", t))(to || {});
const ai = Object.freeze([
  "%webView_bookSelector_currentBook%",
  "%webView_bookSelector_choose%",
  "%webView_bookSelector_chooseBooks%"
]), Be = (t, e) => t[e] ?? e;
function oi({
  handleBookSelectionModeChange: t,
  currentBookName: e,
  onSelectBooks: n,
  selectedBookIds: a,
  chapterCount: o,
  endChapter: s,
  handleSelectEndChapter: i,
  startChapter: w,
  handleSelectStartChapter: c,
  localizedStrings: l
}) {
  const h = Be(l, "%webView_bookSelector_currentBook%"), b = Be(l, "%webView_bookSelector_choose%"), m = Be(l, "%webView_bookSelector_chooseBooks%"), [f, x] = O(
    "current book"
    /* CURRENT_BOOK */
  ), C = (y) => {
    x(y), t(y);
  };
  return /* @__PURE__ */ r(
    wn,
    {
      className: "pr-twp tw-flex",
      value: f,
      onValueChange: (y) => C(y),
      children: /* @__PURE__ */ d("div", { className: "tw-flex tw-w-full tw-flex-col tw-gap-4", children: [
        /* @__PURE__ */ d("div", { className: "tw-grid tw-grid-cols-[25%,25%,50%]", children: [
          /* @__PURE__ */ d("div", { className: "tw-flex tw-items-center", children: [
            /* @__PURE__ */ r(le, {
              value: "current book"
              /* CURRENT_BOOK */
            }),
            /* @__PURE__ */ r(W, { className: "tw-ms-1", children: h })
          ] }),
          /* @__PURE__ */ r(W, { className: "tw-flex tw-items-center", children: e }),
          /* @__PURE__ */ r("div", { className: "tw-flex tw-items-center tw-justify-end", children: /* @__PURE__ */ r(
            Qa,
            {
              isDisabled: f === "choose books",
              handleSelectStartChapter: c,
              handleSelectEndChapter: i,
              chapterCount: o,
              startChapter: w,
              endChapter: s
            }
          ) })
        ] }),
        /* @__PURE__ */ d("div", { className: "tw-grid tw-grid-cols-[25%,50%,25%]", children: [
          /* @__PURE__ */ d("div", { className: "tw-flex tw-items-center", children: [
            /* @__PURE__ */ r(le, {
              value: "choose books"
              /* CHOOSE_BOOKS */
            }),
            /* @__PURE__ */ r(W, { className: "tw-ms-1", children: m })
          ] }),
          /* @__PURE__ */ r(W, { className: "tw-flex tw-items-center", children: a.map((y) => M.bookIdToEnglishName(y)).join(", ") }),
          /* @__PURE__ */ r(
            I,
            {
              disabled: f === "current book",
              onClick: () => n(),
              children: b
            }
          )
        ] })
      ] })
    }
  );
}
function eo({ table: t }) {
  return /* @__PURE__ */ d(fe, { children: [
    /* @__PURE__ */ r(ca, { asChild: !0, children: /* @__PURE__ */ d(I, { variant: "outline", size: "sm", className: "tw-ml-auto tw-hidden tw-h-8 lg:tw-flex", children: [
      /* @__PURE__ */ r(Ir, { className: "tw-mr-2 tw-h-4 tw-w-4" }),
      "View"
    ] }) }),
    /* @__PURE__ */ d(re, { align: "end", className: "tw-w-[150px]", children: [
      /* @__PURE__ */ r(be, { children: "Toggle columns" }),
      /* @__PURE__ */ r(Ft, {}),
      t.getAllColumns().filter((e) => e.getCanHide()).map((e) => /* @__PURE__ */ r(
        nn,
        {
          className: "tw-capitalize",
          checked: e.getIsVisible(),
          onCheckedChange: (n) => e.toggleVisibility(!!n),
          children: e.id
        },
        e.id
      ))
    ] })
  ] });
}
const jt = H.Root, no = H.Group, Xt = H.Value, ro = St(
  "tw-flex tw-h-10 tw-w-full tw-items-center tw-justify-between tw-rounded-md tw-border tw-border-input tw-bg-background tw-px-3 tw-py-2 tw-text-sm tw-ring-offset-background placeholder:tw-text-muted-foreground focus:tw-outline-none focus:tw-ring-2 focus:tw-ring-ring focus:tw-ring-offset-2 disabled:tw-cursor-not-allowed disabled:tw-opacity-50 [&>span]:tw-line-clamp-1",
  {
    variants: {
      size: {
        default: "tw-h-10 tw-px-4 tw-py-2",
        sm: "tw-h-8 tw-rounded-md tw-px-3",
        lg: "tw-h-11 tw-rounded-md tw-px-8",
        icon: "tw-h-10 tw-w-10"
      }
    },
    defaultVariants: {
      size: "default"
    }
  }
), zt = u.forwardRef(({ className: t, children: e, size: n, ...a }, o) => {
  const s = Z();
  return /* @__PURE__ */ d(
    H.Trigger,
    {
      className: p(ro({ size: n, className: t })),
      ref: o,
      ...a,
      dir: s,
      children: [
        e,
        /* @__PURE__ */ r(H.Icon, { asChild: !0, children: /* @__PURE__ */ r(me, { className: "tw-h-4 tw-w-4 tw-opacity-50" }) })
      ]
    }
  );
});
zt.displayName = H.Trigger.displayName;
const Qn = u.forwardRef(({ className: t, ...e }, n) => /* @__PURE__ */ r(
  H.ScrollUpButton,
  {
    ref: n,
    className: p("tw-flex tw-cursor-default tw-items-center tw-justify-center tw-py-1", t),
    ...e,
    children: /* @__PURE__ */ r(Pr, { className: "tw-h-4 tw-w-4" })
  }
));
Qn.displayName = H.ScrollUpButton.displayName;
const tr = u.forwardRef(({ className: t, ...e }, n) => /* @__PURE__ */ r(
  H.ScrollDownButton,
  {
    ref: n,
    className: p("tw-flex tw-cursor-default tw-items-center tw-justify-center tw-py-1", t),
    ...e,
    children: /* @__PURE__ */ r(me, { className: "tw-h-4 tw-w-4" })
  }
));
tr.displayName = H.ScrollDownButton.displayName;
const Bt = u.forwardRef(({ className: t, children: e, position: n = "popper", ...a }, o) => {
  const s = Z();
  return /* @__PURE__ */ r(H.Portal, { children: /* @__PURE__ */ d(
    H.Content,
    {
      ref: o,
      className: p(
        "pr-twp tw-relative tw-z-50 tw-max-h-96 tw-min-w-[8rem] tw-overflow-hidden tw-rounded-md tw-border tw-bg-popover tw-text-popover-foreground tw-shadow-md data-[state=open]:tw-animate-in data-[state=closed]:tw-animate-out data-[state=closed]:tw-fade-out-0 data-[state=open]:tw-fade-in-0 data-[state=closed]:tw-zoom-out-95 data-[state=open]:tw-zoom-in-95 data-[side=bottom]:tw-slide-in-from-top-2 data-[side=left]:tw-slide-in-from-right-2 data-[side=right]:tw-slide-in-from-left-2 data-[side=top]:tw-slide-in-from-bottom-2",
        n === "popper" && "data-[side=bottom]:tw-translate-y-1 data-[side=left]:tw--translate-x-1 data-[side=right]:tw-translate-x-1 data-[side=top]:tw--translate-y-1",
        t
      ),
      position: n,
      ...a,
      children: [
        /* @__PURE__ */ r(Qn, {}),
        /* @__PURE__ */ r(
          H.Viewport,
          {
            className: p(
              "tw-p-1",
              n === "popper" && "tw-h-[var(--radix-select-trigger-height)] tw-w-full tw-min-w-[var(--radix-select-trigger-width)]"
            ),
            children: /* @__PURE__ */ r("div", { dir: s, children: e })
          }
        ),
        /* @__PURE__ */ r(tr, {})
      ]
    }
  ) });
});
Bt.displayName = H.Content.displayName;
const ao = u.forwardRef(({ className: t, ...e }, n) => /* @__PURE__ */ r(
  H.Label,
  {
    ref: n,
    className: p("tw-py-1.5 tw-pl-8 tw-pr-2 tw-text-sm tw-font-semibold", t),
    ...e
  }
));
ao.displayName = H.Label.displayName;
const wt = u.forwardRef(({ className: t, children: e, ...n }, a) => /* @__PURE__ */ d(
  H.Item,
  {
    ref: a,
    className: p(
      "tw-relative tw-flex tw-w-full tw-cursor-default tw-select-none tw-items-center tw-rounded-sm tw-py-1.5 tw-pe-2 tw-ps-8 tw-text-sm tw-outline-none focus:tw-bg-accent focus:tw-text-accent-foreground data-[disabled]:tw-pointer-events-none data-[disabled]:tw-opacity-50",
      t
    ),
    ...n,
    children: [
      /* @__PURE__ */ r("span", { className: "tw-absolute tw-start-2 tw-flex tw-h-3.5 tw-w-3.5 tw-items-center tw-justify-center", children: /* @__PURE__ */ r(H.ItemIndicator, { children: /* @__PURE__ */ r(_t, { className: "tw-h-4 tw-w-4" }) }) }),
      /* @__PURE__ */ r(H.ItemText, { children: e })
    ]
  }
));
wt.displayName = H.Item.displayName;
const oo = u.forwardRef(({ className: t, ...e }, n) => /* @__PURE__ */ r(
  H.Separator,
  {
    ref: n,
    className: p("tw--mx-1 tw-my-1 tw-h-px tw-bg-muted", t),
    ...e
  }
));
oo.displayName = H.Separator.displayName;
function so({ table: t }) {
  return /* @__PURE__ */ r("div", { className: "tw-flex tw-items-center tw-justify-between tw-px-2 tw-pb-3 tw-pt-3", children: /* @__PURE__ */ d("div", { className: "tw-flex tw-items-center tw-space-x-6 lg:tw-space-x-8", children: [
    /* @__PURE__ */ d("div", { className: "tw-flex-1 tw-text-sm tw-text-muted-foreground", children: [
      t.getFilteredSelectedRowModel().rows.length,
      " of",
      " ",
      t.getFilteredRowModel().rows.length,
      " row(s) selected"
    ] }),
    /* @__PURE__ */ d("div", { className: "tw-flex tw-items-center tw-space-x-2", children: [
      /* @__PURE__ */ r("p", { className: "tw-text-nowrap tw-text-sm tw-font-medium", children: "Rows per page" }),
      /* @__PURE__ */ d(
        jt,
        {
          value: `${t.getState().pagination.pageSize}`,
          onValueChange: (e) => {
            t.setPageSize(Number(e));
          },
          children: [
            /* @__PURE__ */ r(zt, { className: "tw-h-8 tw-w-[70px]", children: /* @__PURE__ */ r(Xt, { placeholder: t.getState().pagination.pageSize }) }),
            /* @__PURE__ */ r(Bt, { side: "top", children: [10, 20, 30, 40, 50].map((e) => /* @__PURE__ */ r(wt, { value: `${e}`, children: e }, e)) })
          ]
        }
      )
    ] }),
    /* @__PURE__ */ d("div", { className: "tw-flex tw-w-[100px] tw-items-center tw-justify-center tw-text-sm tw-font-medium", children: [
      "Page ",
      t.getState().pagination.pageIndex + 1,
      " of ",
      t.getPageCount()
    ] }),
    /* @__PURE__ */ d("div", { className: "tw-flex tw-items-center tw-space-x-2", children: [
      /* @__PURE__ */ d(
        I,
        {
          variant: "outline",
          size: "icon",
          className: "tw-hidden tw-h-8 tw-w-8 tw-p-0 lg:tw-flex",
          onClick: () => t.setPageIndex(0),
          disabled: !t.getCanPreviousPage(),
          children: [
            /* @__PURE__ */ r("span", { className: "tw-sr-only", children: "Go to first page" }),
            /* @__PURE__ */ r(Fr, { className: "tw-h-4 tw-w-4" })
          ]
        }
      ),
      /* @__PURE__ */ d(
        I,
        {
          variant: "outline",
          size: "icon",
          className: "tw-h-8 tw-w-8 tw-p-0",
          onClick: () => t.previousPage(),
          disabled: !t.getCanPreviousPage(),
          children: [
            /* @__PURE__ */ r("span", { className: "tw-sr-only", children: "Go to previous page" }),
            /* @__PURE__ */ r(jr, { className: "tw-h-4 tw-w-4" })
          ]
        }
      ),
      /* @__PURE__ */ d(
        I,
        {
          variant: "outline",
          size: "icon",
          className: "tw-h-8 tw-w-8 tw-p-0",
          onClick: () => t.nextPage(),
          disabled: !t.getCanNextPage(),
          children: [
            /* @__PURE__ */ r("span", { className: "tw-sr-only", children: "Go to next page" }),
            /* @__PURE__ */ r(Xr, { className: "tw-h-4 tw-w-4" })
          ]
        }
      ),
      /* @__PURE__ */ d(
        I,
        {
          variant: "outline",
          size: "icon",
          className: "tw-hidden tw-h-8 tw-w-8 tw-p-0 lg:tw-flex",
          onClick: () => t.setPageIndex(t.getPageCount() - 1),
          disabled: !t.getCanNextPage(),
          children: [
            /* @__PURE__ */ r("span", { className: "tw-sr-only", children: "Go to last page" }),
            /* @__PURE__ */ r($r, { className: "tw-h-4 tw-w-4" })
          ]
        }
      )
    ] })
  ] }) });
}
const Sn = `
  a[href],
  area[href],
  input:not([disabled]),
  select:not([disabled]),
  textarea:not([disabled]),
  button:not([disabled]),
  iframe,
  object,
  embed,
  [contenteditable],
  tr:not([disabled])
`;
function io(t) {
  return !!(t.offsetWidth || t.offsetHeight || t.getClientRects().length);
}
function te(t, e) {
  const n = e ? `${Sn}, ${e}` : Sn;
  return Array.from(t.querySelectorAll(n)).filter(
    (a) => !a.hasAttribute("disabled") && !a.getAttribute("aria-hidden") && io(a)
  );
}
const Se = u.forwardRef(({ className: t, stickyHeader: e, ...n }, a) => {
  const o = u.useRef(null);
  u.useEffect(() => {
    typeof a == "function" ? a(o.current) : a && "current" in a && (a.current = o.current);
  }, [a]), u.useEffect(() => {
    const i = o.current;
    if (!i) return;
    const w = () => {
      requestAnimationFrame(() => {
        te(i, '[tabindex]:not([tabindex="-1"])').forEach((h) => {
          h.setAttribute("tabindex", "-1");
        });
      });
    };
    w();
    const c = new MutationObserver(() => {
      w();
    });
    return c.observe(i, {
      childList: !0,
      // Watch for added/removed elements
      subtree: !0,
      // Include descendants
      attributes: !0,
      attributeFilter: ["tabindex"]
      // Watch for tabindex changes
    }), () => {
      c.disconnect();
    };
  }, []);
  const s = (i) => {
    const { current: w } = o;
    if (w) {
      if (i.key === "ArrowDown") {
        i.preventDefault(), te(w)[0].focus();
        return;
      }
      i.key === " " && document.activeElement === w && i.preventDefault();
    }
  };
  return /* @__PURE__ */ r("div", { className: p("pr-twp tw-relative tw-w-full", { "tw-p-1": e }), children: /* @__PURE__ */ r(
    "table",
    {
      tabIndex: 0,
      onKeyDown: s,
      ref: o,
      className: p(
        "tw-w-full tw-caption-bottom tw-text-sm tw-outline-none",
        // CUSTOM: Add outline-none to remove duplicate outline
        "focus:tw-relative focus:tw-z-10 focus:tw-ring-2 focus:tw-ring-ring focus:tw-ring-offset-1 focus:tw-ring-offset-background",
        // CUSTOM: Add focus styles
        t
      ),
      "aria-label": "Table",
      "aria-labelledby": "table-label",
      ...n
    }
  ) });
});
Se.displayName = "Table";
const Te = u.forwardRef(({ className: t, stickyHeader: e, ...n }, a) => /* @__PURE__ */ r(
  "thead",
  {
    ref: a,
    className: p(
      {
        "tw-sticky tw-top-[-1px] tw-z-20 tw-bg-background tw-drop-shadow-sm": e
      },
      "[&_tr]:tw-border-b",
      t
    ),
    ...n
  }
));
Te.displayName = "TableHeader";
const Re = u.forwardRef(({ className: t, ...e }, n) => /* @__PURE__ */ r("tbody", { ref: n, className: p("[&_tr:last-child]:tw-border-0", t), ...e }));
Re.displayName = "TableBody";
const wo = u.forwardRef(({ className: t, ...e }, n) => /* @__PURE__ */ r(
  "tfoot",
  {
    ref: n,
    className: p("tw-border-t tw-bg-muted/50 tw-font-medium [&>tr]:last:tw-border-b-0", t),
    ...e
  }
));
wo.displayName = "TableFooter";
function lo(t) {
  u.useEffect(() => {
    const e = t.current;
    if (!e) return;
    const n = (a) => {
      if (e.contains(document.activeElement)) {
        if (a.key === "ArrowRight" || a.key === "ArrowLeft") {
          a.preventDefault(), a.stopPropagation();
          const o = t.current ? te(t.current) : [], s = o.indexOf(document.activeElement), i = a.key === "ArrowRight" ? s + 1 : s - 1;
          i >= 0 && i < o.length && o[i].focus();
        }
        a.key === "Escape" && (a.preventDefault(), e.focus()), (a.key === "ArrowDown" || a.key === "ArrowUp") && a.preventDefault();
      }
    };
    return e.addEventListener("keydown", n), () => {
      e.removeEventListener("keydown", n);
    };
  }, [t]);
}
function co(t, e, n) {
  let a;
  return n === "ArrowLeft" && e > 0 ? a = t[e - 1] : n === "ArrowRight" && e < t.length - 1 && (a = t[e + 1]), a ? (requestAnimationFrame(() => a.focus()), !0) : !1;
}
function po(t, e, n) {
  let a;
  return n === "ArrowDown" && e < t.length - 1 ? a = t[e + 1] : n === "ArrowUp" && e > 0 && (a = t[e - 1]), a ? (requestAnimationFrame(() => a.focus()), !0) : !1;
}
const Ct = u.forwardRef(({ className: t, onKeyDown: e, onSelect: n, setFocusAlsoRunsSelect: a = !1, ...o }, s) => {
  const i = u.useRef(null);
  u.useEffect(() => {
    typeof s == "function" ? s(i.current) : s && "current" in s && (s.current = i.current);
  }, [s]), lo(i);
  const w = u.useMemo(
    () => i.current ? te(i.current) : [],
    [i]
  ), c = u.useCallback(
    (h) => {
      const { current: b } = i;
      if (!b || !b.parentElement) return;
      const m = b.closest("table"), f = m ? (
        // getFocusableElements returns an HTMLElement[] but we are filtering for HTMLTableRowElements
        // eslint-disable-next-line no-type-assertion/no-type-assertion
        te(m).filter(
          (y) => y.tagName === "TR"
        )
      ) : [], x = f.indexOf(b), C = w.indexOf(
        // activeElement is generic Element, so we need to cast it to HTMLElement
        // eslint-disable-next-line no-type-assertion/no-type-assertion
        document.activeElement
      );
      if (h.key === "ArrowDown" || h.key === "ArrowUp")
        h.preventDefault(), po(f, x, h.key);
      else if (h.key === "ArrowLeft" || h.key === "ArrowRight")
        h.preventDefault(), co(w, C, h.key);
      else if (h.key === "Escape") {
        h.preventDefault();
        const y = b.closest("table");
        y && y.focus();
      }
      e == null || e(h);
    },
    [i, w, e]
  ), l = u.useCallback(
    (h) => {
      a && (n == null || n(h));
    },
    [a, n]
  );
  return /* @__PURE__ */ r(
    "tr",
    {
      ref: i,
      tabIndex: -1,
      onKeyDown: c,
      onFocus: l,
      className: p(
        // CUSTOM: Add focus styles and add tw-outline-none so there isn't a duplicate outline
        "tw-border-b tw-outline-none tw-transition-colors hover:tw-bg-muted/50",
        "focus:tw-relative focus:tw-z-10 focus:tw-ring-2 focus:tw-ring-ring focus:tw-ring-offset-1 focus:tw-ring-offset-background",
        "data-[state=selected]:tw-bg-muted",
        t
      ),
      ...o
    }
  );
});
Ct.displayName = "TableRow";
const ee = u.forwardRef(({ className: t, ...e }, n) => /* @__PURE__ */ r(
  "th",
  {
    ref: n,
    className: p(
      "tw-h-12 tw-px-4 tw-text-start tw-align-middle tw-font-medium tw-text-muted-foreground [&:has([role=checkbox])]:tw-pe-0",
      t
    ),
    ...e
  }
));
ee.displayName = "TableHead";
const $t = u.forwardRef(({ className: t, ...e }, n) => /* @__PURE__ */ r(
  "td",
  {
    ref: n,
    className: p("tw-p-4 tw-align-middle [&:has([role=checkbox])]:tw-pe-0", t),
    ...e
  }
));
$t.displayName = "TableCell";
const uo = u.forwardRef(({ className: t, ...e }, n) => /* @__PURE__ */ r(
  "caption",
  {
    ref: n,
    className: p("tw-mt-4 tw-text-sm tw-text-muted-foreground", t),
    ...e
  }
));
uo.displayName = "TableCaption";
function mo({
  columns: t,
  data: e,
  enablePagination: n = !1,
  showPaginationControls: a = !1,
  showColumnVisibilityControls: o = !1,
  stickyHeader: s = !1,
  onRowClickHandler: i = () => {
  }
}) {
  var y;
  const [w, c] = O([]), [l, h] = O([]), [b, m] = O({}), [f, x] = O({}), C = zn({
    data: e,
    columns: t,
    getCoreRowModel: In(),
    ...n && { getPaginationRowModel: fa() },
    onSortingChange: c,
    getSortedRowModel: Bn(),
    onColumnFiltersChange: h,
    getFilteredRowModel: ha(),
    onColumnVisibilityChange: m,
    onRowSelectionChange: x,
    state: {
      sorting: w,
      columnFilters: l,
      columnVisibility: b,
      rowSelection: f
    }
  });
  return /* @__PURE__ */ d("div", { className: "pr-twp", children: [
    o && /* @__PURE__ */ r(eo, { table: C }),
    /* @__PURE__ */ d(Se, { stickyHeader: s, children: [
      /* @__PURE__ */ r(Te, { stickyHeader: s, children: C.getHeaderGroups().map((S) => /* @__PURE__ */ r(Ct, { children: S.headers.map((N) => /* @__PURE__ */ r(ee, { children: N.isPlaceholder ? void 0 : Jt(N.column.columnDef.header, N.getContext()) }, N.id)) }, S.id)) }),
      /* @__PURE__ */ r(Re, { children: (y = C.getRowModel().rows) != null && y.length ? C.getRowModel().rows.map((S) => /* @__PURE__ */ r(
        Ct,
        {
          onClick: () => i(S, C),
          "data-state": S.getIsSelected() && "selected",
          children: S.getVisibleCells().map((N) => /* @__PURE__ */ r($t, { children: Jt(N.column.columnDef.cell, N.getContext()) }, N.id))
        },
        S.id
      )) : /* @__PURE__ */ r(Ct, { children: /* @__PURE__ */ r($t, { colSpan: t.length, className: "tw-h-24 tw-text-center", children: "No results." }) }) })
    ] }),
    n && /* @__PURE__ */ d("div", { className: "tw-flex tw-items-center tw-justify-end tw-space-x-2 tw-py-4", children: [
      /* @__PURE__ */ r(
        I,
        {
          variant: "outline",
          size: "sm",
          onClick: () => C.previousPage(),
          disabled: !C.getCanPreviousPage(),
          children: "Previous"
        }
      ),
      /* @__PURE__ */ r(
        I,
        {
          variant: "outline",
          size: "sm",
          onClick: () => C.nextPage(),
          disabled: !C.getCanNextPage(),
          children: "Next"
        }
      )
    ] }),
    n && a && /* @__PURE__ */ r(so, { table: C })
  ] });
}
function si({ id: t, markdown: e, className: n, anchorTarget: a }) {
  const o = J(
    () => ({
      overrides: {
        a: {
          props: {
            target: a
          }
        }
      }
    }),
    [a]
  );
  return /* @__PURE__ */ r("div", { id: t, className: p("pr-twp tw-prose", n), children: /* @__PURE__ */ r(va, { options: o, children: e }) });
}
const ii = Object.freeze([
  "%webView_error_dump_header%",
  "%webView_error_dump_info_message%"
]), Tn = (t, e) => t[e] ?? e;
function ho({ errorDetails: t, handleCopyNotify: e, localizedStrings: n }) {
  const a = Tn(n, "%webView_error_dump_header%"), o = Tn(n, "%webView_error_dump_info_message%");
  function s() {
    navigator.clipboard.writeText(t), e && e();
  }
  return /* @__PURE__ */ d("div", { className: "tw-inline-flex tw-w-full tw-flex-col tw-items-start tw-justify-start tw-gap-4", children: [
    /* @__PURE__ */ d("div", { className: "tw-inline-flex tw-items-start tw-justify-start tw-gap-4 tw-self-stretch", children: [
      /* @__PURE__ */ d("div", { className: "tw-inline-flex tw-flex-1 tw-flex-col tw-items-start tw-justify-start", children: [
        /* @__PURE__ */ r("div", { className: "tw-text-color-text tw-justify-center tw-text-center tw-text-lg tw-font-semibold tw-leading-loose", children: a }),
        /* @__PURE__ */ r("div", { className: "tw-justify-center tw-self-stretch tw-text-sm tw-font-normal tw-leading-tight tw-text-muted-foreground", children: o })
      ] }),
      /* @__PURE__ */ r(I, { variant: "secondary", size: "icon", className: "size-8", onClick: () => s(), children: /* @__PURE__ */ r(Gr, {}) })
    ] }),
    /* @__PURE__ */ r("div", { className: "tw-prose tw-w-full", children: /* @__PURE__ */ r("pre", { className: "tw-text-xs", children: t }) })
  ] });
}
function wi({
  errorDetails: t,
  handleCopyNotify: e,
  localizedStrings: n,
  children: a,
  className: o
}) {
  return /* @__PURE__ */ d(ve, { children: [
    /* @__PURE__ */ r(xe, { children: a }),
    /* @__PURE__ */ r(ae, { className: p("tw-min-w-80 tw-max-w-96", o), children: /* @__PURE__ */ r(
      ho,
      {
        errorDetails: t,
        handleCopyNotify: e,
        localizedStrings: n
      }
    ) })
  ] });
}
var fo = /* @__PURE__ */ ((t) => (t[t.Check = 0] = "Check", t[t.Radio = 1] = "Radio", t))(fo || {});
function li({ id: t, label: e, groups: n }) {
  const [a, o] = O(
    Object.fromEntries(
      n.map(
        (l, h) => l.itemType === 0 ? [h, []] : void 0
      ).filter((l) => !!l)
    )
  ), [s, i] = O({}), w = (l, h) => {
    const b = !a[l][h];
    o((f) => (f[l][h] = b, { ...f }));
    const m = n[l].items[h];
    m.onUpdate(m.id, b);
  }, c = (l, h) => {
    i((m) => (m[l] = h, { ...m }));
    const b = n[l].items.find((m) => m.id === h);
    b ? b.onUpdate(h) : console.error(`Could not find dropdown radio item with id '${h}'!`);
  };
  return /* @__PURE__ */ r("div", { id: t, children: /* @__PURE__ */ d(fe, { children: [
    /* @__PURE__ */ r(en, { asChild: !0, children: /* @__PURE__ */ d(I, { variant: "default", children: [
      /* @__PURE__ */ r(Lr, { size: 16, className: "tw-mr-2 tw-h-4 tw-w-4" }),
      e,
      /* @__PURE__ */ r(me, { size: 16, className: "tw-ml-2 tw-h-4 tw-w-4" })
    ] }) }),
    /* @__PURE__ */ r(re, { children: n.map((l, h) => /* @__PURE__ */ d("div", { children: [
      /* @__PURE__ */ r(be, { children: l.label }),
      /* @__PURE__ */ r(jn, { children: l.itemType === 0 ? /* @__PURE__ */ r(pe, { children: l.items.map((b, m) => /* @__PURE__ */ r("div", { children: /* @__PURE__ */ r(
        nn,
        {
          checked: a[h][m],
          onCheckedChange: () => w(h, m),
          children: b.label
        }
      ) }, b.id)) }) : /* @__PURE__ */ r(
        Ta,
        {
          value: s[h],
          onValueChange: (b) => c(h, b),
          children: l.items.map((b) => /* @__PURE__ */ r("div", { children: /* @__PURE__ */ r(Gn, { value: b.id, children: b.label }) }, b.id))
        }
      ) }),
      /* @__PURE__ */ r(Ft, {})
    ] }, l.label)) })
  ] }) });
}
function di({
  id: t,
  category: e,
  downloads: n,
  languages: a,
  moreInfoUrl: o,
  handleMoreInfoLinkClick: s,
  supportUrl: i,
  handleSupportLinkClick: w
}) {
  const c = new ua("en", {
    notation: "compact",
    compactDisplay: "short"
  }).format(Object.values(n).reduce((h, b) => h + b, 0)), l = () => {
    window.scrollTo(0, document.body.scrollHeight);
  };
  return /* @__PURE__ */ d(
    "div",
    {
      id: t,
      className: "tw-flex tw-items-center tw-justify-center tw-gap-4 tw-divide-x tw-border-b tw-border-t tw-py-2 tw-text-center",
      children: [
        /* @__PURE__ */ d("div", { className: "tw-flex tw-flex-col tw-items-center tw-gap-1", children: [
          /* @__PURE__ */ r("div", { className: "tw-flex", children: /* @__PURE__ */ r("span", { className: "tw-text-xs tw-font-semibold tw-text-foreground", children: e }) }),
          /* @__PURE__ */ r("span", { className: "tw-text-xs tw-text-foreground", children: "CATEGORY" })
        ] }),
        /* @__PURE__ */ d("div", { className: "tw-flex tw-flex-col tw-items-center tw-gap-1 tw-ps-4", children: [
          /* @__PURE__ */ d("div", { className: "tw-flex tw-gap-1", children: [
            /* @__PURE__ */ r(Hr, { className: "tw-h-4 tw-w-4" }),
            /* @__PURE__ */ r("span", { className: "tw-text-xs tw-font-semibold tw-text-foreground", children: c })
          ] }),
          /* @__PURE__ */ r("span", { className: "tw-text-xs tw-text-foreground", children: "USERS" })
        ] }),
        /* @__PURE__ */ d("div", { className: "tw-flex tw-flex-col tw-items-center tw-gap-1 tw-ps-4", children: [
          /* @__PURE__ */ r("div", { className: "tw-flex tw-gap-2", children: a.slice(0, 3).map((h) => /* @__PURE__ */ r("span", { className: "tw-text-xs tw-font-semibold tw-text-foreground", children: h.toUpperCase() }, h)) }),
          a.length > 3 && /* @__PURE__ */ d(
            "button",
            {
              type: "button",
              onClick: () => l(),
              className: "tw-text-xs tw-text-foreground tw-underline",
              children: [
                "+",
                a.length - 3,
                " more languages"
              ]
            }
          )
        ] }),
        (o || i) && /* @__PURE__ */ d("div", { className: "tw-flex tw-flex-col tw-gap-1 tw-ps-4", children: [
          o && /* @__PURE__ */ r("div", { className: "tw-flex tw-gap-1", children: /* @__PURE__ */ d(
            I,
            {
              onClick: () => s(),
              variant: "link",
              className: "tw-flex tw-h-auto tw-gap-1 tw-py-0 tw-text-xs tw-font-semibold tw-text-foreground",
              children: [
                "Website",
                /* @__PURE__ */ r(Yr, { className: "tw-h-4 tw-w-4" })
              ]
            }
          ) }),
          i && /* @__PURE__ */ r("div", { className: "tw-flex tw-gap-1", children: /* @__PURE__ */ d(
            I,
            {
              onClick: () => w(),
              variant: "link",
              className: "tw-flex tw-h-auto tw-gap-1 tw-py-0 tw-text-xs tw-font-semibold tw-text-foreground",
              children: [
                "Support",
                /* @__PURE__ */ r(Ur, { className: "tw-h-4 tw-w-4" })
              ]
            }
          ) })
        ] })
      ]
    }
  );
}
function go({ id: t, versionHistory: e }) {
  const [n, a] = O(!1), o = /* @__PURE__ */ new Date();
  function s(w) {
    const c = new Date(w), l = new Date(o.getTime() - c.getTime()), h = l.getUTCFullYear() - 1970, b = l.getUTCMonth(), m = l.getUTCDate() - 1;
    let f = "";
    return h > 0 ? f = `${h.toString()} year${h === 1 ? "" : "s"} ago` : b > 0 ? f = `${b.toString()} month${b === 1 ? "" : "s"} ago` : m === 0 ? f = "today" : f = `${m.toString()} day${m === 1 ? "" : "s"} ago`, f;
  }
  const i = Object.entries(e).sort((w, c) => c[0].localeCompare(w[0]));
  return /* @__PURE__ */ d("div", { id: t, children: [
    /* @__PURE__ */ r("h3", { className: "tw-text-md tw-font-semibold", children: "What`s New" }),
    /* @__PURE__ */ r("ul", { className: "tw-list-disc tw-pl-5 tw-pr-4 tw-text-xs tw-text-foreground", children: (n ? i : i.slice(0, 5)).map((w) => /* @__PURE__ */ d("div", { className: "tw-mt-3 tw-flex tw-justify-between", children: [
      /* @__PURE__ */ r("div", { className: "tw-text-foreground", children: /* @__PURE__ */ r("li", { className: "tw-prose tw-text-xs", children: /* @__PURE__ */ r("span", { children: w[1].description }) }) }),
      /* @__PURE__ */ d("div", { className: "tw-justify-end tw-text-right", children: [
        /* @__PURE__ */ d("div", { children: [
          "Version ",
          w[0]
        ] }),
        /* @__PURE__ */ r("div", { children: s(w[1].date) })
      ] })
    ] }, w[0])) }),
    i.length > 5 && /* @__PURE__ */ r(
      "button",
      {
        type: "button",
        onClick: () => a(!n),
        className: "tw-text-xs tw-text-foreground tw-underline",
        children: n ? "Show Less Version History" : "Show All Version History"
      }
    )
  ] });
}
function ci({
  id: t,
  publisherDisplayName: e,
  fileSize: n,
  locales: a,
  versionHistory: o
}) {
  const s = J(() => ma(n), [n]), w = ((c) => {
    const l = new Intl.DisplayNames(navigator.language, { type: "language" });
    return c.map((h) => l.of(h));
  })(a);
  return /* @__PURE__ */ r("div", { id: t, className: "tw-border-t tw-py-2", children: /* @__PURE__ */ d("div", { className: "tw-flex tw-flex-col tw-gap-2 tw-divide-y", children: [
    /* @__PURE__ */ r(go, { versionHistory: o }),
    /* @__PURE__ */ d("div", { className: "tw-flex tw-flex-col tw-gap-2 tw-py-2", children: [
      /* @__PURE__ */ r("h2", { className: "tw-text-md tw-font-semibold", children: "Information" }),
      /* @__PURE__ */ d("div", { className: "tw-flex tw-items-start tw-justify-between tw-text-xs tw-text-foreground", children: [
        /* @__PURE__ */ d("p", { className: "tw-flex tw-flex-col tw-justify-start tw-gap-1", children: [
          /* @__PURE__ */ r("span", { children: "Publisher" }),
          /* @__PURE__ */ r("span", { className: "tw-font-semibold", children: e }),
          /* @__PURE__ */ r("span", { children: "Size" }),
          /* @__PURE__ */ r("span", { className: "tw-font-semibold", children: s })
        ] }),
        /* @__PURE__ */ r("div", { className: "tw-flex tw-w-3/4 tw-items-center tw-justify-between tw-text-xs tw-text-foreground", children: /* @__PURE__ */ d("p", { className: "tw-flex tw-flex-col tw-justify-start tw-gap-1", children: [
          /* @__PURE__ */ r("span", { children: "Languages" }),
          /* @__PURE__ */ r("span", { className: "tw-font-semibold", children: w.join(", ") })
        ] }) })
      ] })
    ] })
  ] }) });
}
const bo = St(
  "pr-twp tw-inline-flex tw-items-center tw-rounded-full tw-px-2.5 tw-py-0.5 tw-text-xs tw-font-semibold tw-transition-colors focus:tw-outline-none focus:tw-ring-2 focus:tw-ring-ring focus:tw-ring-offset-2",
  {
    variants: {
      variant: {
        default: "tw-border tw-border-transparent tw-bg-primary tw-text-primary-foreground hover:tw-bg-primary/80",
        secondary: "tw-border tw-border-transparent tw-bg-secondary tw-text-secondary-foreground hover:tw-bg-secondary/80",
        muted: "tw-border tw-border-transparent tw-bg-muted tw-text-muted-foreground hover:tw-bg-muted/80",
        destructive: "tw-border tw-border-transparent tw-bg-destructive tw-text-destructive-foreground hover:tw-bg-destructive/80",
        outline: "tw-border tw-text-foreground",
        blueIndicator: "tw-w-[5px] tw-h-[5px] tw-bg-blue-400 tw-px-0",
        mutedIndicator: "tw-w-[5px] tw-h-[5px] tw-bg-zinc-400 tw-px-0",
        ghost: "hover:tw-bg-accent hover:tw-text-accent-foreground tw-text-mu"
      }
    },
    defaultVariants: {
      variant: "default"
    }
  }
), de = u.forwardRef(
  ({ className: t, variant: e, ...n }, a) => /* @__PURE__ */ r("div", { ref: a, className: p("pr-twp", bo({ variant: e }), t), ...n })
);
de.displayName = "Badge";
function vo({
  entries: t,
  getEntriesCount: e = void 0,
  selected: n,
  onChange: a,
  placeholder: o,
  commandEmptyMessage: s = "No entries found",
  customSelectedText: i,
  isDisabled: w = !1,
  sortSelected: c = !1,
  icon: l = void 0,
  className: h = void 0
}) {
  const [b, m] = O(!1), f = G(
    (y) => {
      var N;
      const S = (N = t.find((A) => A.label === y)) == null ? void 0 : N.value;
      S && a(
        n.includes(S) ? n.filter((A) => A !== S) : [...n, S]
      );
    },
    [t, n, a]
  ), x = () => i || o, C = J(() => {
    if (!c) return t;
    const y = t.filter((N) => N.starred).sort((N, A) => N.label.localeCompare(A.label)), S = t.filter((N) => !N.starred).sort((N, A) => {
      const z = n.includes(N.value), B = n.includes(A.value);
      return z && !B ? -1 : !z && B ? 1 : N.label.localeCompare(A.label);
    });
    return [...y, ...S];
  }, [t, n, c]);
  return /* @__PURE__ */ r("div", { className: h, children: /* @__PURE__ */ d(ve, { open: b, onOpenChange: m, children: [
    /* @__PURE__ */ r(xe, { asChild: !0, children: /* @__PURE__ */ d(
      I,
      {
        variant: "ghost",
        role: "combobox",
        "aria-expanded": b,
        className: p(
          "tw-w-full tw-justify-between",
          n.length > 0 && n.length < t.length && "tw-border-primary",
          "tw-group"
        ),
        disabled: w,
        children: [
          /* @__PURE__ */ d("div", { className: "tw-flex tw-items-center tw-gap-2", children: [
            /* @__PURE__ */ r("div", { className: "tw-ml-2 tw-h-4 tw-w-4 tw-shrink-0 tw-opacity-50", children: /* @__PURE__ */ r("span", { className: "tw-flex tw-h-full tw-w-full tw-items-center tw-justify-center", children: l }) }),
            /* @__PURE__ */ r(
              "div",
              {
                className: p({
                  "tw-text-muted-foreground group-hover:tw-text-secondary-foreground": n.length === 0 || n.length === t.length
                }),
                children: /* @__PURE__ */ r("div", { className: "tw-font-normal", children: x() })
              }
            )
          ] }),
          /* @__PURE__ */ r(Ze, { className: "tw-ml-2 tw-h-4 tw-w-4 tw-shrink-0 tw-opacity-50" })
        ]
      }
    ) }),
    /* @__PURE__ */ r(ae, { align: "start", className: "tw-w-full tw-p-0", children: /* @__PURE__ */ d(ye, { children: [
      /* @__PURE__ */ r(Ne, { placeholder: `Search ${o.toLowerCase()}...` }),
      /* @__PURE__ */ d(ke, { children: [
        /* @__PURE__ */ r(Ce, { children: s }),
        /* @__PURE__ */ r(ln, { children: C.map((y) => {
          const S = e ? e(y) : void 0;
          return /* @__PURE__ */ d(
            _e,
            {
              value: y.label,
              onSelect: f,
              className: "tw-flex tw-items-center tw-gap-2",
              children: [
                /* @__PURE__ */ r("div", { className: "w-4", children: /* @__PURE__ */ r(
                  _t,
                  {
                    className: p(
                      "tw-h-4 tw-w-4",
                      n.includes(y.value) ? "tw-opacity-100" : "tw-opacity-0"
                    )
                  }
                ) }),
                /* @__PURE__ */ r("div", { className: "tw-w-4", children: y.starred && /* @__PURE__ */ r(Kr, { className: "tw-h-4 tw-w-4" }) }),
                /* @__PURE__ */ r("div", { className: "tw-flex-grow", children: y.label }),
                e && /* @__PURE__ */ r("div", { className: "tw-w-10 tw-text-end tw-text-muted-foreground", children: S })
              ]
            },
            y.label
          );
        }) })
      ] })
    ] }) })
  ] }) });
}
function pi({
  entries: t,
  getEntriesCount: e,
  selected: n,
  onChange: a,
  placeholder: o,
  commandEmptyMessage: s,
  customSelectedText: i,
  isDisabled: w,
  sortSelected: c,
  icon: l,
  className: h,
  badgesPlaceholder: b
}) {
  return /* @__PURE__ */ d("div", { className: "tw-flex tw-items-center tw-gap-2", children: [
    /* @__PURE__ */ r(
      vo,
      {
        entries: t,
        getEntriesCount: e,
        selected: n,
        onChange: a,
        placeholder: o,
        commandEmptyMessage: s,
        customSelectedText: i,
        isDisabled: w,
        sortSelected: c,
        icon: l,
        className: h
      }
    ),
    n.length > 0 ? /* @__PURE__ */ r("div", { className: "tw-flex tw-flex-wrap tw-items-center tw-gap-2", children: n.map((m) => {
      var f;
      return /* @__PURE__ */ d(de, { variant: "muted", className: "tw-flex tw-items-center tw-gap-1", children: [
        /* @__PURE__ */ r(
          I,
          {
            variant: "ghost",
            size: "icon",
            className: "tw-h-4 tw-w-4 tw-p-0 hover:tw-bg-transparent",
            onClick: () => a(n.filter((x) => x !== m)),
            children: /* @__PURE__ */ r(We, { className: "tw-h-3 tw-w-3" })
          }
        ),
        (f = t.find((x) => x.value === m)) == null ? void 0 : f.label
      ] }, m);
    }) }) : /* @__PURE__ */ r(W, { children: b })
  ] });
}
function xo({
  occurrenceData: t,
  setScriptureReference: e,
  localizedStrings: n
}) {
  const a = n["%webView_inventory_occurrences_table_header_reference%"], o = n["%webView_inventory_occurrences_table_header_occurrence%"], s = J(() => {
    const i = [];
    return t.forEach((w) => {
      i.some((c) => Qe(c, w)) || i.push(w);
    }), i;
  }, [t]);
  return /* @__PURE__ */ d(Se, { stickyHeader: !0, children: [
    /* @__PURE__ */ r(Te, { stickyHeader: !0, children: /* @__PURE__ */ d(Ct, { children: [
      /* @__PURE__ */ r(ee, { children: a }),
      /* @__PURE__ */ r(ee, { children: o })
    ] }) }),
    /* @__PURE__ */ r(Re, { children: s.length > 0 && s.map((i) => /* @__PURE__ */ d(
      Ct,
      {
        onClick: () => {
          e(i.reference);
        },
        children: [
          /* @__PURE__ */ r($t, { children: `${M.bookIdToEnglishName(i.reference.book)} ${i.reference.chapterNum}:${i.reference.verseNum}` }),
          /* @__PURE__ */ r($t, { children: i.text })
        ]
      },
      `${i.reference.book} ${i.reference.chapterNum}:${i.reference.verseNum}-${i.text}`
    )) })
  ] });
}
const dn = u.forwardRef(({ className: t, ...e }, n) => /* @__PURE__ */ r(
  $e.Root,
  {
    ref: n,
    className: p(
      "tw-peer pr-twp tw-h-4 tw-w-4 tw-shrink-0 tw-rounded-sm tw-border tw-border-primary tw-ring-offset-background focus-visible:tw-outline-none focus-visible:tw-ring-2 focus-visible:tw-ring-ring focus-visible:tw-ring-offset-2 disabled:tw-cursor-not-allowed disabled:tw-opacity-50 data-[state=checked]:tw-bg-primary data-[state=checked]:tw-text-primary-foreground",
      t
    ),
    ...e,
    children: /* @__PURE__ */ r(
      $e.Indicator,
      {
        className: p("tw-flex tw-items-center tw-justify-center tw-text-current"),
        children: /* @__PURE__ */ r(_t, { className: "tw-h-4 tw-w-4" })
      }
    )
  }
));
dn.displayName = $e.Root.displayName;
const er = St(
  "pr-twp tw-inline-flex tw-items-center tw-justify-center tw-rounded-md tw-text-sm tw-font-medium tw-ring-offset-background tw-transition-colors hover:tw-bg-muted hover:tw-text-muted-foreground focus-visible:tw-outline-none focus-visible:tw-ring-2 focus-visible:tw-ring-ring focus-visible:tw-ring-offset-2 disabled:tw-pointer-events-none disabled:tw-opacity-50 data-[state=on]:tw-bg-accent data-[state=on]:tw-text-accent-foreground",
  {
    variants: {
      variant: {
        default: "tw-bg-transparent",
        outline: "tw-border tw-border-input tw-bg-transparent hover:tw-bg-accent hover:tw-text-accent-foreground"
      },
      size: {
        default: "tw-h-10 tw-px-3",
        sm: "tw-h-9 tw-px-2.5",
        lg: "tw-h-11 tw-px-5"
      }
    },
    defaultVariants: {
      variant: "default",
      size: "default"
    }
  }
), yo = u.forwardRef(({ className: t, variant: e, size: n, ...a }, o) => /* @__PURE__ */ r(
  Pn.Root,
  {
    ref: o,
    className: p(er({ variant: e, size: n, className: t })),
    ...a
  }
));
yo.displayName = Pn.Root.displayName;
const nr = u.createContext({
  size: "default",
  variant: "default"
}), rr = u.forwardRef(({ className: t, variant: e, size: n, children: a, ...o }, s) => {
  const i = Z();
  return /* @__PURE__ */ r(
    he.Root,
    {
      ref: s,
      className: p("pr-twp tw-flex tw-items-center tw-justify-center tw-gap-1", t),
      ...o,
      dir: i,
      children: /* @__PURE__ */ r(
        nr.Provider,
        {
          value: { variant: e, size: n },
          children: a
        }
      )
    }
  );
});
rr.displayName = he.Root.displayName;
const we = u.forwardRef(({ className: t, children: e, variant: n, size: a, ...o }, s) => {
  const i = u.useContext(nr);
  return /* @__PURE__ */ r(
    he.Item,
    {
      ref: s,
      className: p(
        er({
          variant: i.variant || n,
          size: i.size || a
        }),
        t
      ),
      ...o,
      children: e
    }
  );
});
we.displayName = he.Item.displayName;
const Ee = (t) => t === "asc" ? /* @__PURE__ */ r(Zr, { className: "tw-ms-2 tw-h-4 tw-w-4" }) : t === "desc" ? /* @__PURE__ */ r(Qr, { className: "tw-ms-2 tw-h-4 tw-w-4" }) : /* @__PURE__ */ r(ta, { className: "tw-ms-2 tw-h-4 tw-w-4" }), ui = (t) => ({
  accessorKey: "item",
  accessorFn: (e) => e.items[0],
  header: ({ column: e }) => /* @__PURE__ */ d(I, { variant: "ghost", onClick: () => e.toggleSorting(void 0), children: [
    t,
    Ee(e.getIsSorted())
  ] })
}), No = (t, e) => ({
  accessorKey: `item${e}`,
  accessorFn: (n) => n.items[e],
  header: ({ column: n }) => /* @__PURE__ */ d(I, { variant: "ghost", onClick: () => n.toggleSorting(void 0), children: [
    t,
    Ee(n.getIsSorted())
  ] })
}), mi = (t) => ({
  accessorKey: "count",
  header: ({ column: e }) => /* @__PURE__ */ r("div", { className: "tw-flex tw-justify-end tw-tabular-nums", children: /* @__PURE__ */ d(I, { variant: "ghost", onClick: () => e.toggleSorting(void 0), children: [
    t,
    Ee(e.getIsSorted())
  ] }) }),
  cell: ({ row: e }) => /* @__PURE__ */ r("div", { className: "tw-flex tw-justify-end", children: e.getValue("count") })
}), Ie = (t, e, n, a, o, s) => {
  let i = [...n];
  t.forEach((c) => {
    e === "approved" ? i.includes(c) || i.push(c) : i = i.filter((l) => l !== c);
  }), a(i);
  let w = [...o];
  t.forEach((c) => {
    e === "unapproved" ? w.includes(c) || w.push(c) : w = w.filter((l) => l !== c);
  }), s(w);
}, hi = (t, e, n, a, o) => ({
  accessorKey: "status",
  header: ({ column: s }) => /* @__PURE__ */ r("div", { className: "tw-flex tw-justify-center", children: /* @__PURE__ */ d(I, { variant: "ghost", onClick: () => s.toggleSorting(void 0), children: [
    t,
    Ee(s.getIsSorted())
  ] }) }),
  cell: ({ row: s }) => {
    const i = s.getValue("status"), w = s.getValue("item");
    return /* @__PURE__ */ d("div", { className: "tw-flex tw-justify-center", children: [
      /* @__PURE__ */ d(rr, { value: i, variant: "outline", type: "single", children: [
        /* @__PURE__ */ r(
          we,
          {
            onClick: (c) => {
              c.stopPropagation(), Ie(
                [w],
                "approved",
                e,
                n,
                a,
                o
              );
            },
            value: "approved",
            children: /* @__PURE__ */ r(qr, {})
          }
        ),
        /* @__PURE__ */ r(
          we,
          {
            onClick: (c) => {
              c.stopPropagation(), Ie(
                [w],
                "unapproved",
                e,
                n,
                a,
                o
              );
            },
            value: "unapproved",
            children: /* @__PURE__ */ r(Jr, {})
          }
        ),
        /* @__PURE__ */ r(
          we,
          {
            onClick: (c) => {
              c.stopPropagation(), Ie(
                [w],
                "unknown",
                e,
                n,
                a,
                o
              );
            },
            value: "unknown",
            children: /* @__PURE__ */ r(Wr, {})
          }
        )
      ] }),
      /* @__PURE__ */ r(I, { variant: "ghost", children: "Hello World" })
    ] });
  }
}), fi = (t) => t.split(/(?:\r?\n|\r)|(?=(?:\\(?:v|c|id)))/g), gi = (t) => {
  const e = /^\\[vc]\s+(\d+)/, n = t.match(e);
  if (n)
    return +n[1];
}, bi = (t) => {
  const e = t.match(/^\\id\s+([A-Za-z]+)/);
  return e ? e[1] : "";
}, ko = (t, e, n) => n.includes(t) ? "unapproved" : e.includes(t) ? "approved" : "unknown", vi = Object.freeze([
  "%webView_inventory_all%",
  "%webView_inventory_approved%",
  "%webView_inventory_unapproved%",
  "%webView_inventory_unknown%",
  "%webView_inventory_scope_currentBook%",
  "%webView_inventory_scope_chapter%",
  "%webView_inventory_scope_verse%",
  "%webView_inventory_filter_text%",
  "%webView_inventory_show_additional_items%",
  "%webView_inventory_occurrences_table_header_reference%",
  "%webView_inventory_occurrences_table_header_occurrence%"
]), Co = (t, e, n) => {
  let a = t;
  return e !== "all" && (a = a.filter(
    (o) => e === "approved" && o.status === "approved" || e === "unapproved" && o.status === "unapproved" || e === "unknown" && o.status === "unknown"
  )), n !== "" && (a = a.filter((o) => o.items[0].includes(n))), a;
}, _o = (t, e, n) => {
  const a = [];
  return t.forEach((o) => {
    const s = a.find(
      (i) => Qe(
        i.items,
        Ae(o.inventoryText) ? [o.inventoryText] : o.inventoryText
      )
    );
    if (s)
      s.count += 1, s.occurrences.push({
        reference: o.verseRef,
        text: o.verse
      });
    else {
      const i = {
        items: Ae(o.inventoryText) ? [o.inventoryText] : o.inventoryText,
        count: 1,
        status: ko(
          Ae(o.inventoryText) ? o.inventoryText : o.inventoryText[0],
          e,
          n
        ),
        occurrences: [
          {
            reference: o.verseRef,
            text: o.verse
          }
        ]
      };
      a.push(i);
    }
  }), a;
}, bt = (t, e) => t[e] ?? e;
function xi({
  inventoryItems: t,
  setVerseRef: e,
  localizedStrings: n,
  additionalItemsLabels: a,
  approvedItems: o,
  unapprovedItems: s,
  scope: i,
  onScopeChange: w,
  columns: c
}) {
  const l = bt(n, "%webView_inventory_all%"), h = bt(n, "%webView_inventory_approved%"), b = bt(n, "%webView_inventory_unapproved%"), m = bt(n, "%webView_inventory_unknown%"), f = bt(n, "%webView_inventory_scope_currentBook%"), x = bt(n, "%webView_inventory_scope_chapter%"), C = bt(n, "%webView_inventory_scope_verse%"), y = bt(n, "%webView_inventory_filter_text%"), S = bt(
    n,
    "%webView_inventory_show_additional_items%"
  ), [N, A] = O(!1), [z, B] = O("all"), [mt, U] = O(""), [k, v] = O([]), F = J(() => t.length === 0 ? [] : _o(t, o, s), [t, o, s]), R = J(() => {
    if (N) return F;
    const T = [];
    return F.forEach((K) => {
      const et = K.items[0], gt = T.find(
        (ot) => ot.items[0] === et
      );
      gt ? (gt.count += K.count, gt.occurrences = gt.occurrences.concat(K.occurrences)) : T.push({
        items: [et],
        count: K.count,
        occurrences: K.occurrences,
        status: K.status
      });
    }), T;
  }, [N, F]), L = J(() => Co(R, z, mt), [R, z, mt]), lt = J(() => {
    var et, gt;
    if (!N) return c;
    const T = (et = a == null ? void 0 : a.tableHeaders) == null ? void 0 : et.length;
    if (!T) return c;
    const K = [];
    for (let ot = 0; ot < T; ot++)
      K.push(
        No(
          ((gt = a == null ? void 0 : a.tableHeaders) == null ? void 0 : gt[ot]) || "Additional Item",
          ot + 1
        )
      );
    return [...K, ...c];
  }, [a == null ? void 0 : a.tableHeaders, c, N]);
  ct(() => {
    L.length === 0 ? v([]) : L.length === 1 && v(L[0].items);
  }, [L]);
  const xt = (T, K) => {
    K.setRowSelection(() => {
      const et = {};
      return et[T.index] = !0, et;
    }), v(T.original.items);
  }, Tt = (T) => {
    if (T === "book" || T === "chapter" || T === "verse")
      w(T);
    else
      throw new Error(`Invalid scope value: ${T}`);
  }, Q = (T) => {
    if (T === "all" || T === "approved" || T === "unapproved" || T === "unknown")
      B(T);
    else
      throw new Error(`Invalid status filter value: ${T}`);
  }, tt = J(() => {
    if (R.length === 0 || k.length === 0) return [];
    const T = R.filter((K) => Qe(
      N ? K.items : [K.items[0]],
      k
    ));
    if (T.length > 1) throw new Error("Selected item is not unique");
    return T.length === 0 ? [] : T[0].occurrences;
  }, [k, N, R]);
  return /* @__PURE__ */ d("div", { className: "pr-twp tw-flex tw-h-full tw-flex-col", children: [
    /* @__PURE__ */ d("div", { className: "tw-flex tw-items-stretch", children: [
      /* @__PURE__ */ d(
        jt,
        {
          onValueChange: (T) => Q(T),
          defaultValue: z,
          children: [
            /* @__PURE__ */ r(zt, { className: "tw-m-1", children: /* @__PURE__ */ r(Xt, { placeholder: "Select filter" }) }),
            /* @__PURE__ */ d(Bt, { children: [
              /* @__PURE__ */ r(wt, { value: "all", children: l }),
              /* @__PURE__ */ r(wt, { value: "approved", children: h }),
              /* @__PURE__ */ r(wt, { value: "unapproved", children: b }),
              /* @__PURE__ */ r(wt, { value: "unknown", children: m })
            ] })
          ]
        }
      ),
      /* @__PURE__ */ d(jt, { onValueChange: (T) => Tt(T), defaultValue: i, children: [
        /* @__PURE__ */ r(zt, { className: "tw-m-1", children: /* @__PURE__ */ r(Xt, { placeholder: "Select scope" }) }),
        /* @__PURE__ */ d(Bt, { children: [
          /* @__PURE__ */ r(wt, { value: "book", children: f }),
          /* @__PURE__ */ r(wt, { value: "chapter", children: x }),
          /* @__PURE__ */ r(wt, { value: "verse", children: C })
        ] })
      ] }),
      /* @__PURE__ */ r(
        Ht,
        {
          className: "tw-m-1 tw-rounded-md tw-border",
          placeholder: y,
          value: mt,
          onChange: (T) => {
            U(T.target.value);
          }
        }
      ),
      a && /* @__PURE__ */ d("div", { className: "tw-m-1 tw-flex tw-items-center tw-rounded-md tw-border", children: [
        /* @__PURE__ */ r(
          dn,
          {
            className: "tw-m-1",
            checked: N,
            onCheckedChange: (T) => {
              A(T);
            }
          }
        ),
        /* @__PURE__ */ r(W, { className: "tw-m-1 tw-flex-shrink-0 tw-whitespace-nowrap", children: (a == null ? void 0 : a.checkboxText) ?? S })
      ] })
    ] }),
    /* @__PURE__ */ r("div", { className: "tw-m-1 tw-flex-1 tw-overflow-auto tw-rounded-md tw-border", children: /* @__PURE__ */ r(
      mo,
      {
        columns: lt,
        data: L,
        onRowClickHandler: xt,
        stickyHeader: !0
      }
    ) }),
    tt.length > 0 && /* @__PURE__ */ r("div", { className: "tw-m-1 tw-flex-1 tw-overflow-auto tw-rounded-md tw-border", children: /* @__PURE__ */ r(
      xo,
      {
        occurrenceData: tt,
        setScriptureReference: e,
        localizedStrings: n
      }
    ) })
  ] });
}
const cn = u.forwardRef(({ className: t, orientation: e = "horizontal", decorative: n = !0, ...a }, o) => /* @__PURE__ */ r(
  Fn.Root,
  {
    ref: o,
    decorative: n,
    orientation: e,
    className: p(
      "pr-twp tw-shrink-0 tw-bg-border",
      e === "horizontal" ? "tw-h-[1px] tw-w-full" : "tw-h-full tw-w-[1px]",
      t
    ),
    ...a
  }
));
cn.displayName = Fn.Root.displayName;
function Rn({ className: t, ...e }) {
  return /* @__PURE__ */ r(
    "div",
    {
      className: p("pr-twp tw-animate-pulse tw-rounded-md tw-bg-muted", t),
      ...e
    }
  );
}
const pn = ne.Provider, un = ne.Root, mn = ne.Trigger, De = u.forwardRef(({ className: t, sideOffset: e = 4, ...n }, a) => /* @__PURE__ */ r(
  ne.Content,
  {
    ref: a,
    sideOffset: e,
    className: p(
      "pr-twp tw-z-50 tw-overflow-hidden tw-rounded-md tw-border tw-bg-popover tw-px-3 tw-py-1.5 tw-text-sm tw-text-popover-foreground tw-shadow-md tw-animate-in tw-fade-in-0 tw-zoom-in-95 data-[state=closed]:tw-animate-out data-[state=closed]:tw-fade-out-0 data-[state=closed]:tw-zoom-out-95 data-[side=bottom]:tw-slide-in-from-top-2 data-[side=left]:tw-slide-in-from-right-2 data-[side=right]:tw-slide-in-from-left-2 data-[side=top]:tw-slide-in-from-bottom-2",
      t
    ),
    ...n
  }
));
De.displayName = ne.Content.displayName;
const So = "16rem", To = "3rem", ar = u.createContext(void 0);
function Ve() {
  const t = u.useContext(ar);
  if (!t)
    throw new Error("useSidebar must be used within a SidebarProvider.");
  return t;
}
const or = u.forwardRef(
  ({
    defaultOpen: t = !0,
    open: e,
    onOpenChange: n,
    className: a,
    style: o,
    children: s,
    side: i = "primary",
    ...w
  }, c) => {
    const [l, h] = u.useState(t), b = e ?? l, m = u.useCallback(
      (A) => {
        const z = typeof A == "function" ? A(b) : A;
        n ? n(z) : h(z);
      },
      [n, b]
    ), f = u.useCallback(() => m((A) => !A), [m]), x = b ? "expanded" : "collapsed", S = Z() === "ltr" ? i : i === "primary" ? "secondary" : "primary", N = u.useMemo(
      () => ({
        state: x,
        open: b,
        setOpen: m,
        toggleSidebar: f,
        side: S
      }),
      [x, b, m, f, S]
    );
    return /* @__PURE__ */ r(ar.Provider, { value: N, children: /* @__PURE__ */ r(pn, { delayDuration: 0, children: /* @__PURE__ */ r(
      "div",
      {
        style: (
          // eslint-disable-next-line no-type-assertion/no-type-assertion
          {
            "--sidebar-width": So,
            "--sidebar-width-icon": To,
            ...o
          }
        ),
        className: p(
          // Removed tw-min-h-svh
          "tw-group/sidebar-wrapper pr-twp tw-flex tw-w-full has-[[data-variant=inset]]:tw-bg-sidebar",
          a
        ),
        ref: c,
        ...w,
        children: s
      }
    ) }) });
  }
);
or.displayName = "SidebarProvider";
const sr = u.forwardRef(({ variant: t = "sidebar", collapsible: e = "offcanvas", className: n, children: a, ...o }, s) => {
  const i = Ve();
  return e === "none" ? /* @__PURE__ */ r(
    "div",
    {
      className: p(
        "tw-flex tw-h-full tw-w-[--sidebar-width] tw-flex-col tw-bg-sidebar tw-text-sidebar-foreground",
        n
      ),
      ref: s,
      ...o,
      children: a
    }
  ) : /* @__PURE__ */ d(
    "div",
    {
      ref: s,
      className: "tw-group tw-peer tw-hidden tw-text-sidebar-foreground md:tw-block",
      "data-state": i.state,
      "data-collapsible": i.state === "collapsed" ? e : "",
      "data-variant": t,
      "data-side": i.side,
      children: [
        /* @__PURE__ */ r(
          "div",
          {
            className: p(
              "tw-relative tw-h-svh tw-w-[--sidebar-width] tw-bg-transparent tw-transition-[width] tw-duration-200 tw-ease-linear",
              "group-data-[collapsible=offcanvas]:tw-w-0",
              "group-data-[side=secondary]:tw-rotate-180",
              t === "floating" || t === "inset" ? "group-data-[collapsible=icon]:tw-w-[calc(var(--sidebar-width-icon)_+_theme(spacing.4))]" : "group-data-[collapsible=icon]:tw-w-[--sidebar-width-icon]"
            )
          }
        ),
        /* @__PURE__ */ r(
          "div",
          {
            className: p(
              // CUSTOM: Switched tw-fixed to tw-absolute here to scope the sidebar inside of it's container
              "tw-absolute tw-inset-y-0 tw-z-10 tw-hidden tw-h-svh tw-w-[--sidebar-width] tw-transition-[left,right,width] tw-duration-200 tw-ease-linear md:tw-flex",
              i.side === "primary" ? "tw-left-0 group-data-[collapsible=offcanvas]:tw-left-[calc(var(--sidebar-width)*-1)]" : "tw-right-0 group-data-[collapsible=offcanvas]:tw-right-[calc(var(--sidebar-width)*-1)]",
              // Adjust the padding for floating and inset variants.
              t === "floating" || t === "inset" ? "tw-p-2 group-data-[collapsible=icon]:tw-w-[calc(var(--sidebar-width-icon)_+_theme(spacing.4)_+2px)]" : "group-data-[collapsible=icon]:tw-w-[--sidebar-width-icon] group-data-[side=primary]:tw-border-r group-data-[side=secondary]:tw-border-l",
              n
            ),
            ...o,
            children: /* @__PURE__ */ r(
              "div",
              {
                "data-sidebar": "sidebar",
                className: "tw-flex tw-h-full tw-w-full tw-flex-col tw-bg-sidebar group-data-[variant=floating]:tw-rounded-lg group-data-[variant=floating]:tw-border group-data-[variant=floating]:tw-border-sidebar-border group-data-[variant=floating]:tw-shadow",
                children: a
              }
            )
          }
        )
      ]
    }
  );
});
sr.displayName = "Sidebar";
const Ro = u.forwardRef(({ className: t, onClick: e, ...n }, a) => {
  const o = Ve();
  return /* @__PURE__ */ d(
    I,
    {
      ref: a,
      "data-sidebar": "trigger",
      variant: "ghost",
      size: "icon",
      className: p("tw-h-7 tw-w-7", t),
      onClick: (s) => {
        e == null || e(s), o.toggleSidebar();
      },
      ...n,
      children: [
        o.side === "primary" ? /* @__PURE__ */ r(ea, {}) : /* @__PURE__ */ r(na, {}),
        /* @__PURE__ */ r("span", { className: "tw-sr-only", children: "Toggle Sidebar" })
      ]
    }
  );
});
Ro.displayName = "SidebarTrigger";
const Eo = u.forwardRef(
  ({ className: t, ...e }, n) => {
    const { toggleSidebar: a } = Ve();
    return /* @__PURE__ */ r(
      "button",
      {
        type: "button",
        ref: n,
        "data-sidebar": "rail",
        "aria-label": "Toggle Sidebar",
        tabIndex: -1,
        onClick: a,
        title: "Toggle Sidebar",
        className: p(
          "tw-absolute tw-inset-y-0 tw-z-20 tw-hidden tw-w-4 tw--translate-x-1/2 tw-transition-all tw-ease-linear after:tw-absolute after:tw-inset-y-0 after:tw-left-1/2 after:tw-w-[2px] hover:after:tw-bg-sidebar-border group-data-[side=primary]:tw--right-4 group-data-[side=secondary]:tw-left-0 sm:tw-flex",
          "[[data-side=secondary]_&]:tw-cursor-e-resize [[data-side=secondary]_&]:tw-cursor-w-resize",
          "[[data-side=primary][data-state=collapsed]_&]:tw-cursor-e-resize [[data-side=secondary][data-state=collapsed]_&]:tw-cursor-w-resize",
          "group-data-[collapsible=offcanvas]:tw-translate-x-0 group-data-[collapsible=offcanvas]:after:tw-left-full group-data-[collapsible=offcanvas]:hover:tw-bg-sidebar",
          "[[data-side=primary][data-collapsible=offcanvas]_&]:tw--right-2",
          "[[data-side=secondary][data-collapsible=offcanvas]_&]:tw--left-2",
          t
        ),
        ...e
      }
    );
  }
);
Eo.displayName = "SidebarRail";
const ir = u.forwardRef(
  ({ className: t, ...e }, n) => /* @__PURE__ */ r(
    "main",
    {
      ref: n,
      className: p(
        // CUSTOM: Removed tw-min-h-svh
        "tw-relative tw-flex tw-flex-1 tw-flex-col tw-bg-background",
        "peer-data-[variant=inset]:tw-min-h-[calc(100svh-theme(spacing.4))] md:peer-data-[variant=inset]:tw-m-2 md:peer-data-[state=collapsed]:peer-data-[variant=inset]:tw-ml-2 md:peer-data-[variant=inset]:tw-ml-0 md:peer-data-[variant=inset]:tw-rounded-xl md:peer-data-[variant=inset]:tw-shadow",
        t
      ),
      ...e
    }
  )
);
ir.displayName = "SidebarInset";
const Do = u.forwardRef(({ className: t, ...e }, n) => /* @__PURE__ */ r(
  Ht,
  {
    ref: n,
    "data-sidebar": "input",
    className: p(
      "tw-h-8 tw-w-full tw-bg-background tw-shadow-none focus-visible:tw-ring-2 focus-visible:tw-ring-sidebar-ring",
      t
    ),
    ...e
  }
));
Do.displayName = "SidebarInput";
const Vo = u.forwardRef(
  ({ className: t, ...e }, n) => /* @__PURE__ */ r(
    "div",
    {
      ref: n,
      "data-sidebar": "header",
      className: p("tw-flex tw-flex-col tw-gap-2 tw-p-2", t),
      ...e
    }
  )
);
Vo.displayName = "SidebarHeader";
const Oo = u.forwardRef(
  ({ className: t, ...e }, n) => /* @__PURE__ */ r(
    "div",
    {
      ref: n,
      "data-sidebar": "footer",
      className: p("tw-flex tw-flex-col tw-gap-2 tw-p-2", t),
      ...e
    }
  )
);
Oo.displayName = "SidebarFooter";
const Mo = u.forwardRef(({ className: t, ...e }, n) => /* @__PURE__ */ r(
  cn,
  {
    ref: n,
    "data-sidebar": "separator",
    className: p("tw-mx-2 tw-w-auto tw-bg-sidebar-border", t),
    ...e
  }
));
Mo.displayName = "SidebarSeparator";
const wr = u.forwardRef(
  ({ className: t, ...e }, n) => /* @__PURE__ */ r(
    "div",
    {
      ref: n,
      "data-sidebar": "content",
      className: p(
        "tw-flex tw-min-h-0 tw-flex-1 tw-flex-col tw-gap-2 tw-overflow-auto group-data-[collapsible=icon]:tw-overflow-hidden",
        t
      ),
      ...e
    }
  )
);
wr.displayName = "SidebarContent";
const Ye = u.forwardRef(
  ({ className: t, ...e }, n) => /* @__PURE__ */ r(
    "div",
    {
      ref: n,
      "data-sidebar": "group",
      className: p("tw-relative tw-flex tw-w-full tw-min-w-0 tw-flex-col tw-p-2", t),
      ...e
    }
  )
);
Ye.displayName = "SidebarGroup";
const Ue = u.forwardRef(({ className: t, asChild: e = !1, ...n }, a) => /* @__PURE__ */ r(
  e ? Gt : "div",
  {
    ref: a,
    "data-sidebar": "group-label",
    className: p(
      "tw-flex tw-h-8 tw-shrink-0 tw-items-center tw-rounded-md tw-px-2 tw-text-xs tw-font-medium tw-text-sidebar-foreground/70 tw-outline-none tw-ring-sidebar-ring tw-transition-[margin,opa] tw-duration-200 tw-ease-linear focus-visible:tw-ring-2 [&>svg]:tw-size-4 [&>svg]:tw-shrink-0",
      "group-data-[collapsible=icon]:tw--mt-8 group-data-[collapsible=icon]:tw-opacity-0",
      t
    ),
    ...n
  }
));
Ue.displayName = "SidebarGroupLabel";
const Ao = u.forwardRef(({ className: t, asChild: e = !1, ...n }, a) => /* @__PURE__ */ r(
  e ? Gt : "button",
  {
    ref: a,
    "data-sidebar": "group-action",
    className: p(
      "tw-absolute tw-right-3 tw-top-3.5 tw-flex tw-aspect-square tw-w-5 tw-items-center tw-justify-center tw-rounded-md tw-p-0 tw-text-sidebar-foreground tw-outline-none tw-ring-sidebar-ring tw-transition-transform hover:tw-bg-sidebar-accent hover:tw-text-sidebar-accent-foreground focus-visible:tw-ring-2 [&>svg]:tw-size-4 [&>svg]:tw-shrink-0",
      // Increases the hit area of the button on mobile.
      "after:tw-absolute after:tw--inset-2 after:md:tw-hidden",
      "group-data-[collapsible=icon]:tw-hidden",
      t
    ),
    ...n
  }
));
Ao.displayName = "SidebarGroupAction";
const Ke = u.forwardRef(
  ({ className: t, ...e }, n) => /* @__PURE__ */ r(
    "div",
    {
      ref: n,
      "data-sidebar": "group-content",
      className: p("tw-w-full tw-text-sm", t),
      ...e
    }
  )
);
Ke.displayName = "SidebarGroupContent";
const lr = u.forwardRef(
  ({ className: t, ...e }, n) => /* @__PURE__ */ r(
    "ul",
    {
      ref: n,
      "data-sidebar": "menu",
      className: p("tw-flex tw-w-full tw-min-w-0 tw-flex-col tw-gap-1", t),
      ...e
    }
  )
);
lr.displayName = "SidebarMenu";
const dr = u.forwardRef(
  ({ className: t, ...e }, n) => /* @__PURE__ */ r(
    "li",
    {
      ref: n,
      "data-sidebar": "menu-item",
      className: p("tw-group/menu-item tw-relative", t),
      ...e
    }
  )
);
dr.displayName = "SidebarMenuItem";
const zo = St(
  "tw-peer/menu-button tw-flex tw-w-full tw-items-center tw-gap-2 tw-overflow-hidden tw-rounded-md tw-p-2 tw-text-left tw-text-sm tw-outline-none tw-ring-sidebar-ring tw-transition-[width,height,padding] hover:tw-bg-sidebar-accent hover:tw-text-sidebar-accent-foreground focus-visible:tw-ring-2 active:tw-bg-sidebar-accent active:tw-text-sidebar-accent-foreground disabled:tw-pointer-events-none disabled:tw-opacity-50 tw-group-has-[[data-sidebar=menu-action]]/menu-item:pr-8 aria-disabled:tw-pointer-events-none aria-disabled:tw-opacity-50 data-[active=true]:tw-font-medium data-[active=true]:tw-text-sidebar-accent-foreground data-[active=true]:tw-bg-sidebar-accent data-[state=open]:hover:tw-bg-sidebar-accent data-[state=open]:hover:tw-text-sidebar-accent-foreground group-data-[collapsible=icon]:tw-!size-8 group-data-[collapsible=icon]:tw-!p-2 [&>span:last-child]:tw-truncate [&>svg]:tw-size-4 [&>svg]:tw-shrink-0",
  {
    variants: {
      variant: {
        default: "hover:tw-bg-sidebar-accent hover:tw-text-sidebar-accent-foreground",
        outline: "tw-bg-background tw-shadow-[0_0_0_1px_hsl(var(--sidebar-border))] hover:tw-bg-sidebar-accent hover:tw-text-sidebar-accent-foreground hover:tw-shadow-[0_0_0_1px_hsl(var(--sidebar-accent))]"
      },
      size: {
        default: "tw-h-8 tw-text-sm",
        sm: "tw-h-7 tw-text-xs",
        lg: "tw-h-12 tw-text-sm group-data-[collapsible=icon]:tw-!p-0"
      }
    },
    defaultVariants: {
      variant: "default",
      size: "default"
    }
  }
), cr = u.forwardRef(
  ({
    asChild: t = !1,
    isActive: e = !1,
    variant: n = "default",
    size: a = "default",
    tooltip: o,
    className: s,
    ...i
  }, w) => {
    const c = t ? Gt : "button", { state: l } = Ve(), h = /* @__PURE__ */ r(
      c,
      {
        ref: w,
        "data-sidebar": "menu-button",
        "data-size": a,
        "data-active": e,
        className: p(zo({ variant: n, size: a }), s),
        ...i
      }
    );
    return o ? (typeof o == "string" && (o = {
      children: o
    }), /* @__PURE__ */ d(un, { children: [
      /* @__PURE__ */ r(mn, { asChild: !0, children: h }),
      /* @__PURE__ */ r(De, { side: "right", align: "center", hidden: l !== "collapsed", ...o })
    ] })) : h;
  }
);
cr.displayName = "SidebarMenuButton";
const Bo = u.forwardRef(({ className: t, asChild: e = !1, showOnHover: n = !1, ...a }, o) => /* @__PURE__ */ r(
  e ? Gt : "button",
  {
    ref: o,
    "data-sidebar": "menu-action",
    className: p(
      "tw-peer-hover/menu-button:text-sidebar-accent-foreground tw-absolute tw-right-1 tw-top-1.5 tw-flex tw-aspect-square tw-w-5 tw-items-center tw-justify-center tw-rounded-md tw-p-0 tw-text-sidebar-foreground tw-outline-none tw-ring-sidebar-ring tw-transition-transform hover:tw-bg-sidebar-accent hover:tw-text-sidebar-accent-foreground focus-visible:tw-ring-2 [&>svg]:tw-size-4 [&>svg]:tw-shrink-0",
      // Increases the hit area of the button on mobile.
      "after:tw-absolute after:tw--inset-2 after:md:tw-hidden",
      "tw-peer-data-[size=sm]/menu-button:top-1",
      "tw-peer-data-[size=default]/menu-button:top-1.5",
      "tw-peer-data-[size=lg]/menu-button:top-2.5",
      "group-data-[collapsible=icon]:tw-hidden",
      n && "tw-group-focus-within/menu-item:opacity-100 tw-group-hover/menu-item:opacity-100 tw-peer-data-[active=true]/menu-button:text-sidebar-accent-foreground data-[state=open]:tw-opacity-100 md:tw-opacity-0",
      t
    ),
    ...a
  }
));
Bo.displayName = "SidebarMenuAction";
const Io = u.forwardRef(
  ({ className: t, ...e }, n) => /* @__PURE__ */ r(
    "div",
    {
      ref: n,
      "data-sidebar": "menu-badge",
      className: p(
        "tw-pointer-events-none tw-absolute tw-right-1 tw-flex tw-h-5 tw-min-w-5 tw-select-none tw-items-center tw-justify-center tw-rounded-md tw-px-1 tw-text-xs tw-font-medium tw-tabular-nums tw-text-sidebar-foreground",
        "tw-peer-hover/menu-button:text-sidebar-accent-foreground tw-peer-data-[active=true]/menu-button:text-sidebar-accent-foreground",
        "tw-peer-data-[size=sm]/menu-button:top-1",
        "tw-peer-data-[size=default]/menu-button:top-1.5",
        "tw-peer-data-[size=lg]/menu-button:top-2.5",
        "group-data-[collapsible=icon]:tw-hidden",
        t
      ),
      ...e
    }
  )
);
Io.displayName = "SidebarMenuBadge";
const Po = u.forwardRef(({ className: t, showIcon: e = !1, ...n }, a) => {
  const o = u.useMemo(() => `${Math.floor(Math.random() * 40) + 50}%`, []);
  return /* @__PURE__ */ d(
    "div",
    {
      ref: a,
      "data-sidebar": "menu-skeleton",
      className: p("tw-flex tw-h-8 tw-items-center tw-gap-2 tw-rounded-md tw-px-2", t),
      ...n,
      children: [
        e && /* @__PURE__ */ r(Rn, { className: "tw-size-4 tw-rounded-md", "data-sidebar": "menu-skeleton-icon" }),
        /* @__PURE__ */ r(
          Rn,
          {
            className: "tw-h-4 tw-max-w-[--skeleton-width] tw-flex-1",
            "data-sidebar": "menu-skeleton-text",
            style: (
              // eslint-disable-next-line no-type-assertion/no-type-assertion
              {
                "--skeleton-width": o
              }
            )
          }
        )
      ]
    }
  );
});
Po.displayName = "SidebarMenuSkeleton";
const Fo = u.forwardRef(
  ({ className: t, ...e }, n) => /* @__PURE__ */ r(
    "ul",
    {
      ref: n,
      "data-sidebar": "menu-sub",
      className: p(
        "tw-mx-3.5 tw-flex tw-min-w-0 tw-translate-x-px tw-flex-col tw-gap-1 tw-border-l tw-border-sidebar-border tw-px-2.5 tw-py-0.5",
        "group-data-[collapsible=icon]:tw-hidden",
        t
      ),
      ...e
    }
  )
);
Fo.displayName = "SidebarMenuSub";
const jo = u.forwardRef(
  ({ ...t }, e) => /* @__PURE__ */ r("li", { ref: e, ...t })
);
jo.displayName = "SidebarMenuSubItem";
const Xo = u.forwardRef(({ asChild: t = !1, size: e = "md", isActive: n, className: a, ...o }, s) => /* @__PURE__ */ r(
  t ? Gt : "a",
  {
    ref: s,
    "data-sidebar": "menu-sub-button",
    "data-size": e,
    "data-active": n,
    className: p(
      "tw-flex tw-h-7 tw-min-w-0 tw--translate-x-px tw-items-center tw-gap-2 tw-overflow-hidden tw-rounded-md tw-px-2 tw-text-sidebar-foreground tw-outline-none tw-ring-sidebar-ring hover:tw-bg-sidebar-accent hover:tw-text-sidebar-accent-foreground focus-visible:tw-ring-2 active:tw-bg-sidebar-accent active:tw-text-sidebar-accent-foreground disabled:tw-pointer-events-none disabled:tw-opacity-50 aria-disabled:tw-pointer-events-none aria-disabled:tw-opacity-50 [&>span:last-child]:tw-truncate [&>svg]:tw-size-4 [&>svg]:tw-shrink-0 [&>svg]:tw-text-sidebar-accent-foreground",
      "data-[active=true]:tw-bg-sidebar-accent data-[active=true]:tw-text-sidebar-accent-foreground",
      e === "sm" && "tw-text-xs",
      e === "md" && "tw-text-sm",
      "group-data-[collapsible=icon]:tw-hidden",
      a
    ),
    ...o
  }
));
Xo.displayName = "SidebarMenuSubButton";
function $o({
  id: t,
  extensionLabels: e,
  projectInfo: n,
  handleSelectSidebarItem: a,
  selectedSidebarItem: o,
  extensionsSidebarGroupLabel: s,
  projectsSidebarGroupLabel: i,
  buttonPlaceholderText: w,
  className: c
}) {
  const l = G(
    (m, f) => {
      a(m, f);
    },
    [a]
  ), h = G(
    (m) => {
      const f = n.find((x) => x.projectId === m);
      return f ? f.projectName : m;
    },
    [n]
  ), b = G(
    (m) => !o.projectId && m === o.label,
    [o]
  );
  return /* @__PURE__ */ r(
    sr,
    {
      id: t,
      collapsible: "none",
      variant: "inset",
      className: p("tw-w-96 tw-gap-2 tw-overflow-y-auto", c),
      children: /* @__PURE__ */ d(wr, { children: [
        /* @__PURE__ */ d(Ye, { children: [
          /* @__PURE__ */ r(Ue, { className: "tw-text-sm", children: s }),
          /* @__PURE__ */ r(Ke, { children: /* @__PURE__ */ r(lr, { children: Object.entries(e).map(([m, f]) => /* @__PURE__ */ r(dr, { children: /* @__PURE__ */ r(
            cr,
            {
              onClick: () => l(m),
              isActive: b(m),
              children: /* @__PURE__ */ r("span", { className: "tw-pl-3", children: f })
            }
          ) }, m)) }) })
        ] }),
        /* @__PURE__ */ d(Ye, { children: [
          /* @__PURE__ */ r(Ue, { className: "tw-text-sm", children: i }),
          /* @__PURE__ */ r(Ke, { className: "tw-pl-3", children: /* @__PURE__ */ r(
            He,
            {
              buttonVariant: "ghost",
              buttonClassName: p("tw-w-full", {
                "tw-bg-sidebar-accent tw-text-sidebar-accent-foreground": o == null ? void 0 : o.projectId
              }),
              popoverContentClassName: "tw-z-[1000]",
              options: n.flatMap((m) => m.projectId),
              getOptionLabel: h,
              buttonPlaceholder: w,
              onChange: (m) => {
                const f = h(m);
                l(f, m);
              },
              value: (o == null ? void 0 : o.projectId) ?? void 0,
              icon: /* @__PURE__ */ r(ra, {})
            }
          ) })
        ] })
      ] })
    }
  );
}
const hn = ue(
  ({ value: t, onSearch: e, placeholder: n, isFullWidth: a, className: o, isDisabled: s = !1 }, i) => {
    const w = Z();
    return /* @__PURE__ */ d("div", { className: p("tw-relative", { "tw-w-full": a }, o), children: [
      /* @__PURE__ */ r(
        Mn,
        {
          className: p(
            "tw-absolute tw-top-1/2 tw-h-4 tw-w-4 tw--translate-y-1/2 tw-transform tw-opacity-50",
            { "tw-right-3": w === "rtl" },
            { "tw-left-3": w === "ltr" }
          )
        }
      ),
      /* @__PURE__ */ r(
        Ht,
        {
          ref: i,
          className: "tw-w-full tw-text-ellipsis tw-pe-9 tw-ps-9",
          placeholder: n,
          value: t,
          onChange: (c) => e(c.target.value),
          disabled: s
        }
      ),
      t && /* @__PURE__ */ d(
        I,
        {
          variant: "ghost",
          size: "icon",
          className: p(
            "tw-absolute tw-top-1/2 tw-h-7 tw--translate-y-1/2 tw-transform hover:tw-bg-transparent",
            { "tw-left-0": w === "rtl" },
            { "tw-right-0": w === "ltr" }
          ),
          onClick: () => {
            e("");
          },
          children: [
            /* @__PURE__ */ r(We, { className: "tw-h-4 tw-w-4" }),
            /* @__PURE__ */ r("span", { className: "tw-sr-only", children: "Clear" })
          ]
        }
      )
    ] });
  }
);
hn.displayName = "SearchBar";
function yi({
  id: t,
  extensionLabels: e,
  projectInfo: n,
  children: a,
  handleSelectSidebarItem: o,
  selectedSidebarItem: s,
  searchValue: i,
  onSearch: w,
  extensionsSidebarGroupLabel: c,
  projectsSidebarGroupLabel: l,
  buttonPlaceholderText: h
}) {
  return /* @__PURE__ */ d("div", { className: "tw-box-border tw-flex tw-h-full tw-flex-col", children: [
    /* @__PURE__ */ r("div", { className: "tw-box-border tw-flex tw-items-center tw-justify-center tw-py-4", children: /* @__PURE__ */ r(
      hn,
      {
        className: "tw-w-9/12",
        value: i,
        onSearch: w,
        placeholder: "Search app settings, extension settings, and project settings"
      }
    ) }),
    /* @__PURE__ */ d(
      or,
      {
        id: t,
        className: "tw-h-full tw-flex-1 tw-gap-4 tw-overflow-auto tw-border-t",
        children: [
          /* @__PURE__ */ r(
            $o,
            {
              className: "tw-w-1/2 tw-min-w-[140px] tw-max-w-[220px] tw-border-e",
              extensionLabels: e,
              projectInfo: n,
              handleSelectSidebarItem: o,
              selectedSidebarItem: s,
              extensionsSidebarGroupLabel: c,
              projectsSidebarGroupLabel: l,
              buttonPlaceholderText: h
            }
          ),
          /* @__PURE__ */ r(ir, { className: "tw-min-w-[215px]", children: a })
        ]
      }
    )
  ] });
}
const Nt = "scrBook", Go = "scrRef", Ot = "source", Lo = "details", Ho = "Scripture Reference", Yo = "Scripture Book", pr = "Type", Uo = "Details";
function Ko(t, e) {
  const n = e ?? !1;
  return [
    {
      accessorFn: (a) => `${a.start.book} ${a.start.chapterNum}:${a.start.verseNum}`,
      id: Nt,
      header: (t == null ? void 0 : t.scriptureReferenceColumnName) ?? Ho,
      cell: (a) => {
        const o = a.row.original;
        return a.row.getIsGrouped() ? M.bookIdToEnglishName(o.start.book) : a.row.groupingColumnId === Nt ? Mt(o.start) : void 0;
      },
      getGroupingValue: (a) => M.bookIdToNumber(a.start.book),
      sortingFn: (a, o) => Xe(a.original.start, o.original.start),
      enableGrouping: !0
    },
    {
      accessorFn: (a) => Mt(a.start),
      id: Go,
      header: void 0,
      cell: (a) => {
        const o = a.row.original;
        return a.row.getIsGrouped() ? void 0 : Mt(o.start);
      },
      sortingFn: (a, o) => Xe(a.original.start, o.original.start),
      enableGrouping: !1
    },
    {
      accessorFn: (a) => a.source.displayName,
      id: Ot,
      header: n ? (t == null ? void 0 : t.typeColumnName) ?? pr : void 0,
      cell: (a) => n || a.row.getIsGrouped() ? a.getValue() : void 0,
      getGroupingValue: (a) => a.source.id,
      sortingFn: (a, o) => a.original.source.displayName.localeCompare(o.original.source.displayName),
      enableGrouping: !0
    },
    {
      accessorFn: (a) => a.detail,
      id: Lo,
      header: (t == null ? void 0 : t.detailsColumnName) ?? Uo,
      cell: (a) => a.getValue(),
      enableGrouping: !1
    }
  ];
}
const qo = (t) => {
  if (!("offset" in t.start))
    throw new Error("No offset available in range start");
  if (t.end && !("offset" in t.end))
    throw new Error("No offset available in range end");
  const { offset: e } = t.start;
  let n = 0;
  return t.end && ({ offset: n } = t.end), !t.end || Xe(t.start, t.end) === 0 ? `${ze(t.start)}+${e}` : `${ze(t.start)}+${e}-${ze(t.end)}+${n}`;
}, En = (t) => `${qo({ start: t.start, end: t.end })} ${t.source.displayName} ${t.detail}`;
function Ni({
  sources: t,
  showColumnHeaders: e = !1,
  showSourceColumn: n = !1,
  scriptureReferenceColumnName: a,
  scriptureBookGroupName: o,
  typeColumnName: s,
  detailsColumnName: i,
  onRowSelected: w
}) {
  const [c, l] = O([]), [h, b] = O([{ id: Nt, desc: !1 }]), [m, f] = O({}), x = J(
    () => t.flatMap((k) => k.data.map((v) => ({
      ...v,
      source: k.source
    }))),
    [t]
  ), C = J(
    () => Ko(
      {
        scriptureReferenceColumnName: a,
        typeColumnName: s,
        detailsColumnName: i
      },
      n
    ),
    [a, s, i, n]
  );
  ct(() => {
    c.includes(Ot) ? b([
      { id: Ot, desc: !1 },
      { id: Nt, desc: !1 }
    ]) : b([{ id: Nt, desc: !1 }]);
  }, [c]);
  const y = zn({
    data: x,
    columns: C,
    state: {
      grouping: c,
      sorting: h,
      rowSelection: m
    },
    onGroupingChange: l,
    onSortingChange: b,
    onRowSelectionChange: f,
    getExpandedRowModel: ba(),
    getGroupedRowModel: ga(),
    getCoreRowModel: In(),
    getSortedRowModel: Bn(),
    getRowId: En,
    autoResetExpanded: !1,
    enableMultiRowSelection: !1,
    enableSubRowSelection: !1
  });
  ct(() => {
    if (w) {
      const k = y.getSelectedRowModel().rowsById, v = Object.keys(k);
      if (v.length === 1) {
        const F = x.find((R) => En(R) === v[0]) || void 0;
        F && w(F);
      }
    }
  }, [m, x, w, y]);
  const S = o ?? Yo, N = s ?? pr, A = [
    { label: "No Grouping", value: [] },
    { label: `Group by ${S}`, value: [Nt] },
    { label: `Group by ${N}`, value: [Ot] },
    {
      label: `Group by ${S} and ${N}`,
      value: [Nt, Ot]
    },
    {
      label: `Group by ${N} and ${S}`,
      value: [Ot, Nt]
    }
  ], z = (k) => {
    l(JSON.parse(k));
  }, B = (k, v) => {
    !k.getIsGrouped() && !k.getIsSelected() && k.getToggleSelectedHandler()(v);
  }, mt = (k, v) => k.getIsGrouped() ? "" : p("banded-row", v % 2 === 0 ? "even" : "odd"), U = (k, v, F) => {
    if (!((k == null ? void 0 : k.length) === 0 || v.depth < F.column.getGroupedIndex())) {
      if (v.getIsGrouped())
        switch (v.depth) {
          case 1:
            return "tw-ps-4";
          default:
            return;
        }
      switch (v.depth) {
        case 1:
          return "tw-ps-8";
        case 2:
          return "tw-ps-12";
        default:
          return;
      }
    }
  };
  return /* @__PURE__ */ d("div", { className: "pr-twp tw-flex tw-h-full tw-w-full tw-flex-col", children: [
    !e && /* @__PURE__ */ d(
      jt,
      {
        value: JSON.stringify(c),
        onValueChange: (k) => {
          z(k);
        },
        children: [
          /* @__PURE__ */ r(zt, { className: "tw-mb-1 tw-mt-2", children: /* @__PURE__ */ r(Xt, {}) }),
          /* @__PURE__ */ r(Bt, { position: "item-aligned", children: /* @__PURE__ */ r(no, { children: A.map((k) => /* @__PURE__ */ r(wt, { value: JSON.stringify(k.value), children: k.label }, k.label)) }) })
        ]
      }
    ),
    /* @__PURE__ */ d(Se, { className: "tw-relative tw-flex tw-flex-col tw-overflow-y-auto tw-p-0", children: [
      e && /* @__PURE__ */ r(Te, { children: y.getHeaderGroups().map((k) => /* @__PURE__ */ r(Ct, { children: k.headers.filter((v) => v.column.columnDef.header).map((v) => (
        /* For sticky column headers to work, we probably need to change the default definition of the shadcn Table component. See https://github.com/shadcn-ui/ui/issues/1151 */
        /* @__PURE__ */ r(ee, { colSpan: v.colSpan, className: "top-0 tw-sticky", children: v.isPlaceholder ? void 0 : /* @__PURE__ */ d("div", { children: [
          v.column.getCanGroup() ? /* @__PURE__ */ r(
            I,
            {
              variant: "ghost",
              title: `Toggle grouping by ${v.column.columnDef.header}`,
              onClick: v.column.getToggleGroupingHandler(),
              type: "button",
              children: v.column.getIsGrouped() ? "🛑" : "👊 "
            }
          ) : void 0,
          " ",
          Jt(v.column.columnDef.header, v.getContext())
        ] }) }, v.id)
      )) }, k.id)) }),
      /* @__PURE__ */ r(Re, { children: y.getRowModel().rows.map((k, v) => {
        const F = Z();
        return /* @__PURE__ */ r(
          Ct,
          {
            "data-state": k.getIsSelected() ? "selected" : "",
            className: p(mt(k, v)),
            onClick: (R) => B(k, R),
            children: k.getVisibleCells().map((R) => {
              if (!(R.getIsPlaceholder() || R.column.columnDef.enableGrouping && !R.getIsGrouped() && (R.column.columnDef.id !== Ot || !n)))
                return /* @__PURE__ */ r(
                  $t,
                  {
                    className: p(
                      R.column.columnDef.id,
                      "tw-p-[1px]",
                      U(c, k, R)
                    ),
                    children: R.getIsGrouped() ? /* @__PURE__ */ d(
                      I,
                      {
                        variant: "link",
                        onClick: k.getToggleExpandedHandler(),
                        type: "button",
                        children: [
                          k.getIsExpanded() && /* @__PURE__ */ r(me, {}),
                          !k.getIsExpanded() && (F === "ltr" ? /* @__PURE__ */ r(qe, {}) : /* @__PURE__ */ r(aa, {})),
                          " ",
                          Jt(R.column.columnDef.cell, R.getContext()),
                          " (",
                          k.subRows.length,
                          ")"
                        ]
                      }
                    ) : Jt(R.column.columnDef.cell, R.getContext())
                  },
                  R.id
                );
            })
          },
          k.id
        );
      }) })
    ] })
  ] });
}
var kt = /* @__PURE__ */ ((t) => (t.OT = "OT", t.NT = "NT", t.DC = "DC", t.Extra = "Extra", t))(kt || {});
const Jo = (t, e, n, a, o) => {
  switch (t) {
    case "OT":
      return e ?? "Old Testament";
    case "NT":
      return n ?? "New Testament";
    case "DC":
      return a ?? "Deuterocanon";
    case "Extra":
      return o ?? "Extra Materials";
    default:
      throw new Error(`Unknown section: ${t}`);
  }
}, Wo = (t, e, n, a, o) => {
  switch (t) {
    case "OT":
      return e ?? "OT";
    case "NT":
      return n ?? "NT";
    case "DC":
      return a ?? "DC";
    case "Extra":
      return o ?? "Extra";
    default:
      throw new Error(`Unknown section: ${t}`);
  }
}, Pt = (t) => {
  if (M.isBookOT(t)) return "OT";
  if (M.isBookNT(t)) return "NT";
  if (M.isBookDC(t)) return "DC";
  if (M.isExtraMaterial(t)) return "Extra";
  throw new Error(`Unknown section for book: ${t}`);
}, fn = (t, e) => t.filter((n) => {
  try {
    return Pt(n) === e;
  } catch {
    return !1;
  }
}), ur = (t, e, n) => fn(t, e).every((a) => n.includes(a));
function Zo({
  bookId: t,
  selectedBookIds: e,
  toggleBook: n,
  lastKeyEventShiftKey: a,
  localizedBookNames: o
}) {
  var w, c;
  const s = q(!1), i = q();
  return /* @__PURE__ */ d(
    _e,
    {
      value: t,
      className: "tw-flex tw-items-center",
      onSelect: () => {
        s.current || (n(t, a.current), a.current = !1), i.current && clearTimeout(i.current), i.current = setTimeout(() => {
          s.current = !1;
        }, 100);
      },
      onMouseDown: (l) => {
        l.preventDefault(), s.current = !0, n(t, l.shiftKey);
      },
      role: "option",
      "aria-selected": e.includes(t),
      "aria-label": `${M.bookIdToEnglishName(t)} (${t.toLocaleUpperCase()})`,
      children: [
        /* @__PURE__ */ r(
          _t,
          {
            className: p(
              "tw-me-2 tw-h-4 tw-w-4",
              e.includes(t) ? "tw-opacity-100" : "tw-opacity-0"
            )
          }
        ),
        /* @__PURE__ */ r(
          "span",
          {
            className: p(
              "tw-flex-1 tw-border-b-0 tw-border-e-0 tw-border-s-2 tw-border-t-0 tw-border-solid tw-px-2",
              {
                "tw-border-s-red-200": Pt(t) === kt.OT,
                "tw-border-s-purple-200": Pt(t) === kt.NT,
                "tw-border-s-indigo-200": Pt(t) === kt.DC,
                "tw-border-s-yellow-200": Pt(t) === kt.Extra
              }
            ),
            children: o && ((w = o.get(t)) == null ? void 0 : w.localizedName) || M.bookIdToEnglishName(t)
          }
        ),
        /* @__PURE__ */ r("span", { className: "tw-ml-2 tw-text-xs tw-text-muted-foreground", children: o && ((c = o.get(t)) == null ? void 0 : c.localizedId) || t.toLocaleUpperCase() })
      ]
    },
    t
  );
}
function Qo({
  section: t,
  availableBookIds: e,
  selectedBookIds: n,
  onToggle: a,
  localizedStrings: o
}) {
  const s = fn(e, t).length === 0, i = o["%scripture_section_ot_short%"], w = o["%scripture_section_nt_short%"], c = o["%scripture_section_dc_short%"], l = o["%scripture_section_extra_short%"];
  return /* @__PURE__ */ r(
    I,
    {
      variant: "outline",
      size: "sm",
      onClick: () => a(t),
      className: p(
        ur(e, t, n) && !s && "tw-bg-primary tw-text-primary-foreground hover:tw-bg-primary/70 hover:tw-text-primary-foreground"
      ),
      disabled: s,
      children: Wo(
        t,
        i,
        w,
        c,
        l
      )
    }
  );
}
const Dn = 5, Pe = 6;
function ts({
  availableBookInfo: t,
  selectedBookIds: e,
  onChangeSelectedBookIds: n,
  localizedStrings: a,
  localizedBookNames: o
}) {
  const s = a["%webView_book_selector_books_selected%"], i = a["%webView_book_selector_select_books%"], w = a["%webView_book_selector_search_books%"], c = a["%webView_book_selector_select_all%"], l = a["%webView_book_selector_clear_all%"], h = a["%webView_book_selector_no_book_found%"], b = a["%webView_book_selector_more%"], m = a["%scripture_section_ot_long%"], f = a["%scripture_section_nt_long%"], x = a["%scripture_section_dc_long%"], C = a["%scripture_section_extra_long%"], [y, S] = O(!1), N = q(void 0), A = q(!1);
  if (t.length !== M.allBookIds.length)
    throw new Error("availableBookInfo length must match Canon.allBookIds length");
  const z = J(() => M.allBookIds.filter(
    (v, F) => t[F] === "1" && !M.isObsolete(M.bookIdToNumber(v))
  ), [t]), B = G(
    (v, F = !1) => {
      if (!F || !N.current) {
        n(
          e.includes(v) ? e.filter((Q) => Q !== v) : [...e, v]
        ), N.current = v;
        return;
      }
      const R = z.findIndex((Q) => Q === N.current), L = z.findIndex((Q) => Q === v);
      if (R === -1 || L === -1) return;
      const [lt, xt] = [
        Math.min(R, L),
        Math.max(R, L)
      ], Tt = z.slice(lt, xt + 1).map((Q) => Q);
      n(
        e.includes(v) ? e.filter((Q) => !Tt.includes(Q)) : [.../* @__PURE__ */ new Set([...e, ...Tt])]
      );
    },
    [e, n, z]
  ), mt = G(
    (v) => {
      const F = fn(z, v).map((R) => R);
      n(
        ur(z, v, e) ? e.filter((R) => !F.includes(R)) : [.../* @__PURE__ */ new Set([...e, ...F])]
      );
    },
    [e, n, z]
  ), U = () => {
    n(z.map((v) => v));
  }, k = () => {
    n([]);
  };
  return /* @__PURE__ */ d("div", { className: "tw-space-y-2", children: [
    /* @__PURE__ */ r("div", { className: "tw-flex tw-flex-wrap tw-gap-2", children: Object.values(kt).map((v) => /* @__PURE__ */ r(
      Qo,
      {
        section: v,
        availableBookIds: z,
        selectedBookIds: e,
        onToggle: mt,
        localizedStrings: a
      },
      v
    )) }),
    /* @__PURE__ */ d(ve, { open: y, onOpenChange: S, children: [
      /* @__PURE__ */ r(xe, { asChild: !0, children: /* @__PURE__ */ d(
        I,
        {
          variant: "outline",
          role: "combobox",
          "aria-expanded": y,
          className: "tw-max-w-64 tw-justify-between",
          children: [
            e.length > 0 ? `${s}: ${e.length}` : i,
            /* @__PURE__ */ r(Ze, { className: "tw-ml-2 tw-h-4 tw-w-4 tw-shrink-0 tw-opacity-50" })
          ]
        }
      ) }),
      /* @__PURE__ */ r(ae, { className: "tw-w-full tw-p-0", align: "start", children: /* @__PURE__ */ d(
        ye,
        {
          onKeyDown: (v) => {
            v.key === "Enter" && (A.current = v.shiftKey);
          },
          children: [
            /* @__PURE__ */ r(Ne, { placeholder: w }),
            /* @__PURE__ */ d("div", { className: "tw-flex tw-justify-between tw-border-b tw-p-2", children: [
              /* @__PURE__ */ r(I, { variant: "ghost", size: "sm", onClick: U, children: c }),
              /* @__PURE__ */ r(I, { variant: "ghost", size: "sm", onClick: k, children: l })
            ] }),
            /* @__PURE__ */ d(ke, { children: [
              /* @__PURE__ */ r(Ce, { children: h }),
              Object.values(kt).map((v, F) => {
                const R = z.filter(
                  (L) => Pt(L) === v
                );
                if (R.length !== 0)
                  return /* @__PURE__ */ d(On, { children: [
                    /* @__PURE__ */ r(
                      ln,
                      {
                        heading: Jo(
                          v,
                          m,
                          f,
                          x,
                          C
                        ),
                        children: R.map((L) => /* @__PURE__ */ r(
                          Zo,
                          {
                            bookId: L,
                            selectedBookIds: e,
                            toggleBook: B,
                            lastKeyEventShiftKey: A,
                            localizedBookNames: o
                          },
                          L
                        ))
                      }
                    ),
                    F < Object.values(kt).length - 1 && /* @__PURE__ */ r(Zn, {})
                  ] }, v);
              })
            ] })
          ]
        }
      ) })
    ] }),
    e.length > 0 && /* @__PURE__ */ d("div", { className: "tw-mt-2 tw-flex tw-flex-wrap tw-gap-1", children: [
      e.slice(
        0,
        e.length === Pe ? Pe : Dn
      ).map((v) => {
        var F;
        return /* @__PURE__ */ r(de, { className: "hover:tw-bg-secondary", variant: "secondary", children: o && ((F = o.get(v)) == null ? void 0 : F.localizedName) || M.bookIdToEnglishName(v) || v }, v);
      }),
      e.length > Pe && /* @__PURE__ */ r(
        de,
        {
          className: "hover:tw-bg-secondary",
          variant: "secondary",
          children: `+${e.length - Dn} ${b}`
        }
      )
    ] })
  ] });
}
const ki = Object.freeze([
  "%webView_scope_selector_selected_text%",
  "%webView_scope_selector_current_verse%",
  "%webView_scope_selector_current_chapter%",
  "%webView_scope_selector_current_book%",
  "%webView_scope_selector_choose_books%",
  "%webView_scope_selector_scope%",
  "%webView_scope_selector_select_books%",
  "%webView_book_selector_books_selected%",
  "%webView_book_selector_select_books%",
  "%webView_book_selector_search_books%",
  "%webView_book_selector_select_all%",
  "%webView_book_selector_clear_all%",
  "%webView_book_selector_no_book_found%",
  "%webView_book_selector_more%",
  "%scripture_section_ot_long%",
  "%scripture_section_ot_short%",
  "%scripture_section_nt_long%",
  "%scripture_section_nt_short%",
  "%scripture_section_dc_long%",
  "%scripture_section_dc_short%",
  "%scripture_section_extra_long%",
  "%scripture_section_extra_short%"
]), Dt = (t, e) => t[e] ?? e;
function Ci({
  scope: t,
  availableScopes: e,
  onScopeChange: n,
  availableBookInfo: a,
  selectedBookIds: o,
  onSelectedBookIdsChange: s,
  localizedStrings: i,
  localizedBookNames: w
}) {
  const c = Dt(
    i,
    "%webView_scope_selector_selected_text%"
  ), l = Dt(
    i,
    "%webView_scope_selector_current_verse%"
  ), h = Dt(
    i,
    "%webView_scope_selector_current_chapter%"
  ), b = Dt(i, "%webView_scope_selector_current_book%"), m = Dt(i, "%webView_scope_selector_choose_books%"), f = Dt(i, "%webView_scope_selector_scope%"), x = Dt(i, "%webView_scope_selector_select_books%"), C = [
    { value: "selectedText", label: c, id: "scope-selected-text" },
    { value: "verse", label: l, id: "scope-verse" },
    { value: "chapter", label: h, id: "scope-chapter" },
    { value: "book", label: b, id: "scope-book" },
    { value: "selectedBooks", label: m, id: "scope-selected" }
  ], y = e ? C.filter((S) => e.includes(S.value)) : C;
  return /* @__PURE__ */ d("div", { className: "tw-grid tw-gap-4", children: [
    /* @__PURE__ */ d("div", { className: "tw-grid tw-gap-2", children: [
      /* @__PURE__ */ r(W, { children: f }),
      /* @__PURE__ */ r(
        wn,
        {
          value: t,
          onValueChange: n,
          className: "tw-flex tw-flex-col tw-space-y-1",
          children: y.map(({ value: S, label: N, id: A }) => /* @__PURE__ */ d("div", { className: "tw-flex tw-items-center", children: [
            /* @__PURE__ */ r(le, { className: "tw-me-2", value: S, id: A }),
            /* @__PURE__ */ r(W, { htmlFor: A, children: N })
          ] }, A))
        }
      )
    ] }),
    t === "selectedBooks" && /* @__PURE__ */ d("div", { className: "tw-grid tw-gap-2", children: [
      /* @__PURE__ */ r(W, { children: x }),
      /* @__PURE__ */ r(
        ts,
        {
          availableBookInfo: a,
          selectedBookIds: o,
          onChangeSelectedBookIds: s,
          localizedStrings: i,
          localizedBookNames: w
        }
      )
    ] })
  ] });
}
const Fe = {
  [P("undefined")]: "Ø",
  [P(0)]: "A",
  [P(1)]: "B",
  [P(2)]: "C",
  [P(3)]: "D",
  [P(4)]: "E",
  [P(5)]: "F",
  [P(6)]: "G",
  [P(7)]: "H",
  [P(8)]: "I",
  [P(9)]: "J",
  [P(10)]: "K",
  [P(11)]: "L",
  [P(12)]: "M",
  [P(13)]: "N",
  [P(14)]: "O",
  [P(15)]: "P",
  [P(16)]: "Q",
  [P(17)]: "R",
  [P(18)]: "S",
  [P(19)]: "T",
  [P(20)]: "U",
  [P(21)]: "V",
  [P(22)]: "W",
  [P(23)]: "X",
  [P(24)]: "Y",
  [P(25)]: "Z"
};
function _i({
  availableScrollGroupIds: t,
  scrollGroupId: e,
  onChangeScrollGroupId: n,
  localizedStrings: a = {},
  size: o = "sm",
  className: s
}) {
  const i = {
    ...Fe,
    ...Object.fromEntries(
      Object.entries(a).map(
        ([c, l]) => [
          c,
          c === l && c in Fe ? Fe[c] : l
        ]
      )
    )
  }, w = Z();
  return /* @__PURE__ */ d(
    jt,
    {
      value: `${e}`,
      onValueChange: (c) => n(
        c === "undefined" ? void 0 : parseInt(c, 10)
      ),
      children: [
        /* @__PURE__ */ r(zt, { size: o, className: p("pr-twp tw-w-auto", s), children: /* @__PURE__ */ r(
          Xt,
          {
            placeholder: i[P(e)] ?? e
          }
        ) }),
        /* @__PURE__ */ r(
          Bt,
          {
            align: w === "rtl" ? "end" : "start",
            style: { zIndex: 250 },
            children: t.map((c) => /* @__PURE__ */ r(wt, { value: `${c}`, children: i[P(c)] }, `${c}`))
          }
        )
      ]
    }
  );
}
function Si({ children: t }) {
  return /* @__PURE__ */ r("div", { className: "pr-twp tw-grid", children: t });
}
function Ti({
  primary: t,
  secondary: e,
  children: n,
  isLoading: a = !1,
  loadingMessage: o
}) {
  return /* @__PURE__ */ d("div", { className: "tw-flex tw-items-center tw-justify-between tw-space-x-4 tw-py-2", children: [
    /* @__PURE__ */ d("div", { children: [
      /* @__PURE__ */ r("p", { className: "tw-text-sm tw-font-medium tw-leading-none", children: t }),
      /* @__PURE__ */ r("p", { className: "tw-whitespace-normal tw-break-words tw-text-sm tw-text-muted-foreground", children: e })
    ] }),
    a ? /* @__PURE__ */ r("p", { className: "tw-text-sm tw-text-muted-foreground", children: o }) : /* @__PURE__ */ r("div", { children: n })
  ] });
}
function Ri({
  primary: t,
  secondary: e,
  includeSeparator: n = !1
}) {
  return /* @__PURE__ */ d("div", { className: "tw-space-y-4 tw-py-2", children: [
    /* @__PURE__ */ d("div", { children: [
      /* @__PURE__ */ r("h3", { className: "tw-text-lg tw-font-medium", children: t }),
      /* @__PURE__ */ r("p", { className: "tw-text-sm tw-text-muted-foreground", children: e })
    ] }),
    n ? /* @__PURE__ */ r(cn, {}) : ""
  ] });
}
function mr(t, e) {
  var n;
  return (n = Object.entries(t).find(
    ([, a]) => "menuItem" in a && a.menuItem === e
  )) == null ? void 0 : n[0];
}
function ce({ icon: t, menuLabel: e, leading: n }) {
  return t ? /* @__PURE__ */ r(
    "img",
    {
      className: p("tw-max-h-5 tw-max-w-5", n ? "tw-me-2" : "tw-ms-2"),
      src: t,
      alt: `${n ? "Leading" : "Trailing"} icon for ${e}`
    }
  ) : void 0;
}
const hr = (t, e, n, a) => n ? Object.entries(t).filter(
  ([s, i]) => "column" in i && i.column === n || s === n
).sort(([, s], [, i]) => s.order - i.order).flatMap(([s]) => e.filter((w) => w.group === s).sort((w, c) => w.order - c.order).map((w) => /* @__PURE__ */ d(un, { children: [
  /* @__PURE__ */ r(mn, { asChild: !0, children: "command" in w ? /* @__PURE__ */ d(
    ge,
    {
      onClick: () => {
        a(w);
      },
      children: [
        w.iconPathBefore && /* @__PURE__ */ r(ce, { icon: w.iconPathBefore, menuLabel: w.label, leading: !0 }),
        w.label,
        w.iconPathAfter && /* @__PURE__ */ r(ce, { icon: w.iconPathAfter, menuLabel: w.label })
      ]
    },
    `dropdown-menu-item-${w.label}-${w.command}`
  ) : /* @__PURE__ */ d(Sa, { children: [
    /* @__PURE__ */ r(Xn, { children: w.label }),
    /* @__PURE__ */ r(_a, { children: /* @__PURE__ */ r($n, { children: hr(
      t,
      e,
      mr(t, w.id),
      a
    ) }) })
  ] }, `dropdown-menu-sub-${w.label}-${w.id}`) }),
  w.tooltip && /* @__PURE__ */ r(De, { children: w.tooltip })
] }, `tooltip-${w.label}-${"command" in w ? w.command : w.id}`))) : void 0;
function Vn({
  onSelectMenuItem: t,
  menuData: e,
  tabLabel: n,
  icon: a,
  className: o,
  variant: s,
  id: i
}) {
  return /* @__PURE__ */ d(fe, { variant: s, children: [
    /* @__PURE__ */ r(en, { "aria-label": n, className: o, asChild: !0, id: i, children: /* @__PURE__ */ r(I, { variant: "ghost", size: "icon", children: a ?? /* @__PURE__ */ r(oa, {}) }) }),
    /* @__PURE__ */ r(re, { align: "start", className: "tw-z-[250]", children: Object.entries(e.columns).filter(([, w]) => typeof w == "object").sort(([, w], [, c]) => typeof w == "boolean" || typeof c == "boolean" ? 0 : w.order - c.order).map(([w], c, l) => /* @__PURE__ */ d(On, { children: [
      /* @__PURE__ */ r(jn, { children: /* @__PURE__ */ r(pn, { children: hr(e.groups, e.items, w, t) }) }),
      c < l.length - 1 && /* @__PURE__ */ r(Ft, {})
    ] }, w)) })
  ] });
}
function Ei({
  onSelectProjectMenuItem: t,
  onSelectViewInfoMenuItem: e,
  projectMenuData: n,
  tabViewMenuData: a,
  id: o,
  className: s,
  startAreaChildren: i,
  centerAreaChildren: w,
  endAreaChildren: c
}) {
  return /* @__PURE__ */ d(
    "div",
    {
<<<<<<< HEAD
      className: p(
        "tw-box-border tw-flex tw-h-12 tw-w-full tw-flex-row tw-items-center tw-justify-between tw-gap-2 tw-overflow-clip tw-border tw-px-4 tw-py-2 tw-text-foreground tw-@container/toolbar",
=======
      className: c(
        "tw-box-border tw-flex tw-h-12 tw-w-full tw-flex-row tw-items-start tw-justify-between tw-overflow-clip tw-border-b tw-border-border tw-text-foreground tw-@container/toolbar *:tw-p-2",
>>>>>>> 5edc1bb7
        s
      ),
      id: o,
      children: [
<<<<<<< HEAD
        n && /* @__PURE__ */ r(
          Vn,
=======
        n && // div wrapper gets padding instead of the button
        /* @__PURE__ */ r("div", { children: /* @__PURE__ */ r(
          En,
>>>>>>> 5edc1bb7
          {
            onSelectMenuItem: t,
            menuData: n,
            tabLabel: "Project",
<<<<<<< HEAD
            icon: /* @__PURE__ */ r(sa, {}),
            className: "tw-h-full tw-w-8"
          }
        ),
        /* @__PURE__ */ r("div", { className: "tw-flex tw-h-full tw-shrink tw-grow-[2] tw-flex-row tw-flex-wrap tw-items-start tw-gap-2 tw-overflow-clip tw-@container/tab-toolbar-start", children: i }),
        /* @__PURE__ */ r("div", { className: "tw-flex tw-h-full tw-shrink tw-basis-0 tw-flex-row tw-flex-wrap tw-items-start tw-justify-center tw-gap-2 tw-overflow-clip tw-@container/tab-toolbar-center @sm:tw-grow @sm:tw-basis-auto", children: w }),
        /* @__PURE__ */ d("div", { className: "tw-flex tw-h-full tw-shrink tw-grow-[2] tw-flex-row-reverse tw-flex-wrap tw-items-start tw-gap-2 tw-overflow-clip tw-@container/tab-toolbar-end", children: [
          a && /* @__PURE__ */ r(
            Vn,
=======
            icon: /* @__PURE__ */ r(aa, {}),
            className: "tw-h-8 tw-w-8"
          }
        ) }),
        /* @__PURE__ */ r("div", { className: "tw-flex tw-shrink tw-grow-[2] tw-flex-row tw-flex-wrap tw-items-start tw-gap-2 tw-overflow-clip tw-@container/tab-toolbar-start", children: i }),
        /* @__PURE__ */ r("div", { className: "tw-flex tw-shrink tw-basis-0 tw-flex-row tw-flex-wrap tw-items-start tw-justify-center tw-gap-2 tw-overflow-clip tw-@container/tab-toolbar-center @sm:tw-grow @sm:tw-basis-auto", children: w }),
        /* @__PURE__ */ l("div", { className: "tw-flex tw-shrink tw-grow-[2] tw-flex-row-reverse tw-flex-wrap tw-items-start tw-gap-2 tw-overflow-clip tw-@container/tab-toolbar-end", children: [
          a && // div wrapper gets padding instead of the button
          /* @__PURE__ */ r("div", { children: /* @__PURE__ */ r(
            En,
>>>>>>> 5edc1bb7
            {
              onSelectMenuItem: e,
              menuData: a,
              tabLabel: "View Info",
<<<<<<< HEAD
              icon: /* @__PURE__ */ r(ia, {}),
              className: "tw-h-full"
            }
          ),
          c
=======
              icon: /* @__PURE__ */ r(oa, {}),
              className: "tw-h-8"
            }
          ) }),
          p
>>>>>>> 5edc1bb7
        ] })
      ]
    }
  );
}
const fr = u.forwardRef(({ className: t, ...e }, n) => {
  const a = Z();
  return /* @__PURE__ */ r(
    at.Root,
    {
      orientation: "vertical",
      ref: n,
      className: p("tw-flex tw-gap-1 tw-rounded-md tw-text-muted-foreground", t),
      ...e,
      dir: a
    }
  );
});
fr.displayName = at.List.displayName;
const gr = u.forwardRef(({ className: t, ...e }, n) => /* @__PURE__ */ r(
  at.List,
  {
    ref: n,
    className: p(
      "tw-flex-fit tw-mlk-items-center tw-w-[124px] tw-justify-center tw-rounded-md tw-bg-muted tw-p-1 tw-text-muted-foreground",
      t
    ),
    ...e
  }
));
gr.displayName = at.List.displayName;
const es = u.forwardRef(({ className: t, ...e }, n) => /* @__PURE__ */ r(
  at.Trigger,
  {
    ref: n,
    ...e,
    className: p(
      "overflow-clip tw-inline-flex tw-w-[116px] tw-cursor-pointer tw-items-center tw-justify-center tw-break-words tw-rounded-sm tw-border-0 tw-bg-muted tw-px-3 tw-py-1.5 tw-text-sm tw-font-medium tw-text-inherit tw-ring-offset-background tw-transition-all hover:tw-text-foreground focus-visible:tw-outline-none focus-visible:tw-ring-2 focus-visible:tw-ring-ring focus-visible:tw-ring-offset-2 disabled:tw-pointer-events-none disabled:tw-opacity-50 data-[state=active]:tw-bg-background data-[state=active]:tw-text-foreground data-[state=active]:tw-shadow-sm",
      t
    )
  }
)), br = u.forwardRef(({ className: t, ...e }, n) => /* @__PURE__ */ r(
  at.Content,
  {
    ref: n,
    className: p(
      // Removed tw-mt-2 because Sebastian said so
      "tw-ms-5 tw-flex-grow tw-text-foreground tw-ring-offset-background focus-visible:tw-outline-none focus-visible:tw-ring-2 focus-visible:tw-ring-ring focus-visible:tw-ring-offset-2",
      t
    ),
    ...e
  }
));
br.displayName = at.Content.displayName;
function Di({
  tabList: t,
  searchValue: e,
  onSearch: n,
  searchPlaceholder: a,
  headerTitle: o,
  searchClassName: s
}) {
  return /* @__PURE__ */ d("div", { className: "pr-twp", children: [
    /* @__PURE__ */ d("div", { className: "tw-sticky tw-top-0 tw-space-y-2 tw-pb-2", children: [
      o ? /* @__PURE__ */ r("h1", { children: o }) : "",
      /* @__PURE__ */ r(
        hn,
        {
          className: s,
          value: e,
          onSearch: n,
          placeholder: a
        }
      )
    ] }),
    /* @__PURE__ */ d(fr, { children: [
      /* @__PURE__ */ r(gr, { children: t.map((i) => /* @__PURE__ */ r(es, { value: i.value, children: i.value }, i.key)) }),
      t.map((i) => /* @__PURE__ */ r(br, { value: i.value, children: i.content }, i.key))
    ] })
  ] });
}
function ns({ ...t }) {
  return /* @__PURE__ */ r($.Menu, { ...t });
}
function rs({ ...t }) {
  return /* @__PURE__ */ r($.Sub, { "data-slot": "menubar-sub", ...t });
}
const vr = u.forwardRef(({ className: t, variant: e = "default", ...n }, a) => {
  const o = u.useMemo(
    () => ({
      variant: e
    }),
    [e]
  );
  return /* @__PURE__ */ r(tn.Provider, { value: o, children: /* @__PURE__ */ r(
    $.Root,
    {
      ref: a,
      className: p(
        "tw-flex tw-h-10 tw-items-center tw-space-x-1 tw-rounded-md tw-border tw-bg-background tw-p-1",
        t
      ),
      ...n
    }
  ) });
});
vr.displayName = $.Root.displayName;
const xr = u.forwardRef(({ className: t, ...e }, n) => {
  const a = ut();
  return /* @__PURE__ */ r(
    $.Trigger,
    {
      ref: n,
      className: p(
        "tw-flex tw-cursor-default tw-select-none tw-items-center tw-rounded-sm tw-px-3 tw-py-1.5 tw-text-sm tw-font-medium tw-outline-none focus:tw-bg-accent focus:tw-text-accent-foreground data-[state=open]:tw-bg-accent data-[state=open]:tw-text-accent-foreground",
        // CUSTOM
        vt({ variant: a.variant, className: t })
        // CUSTOM use context to add variants
      ),
      ...e
    }
  );
});
xr.displayName = $.Trigger.displayName;
const yr = u.forwardRef(({ className: t, inset: e, children: n, ...a }, o) => {
  const s = ut();
  return /* @__PURE__ */ d(
    $.SubTrigger,
    {
      ref: o,
      className: p(
        "tw-flex tw-cursor-default tw-select-none tw-items-center tw-rounded-sm tw-px-2 tw-py-1.5 tw-text-sm tw-outline-none focus:tw-bg-accent focus:tw-text-accent-foreground data-[state=open]:tw-bg-accent data-[state=open]:tw-text-accent-foreground",
        e && "tw-pl-8",
        vt({ variant: s.variant, className: t }),
        // CUSTOM use context to add variants
        t
      ),
      ...a,
      children: [
        n,
        /* @__PURE__ */ r(qe, { className: "tw-ml-auto tw-h-4 tw-w-4" })
      ]
    }
  );
});
yr.displayName = $.SubTrigger.displayName;
const Nr = u.forwardRef(({ className: t, ...e }, n) => {
  const a = ut();
  return /* @__PURE__ */ r(
    $.SubContent,
    {
      ref: n,
      className: p(
        "tw-z-50 tw-min-w-[8rem] tw-overflow-hidden tw-rounded-md tw-border tw-bg-popover tw-p-1 tw-text-popover-foreground data-[state=open]:tw-animate-in data-[state=closed]:tw-animate-out data-[state=closed]:tw-fade-out-0 data-[state=open]:tw-fade-in-0 data-[state=closed]:tw-zoom-out-95 data-[state=open]:tw-zoom-in-95 data-[side=bottom]:tw-slide-in-from-top-2 data-[side=left]:tw-slide-in-from-right-2 data-[side=right]:tw-slide-in-from-left-2 data-[side=top]:tw-slide-in-from-bottom-2",
        // CUSTOM use context to add variants
        {
          "tw-bg-popover": a.variant === "muted"
        },
        t
      ),
      ...e
    }
  );
});
Nr.displayName = $.SubContent.displayName;
const kr = u.forwardRef(({ className: t, align: e = "start", alignOffset: n = -4, sideOffset: a = 8, ...o }, s) => {
  const i = ut();
  return /* @__PURE__ */ r($.Portal, { children: /* @__PURE__ */ r(
    $.Content,
    {
      ref: s,
      align: e,
      alignOffset: n,
      sideOffset: a,
      className: p(
        "tw-z-50 tw-min-w-[12rem] tw-overflow-hidden tw-rounded-md tw-border tw-bg-popover tw-p-1 tw-text-popover-foreground tw-shadow-md data-[state=open]:tw-animate-in data-[state=closed]:tw-fade-out-0 data-[state=open]:tw-fade-in-0 data-[state=closed]:tw-zoom-out-95 data-[state=open]:tw-zoom-in-95 data-[side=bottom]:tw-slide-in-from-top-2 data-[side=left]:tw-slide-in-from-right-2 data-[side=right]:tw-slide-in-from-left-2 data-[side=top]:tw-slide-in-from-bottom-2",
        // CUSTOM reset styles so that only shadcn styles are applied
        "pr-twp",
        // CUSTOM use context to add variants
        {
          "tw-bg-popover": i.variant === "muted"
        },
        t
      ),
      ...o
    }
  ) });
});
kr.displayName = $.Content.displayName;
const Cr = u.forwardRef(({ className: t, inset: e, ...n }, a) => {
  const o = ut();
  return /* @__PURE__ */ r(
    $.Item,
    {
      ref: a,
      className: p(
        "tw-relative tw-flex tw-cursor-default tw-select-none tw-items-center tw-rounded-sm tw-px-2 tw-py-1.5 tw-text-sm tw-outline-none focus:tw-bg-accent focus:tw-text-accent-foreground data-[disabled]:tw-pointer-events-none data-[disabled]:tw-opacity-50",
        e && "tw-pl-8",
        vt({ variant: o.variant, className: t }),
        // CUSTOM use context to add variants
        t
      ),
      ...n
    }
  );
});
Cr.displayName = $.Item.displayName;
const as = u.forwardRef(({ className: t, children: e, checked: n, ...a }, o) => {
  const s = ut();
  return /* @__PURE__ */ d(
    $.CheckboxItem,
    {
      ref: o,
      className: p(
        "tw-relative tw-flex tw-cursor-default tw-select-none tw-items-center tw-rounded-sm tw-py-1.5 tw-pl-8 tw-pr-2 tw-text-sm tw-outline-none focus:tw-bg-accent focus:tw-text-accent-foreground data-[disabled]:tw-pointer-events-none data-[disabled]:tw-opacity-50",
        vt({ variant: s.variant, className: t }),
        // CUSTOM use context to add variants
        t
      ),
      checked: n,
      ...a,
      children: [
        /* @__PURE__ */ r("span", { className: "tw-absolute tw-left-2 tw-flex tw-h-3.5 tw-w-3.5 tw-items-center tw-justify-center", children: /* @__PURE__ */ r($.ItemIndicator, { children: /* @__PURE__ */ r(_t, { className: "tw-h-4 tw-w-4" }) }) }),
        e
      ]
    }
  );
});
as.displayName = $.CheckboxItem.displayName;
const os = u.forwardRef(({ className: t, children: e, ...n }, a) => {
  const o = ut();
  return /* @__PURE__ */ d(
    $.RadioItem,
    {
      ref: a,
      className: p(
        "tw-relative tw-flex tw-cursor-default tw-select-none tw-items-center tw-rounded-sm tw-py-1.5 tw-pl-8 tw-pr-2 tw-text-sm tw-outline-none focus:tw-bg-accent focus:tw-text-accent-foreground data-[disabled]:tw-pointer-events-none data-[disabled]:tw-opacity-50",
        vt({ variant: o.variant, className: t }),
        // CUSTOM use context to add variants
        t
      ),
      ...n,
      children: [
        /* @__PURE__ */ r("span", { className: "tw-absolute tw-left-2 tw-flex tw-h-3.5 tw-w-3.5 tw-items-center tw-justify-center", children: /* @__PURE__ */ r($.ItemIndicator, { children: /* @__PURE__ */ r(Je, { className: "tw-h-2 tw-w-2 tw-fill-current" }) }) }),
        e
      ]
    }
  );
});
os.displayName = $.RadioItem.displayName;
const ss = u.forwardRef(({ className: t, inset: e, ...n }, a) => /* @__PURE__ */ r(
  $.Label,
  {
    ref: a,
    className: p("tw-px-2 tw-py-1.5 tw-text-sm tw-font-semibold", e && "tw-pl-8", t),
    ...n
  }
));
ss.displayName = $.Label.displayName;
const _r = u.forwardRef(({ className: t, ...e }, n) => /* @__PURE__ */ r(
  $.Separator,
  {
    ref: n,
    className: p("tw--mx-1 tw-my-1 tw-h-px tw-bg-muted", t),
    ...e
  }
));
_r.displayName = $.Separator.displayName;
const Kt = (t, e) => {
  setTimeout(() => {
    e.forEach((n) => {
      var a;
      (a = t.current) == null || a.dispatchEvent(new KeyboardEvent("keydown", n));
    });
  }, 0);
}, Sr = (t, e, n, a) => {
  if (!n) return;
  const o = Object.entries(t).filter(
    ([s, i]) => "column" in i && i.column === n || s === n
  ).sort(([, s], [, i]) => s.order - i.order);
  return o.flatMap(([s], i) => {
    const w = e.filter((l) => l.group === s).sort((l, h) => l.order - h.order).map((l) => /* @__PURE__ */ d(un, { children: [
      /* @__PURE__ */ r(mn, { asChild: !0, children: "command" in l ? /* @__PURE__ */ d(
        Cr,
        {
          onClick: () => {
            a(l);
          },
          children: [
            l.iconPathBefore && /* @__PURE__ */ r(ce, { icon: l.iconPathBefore, menuLabel: l.label, leading: !0 }),
            l.label,
            l.iconPathAfter && /* @__PURE__ */ r(ce, { icon: l.iconPathAfter, menuLabel: l.label })
          ]
        },
        `menubar-item-${l.label}-${l.command}`
      ) : /* @__PURE__ */ d(rs, { children: [
        /* @__PURE__ */ r(yr, { children: l.label }),
        /* @__PURE__ */ r(Nr, { children: Sr(
          t,
          e,
          mr(t, l.id),
          a
        ) })
      ] }, `menubar-sub-${l.label}-${l.id}`) }),
      l.tooltip && /* @__PURE__ */ r(De, { children: l.tooltip })
    ] }, `tooltip-${l.label}-${"command" in l ? l.command : l.id}`)), c = [...w];
    return w.length > 0 && i < o.length - 1 && c.push(/* @__PURE__ */ r(_r, {}, `separator-${s}`)), c;
  });
};
function is({
  menuData: t,
  onSelectMenuItem: e,
  onOpenChange: n,
  variant: a
}) {
  const o = q(void 0), s = q(void 0), i = q(void 0), w = q(void 0), c = q(void 0), l = (h) => {
    switch (h) {
      case "platform.app":
        return s;
      case "platform.window":
        return i;
      case "platform.layout":
        return w;
      case "platform.help":
        return c;
      default:
        return;
    }
  };
  if (xa(["alt", "alt+p", "alt+l", "alt+n", "alt+h"], (h, b) => {
    var x, C, y, S;
    h.preventDefault();
    const m = { key: "Escape", code: "Escape", keyCode: 27, bubbles: !0 }, f = { key: " ", code: "Space", keyCode: 32, bubbles: !0 };
    switch (b.hotkey) {
      case "alt":
        Kt(s, [m]);
        break;
      case "alt+p":
        (x = s.current) == null || x.focus(), Kt(s, [m, f]);
        break;
      case "alt+l":
        (C = i.current) == null || C.focus(), Kt(i, [m, f]);
        break;
      case "alt+n":
        (y = w.current) == null || y.focus(), Kt(w, [m, f]);
        break;
      case "alt+h":
        (S = c.current) == null || S.focus(), Kt(c, [m, f]);
        break;
    }
  }), ct(() => {
    if (!n || !o.current) return;
    const h = new MutationObserver((f) => {
      f.forEach((x) => {
        if (x.attributeName === "data-state" && x.target instanceof HTMLElement) {
          const C = x.target.getAttribute("data-state");
          n(C === "open");
        }
      });
    });
    return o.current.querySelectorAll("[data-state]").forEach((f) => {
      h.observe(f, { attributes: !0 });
    }), () => h.disconnect();
  }, [n]), !!t)
    return /* @__PURE__ */ r(vr, { ref: o, className: "pr-twp tw-border-0 tw-bg-transparent", variant: a, children: Object.entries(t.columns).filter(([, h]) => typeof h == "object").sort(([, h], [, b]) => typeof h == "boolean" || typeof b == "boolean" ? 0 : h.order - b.order).map(([h, b]) => /* @__PURE__ */ d(ns, { children: [
      /* @__PURE__ */ r(xr, { ref: l(h), children: typeof b == "object" && "label" in b && b.label }),
      /* @__PURE__ */ r(
        kr,
        {
          className: "tw-z-[250]",
          children: /* @__PURE__ */ r(pn, { children: Sr(t.groups, t.items, h, e) })
        }
      )
    ] }, h)) });
}
function Vi(t) {
  switch (t) {
    case void 0:
      return;
    case "darwin":
      return "tw-ps-[85px]";
    default:
      return "tw-pe-[calc(138px+1rem)]";
  }
}
function Oi({
  menuData: t,
  onOpenChange: e,
  onSelectMenuItem: n,
  className: a,
  id: o,
  children: s,
  appMenuAreaChildren: i,
  configAreaChildren: w,
  shouldUseAsAppDragArea: c,
  menubarVariant: l = "default"
}) {
  const h = q(void 0);
  return /* @__PURE__ */ r(
    "div",
    {
      className: p("tw-border tw-px-4 tw-text-foreground", a),
      ref: h,
      style: { position: "relative" },
      id: o,
      children: /* @__PURE__ */ d(
        "div",
        {
          className: "tw-flex tw-h-full tw-w-full tw-justify-between tw-overflow-hidden",
          style: c ? { WebkitAppRegion: "drag" } : void 0,
          children: [
            /* @__PURE__ */ r("div", { className: "tw-flex tw-grow tw-basis-0", children: /* @__PURE__ */ d(
              "div",
              {
                className: "tw-flex tw-items-center tw-gap-2",
                style: c ? { WebkitAppRegion: "no-drag" } : void 0,
                children: [
                  i,
                  t && /* @__PURE__ */ r(
                    is,
                    {
                      menuData: t,
                      onOpenChange: e,
                      onSelectMenuItem: n,
                      variant: l
                    }
                  )
                ]
              }
            ) }),
            /* @__PURE__ */ r(
              "div",
              {
                className: "tw-flex tw-items-center tw-gap-2 tw-px-2",
                style: c ? { WebkitAppRegion: "no-drag" } : void 0,
                children: s
              }
            ),
            /* @__PURE__ */ r("div", { className: "tw-flex tw-min-w-0 tw-grow tw-basis-0 tw-justify-end", children: /* @__PURE__ */ r(
              "div",
              {
                className: "tw-flex tw-min-w-0 tw-items-center tw-gap-2 tw-pe-1",
                style: c ? { WebkitAppRegion: "no-drag" } : void 0,
                children: w
              }
            ) })
          ]
        }
      )
    }
  );
}
const ws = (t, e) => t[e] ?? e;
function Mi({
  knownUiLanguages: t,
  primaryLanguage: e = "en",
  fallbackLanguages: n = [],
  onLanguagesChange: a,
  onPrimaryLanguageChange: o,
  onFallbackLanguagesChange: s,
  localizedStrings: i,
  className: w
}) {
  const c = ws(
    i,
    "%settings_uiLanguageSelector_selectFallbackLanguages%"
  ), [l, h] = O(!1), b = (f) => {
    o && o(f), a && a([f, ...n.filter((x) => x !== f)]), s && n.find((x) => x === f) && s([...n.filter((x) => x !== f)]), h(!1);
  }, m = (f, x) => {
    var y, S, N, A, z, B;
    const C = x !== f ? ((S = (y = t[f]) == null ? void 0 : y.uiNames) == null ? void 0 : S[x]) ?? ((A = (N = t[f]) == null ? void 0 : N.uiNames) == null ? void 0 : A.en) : void 0;
    return C ? `${(z = t[f]) == null ? void 0 : z.autonym} (${C})` : (B = t[f]) == null ? void 0 : B.autonym;
  };
  return /* @__PURE__ */ d("div", { className: p("pr-twp tw-max-w-sm", w), children: [
    /* @__PURE__ */ d(
      jt,
      {
        name: "uiLanguage",
        value: e,
        onValueChange: b,
        open: l,
        onOpenChange: (f) => h(f),
        children: [
          /* @__PURE__ */ r(zt, { children: /* @__PURE__ */ r(Xt, {}) }),
          /* @__PURE__ */ r(
            Bt,
            {
              className: "tw-z-[250]",
              children: Object.keys(t).map((f) => /* @__PURE__ */ r(wt, { value: f, children: m(f, e) }, f))
            }
          )
        ]
      }
    ),
    e !== "en" && /* @__PURE__ */ d(pe, { children: [
      /* @__PURE__ */ r(W, { className: "tw-ms-3", children: c }),
      /* @__PURE__ */ r("div", { className: "tw-ms-3", children: /* @__PURE__ */ d(W, { children: [
        "Currently:",
        " ",
        (n == null ? void 0 : n.length) > 0 ? `${n.map((f) => m(f, e)).join(", ")}` : `default (${t.en.autonym})`
      ] }) })
    ] })
  ] });
}
function ls({ item: t, createLabel: e, createComplexLabel: n }) {
  return e ? /* @__PURE__ */ r(W, { children: e(t) }) : n ? /* @__PURE__ */ r(W, { children: n(t) }) : /* @__PURE__ */ r(W, { children: t });
}
function Ai({
  id: t,
  className: e,
  listItems: n,
  selectedListItems: a,
  handleSelectListItem: o,
  createLabel: s,
  createComplexLabel: i
}) {
  return /* @__PURE__ */ r("div", { id: t, className: e, children: n.map((w) => /* @__PURE__ */ d("div", { className: "tw-m-2 tw-flex tw-items-center", children: [
    /* @__PURE__ */ r(
      dn,
      {
        className: "tw-me-2 tw-align-middle",
        checked: a.includes(w),
        onCheckedChange: (c) => o(w, c)
      }
    ),
    /* @__PURE__ */ r(
      ls,
      {
        item: w,
        createLabel: s,
        createComplexLabel: i
      }
    )
  ] }, w)) });
}
const ds = ue(({ className: t, ...e }, n) => /* @__PURE__ */ r(wa, { size: 35, className: p("tw-animate-spin", t), ...e, ref: n }));
ds.displayName = "Spinner";
function zi({
  id: t,
  isDisabled: e = !1,
  hasError: n = !1,
  isFullWidth: a = !1,
  helperText: o,
  label: s,
  placeholder: i,
  isRequired: w = !1,
  className: c,
  defaultValue: l,
  value: h,
  onChange: b,
  onFocus: m,
  onBlur: f
}) {
  return /* @__PURE__ */ d("div", { className: p("tw-inline-grid tw-items-center tw-gap-1.5", { "tw-w-full": a }), children: [
    /* @__PURE__ */ r(
      W,
      {
        htmlFor: t,
        className: p({
          "tw-text-red-600": n,
          "tw-hidden": !s
        }),
        children: `${s}${w ? "*" : ""}`
      }
    ),
    /* @__PURE__ */ r(
      Ht,
      {
        id: t,
        disabled: e,
        placeholder: i,
        required: w,
        className: p(c, { "tw-border-red-600": n }),
        defaultValue: l,
        value: h,
        onChange: b,
        onFocus: m,
        onBlur: f
      }
    ),
    /* @__PURE__ */ r("p", { className: p({ "tw-hidden": !o }), children: o })
  ] });
}
const cs = St(
  // CUSTOM: Copied all `svg` arbitrary selector variant classes as `img` variants so we can use
  // images (or svgs from file) as icons
  // Implemented by TJ Couch
  // Approved by Alex Mercado
  // 20 February 2025
  "tw-relative tw-w-full tw-rounded-lg tw-border tw-p-4 [&>svg~*]:tw-pl-7 [&>svg+div]:tw-translate-y-[-3px] [&>svg]:tw-absolute [&>svg]:tw-left-4 [&>svg]:tw-top-4 [&>svg]:tw-text-foreground [&>img~*]:tw-pl-7 [&>img+div]:tw-translate-y-[-3px] [&>img]:tw-absolute [&>img]:tw-left-4 [&>img]:tw-top-4 [&>img]:tw-text-foreground",
  {
    variants: {
      variant: {
        default: "tw-bg-background tw-text-foreground",
        destructive: (
          // CUSTOM: Copied all `svg` arbitrary selector variant classes as `img` variants so we can
          // use images (or svgs from file) as icons
          // Implemented by TJ Couch
          // Approved by Alex Mercado
          // 20 February 2025
          "tw-border-destructive/50 tw-text-destructive dark:tw-border-destructive [&>svg]:tw-text-destructive [&>img]:tw-text-destructive"
        )
      }
    },
    defaultVariants: {
      variant: "default"
    }
  }
), ps = u.forwardRef(({ className: t, variant: e, ...n }, a) => /* @__PURE__ */ r("div", { ref: a, role: "alert", className: p(cs({ variant: e }), t), ...n }));
ps.displayName = "Alert";
const us = u.forwardRef(
  ({ className: t, ...e }, n) => /* @__PURE__ */ d(
    "h5",
    {
      ref: n,
      className: p("tw-mb-1 tw-font-medium tw-leading-none tw-tracking-tight", t),
      ...e,
      children: [
        e.children,
        " "
      ]
    }
  )
);
us.displayName = "AlertTitle";
const ms = u.forwardRef(({ className: t, ...e }, n) => /* @__PURE__ */ r("div", { ref: n, className: p("tw-text-sm [&_p]:tw-leading-relaxed", t), ...e }));
ms.displayName = "AlertDescription";
const hs = u.forwardRef(({ className: t, ...e }, n) => /* @__PURE__ */ r(
  Lt.Root,
  {
    ref: n,
    className: p(
      "pr-twp tw-relative tw-flex tw-h-10 tw-w-10 tw-shrink-0 tw-overflow-hidden tw-rounded-full",
      t
    ),
    ...e
  }
));
hs.displayName = Lt.Root.displayName;
const fs = u.forwardRef(({ className: t, ...e }, n) => /* @__PURE__ */ r(
  Lt.Image,
  {
    ref: n,
    className: p("pr-twp tw-aspect-square tw-h-full tw-w-full", t),
    ...e
  }
));
fs.displayName = Lt.Image.displayName;
const gs = u.forwardRef(({ className: t, ...e }, n) => /* @__PURE__ */ r(
  Lt.Fallback,
  {
    ref: n,
    className: p(
      "pr-twp tw-flex tw-h-full tw-w-full tw-items-center tw-justify-center tw-rounded-full tw-bg-muted",
      t
    ),
    ...e
  }
));
gs.displayName = Lt.Fallback.displayName;
const bs = u.forwardRef(
  ({ className: t, ...e }, n) => /* @__PURE__ */ r(
    "div",
    {
      ref: n,
      className: p(
        "pr-twp tw-rounded-lg tw-border tw-bg-card tw-text-card-foreground tw-shadow-sm",
        t
      ),
      ...e
    }
  )
);
bs.displayName = "Card";
const vs = u.forwardRef(
  ({ className: t, ...e }, n) => /* @__PURE__ */ r(
    "div",
    {
      ref: n,
      className: p("pr-twp tw-flex tw-flex-col tw-space-y-1.5 tw-p-6", t),
      ...e
    }
  )
);
vs.displayName = "CardHeader";
const xs = u.forwardRef(
  ({ className: t, ...e }, n) => /* @__PURE__ */ r(
    "h3",
    {
      ref: n,
      className: p(
        "pr-twp tw-text-2xl tw-font-semibold tw-leading-none tw-tracking-tight",
        t
      ),
      ...e,
      children: e.children
    }
  )
);
xs.displayName = "CardTitle";
const ys = u.forwardRef(({ className: t, ...e }, n) => /* @__PURE__ */ r("p", { ref: n, className: p("pr-twp tw-text-sm tw-text-muted-foreground", t), ...e }));
ys.displayName = "CardDescription";
const Ns = u.forwardRef(
  ({ className: t, ...e }, n) => /* @__PURE__ */ r("div", { ref: n, className: p("pr-twp tw-p-6 tw-pt-0", t), ...e })
);
Ns.displayName = "CardContent";
const ks = u.forwardRef(
  ({ className: t, ...e }, n) => /* @__PURE__ */ r(
    "div",
    {
      ref: n,
      className: p("pr-twp tw-flex tw-items-center tw-p-6 tw-pt-0", t),
      ...e
    }
  )
);
ks.displayName = "CardFooter";
const Tr = u.createContext({
  direction: "bottom"
});
function Cs({
  shouldScaleBackground: t = !0,
  direction: e = "bottom",
  ...n
}) {
  const a = u.useMemo(() => ({ direction: e }), [e]);
  return /* @__PURE__ */ r(Tr.Provider, { value: a, children: /* @__PURE__ */ r(
    pt.Root,
    {
      shouldScaleBackground: t,
      direction: e,
      ...n
    }
  ) });
}
Cs.displayName = "Drawer";
const Bi = pt.Trigger, _s = pt.Portal, Ii = pt.Close, Rr = u.forwardRef(({ className: t, ...e }, n) => /* @__PURE__ */ r(
  pt.Overlay,
  {
    ref: n,
    className: p("tw-fixed tw-inset-0 tw-z-50 tw-bg-black/80", t),
    ...e
  }
));
Rr.displayName = pt.Overlay.displayName;
const Ss = u.forwardRef(({ className: t, children: e, hideDrawerHandle: n = !1, ...a }, o) => {
  const { direction: s = "bottom" } = u.useContext(Tr), i = {
    bottom: "tw-inset-x-0 tw-bottom-0 tw-mt-24 tw-rounded-t-[10px]",
    top: "tw-inset-x-0 tw-top-0 tw-mb-24 tw-rounded-b-[10px]",
    left: "tw-inset-y-0 tw-left-0 tw-mr-24 tw-rounded-r-[10px] tw-w-auto tw-max-w-sm",
    right: "tw-inset-y-0 tw-right-0 tw-ml-24 tw-rounded-l-[10px] tw-w-auto tw-max-w-sm"
  }, w = {
    bottom: "tw-mx-auto tw-mt-4 tw-h-2 tw-w-[100px] tw-rounded-full tw-bg-muted",
    top: "tw-mx-auto tw-mb-4 tw-h-2 tw-w-[100px] tw-rounded-full tw-bg-muted",
    left: "tw-my-auto tw-mr-4 tw-w-2 tw-h-[100px] tw-rounded-full tw-bg-muted",
    right: "tw-my-auto tw-ml-4 tw-w-2 tw-h-[100px] tw-rounded-full tw-bg-muted"
  };
  return /* @__PURE__ */ d(_s, { children: [
    /* @__PURE__ */ r(Rr, {}),
    /* @__PURE__ */ d(
      pt.Content,
      {
        ref: o,
        className: p(
          // CUSTOM: Change Tailwind CSS classes for styling
          // Removed tw-inset-x-0 tw-bottom-0 tw-mt-24 tw-rounded-t-[10px] tw-flex-col
          "pr-twp tw-fixed tw-z-50 tw-flex tw-h-auto tw-border tw-bg-background",
          s === "bottom" || s === "top" ? "tw-flex-col" : "tw-flex-row",
          i[s],
          t
        ),
        ...a,
        children: [
          !n && (s === "bottom" || s === "right") && /* @__PURE__ */ r("div", { className: w[s] }),
          /* @__PURE__ */ r("div", { className: "tw-flex tw-flex-col", children: e }),
          !n && (s === "top" || s === "left") && /* @__PURE__ */ r("div", { className: w[s] })
        ]
      }
    )
  ] });
});
Ss.displayName = "DrawerContent";
function Ts({ className: t, ...e }) {
  return /* @__PURE__ */ r(
    "div",
    {
      className: p("tw-grid tw-gap-1.5 tw-p-4 tw-text-center sm:tw-text-left", t),
      ...e
    }
  );
}
Ts.displayName = "DrawerHeader";
function Rs({ className: t, ...e }) {
  return /* @__PURE__ */ r("div", { className: p("tw-mt-auto tw-flex tw-flex-col tw-gap-2 tw-p-4", t), ...e });
}
Rs.displayName = "DrawerFooter";
const Es = u.forwardRef(({ className: t, ...e }, n) => /* @__PURE__ */ r(
  pt.Title,
  {
    ref: n,
    className: p("tw-text-lg tw-font-semibold tw-leading-none tw-tracking-tight", t),
    ...e
  }
));
Es.displayName = pt.Title.displayName;
const Ds = u.forwardRef(({ className: t, ...e }, n) => /* @__PURE__ */ r(
  pt.Description,
  {
    ref: n,
    className: p("tw-text-sm tw-text-muted-foreground", t),
    ...e
  }
));
Ds.displayName = pt.Description.displayName;
const Vs = u.forwardRef(({ className: t, value: e, ...n }, a) => /* @__PURE__ */ r(
  Ge.Root,
  {
    ref: a,
    className: p(
      "pr-twp tw-relative tw-h-4 tw-w-full tw-overflow-hidden tw-rounded-full tw-bg-secondary",
      t
    ),
    ...n,
    children: /* @__PURE__ */ r(
      Ge.Indicator,
      {
        className: "tw-h-full tw-w-full tw-flex-1 tw-bg-primary tw-transition-all",
        style: { transform: `translateX(-${100 - (e || 0)}%)` }
      }
    )
  }
));
Vs.displayName = Ge.Root.displayName;
function Pi({ ...t }) {
  return /* @__PURE__ */ r(
    ya,
    {
      className: "tw-toaster tw-group",
      toastOptions: {
        classNames: {
          toast: "group toast group-[.toaster]:bg-background group-[.toaster]:text-foreground group-[.toaster]:border-border group-[.toaster]:shadow-lg",
          description: "group-[.toast]:text-muted-foreground",
          actionButton: "group-[.toast]:bg-primary group-[.toast]:text-primary-foreground",
          cancelButton: "group-[.toast]:bg-muted group-[.toast]:text-muted-foreground"
        }
      },
      ...t
    }
  );
}
const Os = u.forwardRef(({ className: t, ...e }, n) => {
  const a = Z();
  return /* @__PURE__ */ d(
    qt.Root,
    {
      ref: n,
      className: p(
        "pr-twp tw-relative tw-flex tw-w-full tw-touch-none tw-select-none tw-items-center",
        t
      ),
      ...e,
      dir: a,
      children: [
        /* @__PURE__ */ r(qt.Track, { className: "tw-relative tw-h-2 tw-w-full tw-grow tw-overflow-hidden tw-rounded-full tw-bg-secondary", children: /* @__PURE__ */ r(qt.Range, { className: "tw-absolute tw-h-full tw-bg-primary" }) }),
        /* @__PURE__ */ r(qt.Thumb, { className: "tw-block tw-h-5 tw-w-5 tw-rounded-full tw-border-2 tw-border-primary tw-bg-background tw-ring-offset-background tw-transition-colors focus-visible:tw-outline-none focus-visible:tw-ring-2 focus-visible:tw-ring-ring focus-visible:tw-ring-offset-2 disabled:tw-pointer-events-none disabled:tw-opacity-50" })
      ]
    }
  );
});
Os.displayName = qt.Root.displayName;
const Ms = u.forwardRef(({ className: t, ...e }, n) => {
  const a = Z();
  return /* @__PURE__ */ r(
    Le.Root,
    {
      className: p(
        "tw-peer pr-twp tw-inline-flex tw-h-6 tw-w-11 tw-shrink-0 tw-cursor-pointer tw-items-center tw-rounded-full tw-border-2 tw-border-transparent tw-transition-colors focus-visible:tw-outline-none focus-visible:tw-ring-2 focus-visible:tw-ring-ring focus-visible:tw-ring-offset-2 focus-visible:tw-ring-offset-background disabled:tw-cursor-not-allowed disabled:tw-opacity-50 data-[state=checked]:tw-bg-primary data-[state=unchecked]:tw-bg-input",
        t
      ),
      ...e,
      ref: n,
      children: /* @__PURE__ */ r(
        Le.Thumb,
        {
          className: p(
            "pr-twp tw-pointer-events-none tw-block tw-h-5 tw-w-5 tw-rounded-full tw-bg-background tw-shadow-lg tw-ring-0 tw-transition-transform",
            {
              "data-[state=checked]:tw-translate-x-5 data-[state=unchecked]:tw-translate-x-0": a === "ltr"
            },
            {
              "data-[state=checked]:tw-translate-x-[-20px] data-[state=unchecked]:tw-translate-x-0": a === "rtl"
            }
          )
        }
      )
    }
  );
});
Ms.displayName = Le.Root.displayName;
const Fi = at.Root, As = u.forwardRef(({ className: t, ...e }, n) => {
  const a = Z();
  return /* @__PURE__ */ r(
    at.List,
    {
      ref: n,
      className: p(
        "pr-twp tw-inline-flex tw-h-10 tw-items-center tw-justify-center tw-rounded-md tw-bg-muted tw-p-1 tw-text-muted-foreground",
        t
      ),
      ...e,
      dir: a
    }
  );
});
As.displayName = at.List.displayName;
const zs = u.forwardRef(({ className: t, ...e }, n) => /* @__PURE__ */ r(
  at.Trigger,
  {
    ref: n,
    className: p(
      "pr-twp tw-inline-flex tw-items-center tw-justify-center tw-whitespace-nowrap tw-rounded-sm tw-px-3 tw-py-1.5 tw-text-sm tw-font-medium tw-ring-offset-background tw-transition-all hover:tw-text-foreground focus-visible:tw-outline-none focus-visible:tw-ring-2 focus-visible:tw-ring-ring focus-visible:tw-ring-offset-2 disabled:tw-pointer-events-none disabled:tw-opacity-50 data-[state=active]:tw-bg-background data-[state=active]:tw-text-foreground data-[state=active]:tw-shadow-sm",
      t
    ),
    ...e
  }
));
zs.displayName = at.Trigger.displayName;
const Bs = u.forwardRef(({ className: t, ...e }, n) => /* @__PURE__ */ r(
  at.Content,
  {
    ref: n,
    className: p(
      "pr-twp tw-mt-2 tw-ring-offset-background focus-visible:tw-outline-none focus-visible:tw-ring-2 focus-visible:tw-ring-ring focus-visible:tw-ring-offset-2",
      t
    ),
    ...e
  }
));
Bs.displayName = at.Content.displayName;
const Is = u.forwardRef(
  ({ className: t, ...e }, n) => /* @__PURE__ */ r(
    "textarea",
    {
      className: p(
        "pr-twp tw-flex tw-min-h-[80px] tw-w-full tw-rounded-md tw-border tw-border-input tw-bg-background tw-px-3 tw-py-2 tw-text-base tw-ring-offset-background placeholder:tw-text-muted-foreground focus-visible:tw-outline-none focus-visible:tw-ring-2 focus-visible:tw-ring-ring focus-visible:tw-ring-offset-2 disabled:tw-cursor-not-allowed disabled:tw-opacity-50 md:tw-text-sm",
        t
      ),
      ref: n,
      ...e
    }
  )
);
Is.displayName = "Textarea";
const ji = (t, e) => {
  ct(() => {
    if (!t) return () => {
    };
    const n = t(e);
    return () => {
      n();
    };
  }, [t, e]);
};
function Ps(t) {
  return {
    preserveValue: !0,
    ...t
  };
}
const Fs = (t, e, n = {}) => {
  const a = q(e);
  a.current = e;
  const o = q(n);
  o.current = Ps(o.current);
  const [s, i] = O(() => a.current), [w, c] = O(!0);
  return ct(() => {
    let l = !0;
    return c(!!t), (async () => {
      if (t) {
        const h = await t();
        l && (i(() => h), c(!1));
      }
    })(), () => {
      l = !1, o.current.preserveValue || i(() => a.current);
    };
  }, [t]), [s, w];
}, je = () => !1, Xi = (t, e) => {
  const [n] = Fs(
    G(async () => {
      if (!t) return je;
      const a = await Promise.resolve(t(e));
      return async () => a();
    }, [e, t]),
    je,
    // We want the unsubscriber to return to default value immediately upon changing subscription
    // So the useEffect below will unsubscribe asap
    { preserveValue: !1 }
  );
  ct(() => () => {
    n !== je && n();
  }, [n]);
}, $i = ({
  options: t,
  onFocusChange: e,
  onOptionSelect: n,
  onCharacterPress: a
}) => {
  const o = q(null), [s, i] = O(void 0), [w, c] = O(void 0), l = G(
    (m) => {
      i(m);
      const f = t.find((C) => C.id === m);
      f && (e == null || e(f));
      const x = document.getElementById(m);
      x && (x.scrollIntoView({ block: "center" }), x.focus()), o.current && o.current.setAttribute("aria-activedescendant", m);
    },
    [e, t]
  ), h = G(
    (m) => {
      const f = t.find((x) => x.id === m);
      f && (c((x) => x === m ? void 0 : m), n == null || n(f));
    },
    [n, t]
  ), b = G(
    (m) => {
      const f = t.findIndex((y) => y.id === s);
      let x = f;
      switch (m.key) {
        case "ArrowDown":
          x = Math.min(f + 1, t.length - 1), m.preventDefault();
          break;
        case "ArrowUp":
          x = Math.max(f - 1, 0), m.preventDefault();
          break;
        case "Home":
          x = 0, m.preventDefault();
          break;
        case "End":
          x = t.length - 1, m.preventDefault();
          break;
        case " ":
        case "Enter":
          s && h(s), m.preventDefault(), m.stopPropagation();
          return;
        default:
          m.key.length === 1 && !m.metaKey && !m.ctrlKey && !m.altKey && (a == null || a(m.key), m.preventDefault());
          return;
      }
      const C = t[x];
      C && l(C.id);
    },
    [t, l, s, h, a]
  );
  return {
    listboxRef: o,
    activeId: s,
    selectedId: w,
    handleKeyDown: b,
    focusOption: l
  };
};
function js(t, e = "top") {
  if (!t || typeof document > "u") return;
  const n = document.head || document.querySelector("head"), a = n.querySelector(":first-child"), o = document.createElement("style");
  o.appendChild(document.createTextNode(t)), e === "top" && a ? n.insertBefore(o, a) : n.appendChild(o);
}
js(`*, ::before, ::after {
  --tw-border-spacing-x: 0;
  --tw-border-spacing-y: 0;
  --tw-translate-x: 0;
  --tw-translate-y: 0;
  --tw-rotate: 0;
  --tw-skew-x: 0;
  --tw-skew-y: 0;
  --tw-scale-x: 1;
  --tw-scale-y: 1;
  --tw-pan-x:  ;
  --tw-pan-y:  ;
  --tw-pinch-zoom:  ;
  --tw-scroll-snap-strictness: proximity;
  --tw-gradient-from-position:  ;
  --tw-gradient-via-position:  ;
  --tw-gradient-to-position:  ;
  --tw-ordinal:  ;
  --tw-slashed-zero:  ;
  --tw-numeric-figure:  ;
  --tw-numeric-spacing:  ;
  --tw-numeric-fraction:  ;
  --tw-ring-inset:  ;
  --tw-ring-offset-width: 0px;
  --tw-ring-offset-color: #fff;
  --tw-ring-color: rgb(59 130 246 / 0.5);
  --tw-ring-offset-shadow: 0 0 #0000;
  --tw-ring-shadow: 0 0 #0000;
  --tw-shadow: 0 0 #0000;
  --tw-shadow-colored: 0 0 #0000;
  --tw-blur:  ;
  --tw-brightness:  ;
  --tw-contrast:  ;
  --tw-grayscale:  ;
  --tw-hue-rotate:  ;
  --tw-invert:  ;
  --tw-saturate:  ;
  --tw-sepia:  ;
  --tw-drop-shadow:  ;
  --tw-backdrop-blur:  ;
  --tw-backdrop-brightness:  ;
  --tw-backdrop-contrast:  ;
  --tw-backdrop-grayscale:  ;
  --tw-backdrop-hue-rotate:  ;
  --tw-backdrop-invert:  ;
  --tw-backdrop-opacity:  ;
  --tw-backdrop-saturate:  ;
  --tw-backdrop-sepia:  ;
  --tw-contain-size:  ;
  --tw-contain-layout:  ;
  --tw-contain-paint:  ;
  --tw-contain-style:  ;
}

::backdrop {
  --tw-border-spacing-x: 0;
  --tw-border-spacing-y: 0;
  --tw-translate-x: 0;
  --tw-translate-y: 0;
  --tw-rotate: 0;
  --tw-skew-x: 0;
  --tw-skew-y: 0;
  --tw-scale-x: 1;
  --tw-scale-y: 1;
  --tw-pan-x:  ;
  --tw-pan-y:  ;
  --tw-pinch-zoom:  ;
  --tw-scroll-snap-strictness: proximity;
  --tw-gradient-from-position:  ;
  --tw-gradient-via-position:  ;
  --tw-gradient-to-position:  ;
  --tw-ordinal:  ;
  --tw-slashed-zero:  ;
  --tw-numeric-figure:  ;
  --tw-numeric-spacing:  ;
  --tw-numeric-fraction:  ;
  --tw-ring-inset:  ;
  --tw-ring-offset-width: 0px;
  --tw-ring-offset-color: #fff;
  --tw-ring-color: rgb(59 130 246 / 0.5);
  --tw-ring-offset-shadow: 0 0 #0000;
  --tw-ring-shadow: 0 0 #0000;
  --tw-shadow: 0 0 #0000;
  --tw-shadow-colored: 0 0 #0000;
  --tw-blur:  ;
  --tw-brightness:  ;
  --tw-contrast:  ;
  --tw-grayscale:  ;
  --tw-hue-rotate:  ;
  --tw-invert:  ;
  --tw-saturate:  ;
  --tw-sepia:  ;
  --tw-drop-shadow:  ;
  --tw-backdrop-blur:  ;
  --tw-backdrop-brightness:  ;
  --tw-backdrop-contrast:  ;
  --tw-backdrop-grayscale:  ;
  --tw-backdrop-hue-rotate:  ;
  --tw-backdrop-invert:  ;
  --tw-backdrop-opacity:  ;
  --tw-backdrop-saturate:  ;
  --tw-backdrop-sepia:  ;
  --tw-contain-size:  ;
  --tw-contain-layout:  ;
  --tw-contain-paint:  ;
  --tw-contain-style:  ;
}/*
1. Prevent padding and border from affecting element width. (https://github.com/mozdevs/cssremedy/issues/4)
2. Allow adding a border to an element by just adding a border-width. (https://github.com/tailwindcss/tailwindcss/pull/116)
*/

*:where(.pr-twp,.pr-twp *),
::before:where(.pr-twp,.pr-twp *),
::after:where(.pr-twp,.pr-twp *) {
  box-sizing: border-box; /* 1 */
  border-width: 0; /* 2 */
  border-style: solid; /* 2 */
  border-color: #e5e7eb; /* 2 */
}

::before:where(.pr-twp,.pr-twp *),
::after:where(.pr-twp,.pr-twp *) {
  --tw-content: '';
}

/*
1. Use a consistent sensible line-height in all browsers.
2. Prevent adjustments of font size after orientation changes in iOS.
3. Use a more readable tab size.
4. Use the user's configured \`sans\` font-family by default.
5. Use the user's configured \`sans\` font-feature-settings by default.
6. Use the user's configured \`sans\` font-variation-settings by default.
7. Disable tap highlights on iOS
*/

html:where(.pr-twp,.pr-twp *),
:host:where(.pr-twp,.pr-twp *) {
  line-height: 1.5; /* 1 */
  -webkit-text-size-adjust: 100%; /* 2 */ /* 3 */
  tab-size: 4; /* 3 */
  font-family: ui-sans-serif, system-ui, sans-serif, "Apple Color Emoji", "Segoe UI Emoji", "Segoe UI Symbol", "Noto Color Emoji"; /* 4 */
  font-feature-settings: normal; /* 5 */
  font-variation-settings: normal; /* 6 */
  -webkit-tap-highlight-color: transparent; /* 7 */
}

/*
1. Remove the margin in all browsers.
2. Inherit line-height from \`html\` so users can set them as a class directly on the \`html\` element.
*/

body:where(.pr-twp,.pr-twp *) {
  margin: 0; /* 1 */
  line-height: inherit; /* 2 */
}

/*
1. Add the correct height in Firefox.
2. Correct the inheritance of border color in Firefox. (https://bugzilla.mozilla.org/show_bug.cgi?id=190655)
3. Ensure horizontal rules are visible by default.
*/

hr:where(.pr-twp,.pr-twp *) {
  height: 0; /* 1 */
  color: inherit; /* 2 */
  border-top-width: 1px; /* 3 */
}

/*
Add the correct text decoration in Chrome, Edge, and Safari.
*/

abbr:where([title]):where(.pr-twp,.pr-twp *) {
  text-decoration: underline dotted;
}

/*
Remove the default font size and weight for headings.
*/

h1:where(.pr-twp,.pr-twp *),
h2:where(.pr-twp,.pr-twp *),
h3:where(.pr-twp,.pr-twp *),
h4:where(.pr-twp,.pr-twp *),
h5:where(.pr-twp,.pr-twp *),
h6:where(.pr-twp,.pr-twp *) {
  font-size: inherit;
  font-weight: inherit;
}

/*
Reset links to optimize for opt-in styling instead of opt-out.
*/

a:where(.pr-twp,.pr-twp *) {
  color: inherit;
  text-decoration: inherit;
}

/*
Add the correct font weight in Edge and Safari.
*/

b:where(.pr-twp,.pr-twp *),
strong:where(.pr-twp,.pr-twp *) {
  font-weight: bolder;
}

/*
1. Use the user's configured \`mono\` font-family by default.
2. Use the user's configured \`mono\` font-feature-settings by default.
3. Use the user's configured \`mono\` font-variation-settings by default.
4. Correct the odd \`em\` font sizing in all browsers.
*/

code:where(.pr-twp,.pr-twp *),
kbd:where(.pr-twp,.pr-twp *),
samp:where(.pr-twp,.pr-twp *),
pre:where(.pr-twp,.pr-twp *) {
  font-family: ui-monospace, SFMono-Regular, Menlo, Monaco, Consolas, "Liberation Mono", "Courier New", monospace; /* 1 */
  font-feature-settings: normal; /* 2 */
  font-variation-settings: normal; /* 3 */
  font-size: 1em; /* 4 */
}

/*
Add the correct font size in all browsers.
*/

small:where(.pr-twp,.pr-twp *) {
  font-size: 80%;
}

/*
Prevent \`sub\` and \`sup\` elements from affecting the line height in all browsers.
*/

sub:where(.pr-twp,.pr-twp *),
sup:where(.pr-twp,.pr-twp *) {
  font-size: 75%;
  line-height: 0;
  position: relative;
  vertical-align: baseline;
}

sub:where(.pr-twp,.pr-twp *) {
  bottom: -0.25em;
}

sup:where(.pr-twp,.pr-twp *) {
  top: -0.5em;
}

/*
1. Remove text indentation from table contents in Chrome and Safari. (https://bugs.chromium.org/p/chromium/issues/detail?id=999088, https://bugs.webkit.org/show_bug.cgi?id=201297)
2. Correct table border color inheritance in all Chrome and Safari. (https://bugs.chromium.org/p/chromium/issues/detail?id=935729, https://bugs.webkit.org/show_bug.cgi?id=195016)
3. Remove gaps between table borders by default.
*/

table:where(.pr-twp,.pr-twp *) {
  text-indent: 0; /* 1 */
  border-color: inherit; /* 2 */
  border-collapse: collapse; /* 3 */
}

/*
1. Change the font styles in all browsers.
2. Remove the margin in Firefox and Safari.
3. Remove default padding in all browsers.
*/

button:where(.pr-twp,.pr-twp *),
input:where(.pr-twp,.pr-twp *),
optgroup:where(.pr-twp,.pr-twp *),
select:where(.pr-twp,.pr-twp *),
textarea:where(.pr-twp,.pr-twp *) {
  font-family: inherit; /* 1 */
  font-feature-settings: inherit; /* 1 */
  font-variation-settings: inherit; /* 1 */
  font-size: 100%; /* 1 */
  font-weight: inherit; /* 1 */
  line-height: inherit; /* 1 */
  letter-spacing: inherit; /* 1 */
  color: inherit; /* 1 */
  margin: 0; /* 2 */
  padding: 0; /* 3 */
}

/*
Remove the inheritance of text transform in Edge and Firefox.
*/

button:where(.pr-twp,.pr-twp *),
select:where(.pr-twp,.pr-twp *) {
  text-transform: none;
}

/*
1. Correct the inability to style clickable types in iOS and Safari.
2. Remove default button styles.
*/

button:where(.pr-twp,.pr-twp *),
input:where([type='button']):where(.pr-twp,.pr-twp *),
input:where([type='reset']):where(.pr-twp,.pr-twp *),
input:where([type='submit']):where(.pr-twp,.pr-twp *) {
  -webkit-appearance: button; /* 1 */
  background-color: transparent; /* 2 */
  background-image: none; /* 2 */
}

/*
Use the modern Firefox focus style for all focusable elements.
*/

:-moz-focusring:where(.pr-twp,.pr-twp *) {
  outline: auto;
}

/*
Remove the additional \`:invalid\` styles in Firefox. (https://github.com/mozilla/gecko-dev/blob/2f9eacd9d3d995c937b4251a5557d95d494c9be1/layout/style/res/forms.css#L728-L737)
*/

:-moz-ui-invalid:where(.pr-twp,.pr-twp *) {
  box-shadow: none;
}

/*
Add the correct vertical alignment in Chrome and Firefox.
*/

progress:where(.pr-twp,.pr-twp *) {
  vertical-align: baseline;
}

/*
Correct the cursor style of increment and decrement buttons in Safari.
*/

::-webkit-inner-spin-button:where(.pr-twp,.pr-twp *),
::-webkit-outer-spin-button:where(.pr-twp,.pr-twp *) {
  height: auto;
}

/*
1. Correct the odd appearance in Chrome and Safari.
2. Correct the outline style in Safari.
*/

[type='search']:where(.pr-twp,.pr-twp *) {
  -webkit-appearance: textfield; /* 1 */
  outline-offset: -2px; /* 2 */
}

/*
Remove the inner padding in Chrome and Safari on macOS.
*/

::-webkit-search-decoration:where(.pr-twp,.pr-twp *) {
  -webkit-appearance: none;
}

/*
1. Correct the inability to style clickable types in iOS and Safari.
2. Change font properties to \`inherit\` in Safari.
*/

::-webkit-file-upload-button:where(.pr-twp,.pr-twp *) {
  -webkit-appearance: button; /* 1 */
  font: inherit; /* 2 */
}

/*
Add the correct display in Chrome and Safari.
*/

summary:where(.pr-twp,.pr-twp *) {
  display: list-item;
}

/*
Removes the default spacing and border for appropriate elements.
*/

blockquote:where(.pr-twp,.pr-twp *),
dl:where(.pr-twp,.pr-twp *),
dd:where(.pr-twp,.pr-twp *),
h1:where(.pr-twp,.pr-twp *),
h2:where(.pr-twp,.pr-twp *),
h3:where(.pr-twp,.pr-twp *),
h4:where(.pr-twp,.pr-twp *),
h5:where(.pr-twp,.pr-twp *),
h6:where(.pr-twp,.pr-twp *),
hr:where(.pr-twp,.pr-twp *),
figure:where(.pr-twp,.pr-twp *),
p:where(.pr-twp,.pr-twp *),
pre:where(.pr-twp,.pr-twp *) {
  margin: 0;
}

fieldset:where(.pr-twp,.pr-twp *) {
  margin: 0;
  padding: 0;
}

legend:where(.pr-twp,.pr-twp *) {
  padding: 0;
}

ol:where(.pr-twp,.pr-twp *),
ul:where(.pr-twp,.pr-twp *),
menu:where(.pr-twp,.pr-twp *) {
  list-style: none;
  margin: 0;
  padding: 0;
}

/*
Reset default styling for dialogs.
*/
dialog:where(.pr-twp,.pr-twp *) {
  padding: 0;
}

/*
Prevent resizing textareas horizontally by default.
*/

textarea:where(.pr-twp,.pr-twp *) {
  resize: vertical;
}

/*
1. Reset the default placeholder opacity in Firefox. (https://github.com/tailwindlabs/tailwindcss/issues/3300)
2. Set the default placeholder color to the user's configured gray 400 color.
*/

input::placeholder:where(.pr-twp,.pr-twp *),
textarea::placeholder:where(.pr-twp,.pr-twp *) {
  opacity: 1; /* 1 */
  color: #9ca3af; /* 2 */
}

/*
Set the default cursor for buttons.
*/

button:where(.pr-twp,.pr-twp *),
[role="button"]:where(.pr-twp,.pr-twp *) {
  cursor: pointer;
}

/*
Make sure disabled buttons don't get the pointer cursor.
*/
:disabled:where(.pr-twp,.pr-twp *) {
  cursor: default;
}

/*
1. Make replaced elements \`display: block\` by default. (https://github.com/mozdevs/cssremedy/issues/14)
2. Add \`vertical-align: middle\` to align replaced elements more sensibly by default. (https://github.com/jensimmons/cssremedy/issues/14#issuecomment-634934210)
   This can trigger a poorly considered lint error in some tools but is included by design.
*/

img:where(.pr-twp,.pr-twp *),
svg:where(.pr-twp,.pr-twp *),
video:where(.pr-twp,.pr-twp *),
canvas:where(.pr-twp,.pr-twp *),
audio:where(.pr-twp,.pr-twp *),
iframe:where(.pr-twp,.pr-twp *),
embed:where(.pr-twp,.pr-twp *),
object:where(.pr-twp,.pr-twp *) {
  display: block; /* 1 */
  vertical-align: middle; /* 2 */
}

/*
Constrain images and videos to the parent width and preserve their intrinsic aspect ratio. (https://github.com/mozdevs/cssremedy/issues/14)
*/

img:where(.pr-twp,.pr-twp *),
video:where(.pr-twp,.pr-twp *) {
  max-width: 100%;
  height: auto;
}

/* Make elements with the HTML hidden attribute stay hidden by default */
[hidden]:where(:not([hidden="until-found"])):where(.pr-twp,.pr-twp *) {
  display: none;
}
  /* Adding the preflight selector (pr-twp) to components was not changing the font as desired.
  So this piece of code adds tw-font-sans everywhere we include preflight. */
  .pr-twp {
  font-family: ui-sans-serif, system-ui, sans-serif, "Apple Color Emoji", "Segoe UI Emoji", "Segoe UI Symbol", "Noto Color Emoji";
}
  @font-face {
    font-family: 'Inter';
    font-display: 'swap';
    src: url('https://fonts.googleapis.com/css2?family=Inter:wght@100..900&display=swap');
  }

  /**
   * Theme colors and other CSS variable properties in Platform.Bible. These are applied in CSS
   * properties using \`hsl(var(--variableName))\` or Tailwind classes like \`tw-bg-primary\`
   *
   * See the wiki's [Matching Application
   * Theme](https://github.com/paranext/paranext-extension-template/wiki/Extension-Anatomy#matching-application-theme)
   * section for more information
   */
  :root {
    --background: 0 0% 100%;
    --foreground: 222.2 84% 4.9%; /* black */
    --card: 0 0% 100%;
    --card-foreground: 222.2 84% 4.9%; /* black */
    --popover: 210 20% 98%; /* popover platform */
    --popover-foreground: 222.2 84% 4.9%; /* black */
    --primary: 222.2 47.4% 11.2%;
    --primary-foreground: 210 40% 98%;
    --secondary: 210 50% 95%;
    --secondary-foreground: 222.2 47.4% 11.2%; /* slate-900 */
    --muted: 210 50% 95%;
    --muted-foreground: 215.4 16.3% 46.9%;
    --accent: 210 50% 95%;
    --accent-foreground: 222.2 47.4% 11.2%; /* slate-900 */
    --destructive: 0 84.2% 60.2%;
    --destructive-foreground: 210 40% 98%; /* slate-50 */
    --border: 214.3 31.8% 91.4%; /* slate-200 */
    --input: 214.3 31.8% 91.4%; /* slate-200 */
    --ring: 222.2 84% 4.9%; /* black */

    --sidebar-background: 210 20% 98%; /* popover platform */
    --sidebar-foreground: 222.2 84% 4.9%; /* black */
    --sidebar-primary: 222.2 47.4% 11.2%;
    --sidebar-primary-foreground: 210 40% 98%;
    --sidebar-accent: 210 50% 95%;
    --sidebar-accent-foreground: 222.2 47.4% 11.2%; /* slate-900 */
    --sidebar-border: 214.3 31.8% 91.4%; /* slate-200 */
    --sidebar-ring: 222.2 84% 4.9%; /* black */

    --radius: 0.5rem;
  }

  .dark {
    --background: 222.2 84% 4.9%; /* black */
    --foreground: 210 40% 98%; /* slate-50 */
    --card: 222.2 84% 4.9%; /* black */
    --card-foreground: 210 40% 98%; /* slate-50 */
    --popover: 222.2 84% 4.9%; /* black */
    --popover-foreground: 210 40% 98%; /* slate-50 */
    --primary: 210 40% 98%; /* slate-50 */
    --primary-foreground: 222.2 47.4% 11.2%; /* slate-900 */
    --secondary: 217.2 32.6% 17.5%;
    --secondary-foreground: 210 40% 98%; /* slate-50 */
    --muted: 217.2 32.6% 17.5%;
    --muted-foreground: 215 20.2% 65.1%;
    --accent: 217.2 32.6% 17.5%;
    --accent-foreground: 210 40% 98%; /* slate-50 */
    --destructive: 0 62.8% 30.6%;
    --destructive-foreground: 210 40% 98%; /* slate-50 */
    --border: 215.3 19.3% 34.5%; /* slate-600 */
    --input: 215.3 19.3% 34.5%; /* slate-600 */
    --ring: 212.7 26.8% 83.9%;

    --sidebar-background: 222.2 84% 4.9%; /* black */
    --sidebar-foreground: 215 20.2% 65.1%;
    --sidebar-primary: 210 40% 98%; /* slate-50 */
    --sidebar-primary-foreground: 222.2 47.4% 11.2%; /* slate-900 */
    --sidebar-accent: 217.2 32.6% 17.5%;
    --sidebar-accent-foreground: 215 20.2% 65.1%;
    --sidebar-border: 217.2 32.6% 17.5%;
    --sidebar-ring: 212.7 26.8% 83.9%;
  }

  /* using color palette https://supercolorpalette.com/?scp=G0-hsl-99827A-E7DDD0-FEF4E7-FEFAF1-FFFFFF-D8E9E3-719892-07463D-0A433D-083030-041616-000000-85DBB8-F2F52E-CD3737 */
  .paratext-light {
    --background: 0 0% 100%; /* white */
    --foreground: 0 0% 0%; /* black */
    --muted: 33.9 32.4% 86.1%; /* paratext light brown */
    --muted-foreground: 15.5 13.2% 53.9%; /*paratext brown */
    --popover: 40 20% 98%; /* popover paratext */
    --popover-foreground: 0 0% 0%; /* black */
    --card: 0 0% 100%; /* white */
    --card-foreground: 0 0% 0%; /* black */
    --border: 220 13% 91%; /* border */
    --input: 161.3 26.7% 88.2%; /* paratext light green */
    --primary: 173.4 82.1% 15.3%; /* paratext dark green */
    --primary-foreground: 40 85.7% 97.3%; /* paratext sand */
    --secondary: 161.3 26.7% 88.2%; /* paratext light green */
    --secondary-foreground: 173.4 82.1% 15.3%; /* paratext dark green */
    --accent: 161.3 26.7% 88.2%; /* paratext light green */
    --accent-foreground: 173.4 82.1% 15.3%; /* paratext dark green */
    --destructive: 0 60% 51%;
    --destructive-foreground: 210 20% 98%;
    --ring: 15.5 13.2% 53.9%; /*paratext brown */

    --sidebar-background: 40 20% 98%; /* popover paratext */
    --sidebar-foreground: 12 10.95% 26.86%; /* dark brown */
    --sidebar-primary: 173.4 82.1% 15.3%; /* paratext dark green */
    --sidebar-primary-foreground: 40 85.7% 97.3%; /* paratext sand */
    --sidebar-accent: 33.9 32.4% 86.1%; /* paratext light brown */
    --sidebar-accent-foreground: 0 0% 0%; /* black */
    --sidebar-border: 220 13% 91%; /* border */
    --sidebar-ring: 15.5 13.2% 53.9%; /*paratext brown */
  }

  .paratext-dark {
    --background: 0 0% 0%;
    --foreground: 0 0% 100%;
    --muted: 15.5 13.2% 53.9%;
    --muted-foreground: 33.9 32.4% 86.1%;
    --popover: 180 71.4% 5%;
    --popover-foreground: 0 0% 100%;
    --card: 0 0% 0%;
    --card-foreground: 0 0% 100%;
    --border: 220 13% 20%;
    --input: 220 13% 20%;
    --primary: 161.3 26.7% 88.2%;
    --primary-foreground: 173.4 82.1% 15.3%;
    --secondary: 180 71.4% 11%;
    --secondary-foreground: 161.3 26.7% 88.2%;
    --accent: 180 71.4% 11%;
    --accent-foreground: 161.3 26.7% 88.2%;
    --destructive: 0 60% 51%;
    --destructive-foreground: 210 20% 98%;
    --ring: 13.5 13.2% 53.9%;

    --sidebar-background: 180 71.4% 5%;
    --sidebar-foreground: 33.9 32.4% 86.1%;
    --sidebar-primary: 161.3 26.7% 88.2%;
    --sidebar-primary-foreground: 173.4 82.1% 15.3%;
    --sidebar-accent: 15.5 13.2% 53.9%;
    --sidebar-accent-foreground: 33.9 32.4% 86.1%;
    --sidebar-border: 220 13% 20%;
    --sidebar-ring: 15.5 13.2% 53.9%;
  }
  .pr-twp,
  .pr-twp * {
  border-color: hsl(var(--border));
  outline-color: hsl(var(--ring) / 0.5);
}

  /**
    * disabled because tslint does not like it, but it is the selector that's needed
    */
  /* stylelint-disable-next-line selector-no-qualifying-type */
  body.pr-twp {
  background-color: hsl(var(--background));
  color: hsl(var(--foreground));
}
.tw-prose {
  color: var(--tw-prose-body);
  max-width: 65ch;
}
.tw-prose :where(p):not(:where([class~="tw-not-prose"],[class~="tw-not-prose"] *)) {
  margin-top: 1.25em;
  margin-bottom: 1.25em;
}
.tw-prose :where([class~="lead"]):not(:where([class~="tw-not-prose"],[class~="tw-not-prose"] *)) {
  color: var(--tw-prose-lead);
  font-size: 1.25em;
  line-height: 1.6;
  margin-top: 1.2em;
  margin-bottom: 1.2em;
}
.tw-prose :where(a):not(:where([class~="tw-not-prose"],[class~="tw-not-prose"] *)) {
  color: var(--tw-prose-links);
  text-decoration: underline;
  font-weight: 500;
}
.tw-prose :where(strong):not(:where([class~="tw-not-prose"],[class~="tw-not-prose"] *)) {
  color: var(--tw-prose-bold);
  font-weight: 600;
}
.tw-prose :where(a strong):not(:where([class~="tw-not-prose"],[class~="tw-not-prose"] *)) {
  color: inherit;
}
.tw-prose :where(blockquote strong):not(:where([class~="tw-not-prose"],[class~="tw-not-prose"] *)) {
  color: inherit;
}
.tw-prose :where(thead th strong):not(:where([class~="tw-not-prose"],[class~="tw-not-prose"] *)) {
  color: inherit;
}
.tw-prose :where(ol):not(:where([class~="tw-not-prose"],[class~="tw-not-prose"] *)) {
  list-style-type: decimal;
  margin-top: 1.25em;
  margin-bottom: 1.25em;
  padding-inline-start: 1.625em;
}
.tw-prose :where(ol[type="A"]):not(:where([class~="tw-not-prose"],[class~="tw-not-prose"] *)) {
  list-style-type: upper-alpha;
}
.tw-prose :where(ol[type="a"]):not(:where([class~="tw-not-prose"],[class~="tw-not-prose"] *)) {
  list-style-type: lower-alpha;
}
.tw-prose :where(ol[type="A" s]):not(:where([class~="tw-not-prose"],[class~="tw-not-prose"] *)) {
  list-style-type: upper-alpha;
}
.tw-prose :where(ol[type="a" s]):not(:where([class~="tw-not-prose"],[class~="tw-not-prose"] *)) {
  list-style-type: lower-alpha;
}
.tw-prose :where(ol[type="I"]):not(:where([class~="tw-not-prose"],[class~="tw-not-prose"] *)) {
  list-style-type: upper-roman;
}
.tw-prose :where(ol[type="i"]):not(:where([class~="tw-not-prose"],[class~="tw-not-prose"] *)) {
  list-style-type: lower-roman;
}
.tw-prose :where(ol[type="I" s]):not(:where([class~="tw-not-prose"],[class~="tw-not-prose"] *)) {
  list-style-type: upper-roman;
}
.tw-prose :where(ol[type="i" s]):not(:where([class~="tw-not-prose"],[class~="tw-not-prose"] *)) {
  list-style-type: lower-roman;
}
.tw-prose :where(ol[type="1"]):not(:where([class~="tw-not-prose"],[class~="tw-not-prose"] *)) {
  list-style-type: decimal;
}
.tw-prose :where(ul):not(:where([class~="tw-not-prose"],[class~="tw-not-prose"] *)) {
  list-style-type: disc;
  margin-top: 1.25em;
  margin-bottom: 1.25em;
  padding-inline-start: 1.625em;
}
.tw-prose :where(ol > li):not(:where([class~="tw-not-prose"],[class~="tw-not-prose"] *))::marker {
  font-weight: 400;
  color: var(--tw-prose-counters);
}
.tw-prose :where(ul > li):not(:where([class~="tw-not-prose"],[class~="tw-not-prose"] *))::marker {
  color: var(--tw-prose-bullets);
}
.tw-prose :where(dt):not(:where([class~="tw-not-prose"],[class~="tw-not-prose"] *)) {
  color: var(--tw-prose-headings);
  font-weight: 600;
  margin-top: 1.25em;
}
.tw-prose :where(hr):not(:where([class~="tw-not-prose"],[class~="tw-not-prose"] *)) {
  border-color: var(--tw-prose-hr);
  border-top-width: 1px;
  margin-top: 3em;
  margin-bottom: 3em;
}
.tw-prose :where(blockquote):not(:where([class~="tw-not-prose"],[class~="tw-not-prose"] *)) {
  font-weight: 500;
  font-style: italic;
  color: var(--tw-prose-quotes);
  border-inline-start-width: 0.25rem;
  border-inline-start-color: var(--tw-prose-quote-borders);
  quotes: "0o201C""0o201D""0o2018""0o2019";
  margin-top: 1.6em;
  margin-bottom: 1.6em;
  padding-inline-start: 1em;
}
.tw-prose :where(blockquote p:first-of-type):not(:where([class~="tw-not-prose"],[class~="tw-not-prose"] *))::before {
  content: open-quote;
}
.tw-prose :where(blockquote p:last-of-type):not(:where([class~="tw-not-prose"],[class~="tw-not-prose"] *))::after {
  content: close-quote;
}
.tw-prose :where(h1):not(:where([class~="tw-not-prose"],[class~="tw-not-prose"] *)) {
  color: var(--tw-prose-headings);
  font-weight: 800;
  font-size: 2.25em;
  margin-top: 0;
  margin-bottom: 0.8888889em;
  line-height: 1.1111111;
}
.tw-prose :where(h1 strong):not(:where([class~="tw-not-prose"],[class~="tw-not-prose"] *)) {
  font-weight: 900;
  color: inherit;
}
.tw-prose :where(h2):not(:where([class~="tw-not-prose"],[class~="tw-not-prose"] *)) {
  color: var(--tw-prose-headings);
  font-weight: 700;
  font-size: 1.5em;
  margin-top: 2em;
  margin-bottom: 1em;
  line-height: 1.3333333;
}
.tw-prose :where(h2 strong):not(:where([class~="tw-not-prose"],[class~="tw-not-prose"] *)) {
  font-weight: 800;
  color: inherit;
}
.tw-prose :where(h3):not(:where([class~="tw-not-prose"],[class~="tw-not-prose"] *)) {
  color: var(--tw-prose-headings);
  font-weight: 600;
  font-size: 1.25em;
  margin-top: 1.6em;
  margin-bottom: 0.6em;
  line-height: 1.6;
}
.tw-prose :where(h3 strong):not(:where([class~="tw-not-prose"],[class~="tw-not-prose"] *)) {
  font-weight: 700;
  color: inherit;
}
.tw-prose :where(h4):not(:where([class~="tw-not-prose"],[class~="tw-not-prose"] *)) {
  color: var(--tw-prose-headings);
  font-weight: 600;
  margin-top: 1.5em;
  margin-bottom: 0.5em;
  line-height: 1.5;
}
.tw-prose :where(h4 strong):not(:where([class~="tw-not-prose"],[class~="tw-not-prose"] *)) {
  font-weight: 700;
  color: inherit;
}
.tw-prose :where(img):not(:where([class~="tw-not-prose"],[class~="tw-not-prose"] *)) {
  margin-top: 2em;
  margin-bottom: 2em;
}
.tw-prose :where(picture):not(:where([class~="tw-not-prose"],[class~="tw-not-prose"] *)) {
  display: block;
  margin-top: 2em;
  margin-bottom: 2em;
}
.tw-prose :where(video):not(:where([class~="tw-not-prose"],[class~="tw-not-prose"] *)) {
  margin-top: 2em;
  margin-bottom: 2em;
}
.tw-prose :where(kbd):not(:where([class~="tw-not-prose"],[class~="tw-not-prose"] *)) {
  font-weight: 500;
  font-family: inherit;
  color: var(--tw-prose-kbd);
  box-shadow: 0 0 0 1px rgb(var(--tw-prose-kbd-shadows) / 10%), 0 3px 0 rgb(var(--tw-prose-kbd-shadows) / 10%);
  font-size: 0.875em;
  border-radius: 0.3125rem;
  padding-top: 0.1875em;
  padding-inline-end: 0.375em;
  padding-bottom: 0.1875em;
  padding-inline-start: 0.375em;
}
.tw-prose :where(code):not(:where([class~="tw-not-prose"],[class~="tw-not-prose"] *)) {
  color: var(--tw-prose-code);
  font-weight: 600;
  font-size: 0.875em;
}
.tw-prose :where(code):not(:where([class~="tw-not-prose"],[class~="tw-not-prose"] *))::before {
  content: "\`";
}
.tw-prose :where(code):not(:where([class~="tw-not-prose"],[class~="tw-not-prose"] *))::after {
  content: "\`";
}
.tw-prose :where(a code):not(:where([class~="tw-not-prose"],[class~="tw-not-prose"] *)) {
  color: inherit;
}
.tw-prose :where(h1 code):not(:where([class~="tw-not-prose"],[class~="tw-not-prose"] *)) {
  color: inherit;
}
.tw-prose :where(h2 code):not(:where([class~="tw-not-prose"],[class~="tw-not-prose"] *)) {
  color: inherit;
  font-size: 0.875em;
}
.tw-prose :where(h3 code):not(:where([class~="tw-not-prose"],[class~="tw-not-prose"] *)) {
  color: inherit;
  font-size: 0.9em;
}
.tw-prose :where(h4 code):not(:where([class~="tw-not-prose"],[class~="tw-not-prose"] *)) {
  color: inherit;
}
.tw-prose :where(blockquote code):not(:where([class~="tw-not-prose"],[class~="tw-not-prose"] *)) {
  color: inherit;
}
.tw-prose :where(thead th code):not(:where([class~="tw-not-prose"],[class~="tw-not-prose"] *)) {
  color: inherit;
}
.tw-prose :where(pre):not(:where([class~="tw-not-prose"],[class~="tw-not-prose"] *)) {
  color: var(--tw-prose-pre-code);
  background-color: var(--tw-prose-pre-bg);
  overflow-x: auto;
  font-weight: 400;
  font-size: 0.875em;
  line-height: 1.7142857;
  margin-top: 1.7142857em;
  margin-bottom: 1.7142857em;
  border-radius: 0.375rem;
  padding-top: 0.8571429em;
  padding-inline-end: 1.1428571em;
  padding-bottom: 0.8571429em;
  padding-inline-start: 1.1428571em;
}
.tw-prose :where(pre code):not(:where([class~="tw-not-prose"],[class~="tw-not-prose"] *)) {
  background-color: transparent;
  border-width: 0;
  border-radius: 0;
  padding: 0;
  font-weight: inherit;
  color: inherit;
  font-size: inherit;
  font-family: inherit;
  line-height: inherit;
}
.tw-prose :where(pre code):not(:where([class~="tw-not-prose"],[class~="tw-not-prose"] *))::before {
  content: none;
}
.tw-prose :where(pre code):not(:where([class~="tw-not-prose"],[class~="tw-not-prose"] *))::after {
  content: none;
}
.tw-prose :where(table):not(:where([class~="tw-not-prose"],[class~="tw-not-prose"] *)) {
  width: 100%;
  table-layout: auto;
  margin-top: 2em;
  margin-bottom: 2em;
  font-size: 0.875em;
  line-height: 1.7142857;
}
.tw-prose :where(thead):not(:where([class~="tw-not-prose"],[class~="tw-not-prose"] *)) {
  border-bottom-width: 1px;
  border-bottom-color: var(--tw-prose-th-borders);
}
.tw-prose :where(thead th):not(:where([class~="tw-not-prose"],[class~="tw-not-prose"] *)) {
  color: var(--tw-prose-headings);
  font-weight: 600;
  vertical-align: bottom;
  padding-inline-end: 0.5714286em;
  padding-bottom: 0.5714286em;
  padding-inline-start: 0.5714286em;
}
.tw-prose :where(tbody tr):not(:where([class~="tw-not-prose"],[class~="tw-not-prose"] *)) {
  border-bottom-width: 1px;
  border-bottom-color: var(--tw-prose-td-borders);
}
.tw-prose :where(tbody tr:last-child):not(:where([class~="tw-not-prose"],[class~="tw-not-prose"] *)) {
  border-bottom-width: 0;
}
.tw-prose :where(tbody td):not(:where([class~="tw-not-prose"],[class~="tw-not-prose"] *)) {
  vertical-align: baseline;
}
.tw-prose :where(tfoot):not(:where([class~="tw-not-prose"],[class~="tw-not-prose"] *)) {
  border-top-width: 1px;
  border-top-color: var(--tw-prose-th-borders);
}
.tw-prose :where(tfoot td):not(:where([class~="tw-not-prose"],[class~="tw-not-prose"] *)) {
  vertical-align: top;
}
.tw-prose :where(th, td):not(:where([class~="tw-not-prose"],[class~="tw-not-prose"] *)) {
  text-align: start;
}
.tw-prose :where(figure > *):not(:where([class~="tw-not-prose"],[class~="tw-not-prose"] *)) {
  margin-top: 0;
  margin-bottom: 0;
}
.tw-prose :where(figcaption):not(:where([class~="tw-not-prose"],[class~="tw-not-prose"] *)) {
  color: var(--tw-prose-captions);
  font-size: 0.875em;
  line-height: 1.4285714;
  margin-top: 0.8571429em;
}
.tw-prose {
  --tw-prose-body: hsl(var(--foreground));
  --tw-prose-headings: hsl(var(--foreground));
  --tw-prose-lead: hsl(var(--muted-foreground));
  --tw-prose-links: hsl(var(--primary));
  --tw-prose-bold: hsl(var(--foreground));
  --tw-prose-counters: hsl(var(--muted-foreground));
  --tw-prose-bullets: hsl(var(--muted-foreground));
  --tw-prose-hr: hsl(var(--border));
  --tw-prose-quotes: hsl(var(--foreground));
  --tw-prose-quote-borders: hsl(var(--border));
  --tw-prose-captions: hsl(var(--muted-foreground));
  --tw-prose-kbd: #111827;
  --tw-prose-kbd-shadows: 17 24 39;
  --tw-prose-code: hsl(var(--foreground));
  --tw-prose-pre-code: hsl(var(--muted-foreground));
  --tw-prose-pre-bg: hsl(var(--muted));
  --tw-prose-th-borders: hsl(var(--border));
  --tw-prose-td-borders: hsl(var(--border));
  --tw-prose-invert-body: #d1d5db;
  --tw-prose-invert-headings: #fff;
  --tw-prose-invert-lead: #9ca3af;
  --tw-prose-invert-links: #fff;
  --tw-prose-invert-bold: #fff;
  --tw-prose-invert-counters: #9ca3af;
  --tw-prose-invert-bullets: #4b5563;
  --tw-prose-invert-hr: #374151;
  --tw-prose-invert-quotes: #f3f4f6;
  --tw-prose-invert-quote-borders: #374151;
  --tw-prose-invert-captions: #9ca3af;
  --tw-prose-invert-kbd: #fff;
  --tw-prose-invert-kbd-shadows: 255 255 255;
  --tw-prose-invert-code: #fff;
  --tw-prose-invert-pre-code: #d1d5db;
  --tw-prose-invert-pre-bg: rgb(0 0 0 / 50%);
  --tw-prose-invert-th-borders: #4b5563;
  --tw-prose-invert-td-borders: #374151;
  font-size: 1rem;
  line-height: 1.75;
}
.tw-prose :where(picture > img):not(:where([class~="tw-not-prose"],[class~="tw-not-prose"] *)) {
  margin-top: 0;
  margin-bottom: 0;
}
.tw-prose :where(li):not(:where([class~="tw-not-prose"],[class~="tw-not-prose"] *)) {
  margin-top: 0.5em;
  margin-bottom: 0.5em;
}
.tw-prose :where(ol > li):not(:where([class~="tw-not-prose"],[class~="tw-not-prose"] *)) {
  padding-inline-start: 0.375em;
}
.tw-prose :where(ul > li):not(:where([class~="tw-not-prose"],[class~="tw-not-prose"] *)) {
  padding-inline-start: 0.375em;
}
.tw-prose :where(.tw-prose > ul > li p):not(:where([class~="tw-not-prose"],[class~="tw-not-prose"] *)) {
  margin-top: 0.75em;
  margin-bottom: 0.75em;
}
.tw-prose :where(.tw-prose > ul > li > p:first-child):not(:where([class~="tw-not-prose"],[class~="tw-not-prose"] *)) {
  margin-top: 1.25em;
}
.tw-prose :where(.tw-prose > ul > li > p:last-child):not(:where([class~="tw-not-prose"],[class~="tw-not-prose"] *)) {
  margin-bottom: 1.25em;
}
.tw-prose :where(.tw-prose > ol > li > p:first-child):not(:where([class~="tw-not-prose"],[class~="tw-not-prose"] *)) {
  margin-top: 1.25em;
}
.tw-prose :where(.tw-prose > ol > li > p:last-child):not(:where([class~="tw-not-prose"],[class~="tw-not-prose"] *)) {
  margin-bottom: 1.25em;
}
.tw-prose :where(ul ul, ul ol, ol ul, ol ol):not(:where([class~="tw-not-prose"],[class~="tw-not-prose"] *)) {
  margin-top: 0.75em;
  margin-bottom: 0.75em;
}
.tw-prose :where(dl):not(:where([class~="tw-not-prose"],[class~="tw-not-prose"] *)) {
  margin-top: 1.25em;
  margin-bottom: 1.25em;
}
.tw-prose :where(dd):not(:where([class~="tw-not-prose"],[class~="tw-not-prose"] *)) {
  margin-top: 0.5em;
  padding-inline-start: 1.625em;
}
.tw-prose :where(hr + *):not(:where([class~="tw-not-prose"],[class~="tw-not-prose"] *)) {
  margin-top: 0;
}
.tw-prose :where(h2 + *):not(:where([class~="tw-not-prose"],[class~="tw-not-prose"] *)) {
  margin-top: 0;
}
.tw-prose :where(h3 + *):not(:where([class~="tw-not-prose"],[class~="tw-not-prose"] *)) {
  margin-top: 0;
}
.tw-prose :where(h4 + *):not(:where([class~="tw-not-prose"],[class~="tw-not-prose"] *)) {
  margin-top: 0;
}
.tw-prose :where(thead th:first-child):not(:where([class~="tw-not-prose"],[class~="tw-not-prose"] *)) {
  padding-inline-start: 0;
}
.tw-prose :where(thead th:last-child):not(:where([class~="tw-not-prose"],[class~="tw-not-prose"] *)) {
  padding-inline-end: 0;
}
.tw-prose :where(tbody td, tfoot td):not(:where([class~="tw-not-prose"],[class~="tw-not-prose"] *)) {
  padding-top: 0.5714286em;
  padding-inline-end: 0.5714286em;
  padding-bottom: 0.5714286em;
  padding-inline-start: 0.5714286em;
}
.tw-prose :where(tbody td:first-child, tfoot td:first-child):not(:where([class~="tw-not-prose"],[class~="tw-not-prose"] *)) {
  padding-inline-start: 0;
}
.tw-prose :where(tbody td:last-child, tfoot td:last-child):not(:where([class~="tw-not-prose"],[class~="tw-not-prose"] *)) {
  padding-inline-end: 0;
}
.tw-prose :where(figure):not(:where([class~="tw-not-prose"],[class~="tw-not-prose"] *)) {
  margin-top: 2em;
  margin-bottom: 2em;
}
.tw-prose :where(.tw-prose > :first-child):not(:where([class~="tw-not-prose"],[class~="tw-not-prose"] *)) {
  margin-top: 0;
}
.tw-prose :where(.tw-prose > :last-child):not(:where([class~="tw-not-prose"],[class~="tw-not-prose"] *)) {
  margin-bottom: 0;
}
.tw-sr-only {
  position: absolute;
  width: 1px;
  height: 1px;
  padding: 0;
  margin: -1px;
  overflow: hidden;
  clip: rect(0, 0, 0, 0);
  white-space: nowrap;
  border-width: 0;
}
.tw-pointer-events-none {
  pointer-events: none;
}
.tw-fixed {
  position: fixed;
}
.tw-absolute {
  position: absolute;
}
.tw-relative {
  position: relative;
}
.tw-sticky {
  position: sticky;
}
.tw-inset-0 {
  inset: 0px;
}
.tw-inset-x-0 {
  left: 0px;
  right: 0px;
}
.tw-inset-y-0 {
  top: 0px;
  bottom: 0px;
}
.tw-bottom-0 {
  bottom: 0px;
}
.tw-bottom-2 {
  bottom: 0.5rem;
}
.tw-left-0 {
  left: 0px;
}
.tw-left-2 {
  left: 0.5rem;
}
.tw-left-3 {
  left: 0.75rem;
}
.tw-left-4 {
  left: 1rem;
}
.tw-left-\\[50\\%\\] {
  left: 50%;
}
.tw-right-0 {
  right: 0px;
}
.tw-right-1 {
  right: 0.25rem;
}
.tw-right-2 {
  right: 0.5rem;
}
.tw-right-3 {
  right: 0.75rem;
}
.tw-right-4 {
  right: 1rem;
}
.tw-start-2 {
  inset-inline-start: 0.5rem;
}
.tw-top-0 {
  top: 0px;
}
.tw-top-1\\.5 {
  top: 0.375rem;
}
.tw-top-1\\/2 {
  top: 50%;
}
.tw-top-2\\.5 {
  top: 0.625rem;
}
.tw-top-3\\.5 {
  top: 0.875rem;
}
.tw-top-4 {
  top: 1rem;
}
.tw-top-\\[-1px\\] {
  top: -1px;
}
.tw-top-\\[50\\%\\] {
  top: 50%;
}
.tw-z-10 {
  z-index: 10;
}
.tw-z-20 {
  z-index: 20;
}
.tw-z-30 {
  z-index: 30;
}
.tw-z-50 {
  z-index: 50;
}
.tw-z-\\[1000\\] {
  z-index: 1000;
}
.tw-z-\\[250\\] {
  z-index: 250;
}
.tw-col-span-2 {
  grid-column: span 2 / span 2;
}
.tw-m-1 {
  margin: 0.25rem;
}
.tw-m-2 {
  margin: 0.5rem;
}
.tw-m-4 {
  margin: 1rem;
}
.tw--mx-1 {
  margin-left: -0.25rem;
  margin-right: -0.25rem;
}
.tw-mx-1 {
  margin-left: 0.25rem;
  margin-right: 0.25rem;
}
.tw-mx-2 {
  margin-left: 0.5rem;
  margin-right: 0.5rem;
}
.tw-mx-3\\.5 {
  margin-left: 0.875rem;
  margin-right: 0.875rem;
}
.tw-mx-auto {
  margin-left: auto;
  margin-right: auto;
}
.tw-my-1 {
  margin-top: 0.25rem;
  margin-bottom: 0.25rem;
}
.tw-my-2 {
  margin-top: 0.5rem;
  margin-bottom: 0.5rem;
}
.tw-my-4 {
  margin-top: 1rem;
  margin-bottom: 1rem;
}
.tw-my-auto {
  margin-top: auto;
  margin-bottom: auto;
}
.tw-mb-1 {
  margin-bottom: 0.25rem;
}
.tw-mb-2 {
  margin-bottom: 0.5rem;
}
.tw-mb-24 {
  margin-bottom: 6rem;
}
.tw-mb-4 {
  margin-bottom: 1rem;
}
.tw-me-2 {
  margin-inline-end: 0.5rem;
}
.tw-me-4 {
  margin-inline-end: 1rem;
}
.tw-ml-2 {
  margin-left: 0.5rem;
}
.tw-ml-24 {
  margin-left: 6rem;
}
.tw-ml-4 {
  margin-left: 1rem;
}
.tw-ml-auto {
  margin-left: auto;
}
.tw-mr-2 {
  margin-right: 0.5rem;
}
.tw-mr-24 {
  margin-right: 6rem;
}
.tw-mr-4 {
  margin-right: 1rem;
}
.tw-ms-1 {
  margin-inline-start: 0.25rem;
}
.tw-ms-2 {
  margin-inline-start: 0.5rem;
}
.tw-ms-3 {
  margin-inline-start: 0.75rem;
}
.tw-ms-5 {
  margin-inline-start: 1.25rem;
}
.tw-ms-auto {
  margin-inline-start: auto;
}
.tw-mt-1 {
  margin-top: 0.25rem;
}
.tw-mt-2 {
  margin-top: 0.5rem;
}
.tw-mt-24 {
  margin-top: 6rem;
}
.tw-mt-3 {
  margin-top: 0.75rem;
}
.tw-mt-4 {
  margin-top: 1rem;
}
.tw-mt-auto {
  margin-top: auto;
}
.tw-box-border {
  box-sizing: border-box;
}
.tw-box-content {
  box-sizing: content-box;
}
.tw-block {
  display: block;
}
.tw-inline-block {
  display: inline-block;
}
.tw-flex {
  display: flex;
}
.tw-inline-flex {
  display: inline-flex;
}
.tw-grid {
  display: grid;
}
.tw-inline-grid {
  display: inline-grid;
}
.tw-hidden {
  display: none;
}
.tw-aspect-square {
  aspect-ratio: 1 / 1;
}
.tw-size-4 {
  width: 1rem;
  height: 1rem;
}
.tw-h-1\\/2 {
  height: 50%;
}
.tw-h-10 {
  height: 2.5rem;
}
.tw-h-11 {
  height: 2.75rem;
}
.tw-h-12 {
  height: 3rem;
}
.tw-h-14 {
  height: 3.5rem;
}
.tw-h-2 {
  height: 0.5rem;
}
.tw-h-2\\.5 {
  height: 0.625rem;
}
.tw-h-20 {
  height: 5rem;
}
.tw-h-24 {
  height: 6rem;
}
.tw-h-3 {
  height: 0.75rem;
}
.tw-h-3\\.5 {
  height: 0.875rem;
}
.tw-h-4 {
  height: 1rem;
}
.tw-h-40 {
  height: 10rem;
}
.tw-h-5 {
  height: 1.25rem;
}
.tw-h-6 {
  height: 1.5rem;
}
.tw-h-7 {
  height: 1.75rem;
}
.tw-h-8 {
  height: 2rem;
}
.tw-h-9 {
  height: 2.25rem;
}
.tw-h-96 {
  height: 24rem;
}
.tw-h-\\[1\\.2rem\\] {
  height: 1.2rem;
}
.tw-h-\\[100\\%\\] {
  height: 100%;
}
.tw-h-\\[100px\\] {
  height: 100px;
}
.tw-h-\\[1px\\] {
  height: 1px;
}
.tw-h-\\[405px\\] {
  height: 405px;
}
.tw-h-\\[5px\\] {
  height: 5px;
}
.tw-h-\\[var\\(--radix-select-trigger-height\\)\\] {
  height: var(--radix-select-trigger-height);
}
.tw-h-auto {
  height: auto;
}
.tw-h-full {
  height: 100%;
}
.tw-h-px {
  height: 1px;
}
.tw-h-screen {
  height: 100vh;
}
.tw-h-svh {
  height: 100svh;
}
.tw-max-h-5 {
  max-height: 1.25rem;
}
.tw-max-h-80 {
  max-height: 20rem;
}
.tw-max-h-96 {
  max-height: 24rem;
}
.tw-max-h-\\[300px\\] {
  max-height: 300px;
}
.tw-min-h-0 {
  min-height: 0px;
}
.tw-min-h-\\[80px\\] {
  min-height: 80px;
}
.tw-min-h-svh {
  min-height: 100svh;
}
.tw-w-0 {
  width: 0px;
}
.tw-w-1\\/2 {
  width: 50%;
}
.tw-w-10 {
  width: 2.5rem;
}
.tw-w-11 {
  width: 2.75rem;
}
.tw-w-14 {
  width: 3.5rem;
}
.tw-w-2 {
  width: 0.5rem;
}
.tw-w-2\\.5 {
  width: 0.625rem;
}
.tw-w-20 {
  width: 5rem;
}
.tw-w-3 {
  width: 0.75rem;
}
.tw-w-3\\.5 {
  width: 0.875rem;
}
.tw-w-3\\/4 {
  width: 75%;
}
.tw-w-4 {
  width: 1rem;
}
.tw-w-5 {
  width: 1.25rem;
}
.tw-w-6 {
  width: 1.5rem;
}
.tw-w-64 {
  width: 16rem;
}
.tw-w-7 {
  width: 1.75rem;
}
.tw-w-72 {
  width: 18rem;
}
.tw-w-8 {
  width: 2rem;
}
.tw-w-9 {
  width: 2.25rem;
}
.tw-w-9\\/12 {
  width: 75%;
}
.tw-w-96 {
  width: 24rem;
}
.tw-w-\\[--sidebar-width\\] {
  width: var(--sidebar-width);
}
.tw-w-\\[1\\.2rem\\] {
  width: 1.2rem;
}
.tw-w-\\[100px\\] {
  width: 100px;
}
.tw-w-\\[116px\\] {
  width: 116px;
}
.tw-w-\\[124px\\] {
  width: 124px;
}
.tw-w-\\[150px\\] {
  width: 150px;
}
.tw-w-\\[1px\\] {
  width: 1px;
}
.tw-w-\\[200px\\] {
  width: 200px;
}
.tw-w-\\[300px\\] {
  width: 300px;
}
.tw-w-\\[350px\\] {
  width: 350px;
}
.tw-w-\\[400px\\] {
  width: 400px;
}
.tw-w-\\[46px\\] {
  width: 46px;
}
.tw-w-\\[5px\\] {
  width: 5px;
}
.tw-w-\\[70px\\] {
  width: 70px;
}
.tw-w-auto {
  width: auto;
}
.tw-w-full {
  width: 100%;
}
.tw-min-w-0 {
  min-width: 0px;
}
.tw-min-w-5 {
  min-width: 1.25rem;
}
.tw-min-w-72 {
  min-width: 18rem;
}
.tw-min-w-80 {
  min-width: 20rem;
}
.tw-min-w-\\[12rem\\] {
  min-width: 12rem;
}
.tw-min-w-\\[140px\\] {
  min-width: 140px;
}
.tw-min-w-\\[215px\\] {
  min-width: 215px;
}
.tw-min-w-\\[8rem\\] {
  min-width: 8rem;
}
.tw-min-w-\\[var\\(--radix-select-trigger-width\\)\\] {
  min-width: var(--radix-select-trigger-width);
}
.tw-max-w-48 {
  max-width: 12rem;
}
.tw-max-w-5 {
  max-width: 1.25rem;
}
.tw-max-w-64 {
  max-width: 16rem;
}
.tw-max-w-96 {
  max-width: 24rem;
}
.tw-max-w-\\[--skeleton-width\\] {
  max-width: var(--skeleton-width);
}
.tw-max-w-\\[220px\\] {
  max-width: 220px;
}
.tw-max-w-lg {
  max-width: 32rem;
}
.tw-max-w-md {
  max-width: 28rem;
}
.tw-max-w-none {
  max-width: none;
}
.tw-max-w-sm {
  max-width: 24rem;
}
.tw-flex-1 {
  flex: 1 1 0%;
}
.tw-flex-shrink {
  flex-shrink: 1;
}
.tw-flex-shrink-0 {
  flex-shrink: 0;
}
.tw-shrink {
  flex-shrink: 1;
}
.tw-shrink-0 {
  flex-shrink: 0;
}
.tw-flex-grow {
  flex-grow: 1;
}
.tw-grow {
  flex-grow: 1;
}
.tw-grow-\\[2\\] {
  flex-grow: 2;
}
.tw-basis-0 {
  flex-basis: 0px;
}
.tw-basis-32 {
  flex-basis: 8rem;
}
.tw-caption-bottom {
  caption-side: bottom;
}
.tw--translate-x-1\\/2 {
  --tw-translate-x: -50%;
  transform: translate(var(--tw-translate-x), var(--tw-translate-y)) rotate(var(--tw-rotate)) skewX(var(--tw-skew-x)) skewY(var(--tw-skew-y)) scaleX(var(--tw-scale-x)) scaleY(var(--tw-scale-y));
}
.tw--translate-x-px {
  --tw-translate-x: -1px;
  transform: translate(var(--tw-translate-x), var(--tw-translate-y)) rotate(var(--tw-rotate)) skewX(var(--tw-skew-x)) skewY(var(--tw-skew-y)) scaleX(var(--tw-scale-x)) scaleY(var(--tw-scale-y));
}
.tw--translate-y-1\\/2 {
  --tw-translate-y: -50%;
  transform: translate(var(--tw-translate-x), var(--tw-translate-y)) rotate(var(--tw-rotate)) skewX(var(--tw-skew-x)) skewY(var(--tw-skew-y)) scaleX(var(--tw-scale-x)) scaleY(var(--tw-scale-y));
}
.tw-translate-x-0 {
  --tw-translate-x: 0px;
  transform: translate(var(--tw-translate-x), var(--tw-translate-y)) rotate(var(--tw-rotate)) skewX(var(--tw-skew-x)) skewY(var(--tw-skew-y)) scaleX(var(--tw-scale-x)) scaleY(var(--tw-scale-y));
}
.tw-translate-x-\\[-50\\%\\] {
  --tw-translate-x: -50%;
  transform: translate(var(--tw-translate-x), var(--tw-translate-y)) rotate(var(--tw-rotate)) skewX(var(--tw-skew-x)) skewY(var(--tw-skew-y)) scaleX(var(--tw-scale-x)) scaleY(var(--tw-scale-y));
}
.tw-translate-x-px {
  --tw-translate-x: 1px;
  transform: translate(var(--tw-translate-x), var(--tw-translate-y)) rotate(var(--tw-rotate)) skewX(var(--tw-skew-x)) skewY(var(--tw-skew-y)) scaleX(var(--tw-scale-x)) scaleY(var(--tw-scale-y));
}
.tw-translate-y-\\[-50\\%\\] {
  --tw-translate-y: -50%;
  transform: translate(var(--tw-translate-x), var(--tw-translate-y)) rotate(var(--tw-rotate)) skewX(var(--tw-skew-x)) skewY(var(--tw-skew-y)) scaleX(var(--tw-scale-x)) scaleY(var(--tw-scale-y));
}
.tw-rotate-0 {
  --tw-rotate: 0deg;
  transform: translate(var(--tw-translate-x), var(--tw-translate-y)) rotate(var(--tw-rotate)) skewX(var(--tw-skew-x)) skewY(var(--tw-skew-y)) scaleX(var(--tw-scale-x)) scaleY(var(--tw-scale-y));
}
.tw-rotate-90 {
  --tw-rotate: 90deg;
  transform: translate(var(--tw-translate-x), var(--tw-translate-y)) rotate(var(--tw-rotate)) skewX(var(--tw-skew-x)) skewY(var(--tw-skew-y)) scaleX(var(--tw-scale-x)) scaleY(var(--tw-scale-y));
}
.tw-scale-0 {
  --tw-scale-x: 0;
  --tw-scale-y: 0;
  transform: translate(var(--tw-translate-x), var(--tw-translate-y)) rotate(var(--tw-rotate)) skewX(var(--tw-skew-x)) skewY(var(--tw-skew-y)) scaleX(var(--tw-scale-x)) scaleY(var(--tw-scale-y));
}
.tw-scale-100 {
  --tw-scale-x: 1;
  --tw-scale-y: 1;
  transform: translate(var(--tw-translate-x), var(--tw-translate-y)) rotate(var(--tw-rotate)) skewX(var(--tw-skew-x)) skewY(var(--tw-skew-y)) scaleX(var(--tw-scale-x)) scaleY(var(--tw-scale-y));
}
.tw-transform {
  transform: translate(var(--tw-translate-x), var(--tw-translate-y)) rotate(var(--tw-rotate)) skewX(var(--tw-skew-x)) skewY(var(--tw-skew-y)) scaleX(var(--tw-scale-x)) scaleY(var(--tw-scale-y));
}
@keyframes tw-pulse {

  50% {
    opacity: .5;
  }
}
.tw-animate-pulse {
  animation: tw-pulse 2s cubic-bezier(0.4, 0, 0.6, 1) infinite;
}
@keyframes tw-spin {

  to {
    transform: rotate(360deg);
  }
}
.tw-animate-spin {
  animation: tw-spin 1s linear infinite;
}
.tw-cursor-default {
  cursor: default;
}
.tw-cursor-pointer {
  cursor: pointer;
}
.tw-touch-none {
  touch-action: none;
}
.tw-select-none {
  user-select: none;
}
.tw-resize {
  resize: both;
}
.tw-list-disc {
  list-style-type: disc;
}
.tw-columns-2 {
  columns: 2;
}
.tw-auto-rows-max {
  grid-auto-rows: max-content;
}
.tw-grid-cols-2 {
  grid-template-columns: repeat(2, minmax(0, 1fr));
}
.tw-grid-cols-\\[25\\%\\,25\\%\\,50\\%\\] {
  grid-template-columns: 25% 25% 50%;
}
.tw-grid-cols-\\[25\\%\\,50\\%\\,25\\%\\] {
  grid-template-columns: 25% 50% 25%;
}
.tw-flex-row {
  flex-direction: row;
}
.tw-flex-row-reverse {
  flex-direction: row-reverse;
}
.tw-flex-col {
  flex-direction: column;
}
.tw-flex-col-reverse {
  flex-direction: column-reverse;
}
.tw-flex-wrap {
  flex-wrap: wrap;
}
.tw-items-start {
  align-items: flex-start;
}
.tw-items-center {
  align-items: center;
}
.tw-items-stretch {
  align-items: stretch;
}
.tw-justify-start {
  justify-content: flex-start;
}
.tw-justify-end {
  justify-content: flex-end;
}
.tw-justify-center {
  justify-content: center;
}
.tw-justify-between {
  justify-content: space-between;
}
.tw-gap-0\\.5 {
  gap: 0.125rem;
}
.tw-gap-1 {
  gap: 0.25rem;
}
.tw-gap-1\\.5 {
  gap: 0.375rem;
}
.tw-gap-2 {
  gap: 0.5rem;
}
.tw-gap-2\\.5 {
  gap: 0.625rem;
}
.tw-gap-3 {
  gap: 0.75rem;
}
.tw-gap-4 {
  gap: 1rem;
}
.tw-gap-6 {
  gap: 1.5rem;
}
.tw-gap-8 {
  gap: 2rem;
}
.tw-gap-x-2 {
  column-gap: 0.5rem;
}
.tw-gap-x-4 {
  column-gap: 1rem;
}
.tw-space-x-1 > :not([hidden]) ~ :not([hidden]) {
  --tw-space-x-reverse: 0;
  margin-right: calc(0.25rem * var(--tw-space-x-reverse));
  margin-left: calc(0.25rem * calc(1 - var(--tw-space-x-reverse)));
}
.tw-space-x-2 > :not([hidden]) ~ :not([hidden]) {
  --tw-space-x-reverse: 0;
  margin-right: calc(0.5rem * var(--tw-space-x-reverse));
  margin-left: calc(0.5rem * calc(1 - var(--tw-space-x-reverse)));
}
.tw-space-x-4 > :not([hidden]) ~ :not([hidden]) {
  --tw-space-x-reverse: 0;
  margin-right: calc(1rem * var(--tw-space-x-reverse));
  margin-left: calc(1rem * calc(1 - var(--tw-space-x-reverse)));
}
.tw-space-x-6 > :not([hidden]) ~ :not([hidden]) {
  --tw-space-x-reverse: 0;
  margin-right: calc(1.5rem * var(--tw-space-x-reverse));
  margin-left: calc(1.5rem * calc(1 - var(--tw-space-x-reverse)));
}
.tw-space-y-1 > :not([hidden]) ~ :not([hidden]) {
  --tw-space-y-reverse: 0;
  margin-top: calc(0.25rem * calc(1 - var(--tw-space-y-reverse)));
  margin-bottom: calc(0.25rem * var(--tw-space-y-reverse));
}
.tw-space-y-1\\.5 > :not([hidden]) ~ :not([hidden]) {
  --tw-space-y-reverse: 0;
  margin-top: calc(0.375rem * calc(1 - var(--tw-space-y-reverse)));
  margin-bottom: calc(0.375rem * var(--tw-space-y-reverse));
}
.tw-space-y-2 > :not([hidden]) ~ :not([hidden]) {
  --tw-space-y-reverse: 0;
  margin-top: calc(0.5rem * calc(1 - var(--tw-space-y-reverse)));
  margin-bottom: calc(0.5rem * var(--tw-space-y-reverse));
}
.tw-space-y-4 > :not([hidden]) ~ :not([hidden]) {
  --tw-space-y-reverse: 0;
  margin-top: calc(1rem * calc(1 - var(--tw-space-y-reverse)));
  margin-bottom: calc(1rem * var(--tw-space-y-reverse));
}
.tw-divide-x > :not([hidden]) ~ :not([hidden]) {
  --tw-divide-x-reverse: 0;
  border-right-width: calc(1px * var(--tw-divide-x-reverse));
  border-left-width: calc(1px * calc(1 - var(--tw-divide-x-reverse)));
}
.tw-divide-y > :not([hidden]) ~ :not([hidden]) {
  --tw-divide-y-reverse: 0;
  border-top-width: calc(1px * calc(1 - var(--tw-divide-y-reverse)));
  border-bottom-width: calc(1px * var(--tw-divide-y-reverse));
}
.tw-self-stretch {
  align-self: stretch;
}
.tw-overflow-auto {
  overflow: auto;
}
.tw-overflow-hidden {
  overflow: hidden;
}
.tw-overflow-clip {
  overflow: clip;
}
.tw-overflow-y-auto {
  overflow-y: auto;
}
.tw-overflow-x-hidden {
  overflow-x: hidden;
}
.tw-overflow-y-hidden {
  overflow-y: hidden;
}
.tw-text-ellipsis {
  text-overflow: ellipsis;
}
.tw-whitespace-normal {
  white-space: normal;
}
.tw-whitespace-nowrap {
  white-space: nowrap;
}
.tw-text-nowrap {
  text-wrap: nowrap;
}
.tw-text-balance {
  text-wrap: balance;
}
.tw-break-words {
  overflow-wrap: break-word;
}
.tw-rounded {
  border-radius: 0.25rem;
}
.tw-rounded-full {
  border-radius: 9999px;
}
.tw-rounded-lg {
  border-radius: var(--radius);
}
.tw-rounded-md {
  border-radius: calc(var(--radius) - 2px);
}
.tw-rounded-none {
  border-radius: 0px;
}
.tw-rounded-sm {
  border-radius: calc(var(--radius) - 4px);
}
.tw-rounded-b-\\[10px\\] {
  border-bottom-right-radius: 10px;
  border-bottom-left-radius: 10px;
}
.tw-rounded-l-\\[10px\\] {
  border-top-left-radius: 10px;
  border-bottom-left-radius: 10px;
}
.tw-rounded-r-\\[10px\\] {
  border-top-right-radius: 10px;
  border-bottom-right-radius: 10px;
}
.tw-rounded-s-md {
  border-start-start-radius: calc(var(--radius) - 2px);
  border-end-start-radius: calc(var(--radius) - 2px);
}
.tw-rounded-t-\\[10px\\] {
  border-top-left-radius: 10px;
  border-top-right-radius: 10px;
}
.tw-rounded-ee-none {
  border-end-end-radius: 0px;
}
.tw-rounded-se-md {
  border-start-end-radius: calc(var(--radius) - 2px);
}
.tw-rounded-ss-none {
  border-start-start-radius: 0px;
}
.tw-border {
  border-width: 1px;
}
.tw-border-0 {
  border-width: 0px;
}
.tw-border-2 {
  border-width: 2px;
}
.tw-border-b {
  border-bottom-width: 1px;
}
.tw-border-b-0 {
  border-bottom-width: 0px;
}
.tw-border-e {
  border-inline-end-width: 1px;
}
.tw-border-e-0 {
  border-inline-end-width: 0px;
}
.tw-border-l {
  border-left-width: 1px;
}
.tw-border-s-2 {
  border-inline-start-width: 2px;
}
.tw-border-t {
  border-top-width: 1px;
}
.tw-border-t-0 {
  border-top-width: 0px;
}
.tw-border-solid {
  border-style: solid;
}
.tw-border-\\[\\#22ac32\\] {
  --tw-border-opacity: 1;
  border-color: rgb(34 172 50 / var(--tw-border-opacity, 1));
}
.tw-border-\\[\\#df4744\\] {
  --tw-border-opacity: 1;
  border-color: rgb(223 71 68 / var(--tw-border-opacity, 1));
}
.tw-border-\\[\\#e0a035\\] {
  --tw-border-opacity: 1;
  border-color: rgb(224 160 53 / var(--tw-border-opacity, 1));
}
.tw-border-black {
  --tw-border-opacity: 1;
  border-color: rgb(0 0 0 / var(--tw-border-opacity, 1));
}
.tw-border-blue-500 {
  --tw-border-opacity: 1;
  border-color: rgb(59 130 246 / var(--tw-border-opacity, 1));
}
.tw-border-border {
  border-color: hsl(var(--border));
}
.tw-border-destructive\\/50 {
  border-color: hsl(var(--destructive) / 0.5);
}
.tw-border-input {
  border-color: hsl(var(--input));
}
.tw-border-primary {
  border-color: hsl(var(--primary));
}
.tw-border-red-600 {
  --tw-border-opacity: 1;
  border-color: rgb(220 38 38 / var(--tw-border-opacity, 1));
}
.tw-border-sidebar-border {
  border-color: hsl(var(--sidebar-border));
}
.tw-border-transparent {
  border-color: transparent;
}
.tw-border-s-indigo-200 {
  --tw-border-opacity: 1;
  border-inline-start-color: rgb(199 210 254 / var(--tw-border-opacity, 1));
}
.tw-border-s-purple-200 {
  --tw-border-opacity: 1;
  border-inline-start-color: rgb(233 213 255 / var(--tw-border-opacity, 1));
}
.tw-border-s-red-200 {
  --tw-border-opacity: 1;
  border-inline-start-color: rgb(254 202 202 / var(--tw-border-opacity, 1));
}
.tw-border-s-yellow-200 {
  --tw-border-opacity: 1;
  border-inline-start-color: rgb(254 240 138 / var(--tw-border-opacity, 1));
}
.tw-bg-\\[\\#36c84b\\] {
  --tw-bg-opacity: 1;
  background-color: rgb(54 200 75 / var(--tw-bg-opacity, 1));
}
.tw-bg-\\[\\#f25450\\] {
  --tw-bg-opacity: 1;
  background-color: rgb(242 84 80 / var(--tw-bg-opacity, 1));
}
.tw-bg-\\[\\#fdbb40\\] {
  --tw-bg-opacity: 1;
  background-color: rgb(253 187 64 / var(--tw-bg-opacity, 1));
}
.tw-bg-accent {
  background-color: hsl(var(--accent));
}
.tw-bg-accent-foreground {
  background-color: hsl(var(--accent-foreground));
}
.tw-bg-amber-100 {
  --tw-bg-opacity: 1;
  background-color: rgb(254 243 199 / var(--tw-bg-opacity, 1));
}
.tw-bg-amber-200 {
  --tw-bg-opacity: 1;
  background-color: rgb(253 230 138 / var(--tw-bg-opacity, 1));
}
.tw-bg-amber-50 {
  --tw-bg-opacity: 1;
  background-color: rgb(255 251 235 / var(--tw-bg-opacity, 1));
}
.tw-bg-background {
  background-color: hsl(var(--background));
}
.tw-bg-black\\/80 {
  background-color: rgb(0 0 0 / 0.8);
}
.tw-bg-blue-400 {
  --tw-bg-opacity: 1;
  background-color: rgb(96 165 250 / var(--tw-bg-opacity, 1));
}
.tw-bg-border {
  background-color: hsl(var(--border));
}
.tw-bg-card {
  background-color: hsl(var(--card));
}
.tw-bg-card-foreground {
  background-color: hsl(var(--card-foreground));
}
.tw-bg-destructive {
  background-color: hsl(var(--destructive));
}
.tw-bg-destructive-foreground {
  background-color: hsl(var(--destructive-foreground));
}
.tw-bg-foreground {
  background-color: hsl(var(--foreground));
}
.tw-bg-input {
  background-color: hsl(var(--input));
}
.tw-bg-muted {
  background-color: hsl(var(--muted));
}
.tw-bg-muted-foreground {
  background-color: hsl(var(--muted-foreground));
}
.tw-bg-muted\\/40 {
  background-color: hsl(var(--muted) / 0.4);
}
.tw-bg-muted\\/50 {
  background-color: hsl(var(--muted) / 0.5);
}
.tw-bg-neutral-300 {
  --tw-bg-opacity: 1;
  background-color: rgb(212 212 212 / var(--tw-bg-opacity, 1));
}
.tw-bg-popover {
  background-color: hsl(var(--popover));
}
.tw-bg-popover-foreground {
  background-color: hsl(var(--popover-foreground));
}
.tw-bg-primary {
  background-color: hsl(var(--primary));
}
.tw-bg-primary-foreground {
  background-color: hsl(var(--primary-foreground));
}
.tw-bg-ring {
  background-color: hsl(var(--ring));
}
.tw-bg-secondary {
  background-color: hsl(var(--secondary));
}
.tw-bg-secondary-foreground {
  background-color: hsl(var(--secondary-foreground));
}
.tw-bg-sidebar {
  background-color: hsl(var(--sidebar-background));
}
.tw-bg-sidebar-accent {
  background-color: hsl(var(--sidebar-accent));
}
.tw-bg-sidebar-border {
  background-color: hsl(var(--sidebar-border));
}
.tw-bg-transparent {
  background-color: transparent;
}
.tw-bg-white {
  --tw-bg-opacity: 1;
  background-color: rgb(255 255 255 / var(--tw-bg-opacity, 1));
}
.tw-bg-yellow-100 {
  --tw-bg-opacity: 1;
  background-color: rgb(254 249 195 / var(--tw-bg-opacity, 1));
}
.tw-bg-zinc-400 {
  --tw-bg-opacity: 1;
  background-color: rgb(161 161 170 / var(--tw-bg-opacity, 1));
}
.tw-bg-none {
  background-image: none;
}
.tw-fill-current {
  fill: currentColor;
}
.tw-p-0 {
  padding: 0px;
}
.tw-p-1 {
  padding: 0.25rem;
}
.tw-p-2 {
  padding: 0.5rem;
}
.tw-p-3 {
  padding: 0.75rem;
}
.tw-p-4 {
  padding: 1rem;
}
.tw-p-6 {
  padding: 1.5rem;
}
.tw-p-\\[1px\\] {
  padding: 1px;
}
.tw-px-0 {
  padding-left: 0px;
  padding-right: 0px;
}
.tw-px-1 {
  padding-left: 0.25rem;
  padding-right: 0.25rem;
}
.tw-px-2 {
  padding-left: 0.5rem;
  padding-right: 0.5rem;
}
.tw-px-2\\.5 {
  padding-left: 0.625rem;
  padding-right: 0.625rem;
}
.tw-px-3 {
  padding-left: 0.75rem;
  padding-right: 0.75rem;
}
.tw-px-4 {
  padding-left: 1rem;
  padding-right: 1rem;
}
.tw-px-5 {
  padding-left: 1.25rem;
  padding-right: 1.25rem;
}
.tw-px-6 {
  padding-left: 1.5rem;
  padding-right: 1.5rem;
}
.tw-px-7 {
  padding-left: 1.75rem;
  padding-right: 1.75rem;
}
.tw-px-8 {
  padding-left: 2rem;
  padding-right: 2rem;
}
.tw-py-0 {
  padding-top: 0px;
  padding-bottom: 0px;
}
.tw-py-0\\.5 {
  padding-top: 0.125rem;
  padding-bottom: 0.125rem;
}
.tw-py-1 {
  padding-top: 0.25rem;
  padding-bottom: 0.25rem;
}
.tw-py-1\\.5 {
  padding-top: 0.375rem;
  padding-bottom: 0.375rem;
}
.tw-py-2 {
  padding-top: 0.5rem;
  padding-bottom: 0.5rem;
}
.tw-py-3 {
  padding-top: 0.75rem;
  padding-bottom: 0.75rem;
}
.tw-py-4 {
  padding-top: 1rem;
  padding-bottom: 1rem;
}
.tw-py-6 {
  padding-top: 1.5rem;
  padding-bottom: 1.5rem;
}
.tw-py-\\[1px\\] {
  padding-top: 1px;
  padding-bottom: 1px;
}
.\\!tw-pe-10 {
  padding-inline-end: 2.5rem !important;
}
.tw-pb-2 {
  padding-bottom: 0.5rem;
}
.tw-pb-3 {
  padding-bottom: 0.75rem;
}
.tw-pb-4 {
  padding-bottom: 1rem;
}
.tw-pe-1 {
  padding-inline-end: 0.25rem;
}
.tw-pe-2 {
  padding-inline-end: 0.5rem;
}
.tw-pe-9 {
  padding-inline-end: 2.25rem;
}
.tw-pe-\\[calc\\(138px\\+1rem\\)\\] {
  padding-inline-end: calc(138px + 1rem);
}
.tw-pl-1 {
  padding-left: 0.25rem;
}
.tw-pl-3 {
  padding-left: 0.75rem;
}
.tw-pl-4 {
  padding-left: 1rem;
}
.tw-pl-5 {
  padding-left: 1.25rem;
}
.tw-pl-8 {
  padding-left: 2rem;
}
.tw-pr-0 {
  padding-right: 0px;
}
.tw-pr-2 {
  padding-right: 0.5rem;
}
.tw-pr-3 {
  padding-right: 0.75rem;
}
.tw-pr-4 {
  padding-right: 1rem;
}
.tw-ps-12 {
  padding-inline-start: 3rem;
}
.tw-ps-3 {
  padding-inline-start: 0.75rem;
}
.tw-ps-4 {
  padding-inline-start: 1rem;
}
.tw-ps-8 {
  padding-inline-start: 2rem;
}
.tw-ps-9 {
  padding-inline-start: 2.25rem;
}
.tw-ps-\\[85px\\] {
  padding-inline-start: 85px;
}
.tw-pt-0 {
  padding-top: 0px;
}
.tw-pt-3 {
  padding-top: 0.75rem;
}
.tw-pt-4 {
  padding-top: 1rem;
}
.tw-text-left {
  text-align: left;
}
.tw-text-center {
  text-align: center;
}
.tw-text-right {
  text-align: right;
}
.tw-text-start {
  text-align: start;
}
.tw-text-end {
  text-align: end;
}
.tw-align-middle {
  vertical-align: middle;
}
.tw-text-2xl {
  font-size: 1.5rem;
  line-height: 2rem;
}
.tw-text-4xl {
  font-size: 2.25rem;
  line-height: 2.5rem;
}
.tw-text-5xl {
  font-size: 3rem;
  line-height: 1;
}
.tw-text-base {
  font-size: 1rem;
  line-height: 1.5rem;
}
.tw-text-lg {
  font-size: 1.125rem;
  line-height: 1.75rem;
}
.tw-text-sm {
  font-size: 0.875rem;
  line-height: 1.25rem;
}
.tw-text-xl {
  font-size: 1.25rem;
  line-height: 1.75rem;
}
.tw-text-xs {
  font-size: 0.75rem;
  line-height: 1rem;
}
.tw-font-bold {
  font-weight: 700;
}
.tw-font-medium {
  font-weight: 500;
}
.tw-font-normal {
  font-weight: 400;
}
.tw-font-semibold {
  font-weight: 600;
}
.tw-uppercase {
  text-transform: uppercase;
}
.tw-capitalize {
  text-transform: capitalize;
}
.tw-not-italic {
  font-style: normal;
}
.tw-tabular-nums {
  --tw-numeric-spacing: tabular-nums;
  font-variant-numeric: var(--tw-ordinal) var(--tw-slashed-zero) var(--tw-numeric-figure) var(--tw-numeric-spacing) var(--tw-numeric-fraction);
}
.tw-leading-9 {
  line-height: 2.25rem;
}
.tw-leading-loose {
  line-height: 2;
}
.tw-leading-none {
  line-height: 1;
}
.tw-leading-relaxed {
  line-height: 1.625;
}
.tw-leading-tight {
  line-height: 1.25;
}
.tw-tracking-tight {
  letter-spacing: -0.025em;
}
.tw-tracking-widest {
  letter-spacing: 0.1em;
}
.tw-text-accent-foreground {
  color: hsl(var(--accent-foreground));
}
.tw-text-amber-800 {
  --tw-text-opacity: 1;
  color: rgb(146 64 14 / var(--tw-text-opacity, 1));
}
.tw-text-amber-900 {
  --tw-text-opacity: 1;
  color: rgb(120 53 15 / var(--tw-text-opacity, 1));
}
.tw-text-blue-600 {
  --tw-text-opacity: 1;
  color: rgb(37 99 235 / var(--tw-text-opacity, 1));
}
.tw-text-card-foreground {
  color: hsl(var(--card-foreground));
}
.tw-text-current {
  color: currentColor;
}
.tw-text-destructive {
  color: hsl(var(--destructive));
}
.tw-text-destructive-foreground {
  color: hsl(var(--destructive-foreground));
}
.tw-text-foreground {
  color: hsl(var(--foreground));
}
.tw-text-foreground\\/80 {
  color: hsl(var(--foreground) / 0.8);
}
.tw-text-gray-500 {
  --tw-text-opacity: 1;
  color: rgb(107 114 128 / var(--tw-text-opacity, 1));
}
.tw-text-green-600 {
  --tw-text-opacity: 1;
  color: rgb(22 163 74 / var(--tw-text-opacity, 1));
}
.tw-text-inherit {
  color: inherit;
}
.tw-text-muted-foreground {
  color: hsl(var(--muted-foreground));
}
.tw-text-popover-foreground {
  color: hsl(var(--popover-foreground));
}
.tw-text-primary {
  color: hsl(var(--primary));
}
.tw-text-primary-foreground {
  color: hsl(var(--primary-foreground));
}
.tw-text-red-500 {
  --tw-text-opacity: 1;
  color: rgb(239 68 68 / var(--tw-text-opacity, 1));
}
.tw-text-red-600 {
  --tw-text-opacity: 1;
  color: rgb(220 38 38 / var(--tw-text-opacity, 1));
}
.tw-text-secondary-foreground {
  color: hsl(var(--secondary-foreground));
}
.tw-text-sidebar-accent-foreground {
  color: hsl(var(--sidebar-accent-foreground));
}
.tw-text-sidebar-foreground {
  color: hsl(var(--sidebar-foreground));
}
.tw-text-sidebar-foreground\\/70 {
  color: hsl(var(--sidebar-foreground) / 0.7);
}
.tw-text-slate-900 {
  --tw-text-opacity: 1;
  color: rgb(15 23 42 / var(--tw-text-opacity, 1));
}
.tw-text-yellow-900 {
  --tw-text-opacity: 1;
  color: rgb(113 63 18 / var(--tw-text-opacity, 1));
}
.tw-underline {
  text-decoration-line: underline;
}
.tw-underline-offset-4 {
  text-underline-offset: 4px;
}
.tw-opacity-0 {
  opacity: 0;
}
.tw-opacity-100 {
  opacity: 1;
}
.tw-opacity-50 {
  opacity: 0.5;
}
.tw-opacity-60 {
  opacity: 0.6;
}
.tw-opacity-70 {
  opacity: 0.7;
}
.tw-shadow-\\[0_0_0_1px_hsl\\(var\\(--sidebar-border\\)\\)\\] {
  --tw-shadow: 0 0 0 1px hsl(var(--sidebar-border));
  --tw-shadow-colored: 0 0 0 1px var(--tw-shadow-color);
  box-shadow: var(--tw-ring-offset-shadow, 0 0 #0000), var(--tw-ring-shadow, 0 0 #0000), var(--tw-shadow);
}
.tw-shadow-lg {
  --tw-shadow: 0 10px 15px -3px rgb(0 0 0 / 0.1), 0 4px 6px -4px rgb(0 0 0 / 0.1);
  --tw-shadow-colored: 0 10px 15px -3px var(--tw-shadow-color), 0 4px 6px -4px var(--tw-shadow-color);
  box-shadow: var(--tw-ring-offset-shadow, 0 0 #0000), var(--tw-ring-shadow, 0 0 #0000), var(--tw-shadow);
}
.tw-shadow-md {
  --tw-shadow: 0 4px 6px -1px rgb(0 0 0 / 0.1), 0 2px 4px -2px rgb(0 0 0 / 0.1);
  --tw-shadow-colored: 0 4px 6px -1px var(--tw-shadow-color), 0 2px 4px -2px var(--tw-shadow-color);
  box-shadow: var(--tw-ring-offset-shadow, 0 0 #0000), var(--tw-ring-shadow, 0 0 #0000), var(--tw-shadow);
}
.tw-shadow-none {
  --tw-shadow: 0 0 #0000;
  --tw-shadow-colored: 0 0 #0000;
  box-shadow: var(--tw-ring-offset-shadow, 0 0 #0000), var(--tw-ring-shadow, 0 0 #0000), var(--tw-shadow);
}
.tw-shadow-sm {
  --tw-shadow: 0 1px 2px 0 rgb(0 0 0 / 0.05);
  --tw-shadow-colored: 0 1px 2px 0 var(--tw-shadow-color);
  box-shadow: var(--tw-ring-offset-shadow, 0 0 #0000), var(--tw-ring-shadow, 0 0 #0000), var(--tw-shadow);
}
.tw-outline-none {
  outline: 2px solid transparent;
  outline-offset: 2px;
}
.tw-ring-0 {
  --tw-ring-offset-shadow: var(--tw-ring-inset) 0 0 0 var(--tw-ring-offset-width) var(--tw-ring-offset-color);
  --tw-ring-shadow: var(--tw-ring-inset) 0 0 0 calc(0px + var(--tw-ring-offset-width)) var(--tw-ring-color);
  box-shadow: var(--tw-ring-offset-shadow), var(--tw-ring-shadow), var(--tw-shadow, 0 0 #0000);
}
.tw-ring-sidebar-ring {
  --tw-ring-color: hsl(var(--sidebar-ring));
}
.tw-ring-offset-background {
  --tw-ring-offset-color: hsl(var(--background));
}
.tw-drop-shadow-sm {
  --tw-drop-shadow: drop-shadow(0 1px 1px rgb(0 0 0 / 0.05));
  filter: var(--tw-blur) var(--tw-brightness) var(--tw-contrast) var(--tw-grayscale) var(--tw-hue-rotate) var(--tw-invert) var(--tw-saturate) var(--tw-sepia) var(--tw-drop-shadow);
}
.tw-transition-\\[left\\,right\\,width\\] {
  transition-property: left,right,width;
  transition-timing-function: cubic-bezier(0.4, 0, 0.2, 1);
  transition-duration: 150ms;
}
.tw-transition-\\[margin\\,opa\\] {
  transition-property: margin,opa;
  transition-timing-function: cubic-bezier(0.4, 0, 0.2, 1);
  transition-duration: 150ms;
}
.tw-transition-\\[width\\,height\\,padding\\] {
  transition-property: width,height,padding;
  transition-timing-function: cubic-bezier(0.4, 0, 0.2, 1);
  transition-duration: 150ms;
}
.tw-transition-\\[width\\] {
  transition-property: width;
  transition-timing-function: cubic-bezier(0.4, 0, 0.2, 1);
  transition-duration: 150ms;
}
.tw-transition-all {
  transition-property: all;
  transition-timing-function: cubic-bezier(0.4, 0, 0.2, 1);
  transition-duration: 150ms;
}
.tw-transition-colors {
  transition-property: color, background-color, border-color, text-decoration-color, fill, stroke;
  transition-timing-function: cubic-bezier(0.4, 0, 0.2, 1);
  transition-duration: 150ms;
}
.tw-transition-opacity {
  transition-property: opacity;
  transition-timing-function: cubic-bezier(0.4, 0, 0.2, 1);
  transition-duration: 150ms;
}
.tw-transition-transform {
  transition-property: transform;
  transition-timing-function: cubic-bezier(0.4, 0, 0.2, 1);
  transition-duration: 150ms;
}
.tw-duration-200 {
  transition-duration: 200ms;
}
.tw-duration-500 {
  transition-duration: 500ms;
}
.tw-ease-linear {
  transition-timing-function: linear;
}
@keyframes enter {

  from {
    opacity: var(--tw-enter-opacity, 1);
    transform: translate3d(var(--tw-enter-translate-x, 0), var(--tw-enter-translate-y, 0), 0) scale3d(var(--tw-enter-scale, 1), var(--tw-enter-scale, 1), var(--tw-enter-scale, 1)) rotate(var(--tw-enter-rotate, 0));
  }
}
@keyframes exit {

  to {
    opacity: var(--tw-exit-opacity, 1);
    transform: translate3d(var(--tw-exit-translate-x, 0), var(--tw-exit-translate-y, 0), 0) scale3d(var(--tw-exit-scale, 1), var(--tw-exit-scale, 1), var(--tw-exit-scale, 1)) rotate(var(--tw-exit-rotate, 0));
  }
}
.tw-animate-in {
  animation-name: enter;
  animation-duration: 150ms;
  --tw-enter-opacity: initial;
  --tw-enter-scale: initial;
  --tw-enter-rotate: initial;
  --tw-enter-translate-x: initial;
  --tw-enter-translate-y: initial;
}
.tw-fade-in-0 {
  --tw-enter-opacity: 0;
}
.tw-zoom-in-95 {
  --tw-enter-scale: .95;
}
.tw-duration-200 {
  animation-duration: 200ms;
}
.tw-duration-500 {
  animation-duration: 500ms;
}
.tw-ease-linear {
  animation-timing-function: linear;
}
.tw-\\@container\\/tab-toolbar-center {
  container-type: inline-size;
  container-name: tab-toolbar-center;
}
.tw-\\@container\\/tab-toolbar-end {
  container-type: inline-size;
  container-name: tab-toolbar-end;
}
.tw-\\@container\\/tab-toolbar-start {
  container-type: inline-size;
  container-name: tab-toolbar-start;
}
.tw-\\@container\\/toolbar {
  container-type: inline-size;
  container-name: toolbar;
}

/*
 * WARNING: These themes are also represented in paranext-core/src/shared/data/themes.data.json!
 * Please update in both locations
*/
/* #region shared with https://github.com/paranext/paranext-extension-template/blob/main/src/tailwind.css */
/* #endregion */

/* Note that the following region is from shadcn/ui's styles
 * https://ui.shadcn.com/docs/installation/manual#configure-styles but is scoped down to .pr-twp
 * because this is just a component library and should not apply its styles to the entire page.
 *
 * There is now a section in this library's README.md that explains how to apply these styles to the
 * entire page if desired.
 *
 * The template has the original shadcn/ui styles because it intentionally applies the styles to the
 * entire page. The same is true for Platform.Bible - see \`app.component.scss\`
 */
/* #region shared with https://github.com/paranext/paranext-extension-template/blob/main/src/tailwind.css but with the difference of being scoped to .pr-twp here */
.\\*\\:tw-m-4 > * {
  margin: 1rem;
}
.\\*\\:tw-p-2 > * {
  padding: 0.5rem;
}
.file\\:tw-border-0::file-selector-button {
  border-width: 0px;
}
.file\\:tw-bg-transparent::file-selector-button {
  background-color: transparent;
}
.file\\:tw-text-sm::file-selector-button {
  font-size: 0.875rem;
  line-height: 1.25rem;
}
.file\\:tw-font-medium::file-selector-button {
  font-weight: 500;
}
.file\\:tw-text-foreground::file-selector-button {
  color: hsl(var(--foreground));
}
.placeholder\\:tw-text-muted-foreground::placeholder {
  color: hsl(var(--muted-foreground));
}
.after\\:tw-absolute::after {
  content: var(--tw-content);
  position: absolute;
}
.after\\:tw--inset-2::after {
  content: var(--tw-content);
  inset: -0.5rem;
}
.after\\:tw-inset-y-0::after {
  content: var(--tw-content);
  top: 0px;
  bottom: 0px;
}
.after\\:tw-left-1\\/2::after {
  content: var(--tw-content);
  left: 50%;
}
.after\\:tw-w-\\[2px\\]::after {
  content: var(--tw-content);
  width: 2px;
}
.hover\\:tw-bg-accent:hover {
  background-color: hsl(var(--accent));
}
.hover\\:tw-bg-destructive\\/80:hover {
  background-color: hsl(var(--destructive) / 0.8);
}
.hover\\:tw-bg-destructive\\/90:hover {
  background-color: hsl(var(--destructive) / 0.9);
}
.hover\\:tw-bg-gray-300:hover {
  --tw-bg-opacity: 1;
  background-color: rgb(209 213 219 / var(--tw-bg-opacity, 1));
}
.hover\\:tw-bg-muted:hover {
  background-color: hsl(var(--muted));
}
.hover\\:tw-bg-muted\\/50:hover {
  background-color: hsl(var(--muted) / 0.5);
}
.hover\\:tw-bg-muted\\/80:hover {
  background-color: hsl(var(--muted) / 0.8);
}
.hover\\:tw-bg-primary\\/70:hover {
  background-color: hsl(var(--primary) / 0.7);
}
.hover\\:tw-bg-primary\\/80:hover {
  background-color: hsl(var(--primary) / 0.8);
}
.hover\\:tw-bg-primary\\/90:hover {
  background-color: hsl(var(--primary) / 0.9);
}
.hover\\:tw-bg-red-600:hover {
  --tw-bg-opacity: 1;
  background-color: rgb(220 38 38 / var(--tw-bg-opacity, 1));
}
.hover\\:tw-bg-secondary:hover {
  background-color: hsl(var(--secondary));
}
.hover\\:tw-bg-secondary\\/80:hover {
  background-color: hsl(var(--secondary) / 0.8);
}
.hover\\:tw-bg-sidebar-accent:hover {
  background-color: hsl(var(--sidebar-accent));
}
.hover\\:tw-bg-transparent:hover {
  background-color: transparent;
}
.hover\\:tw-text-accent-foreground:hover {
  color: hsl(var(--accent-foreground));
}
.hover\\:tw-text-foreground:hover {
  color: hsl(var(--foreground));
}
.hover\\:tw-text-muted-foreground:hover {
  color: hsl(var(--muted-foreground));
}
.hover\\:tw-text-primary-foreground:hover {
  color: hsl(var(--primary-foreground));
}
.hover\\:tw-text-sidebar-accent-foreground:hover {
  color: hsl(var(--sidebar-accent-foreground));
}
.hover\\:tw-text-white:hover {
  --tw-text-opacity: 1;
  color: rgb(255 255 255 / var(--tw-text-opacity, 1));
}
.hover\\:tw-underline:hover {
  text-decoration-line: underline;
}
.hover\\:tw-opacity-100:hover {
  opacity: 1;
}
.hover\\:tw-shadow-\\[0_0_0_1px_hsl\\(var\\(--sidebar-accent\\)\\)\\]:hover {
  --tw-shadow: 0 0 0 1px hsl(var(--sidebar-accent));
  --tw-shadow-colored: 0 0 0 1px var(--tw-shadow-color);
  box-shadow: var(--tw-ring-offset-shadow, 0 0 #0000), var(--tw-ring-shadow, 0 0 #0000), var(--tw-shadow);
}
.hover\\:after\\:tw-bg-sidebar-border:hover::after {
  content: var(--tw-content);
  background-color: hsl(var(--sidebar-border));
}
.focus\\:tw-relative:focus {
  position: relative;
}
.focus\\:tw-z-10:focus {
  z-index: 10;
}
.focus\\:tw-bg-accent:focus {
  background-color: hsl(var(--accent));
}
.focus\\:tw-bg-muted:focus {
  background-color: hsl(var(--muted));
}
.focus\\:tw-text-accent-foreground:focus {
  color: hsl(var(--accent-foreground));
}
.focus\\:tw-text-foreground:focus {
  color: hsl(var(--foreground));
}
.focus\\:tw-outline-none:focus {
  outline: 2px solid transparent;
  outline-offset: 2px;
}
.focus\\:tw-ring-2:focus {
  --tw-ring-offset-shadow: var(--tw-ring-inset) 0 0 0 var(--tw-ring-offset-width) var(--tw-ring-offset-color);
  --tw-ring-shadow: var(--tw-ring-inset) 0 0 0 calc(2px + var(--tw-ring-offset-width)) var(--tw-ring-color);
  box-shadow: var(--tw-ring-offset-shadow), var(--tw-ring-shadow), var(--tw-shadow, 0 0 #0000);
}
.focus\\:tw-ring-ring:focus {
  --tw-ring-color: hsl(var(--ring));
}
.focus\\:tw-ring-offset-1:focus {
  --tw-ring-offset-width: 1px;
}
.focus\\:tw-ring-offset-2:focus {
  --tw-ring-offset-width: 2px;
}
.focus\\:tw-ring-offset-background:focus {
  --tw-ring-offset-color: hsl(var(--background));
}
.focus-visible\\:tw-outline-none:focus-visible {
  outline: 2px solid transparent;
  outline-offset: 2px;
}
.focus-visible\\:tw-ring-2:focus-visible {
  --tw-ring-offset-shadow: var(--tw-ring-inset) 0 0 0 var(--tw-ring-offset-width) var(--tw-ring-offset-color);
  --tw-ring-shadow: var(--tw-ring-inset) 0 0 0 calc(2px + var(--tw-ring-offset-width)) var(--tw-ring-color);
  box-shadow: var(--tw-ring-offset-shadow), var(--tw-ring-shadow), var(--tw-shadow, 0 0 #0000);
}
.focus-visible\\:tw-ring-\\[color\\:hsl\\(2400o2c 5\\%0o2c 64\\.9\\%\\)\\]:focus-visible {
  --tw-ring-opacity: 1;
  --tw-ring-color: hsl(240 5% 64.9% / var(--tw-ring-opacity, 1));
}
.focus-visible\\:tw-ring-destructive:focus-visible {
  --tw-ring-color: hsl(var(--destructive));
}
.focus-visible\\:tw-ring-green-600:focus-visible {
  --tw-ring-opacity: 1;
  --tw-ring-color: rgb(22 163 74 / var(--tw-ring-opacity, 1));
}
.focus-visible\\:tw-ring-ring:focus-visible {
  --tw-ring-color: hsl(var(--ring));
}
.focus-visible\\:tw-ring-sidebar-ring:focus-visible {
  --tw-ring-color: hsl(var(--sidebar-ring));
}
.focus-visible\\:tw-ring-offset-2:focus-visible {
  --tw-ring-offset-width: 2px;
}
.focus-visible\\:tw-ring-offset-background:focus-visible {
  --tw-ring-offset-color: hsl(var(--background));
}
.active\\:tw-bg-sidebar-accent:active {
  background-color: hsl(var(--sidebar-accent));
}
.active\\:tw-text-sidebar-accent-foreground:active {
  color: hsl(var(--sidebar-accent-foreground));
}
.disabled\\:tw-pointer-events-none:disabled {
  pointer-events: none;
}
.disabled\\:tw-cursor-not-allowed:disabled {
  cursor: not-allowed;
}
.disabled\\:tw-opacity-50:disabled {
  opacity: 0.5;
}
.tw-group:hover .group-hover\\:tw-text-secondary-foreground {
  color: hsl(var(--secondary-foreground));
}
.tw-group:hover .group-hover\\:tw-opacity-100 {
  opacity: 1;
}
.tw-peer:disabled ~ .peer-disabled\\:tw-cursor-not-allowed {
  cursor: not-allowed;
}
.tw-peer:disabled ~ .peer-disabled\\:tw-opacity-70 {
  opacity: 0.7;
}
.has-\\[\\[data-variant\\=inset\\]\\]\\:tw-bg-sidebar:has([data-variant=inset]) {
  background-color: hsl(var(--sidebar-background));
}
.aria-disabled\\:tw-pointer-events-none[aria-disabled="true"] {
  pointer-events: none;
}
.aria-disabled\\:tw-opacity-50[aria-disabled="true"] {
  opacity: 0.5;
}
.data-\\[disabled\\=true\\]\\:tw-pointer-events-none[data-disabled="true"] {
  pointer-events: none;
}
.data-\\[disabled\\]\\:tw-pointer-events-none[data-disabled] {
  pointer-events: none;
}
.data-\\[side\\=bottom\\]\\:tw-translate-y-1[data-side="bottom"] {
  --tw-translate-y: 0.25rem;
  transform: translate(var(--tw-translate-x), var(--tw-translate-y)) rotate(var(--tw-rotate)) skewX(var(--tw-skew-x)) skewY(var(--tw-skew-y)) scaleX(var(--tw-scale-x)) scaleY(var(--tw-scale-y));
}
.data-\\[side\\=left\\]\\:tw--translate-x-1[data-side="left"] {
  --tw-translate-x: -0.25rem;
  transform: translate(var(--tw-translate-x), var(--tw-translate-y)) rotate(var(--tw-rotate)) skewX(var(--tw-skew-x)) skewY(var(--tw-skew-y)) scaleX(var(--tw-scale-x)) scaleY(var(--tw-scale-y));
}
.data-\\[side\\=right\\]\\:tw-translate-x-1[data-side="right"] {
  --tw-translate-x: 0.25rem;
  transform: translate(var(--tw-translate-x), var(--tw-translate-y)) rotate(var(--tw-rotate)) skewX(var(--tw-skew-x)) skewY(var(--tw-skew-y)) scaleX(var(--tw-scale-x)) scaleY(var(--tw-scale-y));
}
.data-\\[side\\=top\\]\\:tw--translate-y-1[data-side="top"] {
  --tw-translate-y: -0.25rem;
  transform: translate(var(--tw-translate-x), var(--tw-translate-y)) rotate(var(--tw-rotate)) skewX(var(--tw-skew-x)) skewY(var(--tw-skew-y)) scaleX(var(--tw-scale-x)) scaleY(var(--tw-scale-y));
}
.data-\\[state\\=checked\\]\\:tw-translate-x-5[data-state="checked"] {
  --tw-translate-x: 1.25rem;
  transform: translate(var(--tw-translate-x), var(--tw-translate-y)) rotate(var(--tw-rotate)) skewX(var(--tw-skew-x)) skewY(var(--tw-skew-y)) scaleX(var(--tw-scale-x)) scaleY(var(--tw-scale-y));
}
.data-\\[state\\=checked\\]\\:tw-translate-x-\\[-20px\\][data-state="checked"] {
  --tw-translate-x: -20px;
  transform: translate(var(--tw-translate-x), var(--tw-translate-y)) rotate(var(--tw-rotate)) skewX(var(--tw-skew-x)) skewY(var(--tw-skew-y)) scaleX(var(--tw-scale-x)) scaleY(var(--tw-scale-y));
}
.data-\\[state\\=unchecked\\]\\:tw-translate-x-0[data-state="unchecked"] {
  --tw-translate-x: 0px;
  transform: translate(var(--tw-translate-x), var(--tw-translate-y)) rotate(var(--tw-rotate)) skewX(var(--tw-skew-x)) skewY(var(--tw-skew-y)) scaleX(var(--tw-scale-x)) scaleY(var(--tw-scale-y));
}
.data-\\[active\\=true\\]\\:tw-bg-sidebar-accent[data-active="true"] {
  background-color: hsl(var(--sidebar-accent));
}
.data-\\[highlighted\\]\\:tw-bg-amber-100[data-highlighted] {
  --tw-bg-opacity: 1;
  background-color: rgb(254 243 199 / var(--tw-bg-opacity, 1));
}
.data-\\[selected\\=true\\]\\:tw-bg-accent[data-selected="true"] {
  background-color: hsl(var(--accent));
}
.data-\\[state\\=active\\]\\:tw-bg-background[data-state="active"] {
  background-color: hsl(var(--background));
}
.data-\\[state\\=checked\\]\\:tw-bg-primary[data-state="checked"] {
  background-color: hsl(var(--primary));
}
.data-\\[state\\=on\\]\\:tw-bg-accent[data-state="on"] {
  background-color: hsl(var(--accent));
}
.data-\\[state\\=open\\]\\:tw-bg-accent[data-state="open"] {
  background-color: hsl(var(--accent));
}
.data-\\[state\\=open\\]\\:tw-bg-muted[data-state="open"] {
  background-color: hsl(var(--muted));
}
.data-\\[state\\=selected\\]\\:tw-bg-muted[data-state="selected"] {
  background-color: hsl(var(--muted));
}
.data-\\[state\\=unchecked\\]\\:tw-bg-input[data-state="unchecked"] {
  background-color: hsl(var(--input));
}
.data-\\[active\\=true\\]\\:tw-font-medium[data-active="true"] {
  font-weight: 500;
}
.data-\\[active\\=true\\]\\:tw-text-sidebar-accent-foreground[data-active="true"] {
  color: hsl(var(--sidebar-accent-foreground));
}
.data-\\[selected\\=true\\]\\:tw-text-accent-foreground[data-selected="true"] {
  color: hsl(var(--accent-foreground));
}
.data-\\[state\\=active\\]\\:tw-text-foreground[data-state="active"] {
  color: hsl(var(--foreground));
}
.data-\\[state\\=checked\\]\\:tw-text-primary-foreground[data-state="checked"] {
  color: hsl(var(--primary-foreground));
}
.data-\\[state\\=on\\]\\:tw-text-accent-foreground[data-state="on"] {
  color: hsl(var(--accent-foreground));
}
.data-\\[state\\=open\\]\\:tw-text-accent-foreground[data-state="open"] {
  color: hsl(var(--accent-foreground));
}
.data-\\[state\\=open\\]\\:tw-text-foreground[data-state="open"] {
  color: hsl(var(--foreground));
}
.data-\\[state\\=open\\]\\:tw-text-muted-foreground[data-state="open"] {
  color: hsl(var(--muted-foreground));
}
.data-\\[disabled\\=true\\]\\:tw-opacity-50[data-disabled="true"] {
  opacity: 0.5;
}
.data-\\[disabled\\]\\:tw-opacity-50[data-disabled] {
  opacity: 0.5;
}
.data-\\[state\\=open\\]\\:tw-opacity-100[data-state="open"] {
  opacity: 1;
}
.data-\\[state\\=active\\]\\:tw-shadow-sm[data-state="active"] {
  --tw-shadow: 0 1px 2px 0 rgb(0 0 0 / 0.05);
  --tw-shadow-colored: 0 1px 2px 0 var(--tw-shadow-color);
  box-shadow: var(--tw-ring-offset-shadow, 0 0 #0000), var(--tw-ring-shadow, 0 0 #0000), var(--tw-shadow);
}
.data-\\[state\\=open\\]\\:tw-animate-in[data-state="open"] {
  animation-name: enter;
  animation-duration: 150ms;
  --tw-enter-opacity: initial;
  --tw-enter-scale: initial;
  --tw-enter-rotate: initial;
  --tw-enter-translate-x: initial;
  --tw-enter-translate-y: initial;
}
.data-\\[state\\=closed\\]\\:tw-animate-out[data-state="closed"] {
  animation-name: exit;
  animation-duration: 150ms;
  --tw-exit-opacity: initial;
  --tw-exit-scale: initial;
  --tw-exit-rotate: initial;
  --tw-exit-translate-x: initial;
  --tw-exit-translate-y: initial;
}
.data-\\[state\\=closed\\]\\:tw-fade-out-0[data-state="closed"] {
  --tw-exit-opacity: 0;
}
.data-\\[state\\=open\\]\\:tw-fade-in-0[data-state="open"] {
  --tw-enter-opacity: 0;
}
.data-\\[state\\=closed\\]\\:tw-zoom-out-95[data-state="closed"] {
  --tw-exit-scale: .95;
}
.data-\\[state\\=open\\]\\:tw-zoom-in-95[data-state="open"] {
  --tw-enter-scale: .95;
}
.data-\\[side\\=bottom\\]\\:tw-slide-in-from-top-2[data-side="bottom"] {
  --tw-enter-translate-y: -0.5rem;
}
.data-\\[side\\=left\\]\\:tw-slide-in-from-right-2[data-side="left"] {
  --tw-enter-translate-x: 0.5rem;
}
.data-\\[side\\=right\\]\\:tw-slide-in-from-left-2[data-side="right"] {
  --tw-enter-translate-x: -0.5rem;
}
.data-\\[side\\=top\\]\\:tw-slide-in-from-bottom-2[data-side="top"] {
  --tw-enter-translate-y: 0.5rem;
}
.data-\\[state\\=closed\\]\\:tw-slide-out-to-left-1\\/2[data-state="closed"] {
  --tw-exit-translate-x: -50%;
}
.data-\\[state\\=closed\\]\\:tw-slide-out-to-top-\\[48\\%\\][data-state="closed"] {
  --tw-exit-translate-y: -48%;
}
.data-\\[state\\=open\\]\\:tw-slide-in-from-left-1\\/2[data-state="open"] {
  --tw-enter-translate-x: -50%;
}
.data-\\[state\\=open\\]\\:tw-slide-in-from-top-\\[48\\%\\][data-state="open"] {
  --tw-enter-translate-y: -48%;
}
.data-\\[state\\=open\\]\\:hover\\:tw-bg-sidebar-accent:hover[data-state="open"] {
  background-color: hsl(var(--sidebar-accent));
}
.data-\\[state\\=open\\]\\:hover\\:tw-text-sidebar-accent-foreground:hover[data-state="open"] {
  color: hsl(var(--sidebar-accent-foreground));
}
.tw-group[data-collapsible="offcanvas"] .group-data-\\[collapsible\\=offcanvas\\]\\:tw-left-\\[calc\\(var\\(--sidebar-width\\)\\*-1\\)\\] {
  left: calc(var(--sidebar-width) * -1);
}
.tw-group[data-collapsible="offcanvas"] .group-data-\\[collapsible\\=offcanvas\\]\\:tw-right-\\[calc\\(var\\(--sidebar-width\\)\\*-1\\)\\] {
  right: calc(var(--sidebar-width) * -1);
}
.tw-group[data-side="primary"] .group-data-\\[side\\=primary\\]\\:tw--right-4 {
  right: -1rem;
}
.tw-group[data-side="secondary"] .group-data-\\[side\\=secondary\\]\\:tw-left-0 {
  left: 0px;
}
.tw-group[data-collapsible="icon"] .group-data-\\[collapsible\\=icon\\]\\:tw--mt-8 {
  margin-top: -2rem;
}
.tw-group[data-collapsible="icon"] .group-data-\\[collapsible\\=icon\\]\\:tw-hidden {
  display: none;
}
.tw-group[data-collapsible="icon"] .group-data-\\[collapsible\\=icon\\]\\:tw-w-\\[--sidebar-width-icon\\] {
  width: var(--sidebar-width-icon);
}
.tw-group[data-collapsible="icon"] .group-data-\\[collapsible\\=icon\\]\\:tw-w-\\[calc\\(var\\(--sidebar-width-icon\\)_\\+_theme\\(spacing\\.4\\)\\)\\] {
  width: calc(var(--sidebar-width-icon) + 1rem);
}
.tw-group[data-collapsible="icon"] .group-data-\\[collapsible\\=icon\\]\\:tw-w-\\[calc\\(var\\(--sidebar-width-icon\\)_\\+_theme\\(spacing\\.4\\)_\\+2px\\)\\] {
  width: calc(var(--sidebar-width-icon) + 1rem + 2px);
}
.tw-group[data-collapsible="offcanvas"] .group-data-\\[collapsible\\=offcanvas\\]\\:tw-w-0 {
  width: 0px;
}
.tw-group[data-collapsible="offcanvas"] .group-data-\\[collapsible\\=offcanvas\\]\\:tw-translate-x-0 {
  --tw-translate-x: 0px;
  transform: translate(var(--tw-translate-x), var(--tw-translate-y)) rotate(var(--tw-rotate)) skewX(var(--tw-skew-x)) skewY(var(--tw-skew-y)) scaleX(var(--tw-scale-x)) scaleY(var(--tw-scale-y));
}
.tw-group[data-side="secondary"] .group-data-\\[side\\=secondary\\]\\:tw-rotate-180 {
  --tw-rotate: 180deg;
  transform: translate(var(--tw-translate-x), var(--tw-translate-y)) rotate(var(--tw-rotate)) skewX(var(--tw-skew-x)) skewY(var(--tw-skew-y)) scaleX(var(--tw-scale-x)) scaleY(var(--tw-scale-y));
}
.tw-group[data-collapsible="icon"] .group-data-\\[collapsible\\=icon\\]\\:tw-overflow-hidden {
  overflow: hidden;
}
.tw-group[data-variant="floating"] .group-data-\\[variant\\=floating\\]\\:tw-rounded-lg {
  border-radius: var(--radius);
}
.tw-group[data-variant="floating"] .group-data-\\[variant\\=floating\\]\\:tw-border {
  border-width: 1px;
}
.tw-group[data-side="primary"] .group-data-\\[side\\=primary\\]\\:tw-border-r {
  border-right-width: 1px;
}
.tw-group[data-side="secondary"] .group-data-\\[side\\=secondary\\]\\:tw-border-l {
  border-left-width: 1px;
}
.tw-group[data-variant="floating"] .group-data-\\[variant\\=floating\\]\\:tw-border-sidebar-border {
  border-color: hsl(var(--sidebar-border));
}
.tw-group[data-collapsible="icon"] .group-data-\\[collapsible\\=icon\\]\\:tw-opacity-0 {
  opacity: 0;
}
.tw-group[data-variant="floating"] .group-data-\\[variant\\=floating\\]\\:tw-shadow {
  --tw-shadow: 0 1px 3px 0 rgb(0 0 0 / 0.1), 0 1px 2px -1px rgb(0 0 0 / 0.1);
  --tw-shadow-colored: 0 1px 3px 0 var(--tw-shadow-color), 0 1px 2px -1px var(--tw-shadow-color);
  box-shadow: var(--tw-ring-offset-shadow, 0 0 #0000), var(--tw-ring-shadow, 0 0 #0000), var(--tw-shadow);
}
.tw-group[data-collapsible="offcanvas"] .group-data-\\[collapsible\\=offcanvas\\]\\:after\\:tw-left-full::after {
  content: var(--tw-content);
  left: 100%;
}
.tw-group[data-collapsible="offcanvas"] .group-data-\\[collapsible\\=offcanvas\\]\\:hover\\:tw-bg-sidebar:hover {
  background-color: hsl(var(--sidebar-background));
}
.tw-peer[data-variant="inset"] ~ .peer-data-\\[variant\\=inset\\]\\:tw-min-h-\\[calc\\(100svh-theme\\(spacing\\.4\\)\\)\\] {
  min-height: calc(100svh - 1rem);
}
@container (min-width: 24rem) {

  .\\@sm\\:tw-grow {
    flex-grow: 1;
  }

  .\\@sm\\:tw-basis-auto {
    flex-basis: auto;
  }
}
@media (min-width: 640px) {

  .sm\\:tw-not-sr-only {
    position: static;
    width: auto;
    height: auto;
    padding: 0;
    margin: 0;
    overflow: visible;
    clip: auto;
    white-space: normal;
  }

  .sm\\:tw-static {
    position: static;
  }

  .sm\\:tw-col-span-2 {
    grid-column: span 2 / span 2;
  }

  .sm\\:tw-flex {
    display: flex;
  }

  .sm\\:tw-table-cell {
    display: table-cell;
  }

  .sm\\:tw-hidden {
    display: none;
  }

  .sm\\:tw-grid-cols-2 {
    grid-template-columns: repeat(2, minmax(0, 1fr));
  }

  .sm\\:tw-flex-row {
    flex-direction: row;
  }

  .sm\\:tw-justify-end {
    justify-content: flex-end;
  }

  .sm\\:tw-gap-4 {
    gap: 1rem;
  }

  .sm\\:tw-space-x-2 > :not([hidden]) ~ :not([hidden]) {
    --tw-space-x-reverse: 0;
    margin-right: calc(0.5rem * var(--tw-space-x-reverse));
    margin-left: calc(0.5rem * calc(1 - var(--tw-space-x-reverse)));
  }

  .sm\\:tw-rounded-lg {
    border-radius: var(--radius);
  }

  .sm\\:tw-border-0 {
    border-width: 0px;
  }

  .sm\\:tw-bg-transparent {
    background-color: transparent;
  }

  .sm\\:tw-px-6 {
    padding-left: 1.5rem;
    padding-right: 1.5rem;
  }

  .sm\\:tw-py-0 {
    padding-top: 0px;
    padding-bottom: 0px;
  }

  .sm\\:tw-py-4 {
    padding-top: 1rem;
    padding-bottom: 1rem;
  }

  .sm\\:tw-py-5 {
    padding-top: 1.25rem;
    padding-bottom: 1.25rem;
  }

  .sm\\:tw-pl-14 {
    padding-left: 3.5rem;
  }

  .sm\\:tw-text-left {
    text-align: left;
  }

  .sm\\:tw-text-start {
    text-align: start;
  }
}
@media (min-width: 768px) {

  .md\\:tw-block {
    display: block;
  }

  .md\\:tw-inline {
    display: inline;
  }

  .md\\:tw-flex {
    display: flex;
  }

  .md\\:tw-table-cell {
    display: table-cell;
  }

  .md\\:tw-h-8 {
    height: 2rem;
  }

  .md\\:tw-w-8 {
    width: 2rem;
  }

  .md\\:tw-w-\\[200px\\] {
    width: 200px;
  }

  .md\\:tw-grow-0 {
    flex-grow: 0;
  }

  .md\\:tw-grid-cols-4 {
    grid-template-columns: repeat(4, minmax(0, 1fr));
  }

  .md\\:tw-gap-8 {
    gap: 2rem;
  }

  .md\\:tw-text-base {
    font-size: 1rem;
    line-height: 1.5rem;
  }

  .md\\:tw-text-sm {
    font-size: 0.875rem;
    line-height: 1.25rem;
  }

  .md\\:tw-opacity-0 {
    opacity: 0;
  }

  .after\\:md\\:tw-hidden::after {
    content: var(--tw-content);
    display: none;
  }

  .tw-peer[data-variant="inset"] ~ .md\\:peer-data-\\[variant\\=inset\\]\\:tw-m-2 {
    margin: 0.5rem;
  }

  .tw-peer[data-state="collapsed"][data-variant="inset"] ~ .md\\:peer-data-\\[state\\=collapsed\\]\\:peer-data-\\[variant\\=inset\\]\\:tw-ml-2 {
    margin-left: 0.5rem;
  }

  .tw-peer[data-variant="inset"] ~ .md\\:peer-data-\\[variant\\=inset\\]\\:tw-ml-0 {
    margin-left: 0px;
  }

  .tw-peer[data-variant="inset"] ~ .md\\:peer-data-\\[variant\\=inset\\]\\:tw-rounded-xl {
    border-radius: 0.75rem;
  }

  .tw-peer[data-variant="inset"] ~ .md\\:peer-data-\\[variant\\=inset\\]\\:tw-shadow {
    --tw-shadow: 0 1px 3px 0 rgb(0 0 0 / 0.1), 0 1px 2px -1px rgb(0 0 0 / 0.1);
    --tw-shadow-colored: 0 1px 3px 0 var(--tw-shadow-color), 0 1px 2px -1px var(--tw-shadow-color);
    box-shadow: var(--tw-ring-offset-shadow, 0 0 #0000), var(--tw-ring-shadow, 0 0 #0000), var(--tw-shadow);
  }
}
@media (min-width: 1024px) {

  .lg\\:tw-sr-only {
    position: absolute;
    width: 1px;
    height: 1px;
    padding: 0;
    margin: -1px;
    overflow: hidden;
    clip: rect(0, 0, 0, 0);
    white-space: nowrap;
    border-width: 0;
  }

  .lg\\:tw-col-span-2 {
    grid-column: span 2 / span 2;
  }

  .lg\\:tw-flex {
    display: flex;
  }

  .lg\\:tw-w-\\[336px\\] {
    width: 336px;
  }

  .lg\\:tw-grid-cols-2 {
    grid-template-columns: repeat(2, minmax(0, 1fr));
  }

  .lg\\:tw-grid-cols-3 {
    grid-template-columns: repeat(3, minmax(0, 1fr));
  }

  .lg\\:tw-space-x-8 > :not([hidden]) ~ :not([hidden]) {
    --tw-space-x-reverse: 0;
    margin-right: calc(2rem * var(--tw-space-x-reverse));
    margin-left: calc(2rem * calc(1 - var(--tw-space-x-reverse)));
  }
}
@media (min-width: 1280px) {

  .xl\\:tw-not-sr-only {
    position: static;
    width: auto;
    height: auto;
    padding: 0;
    margin: 0;
    overflow: visible;
    clip: auto;
    white-space: normal;
  }

  .xl\\:tw-grid-cols-3 {
    grid-template-columns: repeat(3, minmax(0, 1fr));
  }

  .xl\\:tw-grid-cols-4 {
    grid-template-columns: repeat(4, minmax(0, 1fr));
  }

  .xl\\:tw-whitespace-nowrap {
    white-space: nowrap;
  }
}
.ltr\\:tw-left-2:where([dir="ltr"], [dir="ltr"] *) {
  left: 0.5rem;
}
.ltr\\:tw-left-2\\.5:where([dir="ltr"], [dir="ltr"] *) {
  left: 0.625rem;
}
.rtl\\:tw-right-2:where([dir="rtl"], [dir="rtl"] *) {
  right: 0.5rem;
}
.rtl\\:tw-right-2\\.5:where([dir="rtl"], [dir="rtl"] *) {
  right: 0.625rem;
}
.rtl\\:tw-ps-2:where([dir="rtl"], [dir="rtl"] *) {
  padding-inline-start: 0.5rem;
}
@media (prefers-color-scheme: dark) {

  .dark\\:tw--rotate-90 {
    --tw-rotate: -90deg;
    transform: translate(var(--tw-translate-x), var(--tw-translate-y)) rotate(var(--tw-rotate)) skewX(var(--tw-skew-x)) skewY(var(--tw-skew-y)) scaleX(var(--tw-scale-x)) scaleY(var(--tw-scale-y));
  }

  .dark\\:tw-rotate-0 {
    --tw-rotate: 0deg;
    transform: translate(var(--tw-translate-x), var(--tw-translate-y)) rotate(var(--tw-rotate)) skewX(var(--tw-skew-x)) skewY(var(--tw-skew-y)) scaleX(var(--tw-scale-x)) scaleY(var(--tw-scale-y));
  }

  .dark\\:tw-scale-0 {
    --tw-scale-x: 0;
    --tw-scale-y: 0;
    transform: translate(var(--tw-translate-x), var(--tw-translate-y)) rotate(var(--tw-rotate)) skewX(var(--tw-skew-x)) skewY(var(--tw-skew-y)) scaleX(var(--tw-scale-x)) scaleY(var(--tw-scale-y));
  }

  .dark\\:tw-scale-100 {
    --tw-scale-x: 1;
    --tw-scale-y: 1;
    transform: translate(var(--tw-translate-x), var(--tw-translate-y)) rotate(var(--tw-rotate)) skewX(var(--tw-skew-x)) skewY(var(--tw-skew-y)) scaleX(var(--tw-scale-x)) scaleY(var(--tw-scale-y));
  }

  .dark\\:tw-border-destructive {
    border-color: hsl(var(--destructive));
  }
}
.\\[\\&\\:has\\(\\[role\\=checkbox\\]\\)\\]\\:tw-pe-0:has([role=checkbox]) {
  padding-inline-end: 0px;
}
.\\[\\&\\>img\\+div\\]\\:tw-translate-y-\\[-3px\\]>img+div {
  --tw-translate-y: -3px;
  transform: translate(var(--tw-translate-x), var(--tw-translate-y)) rotate(var(--tw-rotate)) skewX(var(--tw-skew-x)) skewY(var(--tw-skew-y)) scaleX(var(--tw-scale-x)) scaleY(var(--tw-scale-y));
}
.\\[\\&\\>img\\]\\:tw-absolute>img {
  position: absolute;
}
.\\[\\&\\>img\\]\\:tw-left-4>img {
  left: 1rem;
}
.\\[\\&\\>img\\]\\:tw-top-4>img {
  top: 1rem;
}
.\\[\\&\\>img\\]\\:tw-text-destructive>img {
  color: hsl(var(--destructive));
}
.\\[\\&\\>img\\]\\:tw-text-foreground>img {
  color: hsl(var(--foreground));
}
.\\[\\&\\>img\\~\\*\\]\\:tw-pl-7>img~* {
  padding-left: 1.75rem;
}
.\\[\\&\\>span\\:last-child\\]\\:tw-truncate>span:last-child {
  overflow: hidden;
  text-overflow: ellipsis;
  white-space: nowrap;
}
.\\[\\&\\>span\\]\\:tw-line-clamp-1>span {
  overflow: hidden;
  display: -webkit-box;
  -webkit-box-orient: vertical;
  -webkit-line-clamp: 1;
}
.\\[\\&\\>svg\\+div\\]\\:tw-translate-y-\\[-3px\\]>svg+div {
  --tw-translate-y: -3px;
  transform: translate(var(--tw-translate-x), var(--tw-translate-y)) rotate(var(--tw-rotate)) skewX(var(--tw-skew-x)) skewY(var(--tw-skew-y)) scaleX(var(--tw-scale-x)) scaleY(var(--tw-scale-y));
}
.\\[\\&\\>svg\\]\\:tw-absolute>svg {
  position: absolute;
}
.\\[\\&\\>svg\\]\\:tw-left-4>svg {
  left: 1rem;
}
.\\[\\&\\>svg\\]\\:tw-top-4>svg {
  top: 1rem;
}
.\\[\\&\\>svg\\]\\:tw-size-4>svg {
  width: 1rem;
  height: 1rem;
}
.\\[\\&\\>svg\\]\\:tw-shrink-0>svg {
  flex-shrink: 0;
}
.\\[\\&\\>svg\\]\\:tw-text-destructive>svg {
  color: hsl(var(--destructive));
}
.\\[\\&\\>svg\\]\\:tw-text-foreground>svg {
  color: hsl(var(--foreground));
}
.\\[\\&\\>svg\\]\\:tw-text-sidebar-accent-foreground>svg {
  color: hsl(var(--sidebar-accent-foreground));
}
.\\[\\&\\>svg\\~\\*\\]\\:tw-pl-7>svg~* {
  padding-left: 1.75rem;
}
.\\[\\&\\>tr\\]\\:last\\:tw-border-b-0:last-child>tr {
  border-bottom-width: 0px;
}
.\\[\\&_\\[cmdk-group-heading\\]\\]\\:tw-px-2 [cmdk-group-heading] {
  padding-left: 0.5rem;
  padding-right: 0.5rem;
}
.\\[\\&_\\[cmdk-group-heading\\]\\]\\:tw-py-1\\.5 [cmdk-group-heading] {
  padding-top: 0.375rem;
  padding-bottom: 0.375rem;
}
.\\[\\&_\\[cmdk-group-heading\\]\\]\\:tw-text-xs [cmdk-group-heading] {
  font-size: 0.75rem;
  line-height: 1rem;
}
.\\[\\&_\\[cmdk-group-heading\\]\\]\\:tw-font-medium [cmdk-group-heading] {
  font-weight: 500;
}
.\\[\\&_\\[cmdk-group-heading\\]\\]\\:tw-text-muted-foreground [cmdk-group-heading] {
  color: hsl(var(--muted-foreground));
}
.\\[\\&_\\[cmdk-group\\]\\:not\\(\\[hidden\\]\\)_\\~\\[cmdk-group\\]\\]\\:tw-pt-0 [cmdk-group]:not([hidden]) ~[cmdk-group] {
  padding-top: 0px;
}
.\\[\\&_\\[cmdk-group\\]\\]\\:tw-px-2 [cmdk-group] {
  padding-left: 0.5rem;
  padding-right: 0.5rem;
}
.\\[\\&_\\[cmdk-input-wrapper\\]_svg\\]\\:tw-h-5 [cmdk-input-wrapper] svg {
  height: 1.25rem;
}
.\\[\\&_\\[cmdk-input-wrapper\\]_svg\\]\\:tw-w-5 [cmdk-input-wrapper] svg {
  width: 1.25rem;
}
.\\[\\&_\\[cmdk-input\\]\\]\\:tw-h-12 [cmdk-input] {
  height: 3rem;
}
.\\[\\&_\\[cmdk-item\\]\\]\\:tw-px-2 [cmdk-item] {
  padding-left: 0.5rem;
  padding-right: 0.5rem;
}
.\\[\\&_\\[cmdk-item\\]\\]\\:tw-py-3 [cmdk-item] {
  padding-top: 0.75rem;
  padding-bottom: 0.75rem;
}
.\\[\\&_\\[cmdk-item\\]_svg\\]\\:tw-h-5 [cmdk-item] svg {
  height: 1.25rem;
}
.\\[\\&_\\[cmdk-item\\]_svg\\]\\:tw-w-5 [cmdk-item] svg {
  width: 1.25rem;
}
.\\[\\&_p\\]\\:tw-leading-relaxed p {
  line-height: 1.625;
}
.\\[\\&_svg\\]\\:tw-pointer-events-none svg {
  pointer-events: none;
}
.\\[\\&_svg\\]\\:tw-size-4 svg {
  width: 1rem;
  height: 1rem;
}
.\\[\\&_svg\\]\\:tw-shrink-0 svg {
  flex-shrink: 0;
}
.\\[\\&_tr\\:last-child\\]\\:tw-border-0 tr:last-child {
  border-width: 0px;
}
.\\[\\&_tr\\]\\:tw-border-b tr {
  border-bottom-width: 1px;
}
[data-side=primary][data-collapsible=offcanvas] .\\[\\[data-side\\=primary\\]\\[data-collapsible\\=offcanvas\\]_\\&\\]\\:tw--right-2 {
  right: -0.5rem;
}
[data-side=primary][data-state=collapsed] .\\[\\[data-side\\=primary\\]\\[data-state\\=collapsed\\]_\\&\\]\\:tw-cursor-e-resize {
  cursor: e-resize;
}
[data-side=secondary][data-collapsible=offcanvas] .\\[\\[data-side\\=secondary\\]\\[data-collapsible\\=offcanvas\\]_\\&\\]\\:tw--left-2 {
  left: -0.5rem;
}
[data-side=secondary][data-state=collapsed] .\\[\\[data-side\\=secondary\\]\\[data-state\\=collapsed\\]_\\&\\]\\:tw-cursor-w-resize {
  cursor: w-resize;
}
[data-side=secondary] .\\[\\[data-side\\=secondary\\]_\\&\\]\\:tw-cursor-e-resize {
  cursor: e-resize;
}
[data-side=secondary] .\\[\\[data-side\\=secondary\\]_\\&\\]\\:tw-cursor-w-resize {
  cursor: w-resize;
}
.banded-row:hover {
  cursor: pointer;
}

.banded-row[data-state='selected']:hover {
  cursor: default;
}
`, "after-all");
export {
  ps as Alert,
  ms as AlertDescription,
  us as AlertTitle,
  hs as Avatar,
  gs as AvatarFallback,
  fs as AvatarImage,
  ai as BOOK_SELECTOR_STRING_KEYS,
  de as Badge,
  ri as BookChapterControl,
  to as BookSelectionMode,
  oi as BookSelector,
  I as Button,
  bs as Card,
  Ns as CardContent,
  ys as CardDescription,
  ks as CardFooter,
  vs as CardHeader,
  xs as CardTitle,
  Qa as ChapterRangeSelector,
  dn as Checkbox,
  Ai as Checklist,
  He as ComboBox,
  ye as Command,
  Ce as CommandEmpty,
  ln as CommandGroup,
  Ne as CommandInput,
  _e as CommandItem,
  ke as CommandList,
  mo as DataTable,
  Cs as Drawer,
  Ii as DrawerClose,
  Ss as DrawerContent,
  Ds as DrawerDescription,
  Rs as DrawerFooter,
  Ts as DrawerHeader,
  Rr as DrawerOverlay,
  _s as DrawerPortal,
  Es as DrawerTitle,
  Bi as DrawerTrigger,
  fe as DropdownMenu,
  nn as DropdownMenuCheckboxItem,
  re as DropdownMenuContent,
  jn as DropdownMenuGroup,
  ge as DropdownMenuItem,
  fo as DropdownMenuItemType,
  be as DropdownMenuLabel,
  _a as DropdownMenuPortal,
  Ta as DropdownMenuRadioGroup,
  Gn as DropdownMenuRadioItem,
  Ft as DropdownMenuSeparator,
  Ra as DropdownMenuShortcut,
  Sa as DropdownMenuSub,
  $n as DropdownMenuSubContent,
  Xn as DropdownMenuSubTrigger,
  en as DropdownMenuTrigger,
  ii as ERROR_DUMP_STRING_KEYS,
  ho as ErrorDump,
  wi as ErrorPopover,
  pi as Filter,
  li as FilterDropdown,
  ci as Footer,
  vi as INVENTORY_STRING_KEYS,
  Ht as Input,
  xi as Inventory,
  W as Label,
  si as MarkdownRenderer,
  di as MoreInfo,
  vo as MultiSelectComboBox,
  Di as NavigationContentSearch,
  ve as Popover,
  ae as PopoverContent,
  xe as PopoverTrigger,
  Vs as Progress,
  wn as RadioGroup,
  le as RadioGroupItem,
  ki as SCOPE_SELECTOR_STRING_KEYS,
  Ci as ScopeSelector,
  Ni as ScriptureResultsViewer,
  _i as ScrollGroupSelector,
  hn as SearchBar,
  jt as Select,
  Bt as SelectContent,
  no as SelectGroup,
  wt as SelectItem,
  ao as SelectLabel,
  tr as SelectScrollDownButton,
  Qn as SelectScrollUpButton,
  oo as SelectSeparator,
  zt as SelectTrigger,
  Xt as SelectValue,
  cn as Separator,
  Si as SettingsList,
  Ri as SettingsListHeader,
  Ti as SettingsListItem,
  $o as SettingsSidebar,
  yi as SettingsSidebarContentSearch,
  sr as Sidebar,
  wr as SidebarContent,
  Oo as SidebarFooter,
  Ye as SidebarGroup,
  Ao as SidebarGroupAction,
  Ke as SidebarGroupContent,
  Ue as SidebarGroupLabel,
  Vo as SidebarHeader,
  Do as SidebarInput,
  ir as SidebarInset,
  lr as SidebarMenu,
  Bo as SidebarMenuAction,
  Io as SidebarMenuBadge,
  cr as SidebarMenuButton,
  dr as SidebarMenuItem,
  Po as SidebarMenuSkeleton,
  Fo as SidebarMenuSub,
  Xo as SidebarMenuSubButton,
  jo as SidebarMenuSubItem,
  or as SidebarProvider,
  Eo as SidebarRail,
  Mo as SidebarSeparator,
  Ro as SidebarTrigger,
  Rn as Skeleton,
  Os as Slider,
  Pi as Sonner,
  ds as Spinner,
  Ms as Switch,
  Vn as TabDropdownMenu,
  Ei as TabToolbar,
  Se as Table,
  Re as TableBody,
  uo as TableCaption,
  $t as TableCell,
  wo as TableFooter,
  ee as TableHead,
  Te as TableHeader,
  Ct as TableRow,
  Fi as Tabs,
  Bs as TabsContent,
  As as TabsList,
  zs as TabsTrigger,
  zi as TextField,
  Is as Textarea,
  rr as ToggleGroup,
  we as ToggleGroupItem,
  Oi as Toolbar,
  un as Tooltip,
  De as TooltipContent,
  pn as TooltipProvider,
  mn as TooltipTrigger,
  Mi as UiLanguageSelector,
  fr as VerticalTabs,
  br as VerticalTabsContent,
  gr as VerticalTabsList,
  es as VerticalTabsTrigger,
  bo as badgeVariants,
  Ya as buttonVariants,
  p as cn,
  bi as getBookIdFromUSFM,
  fi as getLinesFromUSFM,
  gi as getNumberFromUSFM,
  ko as getStatusForItem,
  Vi as getToolbarOSReservedSpaceClassName,
  mi as inventoryCountColumn,
  ui as inventoryItemColumn,
  hi as inventoryStatusColumn,
  ro as selectTriggerVariants,
  Hi as sonner,
  ji as useEvent,
  Xi as useEventAsync,
  $i as useListbox,
  Fs as usePromise,
  Ve as useSidebar
};
//# sourceMappingURL=index.js.map<|MERGE_RESOLUTION|>--- conflicted
+++ resolved
@@ -69,13 +69,8 @@
         {
           ...c,
           type: "text",
-<<<<<<< HEAD
           className: p(
-            "tw-relative tw-w-full tw-min-w-0 tw-flex-shrink tw-grow tw-basis-32 tw-gap-2.5 tw-text-ellipsis tw-rounded-lg tw-border tw-border-solid tw-bg-background tw-py-2 !tw-pe-10 tw-ps-4 tw-font-medium tw-text-foreground tw-shadow-none tw-outline-none",
-=======
-          className: c(
             "tw-relative tw-h-8 tw-w-full tw-min-w-0 tw-flex-shrink tw-grow tw-basis-32 tw-gap-2.5 tw-text-ellipsis tw-rounded-lg tw-border tw-border-solid tw-bg-background tw-py-2 !tw-pe-10 tw-ps-4 tw-font-medium tw-text-foreground tw-shadow-none tw-outline-none",
->>>>>>> 5edc1bb7
             w && (s ? "focus-visible:tw-ring-green-600" : i && "focus-visible:tw-ring-destructive"),
             o
           ),
@@ -4691,68 +4686,38 @@
   return /* @__PURE__ */ d(
     "div",
     {
-<<<<<<< HEAD
       className: p(
-        "tw-box-border tw-flex tw-h-12 tw-w-full tw-flex-row tw-items-center tw-justify-between tw-gap-2 tw-overflow-clip tw-border tw-px-4 tw-py-2 tw-text-foreground tw-@container/toolbar",
-=======
-      className: c(
         "tw-box-border tw-flex tw-h-12 tw-w-full tw-flex-row tw-items-start tw-justify-between tw-overflow-clip tw-border-b tw-border-border tw-text-foreground tw-@container/toolbar *:tw-p-2",
->>>>>>> 5edc1bb7
         s
       ),
       id: o,
       children: [
-<<<<<<< HEAD
-        n && /* @__PURE__ */ r(
-          Vn,
-=======
         n && // div wrapper gets padding instead of the button
         /* @__PURE__ */ r("div", { children: /* @__PURE__ */ r(
-          En,
->>>>>>> 5edc1bb7
+          Vn,
           {
             onSelectMenuItem: t,
             menuData: n,
             tabLabel: "Project",
-<<<<<<< HEAD
             icon: /* @__PURE__ */ r(sa, {}),
-            className: "tw-h-full tw-w-8"
-          }
-        ),
-        /* @__PURE__ */ r("div", { className: "tw-flex tw-h-full tw-shrink tw-grow-[2] tw-flex-row tw-flex-wrap tw-items-start tw-gap-2 tw-overflow-clip tw-@container/tab-toolbar-start", children: i }),
-        /* @__PURE__ */ r("div", { className: "tw-flex tw-h-full tw-shrink tw-basis-0 tw-flex-row tw-flex-wrap tw-items-start tw-justify-center tw-gap-2 tw-overflow-clip tw-@container/tab-toolbar-center @sm:tw-grow @sm:tw-basis-auto", children: w }),
-        /* @__PURE__ */ d("div", { className: "tw-flex tw-h-full tw-shrink tw-grow-[2] tw-flex-row-reverse tw-flex-wrap tw-items-start tw-gap-2 tw-overflow-clip tw-@container/tab-toolbar-end", children: [
-          a && /* @__PURE__ */ r(
-            Vn,
-=======
-            icon: /* @__PURE__ */ r(aa, {}),
             className: "tw-h-8 tw-w-8"
           }
         ) }),
         /* @__PURE__ */ r("div", { className: "tw-flex tw-shrink tw-grow-[2] tw-flex-row tw-flex-wrap tw-items-start tw-gap-2 tw-overflow-clip tw-@container/tab-toolbar-start", children: i }),
         /* @__PURE__ */ r("div", { className: "tw-flex tw-shrink tw-basis-0 tw-flex-row tw-flex-wrap tw-items-start tw-justify-center tw-gap-2 tw-overflow-clip tw-@container/tab-toolbar-center @sm:tw-grow @sm:tw-basis-auto", children: w }),
-        /* @__PURE__ */ l("div", { className: "tw-flex tw-shrink tw-grow-[2] tw-flex-row-reverse tw-flex-wrap tw-items-start tw-gap-2 tw-overflow-clip tw-@container/tab-toolbar-end", children: [
+        /* @__PURE__ */ d("div", { className: "tw-flex tw-shrink tw-grow-[2] tw-flex-row-reverse tw-flex-wrap tw-items-start tw-gap-2 tw-overflow-clip tw-@container/tab-toolbar-end", children: [
           a && // div wrapper gets padding instead of the button
           /* @__PURE__ */ r("div", { children: /* @__PURE__ */ r(
-            En,
->>>>>>> 5edc1bb7
+            Vn,
             {
               onSelectMenuItem: e,
               menuData: a,
               tabLabel: "View Info",
-<<<<<<< HEAD
               icon: /* @__PURE__ */ r(ia, {}),
-              className: "tw-h-full"
-            }
-          ),
-          c
-=======
-              icon: /* @__PURE__ */ r(oa, {}),
               className: "tw-h-8"
             }
           ) }),
-          p
->>>>>>> 5edc1bb7
+          c
         ] })
       ]
     }
