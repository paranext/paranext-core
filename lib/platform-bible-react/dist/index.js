import Qs, { jsx as s, jsxs as x, Fragment as ne } from "react/jsx-runtime";
import * as j from "react";
import S, { forwardRef as er, useCallback as Et, useState as ut, useRef as be, useEffect as se, useLayoutEffect as sa, useMemo as Ct } from "react";
import { History as tl, ChevronRight as oi, Check as Sn, Circle as ai, ArrowDownWideNarrow as el, Clock as nl, Bookmark as rl, X as co, Search as ii, ChevronsUpDown as si, FilterIcon as ol, ChevronDown as nr, ChevronUp as al, ArrowLeftIcon as il, ChevronLeftIcon as sl, ChevronRightIcon as ll, ArrowRightIcon as cl, CircleCheckIcon as dl, CircleXIcon as pl, CircleHelpIcon as ul, ArrowUpIcon as wl, ArrowDownIcon as fl, ArrowUpDownIcon as ml, Star as hl, PanelLeft as gl, PanelRight as bl, ChevronLeft as vl, LoaderCircle as yl, Download as xl, Filter as Nl, User as kl, Link as El, CircleHelp as Sl } from "lucide-react";
import ve, { clsx as Tl } from "clsx";
import { extendTailwindMerge as Cl } from "tailwind-merge";
import * as ft from "@radix-ui/react-dropdown-menu";
import { DropdownMenuTrigger as Ol } from "@radix-ui/react-dropdown-menu";
import { getChaptersForBook as Rl, deepEqual as po, substring as _l, formatScrRef as Rr, compareScrRefs as Xr, scrRefToBBBCCCVVV as _r, getLocalizeKeyForScrollGroupId as pt, NumberFormat as Pl, formatBytes as $l } from "platform-bible-utils";
import { Slot as We } from "@radix-ui/react-slot";
import { cva as qe } from "class-variance-authority";
import * as li from "@radix-ui/react-label";
import * as bn from "@radix-ui/react-radio-group";
import * as vn from "@radix-ui/react-popover";
import { Command as _t } from "cmdk";
import * as Wt from "@radix-ui/react-dialog";
import { useReactTable as ci, getCoreRowModel as di, getPaginationRowModel as Il, getSortedRowModel as pi, getFilteredRowModel as Al, flexRender as wn, getExpandedRowModel as Ml, getGroupedRowModel as Dl } from "@tanstack/react-table";
import * as bt from "@radix-ui/react-select";
import * as Hr from "@radix-ui/react-checkbox";
import * as rr from "@radix-ui/react-toggle-group";
import * as ui from "@radix-ui/react-toggle";
import * as Pt from "@radix-ui/react-tabs";
import * as wi from "@radix-ui/react-separator";
import * as Tn from "@radix-ui/react-tooltip";
import jl, { ThemeContext as Bl, internal_processStyles as Vl } from "@mui/styled-engine";
import { MenuItem as zl, ListItemText as Fl, ListItemIcon as fi, Menu as Ll, Grid as mi, List as Gl, IconButton as hi, Drawer as Ul, AppBar as Xl, Toolbar as Hl } from "@mui/material";
import * as Yl from "react-dom";
import Vn from "react-dom";
import { Toaster as Wl } from "sonner";
import { toast as Wh } from "sonner";
import * as cn from "@radix-ui/react-slider";
import * as Yr from "@radix-ui/react-switch";
import ql from "markdown-to-jsx";
const Kl = Cl({ prefix: "tw-" });
function N(...t) {
  return Kl(Tl(t));
}
const Ke = S.forwardRef(
  ({ className: t, type: e, ...n }, r) => /* @__PURE__ */ s(
    "input",
    {
      type: e,
      className: N(
        "pr-twp tw-flex tw-h-10 tw-rounded-md tw-border tw-border-input tw-bg-background tw-px-3 tw-py-2 tw-text-sm tw-ring-offset-background file:tw-border-0 file:tw-bg-transparent file:tw-text-sm file:tw-font-medium file:tw-text-foreground placeholder:tw-text-muted-foreground focus-visible:tw-outline-none focus-visible:tw-ring-2 focus-visible:tw-ring-ring focus-visible:tw-ring-offset-2 disabled:tw-cursor-not-allowed disabled:tw-opacity-50",
        t
      ),
      ref: r,
      ...n
    }
  )
);
Ke.displayName = "Input";
const Jl = "layoutDirection";
function xt() {
  const t = localStorage.getItem(Jl);
  return t === "rtl" ? t : "ltr";
}
const Zl = er(
  ({ handleSearch: t, handleKeyDown: e, handleOnClick: n, handleSubmit: r, ...o }, a) => {
    const i = xt();
    return /* @__PURE__ */ x("div", { className: "tw-relative", children: [
      /* @__PURE__ */ s(
        Ke,
        {
          ...o,
          type: "text",
          className: N(
            "tw-box-border tw-w-[200px] tw-gap-2.5 tw-rounded-lg tw-border tw-border-solid tw-bg-background tw-py-2 tw-pe-9 tw-ps-4 tw-font-medium tw-shadow-none tw-outline-none"
          ),
          onChange: (l) => t(l.target.value),
          onKeyDown: (l) => {
            l.key === "Enter" && r(), e(l);
          },
          onClick: n,
          ref: a
        }
      ),
      /* @__PURE__ */ s(
        tl,
        {
          className: N(
            "tw-absolute tw-top-1/2 tw-h-4 tw-w-4 tw--translate-y-1/2 tw-transform tw-cursor-pointer tw-text-muted-foreground",
            { "tw-right-3": i === "ltr" },
            { "tw-left-3 tw-right-auto": i === "rtl" }
          ),
          onClick: () => {
            console.log("back in history");
          }
        }
      )
    ] });
  }
), uo = ft.Root, gi = ft.Trigger, Ql = ft.Group, lh = ft.Portal, ch = ft.Sub, dh = ft.RadioGroup, tc = S.forwardRef(({ className: t, inset: e, children: n, ...r }, o) => /* @__PURE__ */ x(
  ft.SubTrigger,
  {
    ref: o,
    className: N(
      "tw-flex tw-cursor-default tw-select-none tw-items-center tw-rounded-sm tw-px-2 tw-py-1.5 tw-text-sm tw-outline-none focus:tw-bg-accent data-[state=open]:tw-bg-accent",
      e && "tw-pl-8",
      t
    ),
    ...r,
    children: [
      n,
      /* @__PURE__ */ s(oi, { className: "tw-ml-auto tw-h-4 tw-w-4" })
    ]
  }
));
tc.displayName = ft.SubTrigger.displayName;
const ec = S.forwardRef(({ className: t, ...e }, n) => /* @__PURE__ */ s(
  ft.SubContent,
  {
    ref: n,
    className: N(
      "tw-z-50 tw-min-w-[8rem] tw-overflow-hidden tw-rounded-md tw-border tw-bg-popover tw-p-1 tw-text-popover-foreground tw-shadow-lg data-[state=open]:tw-animate-in data-[state=closed]:tw-animate-out data-[state=closed]:tw-fade-out-0 data-[state=open]:tw-fade-in-0 data-[state=closed]:tw-zoom-out-95 data-[state=open]:tw-zoom-in-95 data-[side=bottom]:tw-slide-in-from-top-2 data-[side=left]:tw-slide-in-from-right-2 data-[side=right]:tw-slide-in-from-left-2 data-[side=top]:tw-slide-in-from-bottom-2",
      t
    ),
    ...e
  }
));
ec.displayName = ft.SubContent.displayName;
const or = S.forwardRef(({ className: t, sideOffset: e = 4, children: n, ...r }, o) => {
  const a = xt();
  return /* @__PURE__ */ s(ft.Portal, { children: /* @__PURE__ */ s(
    ft.Content,
    {
      ref: o,
      sideOffset: e,
      className: N(
        /* adding pr-twp because the dropdown content is added to the dom as a sibling to the app root */
        "pr-twp tw-z-50 tw-min-w-[8rem] tw-overflow-hidden tw-rounded-md tw-border tw-bg-popover tw-p-1 tw-text-popover-foreground tw-shadow-md data-[state=open]:tw-animate-in data-[state=closed]:tw-animate-out data-[state=closed]:tw-fade-out-0 data-[state=open]:tw-fade-in-0 data-[state=closed]:tw-zoom-out-95 data-[state=open]:tw-zoom-in-95 data-[side=bottom]:tw-slide-in-from-top-2 data-[side=left]:tw-slide-in-from-right-2 data-[side=right]:tw-slide-in-from-left-2 data-[side=top]:tw-slide-in-from-bottom-2",
        t
      ),
      ...r,
      children: /* @__PURE__ */ s("div", { dir: a, children: n })
    }
  ) });
});
or.displayName = ft.Content.displayName;
const bi = S.forwardRef(({ className: t, inset: e, ...n }, r) => {
  const o = xt();
  return /* @__PURE__ */ s(
    ft.Item,
    {
      ref: r,
      className: N(
        // removed: tw-relative focus:tw-text-accent-foreground
        "tw-flex tw-cursor-default tw-select-none tw-items-center tw-rounded-sm tw-px-2 tw-py-1.5 tw-text-sm tw-outline-none tw-transition-colors focus:tw-bg-accent data-[disabled]:tw-pointer-events-none data-[disabled]:tw-opacity-50",
        e && "tw-pl-8",
        t
      ),
      ...n,
      dir: o
    }
  );
});
bi.displayName = ft.Item.displayName;
const wo = S.forwardRef(({ className: t, children: e, checked: n, ...r }, o) => /* @__PURE__ */ x(
  ft.CheckboxItem,
  {
    ref: o,
    className: N(
      "tw-relative tw-flex tw-cursor-default tw-select-none tw-items-center tw-rounded-sm tw-py-1.5 tw-pe-2 tw-ps-8 tw-text-sm tw-outline-none tw-transition-colors focus:tw-bg-accent focus:tw-text-accent-foreground data-[disabled]:tw-pointer-events-none data-[disabled]:tw-opacity-50",
      t
    ),
    checked: n,
    ...r,
    children: [
      /* @__PURE__ */ s("span", { className: "tw-absolute tw-flex tw-h-3.5 tw-w-3.5 tw-items-center tw-justify-center ltr:tw-left-2 rtl:tw-right-2", children: /* @__PURE__ */ s(ft.ItemIndicator, { children: /* @__PURE__ */ s(Sn, { className: "tw-h-4 tw-w-4" }) }) }),
      e
    ]
  }
));
wo.displayName = ft.CheckboxItem.displayName;
const vi = S.forwardRef(({ className: t, children: e, ...n }, r) => /* @__PURE__ */ x(
  ft.RadioItem,
  {
    ref: r,
    className: N(
      "tw-relative tw-flex tw-cursor-default tw-select-none tw-items-center tw-rounded-sm tw-py-1.5 tw-pe-2 tw-ps-8 tw-text-sm tw-outline-none tw-transition-colors focus:tw-bg-accent focus:tw-text-accent-foreground data-[disabled]:tw-pointer-events-none data-[disabled]:tw-opacity-50",
      t
    ),
    ...n,
    children: [
      /* @__PURE__ */ s("span", { className: "tw-absolute tw-flex tw-h-3.5 tw-w-3.5 tw-items-center tw-justify-center ltr:tw-left-2 rtl:tw-right-2", children: /* @__PURE__ */ s(ft.ItemIndicator, { children: /* @__PURE__ */ s(ai, { className: "tw-h-2 tw-w-2 tw-fill-current" }) }) }),
      e
    ]
  }
));
vi.displayName = ft.RadioItem.displayName;
const Cn = S.forwardRef(({ className: t, inset: e, ...n }, r) => /* @__PURE__ */ s(
  ft.Label,
  {
    ref: r,
    className: N("tw-px-2 tw-py-1.5 tw-text-sm tw-font-semibold", e && "tw-pl-8", t),
    ...n
  }
));
Cn.displayName = ft.Label.displayName;
const ar = S.forwardRef(({ className: t, ...e }, n) => /* @__PURE__ */ s(
  ft.Separator,
  {
    ref: n,
    className: N("tw--mx-1 tw-my-1 tw-h-px tw-bg-muted", t),
    ...e
  }
));
ar.displayName = ft.Separator.displayName;
function nc({ className: t, ...e }) {
  return /* @__PURE__ */ s(
    "span",
    {
      className: N("tw-ms-auto tw-text-xs tw-tracking-widest tw-opacity-60", t),
      ...e
    }
  );
}
nc.displayName = "DropdownMenuShortcut";
var rc = Object.defineProperty, oc = (t, e, n) => e in t ? rc(t, e, { enumerable: !0, configurable: !0, writable: !0, value: n }) : t[e] = n, et = (t, e, n) => oc(t, typeof e != "symbol" ? e + "" : e, n);
const xe = [
  "GEN",
  "EXO",
  "LEV",
  "NUM",
  "DEU",
  "JOS",
  "JDG",
  "RUT",
  "1SA",
  "2SA",
  // 10
  "1KI",
  "2KI",
  "1CH",
  "2CH",
  "EZR",
  "NEH",
  "EST",
  "JOB",
  "PSA",
  "PRO",
  // 20
  "ECC",
  "SNG",
  "ISA",
  "JER",
  "LAM",
  "EZK",
  "DAN",
  "HOS",
  "JOL",
  "AMO",
  // 30
  "OBA",
  "JON",
  "MIC",
  "NAM",
  "HAB",
  "ZEP",
  "HAG",
  "ZEC",
  "MAL",
  "MAT",
  // 40
  "MRK",
  "LUK",
  "JHN",
  "ACT",
  "ROM",
  "1CO",
  "2CO",
  "GAL",
  "EPH",
  "PHP",
  // 50
  "COL",
  "1TH",
  "2TH",
  "1TI",
  "2TI",
  "TIT",
  "PHM",
  "HEB",
  "JAS",
  "1PE",
  // 60
  "2PE",
  "1JN",
  "2JN",
  "3JN",
  "JUD",
  "REV",
  "TOB",
  "JDT",
  "ESG",
  "WIS",
  // 70
  "SIR",
  "BAR",
  "LJE",
  "S3Y",
  "SUS",
  "BEL",
  "1MA",
  "2MA",
  "3MA",
  "4MA",
  // 80
  "1ES",
  "2ES",
  "MAN",
  "PS2",
  "ODA",
  "PSS",
  "JSA",
  // actual variant text for JOS, now in LXA text
  "JDB",
  // actual variant text for JDG, now in LXA text
  "TBS",
  // actual variant text for TOB, now in LXA text
  "SST",
  // actual variant text for SUS, now in LXA text // 90
  "DNT",
  // actual variant text for DAN, now in LXA text
  "BLT",
  // actual variant text for BEL, now in LXA text
  "XXA",
  "XXB",
  "XXC",
  "XXD",
  "XXE",
  "XXF",
  "XXG",
  "FRT",
  // 100
  "BAK",
  "OTH",
  "3ES",
  // Used previously but really should be 2ES
  "EZA",
  // Used to be called 4ES, but not actually in any known project
  "5EZ",
  // Used to be called 5ES, but not actually in any known project
  "6EZ",
  // Used to be called 6ES, but not actually in any known project
  "INT",
  "CNC",
  "GLO",
  "TDX",
  // 110
  "NDX",
  "DAG",
  "PS3",
  "2BA",
  "LBA",
  "JUB",
  "ENO",
  "1MQ",
  "2MQ",
  "3MQ",
  // 120
  "REP",
  "4BA",
  "LAO"
], fo = [
  "XXA",
  "XXB",
  "XXC",
  "XXD",
  "XXE",
  "XXF",
  "XXG",
  "FRT",
  "BAK",
  "OTH",
  "INT",
  "CNC",
  "GLO",
  "TDX",
  "NDX"
], yi = [
  "Genesis",
  "Exodus",
  "Leviticus",
  "Numbers",
  "Deuteronomy",
  "Joshua",
  "Judges",
  "Ruth",
  "1 Samuel",
  "2 Samuel",
  "1 Kings",
  "2 Kings",
  "1 Chronicles",
  "2 Chronicles",
  "Ezra",
  "Nehemiah",
  "Esther (Hebrew)",
  "Job",
  "Psalms",
  "Proverbs",
  "Ecclesiastes",
  "Song of Songs",
  "Isaiah",
  "Jeremiah",
  "Lamentations",
  "Ezekiel",
  "Daniel (Hebrew)",
  "Hosea",
  "Joel",
  "Amos",
  "Obadiah",
  "Jonah",
  "Micah",
  "Nahum",
  "Habakkuk",
  "Zephaniah",
  "Haggai",
  "Zechariah",
  "Malachi",
  "Matthew",
  "Mark",
  "Luke",
  "John",
  "Acts",
  "Romans",
  "1 Corinthians",
  "2 Corinthians",
  "Galatians",
  "Ephesians",
  "Philippians",
  "Colossians",
  "1 Thessalonians",
  "2 Thessalonians",
  "1 Timothy",
  "2 Timothy",
  "Titus",
  "Philemon",
  "Hebrews",
  "James",
  "1 Peter",
  "2 Peter",
  "1 John",
  "2 John",
  "3 John",
  "Jude",
  "Revelation",
  "Tobit",
  "Judith",
  "Esther Greek",
  "Wisdom of Solomon",
  "Sirach (Ecclesiasticus)",
  "Baruch",
  "Letter of Jeremiah",
  "Song of 3 Young Men",
  "Susanna",
  "Bel and the Dragon",
  "1 Maccabees",
  "2 Maccabees",
  "3 Maccabees",
  "4 Maccabees",
  "1 Esdras (Greek)",
  "2 Esdras (Latin)",
  "Prayer of Manasseh",
  "Psalm 151",
  "Odes",
  "Psalms of Solomon",
  // WARNING, if you change the spelling of the *obsolete* tag be sure to update
  // IsObsolete routine
  "Joshua A. *obsolete*",
  "Judges B. *obsolete*",
  "Tobit S. *obsolete*",
  "Susanna Th. *obsolete*",
  "Daniel Th. *obsolete*",
  "Bel Th. *obsolete*",
  "Extra A",
  "Extra B",
  "Extra C",
  "Extra D",
  "Extra E",
  "Extra F",
  "Extra G",
  "Front Matter",
  "Back Matter",
  "Other Matter",
  "3 Ezra *obsolete*",
  "Apocalypse of Ezra",
  "5 Ezra (Latin Prologue)",
  "6 Ezra (Latin Epilogue)",
  "Introduction",
  "Concordance ",
  "Glossary ",
  "Topical Index",
  "Names Index",
  "Daniel Greek",
  "Psalms 152-155",
  "2 Baruch (Apocalypse)",
  "Letter of Baruch",
  "Jubilees",
  "Enoch",
  "1 Meqabyan",
  "2 Meqabyan",
  "3 Meqabyan",
  "Reproof (Proverbs 25-31)",
  "4 Baruch (Rest of Baruch)",
  "Laodiceans"
], la = fc();
function Je(t, e = !0) {
  return e && (t = t.toUpperCase()), t in la ? la[t] : 0;
}
function mo(t) {
  return Je(t) > 0;
}
function ac(t) {
  const e = typeof t == "string" ? Je(t) : t;
  return e >= 40 && e <= 66;
}
function ic(t) {
  return (typeof t == "string" ? Je(t) : t) <= 39;
}
function xi(t) {
  return t <= 66;
}
function sc(t) {
  const e = typeof t == "string" ? Je(t) : t;
  return Ei(e) && !xi(e);
}
function* lc() {
  for (let t = 1; t <= xe.length; t++)
    yield t;
}
const cc = 1, Ni = xe.length;
function dc() {
  return ["XXA", "XXB", "XXC", "XXD", "XXE", "XXF", "XXG"];
}
function ho(t, e = "***") {
  const n = t - 1;
  return n < 0 || n >= xe.length ? e : xe[n];
}
function ki(t) {
  return t <= 0 || t > Ni ? "******" : yi[t - 1];
}
function pc(t) {
  return ki(Je(t));
}
function Ei(t) {
  const e = typeof t == "number" ? ho(t) : t;
  return mo(e) && !fo.includes(e);
}
function uc(t) {
  const e = typeof t == "number" ? ho(t) : t;
  return mo(e) && fo.includes(e);
}
function wc(t) {
  return yi[t - 1].includes("*obsolete*");
}
function fc() {
  const t = {};
  for (let e = 0; e < xe.length; e++)
    t[xe[e]] = e + 1;
  return t;
}
const ot = {
  allBookIds: xe,
  nonCanonicalIds: fo,
  bookIdToNumber: Je,
  isBookIdValid: mo,
  isBookNT: ac,
  isBookOT: ic,
  isBookOTNT: xi,
  isBookDC: sc,
  allBookNumbers: lc,
  firstBook: cc,
  lastBook: Ni,
  extraBooks: dc,
  bookNumberToId: ho,
  bookNumberToEnglishName: ki,
  bookIdToEnglishName: pc,
  isCanonical: Ei,
  isExtraMaterial: uc,
  isObsolete: wc
};
var Ht = /* @__PURE__ */ ((t) => (t[t.Unknown = 0] = "Unknown", t[t.Original = 1] = "Original", t[t.Septuagint = 2] = "Septuagint", t[t.Vulgate = 3] = "Vulgate", t[t.English = 4] = "English", t[t.RussianProtestant = 5] = "RussianProtestant", t[t.RussianOrthodox = 6] = "RussianOrthodox", t))(Ht || {});
const It = class {
  // private versInfo: Versification;
  constructor(e) {
    if (et(this, "name"), et(this, "fullPath"), et(this, "isPresent"), et(this, "hasVerseSegments"), et(this, "isCustomized"), et(this, "baseVersification"), et(this, "scriptureBooks"), et(this, "_type"), e == null)
      throw new Error("Argument undefined");
    typeof e == "string" ? (this.name = e, this._type = Ht[e]) : (this._type = e, this.name = Ht[e]);
  }
  get type() {
    return this._type;
  }
  equals(e) {
    return !e.type || !this.type ? !1 : e.type === this.type;
  }
};
et(It, "Original", new It(Ht.Original)), et(It, "Septuagint", new It(Ht.Septuagint)), et(It, "Vulgate", new It(Ht.Vulgate)), et(It, "English", new It(Ht.English)), et(It, "RussianProtestant", new It(Ht.RussianProtestant)), et(It, "RussianOrthodox", new It(Ht.RussianOrthodox));
let we = It;
function ca(t, e) {
  const n = e[0];
  for (let r = 1; r < e.length; r++)
    t = t.split(e[r]).join(n);
  return t.split(n);
}
var Si = /* @__PURE__ */ ((t) => (t[t.Valid = 0] = "Valid", t[t.UnknownVersification = 1] = "UnknownVersification", t[t.OutOfRange = 2] = "OutOfRange", t[t.VerseOutOfOrder = 3] = "VerseOutOfOrder", t[t.VerseRepeated = 4] = "VerseRepeated", t))(Si || {});
const Tt = class nt {
  constructor(e, n, r, o) {
    if (et(this, "firstChapter"), et(this, "lastChapter"), et(this, "lastVerse"), et(this, "hasSegmentsDefined"), et(this, "text"), et(this, "BBBCCCVVVS"), et(this, "longHashCode"), et(this, "versification"), et(this, "rtlMark", "‏"), et(this, "_bookNum", 0), et(this, "_chapterNum", 0), et(this, "_verseNum", 0), et(this, "_verse"), r == null && o == null)
      if (e != null && typeof e == "string") {
        const a = e, i = n != null && n instanceof we ? n : void 0;
        this.setEmpty(i), this.parse(a);
      } else if (e != null && typeof e == "number") {
        const a = n != null && n instanceof we ? n : void 0;
        this.setEmpty(a), this._verseNum = e % nt.chapterDigitShifter, this._chapterNum = Math.floor(
          e % nt.bookDigitShifter / nt.chapterDigitShifter
        ), this._bookNum = Math.floor(e / nt.bookDigitShifter);
      } else if (n == null)
        if (e != null && e instanceof nt) {
          const a = e;
          this._bookNum = a.bookNum, this._chapterNum = a.chapterNum, this._verseNum = a.verseNum, this._verse = a.verse, this.versification = a.versification;
        } else {
          if (e == null)
            return;
          const a = e instanceof we ? e : nt.defaultVersification;
          this.setEmpty(a);
        }
      else
        throw new Error("VerseRef constructor not supported.");
    else if (e != null && n != null && r != null)
      if (typeof e == "string" && typeof n == "string" && typeof r == "string")
        this.setEmpty(o), this.updateInternal(e, n, r);
      else if (typeof e == "number" && typeof n == "number" && typeof r == "number")
        this._bookNum = e, this._chapterNum = n, this._verseNum = r, this.versification = o ?? nt.defaultVersification;
      else
        throw new Error("VerseRef constructor not supported.");
    else
      throw new Error("VerseRef constructor not supported.");
  }
  /**
   * Determines if the verse string is in a valid format (does not consider versification).
   */
  static isVerseParseable(e) {
    return e.length > 0 && "0123456789".includes(e[0]) && !e.endsWith(this.verseRangeSeparator) && !e.endsWith(this.verseSequenceIndicator);
  }
  /**
   * Tries to parse the specified string into a verse reference.
   * @param str - The string to attempt to parse.
   * @returns success: `true` if the specified string was successfully parsed, `false` otherwise.
   * @returns verseRef: The result of the parse if successful, or empty VerseRef if it failed
   */
  static tryParse(e) {
    let n;
    try {
      return n = new nt(e), { success: !0, verseRef: n };
    } catch (r) {
      if (r instanceof rn)
        return n = new nt(), { success: !1, verseRef: n };
      throw r;
    }
  }
  /**
   * Gets the reference as a comparable integer where the book, chapter, and verse each occupy 3
   * digits.
   * @param bookNum - Book number (this is 1-based, not an index).
   * @param chapterNum - Chapter number.
   * @param verseNum - Verse number.
   * @returns The reference as a comparable integer where the book, chapter, and verse each occupy 3
   * digits.
   */
  static getBBBCCCVVV(e, n, r) {
    return e % nt.bcvMaxValue * nt.bookDigitShifter + (n >= 0 ? n % nt.bcvMaxValue * nt.chapterDigitShifter : 0) + (r >= 0 ? r % nt.bcvMaxValue : 0);
  }
  /**
   * Deserializes a serialized VerseRef.
   * @param serializedVerseRef - Serialized VerseRef to create from.
   * @returns the deserialized VerseRef.
   */
  static fromJSON(e) {
    const { book: n, chapterNum: r, verseNum: o, verse: a, versificationStr: i } = e, l = a || o.toString();
    let c;
    return i && (c = new we(i)), n ? new nt(n, r.toString(), l, c) : new nt();
  }
  /**
   * Parses a verse string and gets the leading numeric portion as a number.
   * @param verseStr - verse string to parse
   * @returns true if the entire string could be parsed as a single, simple verse number (1-999);
   *    false if the verse string represented a verse bridge, contained segment letters, or was invalid
   */
  static tryGetVerseNum(e) {
    let n;
    if (!e)
      return n = -1, { success: !0, vNum: n };
    n = 0;
    let r;
    for (let o = 0; o < e.length; o++) {
      if (r = e[o], r < "0" || r > "9")
        return o === 0 && (n = -1), { success: !1, vNum: n };
      if (n = n * 10 + +r - 0, n > nt.bcvMaxValue)
        return n = -1, { success: !1, vNum: n };
    }
    return { success: !0, vNum: n };
  }
  /**
   * Checks to see if a VerseRef hasn't been set - all values are the default.
   */
  get isDefault() {
    return this.bookNum === 0 && this.chapterNum === 0 && this.verseNum === 0 && this.versification == null;
  }
  /**
   * Gets whether the verse contains multiple verses.
   */
  get hasMultiple() {
    return this._verse != null && (this._verse.includes(nt.verseRangeSeparator) || this._verse.includes(nt.verseSequenceIndicator));
  }
  /**
   * Gets or sets the book of the reference. Book is the 3-letter abbreviation in capital letters,
   * e.g. `'MAT'`.
   */
  get book() {
    return ot.bookNumberToId(this.bookNum, "");
  }
  set book(e) {
    this.bookNum = ot.bookIdToNumber(e);
  }
  /**
   * Gets or sets the chapter of the reference,. e.g. `'3'`.
   */
  get chapter() {
    return this.isDefault || this._chapterNum < 0 ? "" : this._chapterNum.toString();
  }
  set chapter(e) {
    const n = +e;
    this._chapterNum = Number.isInteger(n) ? n : -1;
  }
  /**
   * Gets or sets the verse of the reference, including range, segments, and sequences, e.g. `'4'`,
   * or `'4b-5a, 7'`.
   */
  get verse() {
    return this._verse != null ? this._verse : this.isDefault || this._verseNum < 0 ? "" : this._verseNum.toString();
  }
  set verse(e) {
    const { success: n, vNum: r } = nt.tryGetVerseNum(e);
    this._verse = n ? void 0 : e.replace(this.rtlMark, ""), this._verseNum = r, !(this._verseNum >= 0) && ({ vNum: this._verseNum } = nt.tryGetVerseNum(this._verse));
  }
  /**
   * Get or set Book based on book number, e.g. `42`.
   */
  get bookNum() {
    return this._bookNum;
  }
  set bookNum(e) {
    if (e <= 0 || e > ot.lastBook)
      throw new rn(
        "BookNum must be greater than zero and less than or equal to last book"
      );
    this._bookNum = e;
  }
  /**
   * Gets or sets the chapter number, e.g. `3`. `-1` if not valid.
   */
  get chapterNum() {
    return this._chapterNum;
  }
  set chapterNum(e) {
    this.chapterNum = e;
  }
  /**
   * Gets or sets verse start number, e.g. `4`. `-1` if not valid.
   */
  get verseNum() {
    return this._verseNum;
  }
  set verseNum(e) {
    this._verseNum = e;
  }
  /**
   * String representing the versification (should ONLY be used for serialization/deserialization).
   *
   * @remarks This is for backwards compatibility when ScrVers was an enumeration.
   */
  get versificationStr() {
    var e;
    return (e = this.versification) == null ? void 0 : e.name;
  }
  set versificationStr(e) {
    this.versification = this.versification != null ? new we(e) : void 0;
  }
  /**
   * Determines if the reference is valid.
   */
  get valid() {
    return this.validStatus === 0;
  }
  /**
   * Get the valid status for this reference.
   */
  get validStatus() {
    return this.validateVerse(nt.verseRangeSeparators, nt.verseSequenceIndicators);
  }
  /**
   * Gets the reference as a comparable integer where the book,
   * chapter, and verse each occupy three digits and the verse is 0.
   */
  get BBBCCC() {
    return nt.getBBBCCCVVV(this._bookNum, this._chapterNum, 0);
  }
  /**
   * Gets the reference as a comparable integer where the book,
   * chapter, and verse each occupy three digits. If verse is not null
   * (i.e., this reference represents a complex reference with verse
   * segments or bridge) this cannot be used for an exact comparison.
   */
  get BBBCCCVVV() {
    return nt.getBBBCCCVVV(this._bookNum, this._chapterNum, this._verseNum);
  }
  /**
   * Gets whether the verse is defined as an excluded verse in the versification.
   * Does not handle verse ranges.
   */
  // eslint-disable-next-line @typescript-eslint/class-literal-property-style
  get isExcluded() {
    return !1;
  }
  /**
   * Parses the reference in the specified string.
   * Optionally versification can follow reference as in GEN 3:11/4
   * Throw an exception if
   * - invalid book name
   * - chapter number is missing or not a number
   * - verse number is missing or does not start with a number
   * - versification is invalid
   * @param verseStr - string to parse e.g. 'MAT 3:11'
   */
  parse(e) {
    if (e = e.replace(this.rtlMark, ""), e.includes("/")) {
      const a = e.split("/");
      if (e = a[0], a.length > 1)
        try {
          const i = +a[1].trim();
          this.versification = new we(Ht[i]);
        } catch {
          throw new rn("Invalid reference : " + e);
        }
    }
    const n = e.trim().split(" ");
    if (n.length !== 2)
      throw new rn("Invalid reference : " + e);
    const r = n[1].split(":"), o = +r[0];
    if (r.length !== 2 || ot.bookIdToNumber(n[0]) === 0 || !Number.isInteger(o) || o < 0 || !nt.isVerseParseable(r[1]))
      throw new rn("Invalid reference : " + e);
    this.updateInternal(n[0], r[0], r[1]);
  }
  /**
   * Simplifies this verse ref so that it has no bridging of verses or
   * verse segments like `'1a'`.
   */
  simplify() {
    this._verse = void 0;
  }
  /**
   * Makes a clone of the reference.
   *
   * @returns The cloned VerseRef.
   */
  clone() {
    return new nt(this);
  }
  toString() {
    const e = this.book;
    return e === "" ? "" : `${e} ${this.chapter}:${this.verse}`;
  }
  toJSON() {
    let e = this.verse;
    (e === "" || e === this.verseNum.toString()) && (e = void 0);
    const n = {
      book: this.book,
      chapterNum: this.chapterNum,
      verseNum: this.verseNum,
      verse: e,
      versificationStr: this.versificationStr
    };
    return e || delete n.verse, n;
  }
  /**
   * Compares this `VerseRef` with supplied one.
   * @param verseRef - object to compare this one to.
   * @returns `true` if this `VerseRef` is equal to the supplied one, `false` otherwise.
   */
  equals(e) {
    return e instanceof nt ? e._bookNum === this._bookNum && e._chapterNum === this._chapterNum && e._verseNum === this._verseNum && e.verse === this.verse && (e.versification == null && this.versification == null || e.versification != null && this.versification != null && e.versification.equals(this.versification)) : !1;
  }
  /**
   * Enumerate all individual verses contained in a VerseRef.
   * Verse ranges are indicated by "-" and consecutive verses by ","s.
   * Examples:
   * GEN 1:2 returns GEN 1:2
   * GEN 1:1a-3b,5 returns GEN 1:1a, GEN 1:2, GEN 1:3b, GEN 1:5
   * GEN 1:2a-2c returns //! ??????
   *
   * @param specifiedVersesOnly - if set to <c>true</c> return only verses that are
   * explicitly specified only, not verses within a range. Defaults to `false`.
   * @param verseRangeSeparators - Verse range separators.
   * Defaults to `VerseRef.verseRangeSeparators`.
   * @param verseSequenceSeparators - Verse sequence separators.
   * Defaults to `VerseRef.verseSequenceIndicators`.
   * @returns An array of all single verse references in this VerseRef.
   */
  allVerses(e = !1, n = nt.verseRangeSeparators, r = nt.verseSequenceIndicators) {
    if (this._verse == null || this.chapterNum <= 0)
      return [this.clone()];
    const o = [], a = ca(this._verse, r);
    for (const i of a.map((l) => ca(l, n))) {
      const l = this.clone();
      l.verse = i[0];
      const c = l.verseNum;
      if (o.push(l), i.length > 1) {
        const d = this.clone();
        if (d.verse = i[1], !e)
          for (let p = c + 1; p < d.verseNum; p++) {
            const f = new nt(
              this._bookNum,
              this._chapterNum,
              p,
              this.versification
            );
            this.isExcluded || o.push(f);
          }
        o.push(d);
      }
    }
    return o;
  }
  /**
   * Validates a verse number using the supplied separators rather than the defaults.
   */
  validateVerse(e, n) {
    if (!this.verse)
      return this.internalValid;
    let r = 0;
    for (const o of this.allVerses(!0, e, n)) {
      const a = o.internalValid;
      if (a !== 0)
        return a;
      const i = o.BBBCCCVVV;
      if (r > i)
        return 3;
      if (r === i)
        return 4;
      r = i;
    }
    return 0;
  }
  /**
   * Gets whether a single verse reference is valid.
   */
  get internalValid() {
    return this.versification == null ? 1 : this._bookNum <= 0 || this._bookNum > ot.lastBook ? 2 : (ot.isCanonical(this._bookNum), 0);
  }
  setEmpty(e = nt.defaultVersification) {
    this._bookNum = 0, this._chapterNum = -1, this._verse = void 0, this.versification = e;
  }
  updateInternal(e, n, r) {
    this.bookNum = ot.bookIdToNumber(e), this.chapter = n, this.verse = r;
  }
};
et(Tt, "defaultVersification", we.English), et(Tt, "verseRangeSeparator", "-"), et(Tt, "verseSequenceIndicator", ","), et(Tt, "verseRangeSeparators", [Tt.verseRangeSeparator]), et(Tt, "verseSequenceIndicators", [Tt.verseSequenceIndicator]), et(Tt, "chapterDigitShifter", 1e3), et(Tt, "bookDigitShifter", Tt.chapterDigitShifter * Tt.chapterDigitShifter), et(Tt, "bcvMaxValue", Tt.chapterDigitShifter - 1), /**
* The valid status of the VerseRef.
*/
et(Tt, "ValidStatusType", Si);
class rn extends Error {
}
const mc = er(
  ({
    bookId: t,
    handleSelectBook: e,
    isSelected: n,
    handleHighlightBook: r,
    handleKeyDown: o,
    bookType: a,
    children: i
  }, l) => /* @__PURE__ */ x(
    bi,
    {
      ref: l,
      textValue: t,
      className: N(
        "tw-mx-1 tw-flex-col tw-items-start tw-px-1 tw-font-normal tw-text-foreground/80",
        {
          // Overriding `data-[highlighted]` changes the default gray background that is normally shown on hover
          "tw-bg-amber-50 tw-text-yellow-900 data-[highlighted]:tw-bg-amber-100": n
        }
      ),
      onSelect: (c) => {
        c.preventDefault(), e();
      },
      onKeyDown: (c) => {
        o(c);
      },
      onFocus: r,
      onMouseMove: r,
      children: [
        /* @__PURE__ */ s(
          "span",
          {
            className: N(
              "tw-border-b-0 tw-border-e-0 tw-border-s-2 tw-border-t-0 tw-border-solid tw-px-2",
              {
                "tw-font-bold": n,
                "tw-border-s-red-200": a.toLowerCase() === "ot",
                "tw-border-s-purple-200": a.toLowerCase() === "nt",
                "tw-border-s-indigo-200": a.toLowerCase() === "dc"
              }
            ),
            children: ot.bookIdToEnglishName(t)
          }
        ),
        n && /* @__PURE__ */ s("div", { children: i })
      ]
    },
    t
  )
);
function hc({
  handleSelectChapter: t,
  endChapter: e,
  activeChapter: n,
  highlightedChapter: r,
  handleHighlightedChapter: o
}) {
  const a = Array.from({ length: e }, (l, c) => c + 1), i = Et(
    (l) => {
      o(l);
    },
    [o]
  );
  return /* @__PURE__ */ s("div", { className: N("tw-flex tw-flex-wrap tw-items-start tw-justify-start tw-self-stretch"), children: a.map((l) => /* @__PURE__ */ s(
    "div",
    {
      className: N(
        "tw-box-content tw-flex tw-h-4 tw-w-4 tw-cursor-pointer tw-items-center tw-justify-end tw-rounded-md tw-p-2 tw-text-amber-800",
        {
          "tw-font-semibold tw-text-amber-900": l === n,
          "tw-bg-amber-200": l === r
        }
      ),
      onClick: (c) => {
        c.preventDefault(), c.stopPropagation(), t(l);
      },
      role: "button",
      onKeyDown: (c) => {
        c.key === "Enter" && t(l);
      },
      tabIndex: 0,
      onMouseMove: () => i(l),
      children: l
    },
    l
  )) });
}
function gc({ handleSort: t, handleLocationHistory: e, handleBookmarks: n }) {
  return /* @__PURE__ */ x(Cn, { className: "tw-flex tw-justify-between", children: [
    /* @__PURE__ */ s("p", { className: "tw-inline-block tw-align-middle", children: "Go To" }),
    /* @__PURE__ */ x("div", { className: "tw-flex tw-items-center", children: [
      /* @__PURE__ */ s(
        el,
        {
          onClick: t,
          className: "tw-m-2 tw-h-4 tw-w-4 tw-cursor-pointer tw-gap-2"
        }
      ),
      /* @__PURE__ */ s(
        nl,
        {
          onClick: e,
          className: "tw-m-2 tw-h-4 tw-w-4 tw-cursor-pointer tw-gap-2"
        }
      ),
      /* @__PURE__ */ s(
        rl,
        {
          onClick: n,
          className: "tw-m-2 tw-h-4 tw-w-4 tw-cursor-pointer tw-gap-2"
        }
      )
    ] })
  ] });
}
const fn = ot.allBookIds, bc = {
  OT: "Old Testament",
  NT: "New Testament",
  DC: "Deuterocanon"
}, da = ["OT", "NT", "DC"], vc = 32 + 32 + 32, yc = [
  /^(\w+)$/i,
  // Matches a single word (book name or id)
  /^(\w+)(?:\s(\d+))$/i,
  // Matches a word followed by a chapter number
  /^(\w+)(?:\s(\d+):(\d+))$/i
  // Matches a word followed by a chapter and verse number
], xc = (t) => ({
  OT: fn.filter((n) => ot.isBookOT(n)),
  NT: fn.filter((n) => ot.isBookNT(n)),
  DC: fn.filter((n) => ot.isBookDC(n))
})[t], on = (t) => Rl(ot.bookIdToNumber(t));
function Nc() {
  return fn.map((e) => ot.bookIdToEnglishName(e));
}
function kc(t) {
  return Nc().includes(t);
}
function Ec(t) {
  const e = t.toLowerCase().replace(/^\w/, (n) => n.toUpperCase());
  if (kc(e))
    return fn.find((r) => ot.bookIdToEnglishName(r) === e);
}
function uh({ scrRef: t, handleSubmit: e }) {
  const n = xt(), [r, o] = ut(""), [a, i] = ut(
    ot.bookNumberToId(t.bookNum)
  ), [l, c] = ut(t.chapterNum ?? 0), [d, p] = ut(
    ot.bookNumberToId(t.bookNum)
  ), [f, w] = ut(!1), [g, v] = ut(f), m = be(void 0), h = be(void 0), k = be(void 0), T = Et(
    (I) => xc(I).filter((M) => {
      const H = ot.bookIdToEnglishName(M).toLowerCase(), G = r.replace(/[^a-zA-Z]/g, "").toLowerCase();
      return H.includes(G) || // Match book name
      M.toLowerCase().includes(G);
    }),
    [r]
  ), C = (I) => {
    o(I);
  }, E = be(!1), b = Et((I) => {
    if (E.current) {
      E.current = !1;
      return;
    }
    w(I);
  }, []), _ = Et(
    (I, M, H, G) => {
      if (c(
        ot.bookNumberToId(t.bookNum) !== I ? 1 : t.chapterNum
      ), M || on(I) === -1) {
        e({
          bookNum: ot.bookIdToNumber(I),
          chapterNum: H || 1,
          verseNum: G || 1
        }), w(!1), o("");
        return;
      }
      i(a !== I ? I : ""), w(!M);
    },
    [e, t.bookNum, t.chapterNum, a]
  ), F = (I) => {
    I <= 0 || I > on(a) || _(a, !0, I);
  }, R = Et(() => {
    yc.forEach((I) => {
      const M = r.match(I);
      if (M) {
        const [H, G = void 0, B = void 0] = M.slice(1), Z = Ec(H);
        (ot.isBookIdValid(H) || Z) && _(
          Z ?? H,
          !0,
          G ? parseInt(G, 10) : 1,
          B ? parseInt(B, 10) : 1
        );
      }
    });
  }, [_, r]), $ = Et(
    (I) => {
      f ? (I.key === "ArrowDown" || I.key === "ArrowUp") && (typeof k < "u" && // Ref uses null
      // eslint-disable-next-line no-null/no-null
      k.current !== null ? k.current.focus() : typeof h < "u" && // Ref uses null
      // eslint-disable-next-line no-null/no-null
      h.current !== null && h.current.focus(), I.preventDefault()) : w(!0);
    },
    [f]
  ), L = (I) => {
    const { key: M } = I;
    M === "ArrowRight" || M === "ArrowLeft" || M === "ArrowDown" || M === "ArrowUp" || M === "Enter" || (m.current.dispatchEvent(new KeyboardEvent("keydown", { key: M })), m.current.focus());
  }, D = (I) => {
    const { key: M } = I;
    if (d === a) {
      if (M === "Enter") {
        I.preventDefault(), _(a, !0, l);
        return;
      }
      const H = M === "ArrowRight" && !n || M === "ArrowRight" && n === "ltr" || M === "ArrowLeft" && n === "rtl", G = M === "ArrowLeft" && !n || M === "ArrowLeft" && n === "ltr" || M === "ArrowRight" && n === "rtl";
      let B = 0;
      if (H)
        if (l < on(d))
          B = 1;
        else {
          I.preventDefault();
          return;
        }
      else if (G)
        if (l > 1)
          B = -1;
        else {
          I.preventDefault();
          return;
        }
      else
        M === "ArrowDown" ? B = 6 : M === "ArrowUp" && (B = -6);
      l + B <= 0 || l + B > on(d) ? c(0) : B !== 0 && (c(l + B), I.preventDefault());
    }
  };
  return se(() => {
    a === d ? a === ot.bookNumberToId(t.bookNum) ? c(t.chapterNum) : c(1) : c(0);
  }, [d, t.bookNum, t.chapterNum, a]), sa(() => {
    v(f);
  }, [f]), sa(() => {
    const I = setTimeout(() => {
      if (g && h.current && k.current) {
        const H = k.current.offsetTop - vc;
        h.current.scrollTo({ top: H, behavior: "instant" });
      }
    }, 10);
    return () => {
      clearTimeout(I);
    };
  }, [g]), /* @__PURE__ */ s("div", { className: "pr-twp tw-flex", children: /* @__PURE__ */ x(uo, { modal: !1, open: f, onOpenChange: b, children: [
    /* @__PURE__ */ s(gi, { asChild: !0, children: /* @__PURE__ */ s(
      Zl,
      {
        ref: m,
        value: r,
        handleSearch: C,
        handleKeyDown: $,
        handleOnClick: () => {
          i(ot.bookNumberToId(t.bookNum)), p(ot.bookNumberToId(t.bookNum)), c(t.chapterNum > 0 ? t.chapterNum : 0), w(!0), m.current.focus();
        },
        onFocus: () => {
          E.current = !0;
        },
        handleSubmit: R,
        placeholder: `${ot.bookNumberToEnglishName(t.bookNum)} ${t.chapterNum}:${t.verseNum}`
      }
    ) }),
    /* @__PURE__ */ s(
      or,
      {
        className: "tw-m-1 tw-overflow-y-auto tw-p-0 tw-font-normal tw-text-foreground/80",
        style: { width: "233px", maxHeight: "500px", zIndex: "250" },
        onKeyDown: L,
        align: n === "ltr" ? "start" : "end",
        ref: h,
        children: /* @__PURE__ */ x("div", { className: "rtl:tw-ps-2", children: [
          /* @__PURE__ */ s(
            gc,
            {
              handleSort: () => console.log("sorting"),
              handleLocationHistory: () => console.log("location history"),
              handleBookmarks: () => console.log("bookmarks")
            }
          ),
          da.map(
            (I, M) => T(I).length > 0 && /* @__PURE__ */ x("div", { children: [
              /* @__PURE__ */ s(Cn, { className: "tw-font-semibold tw-text-foreground/80", children: bc[I] }),
              T(I).map((H) => /* @__PURE__ */ s("div", { children: /* @__PURE__ */ s(
                mc,
                {
                  bookId: H,
                  handleSelectBook: () => _(H, !1),
                  isSelected: a === H,
                  handleHighlightBook: () => p(H),
                  handleKeyDown: D,
                  bookType: I,
                  ref: (G) => {
                    a === H && (k.current = G);
                  },
                  children: /* @__PURE__ */ s(
                    hc,
                    {
                      handleSelectChapter: F,
                      endChapter: on(H),
                      activeChapter: t.bookNum === ot.bookIdToNumber(H) ? t.chapterNum : 0,
                      highlightedChapter: l,
                      handleHighlightedChapter: (G) => {
                        c(G);
                      }
                    }
                  )
                }
              ) }, H)),
              da.length - 1 !== M ? /* @__PURE__ */ s(ar, {}) : void 0
            ] }, I)
          )
        ] })
      }
    )
  ] }) });
}
const Sc = qe(
  "pr-twp tw-inline-flex tw-items-center tw-justify-center tw-whitespace-nowrap tw-rounded-md tw-text-sm tw-font-medium tw-ring-offset-background tw-transition-colors focus-visible:tw-outline-none focus-visible:tw-ring-2 focus-visible:tw-ring-ring focus-visible:tw-ring-offset-2 disabled:tw-pointer-events-none disabled:tw-opacity-50",
  {
    variants: {
      variant: {
        default: "tw-bg-primary tw-text-primary-foreground hover:tw-bg-primary/90",
        destructive: "tw-bg-destructive tw-text-destructive-foreground hover:tw-bg-destructive/90",
        outline: "tw-border tw-border-input tw-bg-background hover:tw-bg-accent hover:tw-text-accent-foreground",
        secondary: "tw-bg-secondary tw-text-secondary-foreground hover:tw-bg-secondary/80",
        ghost: "hover:tw-bg-accent hover:tw-text-accent-foreground",
        link: "tw-text-primary tw-underline-offset-4 hover:tw-underline"
      },
      size: {
        default: "tw-h-10 tw-px-4 tw-py-2",
        sm: "tw-h-9 tw-rounded-md tw-px-3",
        lg: "tw-h-11 tw-rounded-md tw-px-8",
        icon: "tw-h-10 tw-w-10"
      }
    },
    defaultVariants: {
      variant: "default",
      size: "default"
    }
  }
), wt = S.forwardRef(
  ({ className: t, variant: e, size: n, asChild: r = !1, ...o }, a) => /* @__PURE__ */ s(r ? We : "button", { className: N(Sc({ variant: e, size: n, className: t })), ref: a, ...o })
);
wt.displayName = "Button";
const Tc = qe(
  "tw-text-sm tw-font-medium tw-leading-none peer-disabled:tw-cursor-not-allowed peer-disabled:tw-opacity-70"
), Mt = S.forwardRef(({ className: t, ...e }, n) => /* @__PURE__ */ s(li.Root, { ref: n, className: N("pr-twp", Tc(), t), ...e }));
Mt.displayName = li.Root.displayName;
const Ti = S.forwardRef(({ className: t, ...e }, n) => {
  const r = xt();
  return /* @__PURE__ */ s(
    bn.Root,
    {
      className: N("pr-twp tw-grid tw-gap-2", t),
      ...e,
      ref: n,
      dir: r
    }
  );
});
Ti.displayName = bn.Root.displayName;
const Wr = S.forwardRef(({ className: t, ...e }, n) => /* @__PURE__ */ s(
  bn.Item,
  {
    ref: n,
    className: N(
      "pr-twp tw-aspect-square tw-h-4 tw-w-4 tw-rounded-full tw-border tw-border-primary tw-text-primary tw-ring-offset-background focus:tw-outline-none focus-visible:tw-ring-2 focus-visible:tw-ring-ring focus-visible:tw-ring-offset-2 disabled:tw-cursor-not-allowed disabled:tw-opacity-50",
      t
    ),
    ...e,
    children: /* @__PURE__ */ s(bn.Indicator, { className: "tw-flex tw-items-center tw-justify-center", children: /* @__PURE__ */ s(ai, { className: "tw-h-2.5 tw-w-2.5 tw-fill-current tw-text-current" }) })
  }
));
Wr.displayName = bn.Item.displayName;
const Ci = vn.Root, Oi = vn.Trigger, go = S.forwardRef(({ className: t, align: e = "center", sideOffset: n = 4, ...r }, o) => {
  const a = xt();
  return /* @__PURE__ */ s(vn.Portal, { children: /* @__PURE__ */ s(
    vn.Content,
    {
      ref: o,
      align: e,
      sideOffset: n,
      className: N(
        "pr-twp tw-z-50 tw-w-72 tw-rounded-md tw-border tw-bg-popover tw-p-4 tw-text-popover-foreground tw-shadow-md tw-outline-none data-[state=open]:tw-animate-in data-[state=closed]:tw-animate-out data-[state=closed]:tw-fade-out-0 data-[state=open]:tw-fade-in-0 data-[state=closed]:tw-zoom-out-95 data-[state=open]:tw-zoom-in-95 data-[side=bottom]:tw-slide-in-from-top-2 data-[side=left]:tw-slide-in-from-right-2 data-[side=right]:tw-slide-in-from-left-2 data-[side=top]:tw-slide-in-from-bottom-2",
        t
      ),
      ...r,
      dir: a
    }
  ) });
});
go.displayName = vn.Content.displayName;
const Cc = Wt.Portal, Ri = S.forwardRef(({ className: t, ...e }, n) => /* @__PURE__ */ s(
  Wt.Overlay,
  {
    ref: n,
    className: N(
      "tw-fixed tw-inset-0 tw-z-50 tw-bg-black/80 data-[state=open]:tw-animate-in data-[state=closed]:tw-animate-out data-[state=closed]:tw-fade-out-0 data-[state=open]:tw-fade-in-0",
      t
    ),
    ...e
  }
));
Ri.displayName = Wt.Overlay.displayName;
const Oc = S.forwardRef(({ className: t, children: e, ...n }, r) => {
  const o = xt();
  return /* @__PURE__ */ x(Cc, { children: [
    /* @__PURE__ */ s(Ri, {}),
    /* @__PURE__ */ x(
      Wt.Content,
      {
        ref: r,
        className: N(
          "pr-twp tw-fixed tw-left-[50%] tw-top-[50%] tw-z-50 tw-grid tw-w-full tw-max-w-lg tw-translate-x-[-50%] tw-translate-y-[-50%] tw-gap-4 tw-border tw-bg-background tw-p-6 tw-shadow-lg tw-duration-200 data-[state=open]:tw-animate-in data-[state=closed]:tw-animate-out data-[state=closed]:tw-fade-out-0 data-[state=open]:tw-fade-in-0 data-[state=closed]:tw-zoom-out-95 data-[state=open]:tw-zoom-in-95 data-[state=closed]:tw-slide-out-to-left-1/2 data-[state=closed]:tw-slide-out-to-top-[48%] data-[state=open]:tw-slide-in-from-left-1/2 data-[state=open]:tw-slide-in-from-top-[48%] sm:tw-rounded-lg",
          t
        ),
        ...n,
        dir: o,
        children: [
          e,
          /* @__PURE__ */ x(
            Wt.Close,
            {
              className: N(
                "tw-absolute tw-top-4 tw-rounded-sm tw-opacity-70 tw-ring-offset-background tw-transition-opacity hover:tw-opacity-100 focus:tw-outline-none focus:tw-ring-2 focus:tw-ring-ring focus:tw-ring-offset-2 disabled:tw-pointer-events-none data-[state=open]:tw-bg-accent data-[state=open]:tw-text-muted-foreground",
                { "tw-right-4": o === "ltr" },
                { "tw-left-4": o === "rtl" }
              ),
              children: [
                /* @__PURE__ */ s(co, { className: "tw-h-4 tw-w-4" }),
                /* @__PURE__ */ s("span", { className: "tw-sr-only", children: "Close" })
              ]
            }
          )
        ]
      }
    )
  ] });
});
Oc.displayName = Wt.Content.displayName;
const Rc = S.forwardRef(({ className: t, ...e }, n) => /* @__PURE__ */ s(
  Wt.Title,
  {
    ref: n,
    className: N("tw-text-lg tw-font-semibold tw-leading-none tw-tracking-tight", t),
    ...e
  }
));
Rc.displayName = Wt.Title.displayName;
const _c = S.forwardRef(({ className: t, ...e }, n) => /* @__PURE__ */ s(
  Wt.Description,
  {
    ref: n,
    className: N("tw-text-sm tw-text-muted-foreground", t),
    ...e
  }
));
_c.displayName = Wt.Description.displayName;
const bo = S.forwardRef(({ className: t, ...e }, n) => /* @__PURE__ */ s(
  _t,
  {
    ref: n,
    className: N(
      "tw-flex tw-h-full tw-w-full tw-flex-col tw-overflow-hidden tw-rounded-md tw-bg-popover tw-text-popover-foreground",
      t
    ),
    ...e
  }
));
bo.displayName = _t.displayName;
const vo = S.forwardRef(({ className: t, ...e }, n) => {
  const r = xt();
  return /* @__PURE__ */ x("div", { className: "tw-flex tw-items-center tw-border-b tw-px-3", dir: r, children: [
    /* @__PURE__ */ s(ii, { className: "tw-me-2 tw-h-4 tw-w-4 tw-shrink-0 tw-opacity-50" }),
    /* @__PURE__ */ s(
      _t.Input,
      {
        ref: n,
        className: N(
          "tw-flex tw-h-11 tw-w-full tw-rounded-md tw-bg-transparent tw-py-3 tw-text-sm tw-outline-none placeholder:tw-text-muted-foreground disabled:tw-cursor-not-allowed disabled:tw-opacity-50",
          t
        ),
        ...e
      }
    )
  ] });
});
vo.displayName = _t.Input.displayName;
const yo = S.forwardRef(({ className: t, ...e }, n) => /* @__PURE__ */ s(
  _t.List,
  {
    ref: n,
    className: N("tw-max-h-[300px] tw-overflow-y-auto tw-overflow-x-hidden", t),
    ...e
  }
));
yo.displayName = _t.List.displayName;
const xo = S.forwardRef((t, e) => /* @__PURE__ */ s(_t.Empty, { ref: e, className: "tw-py-6 tw-text-center tw-text-sm", ...t }));
xo.displayName = _t.Empty.displayName;
const _i = S.forwardRef(({ className: t, ...e }, n) => /* @__PURE__ */ s(
  _t.Group,
  {
    ref: n,
    className: N(
      "tw-overflow-hidden tw-p-1 tw-text-foreground [&_[cmdk-group-heading]]:tw-px-2 [&_[cmdk-group-heading]]:tw-py-1.5 [&_[cmdk-group-heading]]:tw-text-xs [&_[cmdk-group-heading]]:tw-font-medium [&_[cmdk-group-heading]]:tw-text-muted-foreground",
      t
    ),
    ...e
  }
));
_i.displayName = _t.Group.displayName;
const Pc = S.forwardRef(({ className: t, ...e }, n) => /* @__PURE__ */ s(
  _t.Separator,
  {
    ref: n,
    className: N("tw--mx-1 tw-h-px tw-bg-border", t),
    ...e
  }
));
Pc.displayName = _t.Separator.displayName;
const No = S.forwardRef(({ className: t, ...e }, n) => /* @__PURE__ */ s(
  _t.Item,
  {
    ref: n,
    className: N(
      "tw-relative tw-flex tw-cursor-default tw-select-none tw-items-center tw-rounded-sm tw-px-2 tw-py-1.5 tw-text-sm tw-outline-none data-[disabled=true]:tw-pointer-events-none data-[selected=true]:tw-bg-accent data-[selected=true]:tw-text-accent-foreground data-[disabled=true]:tw-opacity-50",
      t
    ),
    ...e
  }
));
No.displayName = _t.Item.displayName;
function $c(t) {
  return typeof t == "string" ? t : typeof t == "number" ? t.toString() : t.label;
}
function qr({
  id: t,
  options: e = [],
  className: n,
  buttonClassName: r,
  popoverContentClassName: o,
  value: a,
  onChange: i = () => {
  },
  getOptionLabel: l = $c,
  icon: c = void 0,
  buttonPlaceholder: d = "",
  textPlaceholder: p = "",
  commandEmptyMessage: f = "No option found",
  buttonVariant: w = "outline",
  alignDropDown: g = "start",
  isDisabled: v = !1,
  ...m
}) {
  const [h, k] = ut(!1);
  return /* @__PURE__ */ x(Ci, { open: h, onOpenChange: k, ...m, children: [
    /* @__PURE__ */ s(Oi, { asChild: !0, children: /* @__PURE__ */ x(
      wt,
      {
        variant: w,
        role: "combobox",
        "aria-expanded": h,
        id: t,
        className: N(
          "tw-flex tw-w-[200px] tw-items-center tw-justify-between tw-overflow-hidden",
          r ?? n
        ),
        disabled: v,
        children: [
          /* @__PURE__ */ x("div", { className: "tw-flex tw-flex-1 tw-items-center tw-overflow-hidden", children: [
            c && /* @__PURE__ */ s("div", { className: "tw-pe-2", children: c }),
            /* @__PURE__ */ s("span", { className: "tw-overflow-hidden tw-text-ellipsis tw-whitespace-nowrap", children: a ? l(a) : d })
          ] }),
          /* @__PURE__ */ s(si, { className: "tw-ms-2 tw-h-4 tw-w-4 tw-shrink-0 tw-opacity-50" })
        ]
      }
    ) }),
    /* @__PURE__ */ s(
      go,
      {
        align: g,
        className: N("tw-w-[200px] tw-p-0", o),
        children: /* @__PURE__ */ x(bo, { children: [
          /* @__PURE__ */ s(vo, { placeholder: p, className: "tw-text-inherit" }),
          /* @__PURE__ */ s(xo, { children: f }),
          /* @__PURE__ */ s(yo, { children: e.map((T) => /* @__PURE__ */ x(
            No,
            {
              value: l(T),
              onSelect: () => {
                i(T), k(!1);
              },
              children: [
                /* @__PURE__ */ s(
                  Sn,
                  {
                    className: N("tw-me-2 tw-h-4 tw-w-4", {
                      "tw-opacity-0": !a || l(a) !== l(T)
                    })
                  }
                ),
                l(T)
              ]
            },
            l(T)
          )) })
        ] })
      }
    )
  ] });
}
function Ic({
  startChapter: t,
  endChapter: e,
  handleSelectStartChapter: n,
  handleSelectEndChapter: r,
  isDisabled: o = !1,
  chapterCount: a
}) {
  const i = Ct(
    () => Array.from({ length: a }, (d, p) => p + 1),
    [a]
  );
  return /* @__PURE__ */ x(ne, { children: [
    /* @__PURE__ */ s(Mt, { htmlFor: "start-chapters-combobox", children: "Chapters" }),
    /* @__PURE__ */ s(
      qr,
      {
        isDisabled: o,
        onChange: (d) => {
          n(d), d > e && r(d);
        },
        buttonClassName: "tw-me-2 tw-ms-2 tw-w-20",
        options: i,
        getOptionLabel: (d) => d.toString(),
        value: t
      },
      "start chapter"
    ),
    /* @__PURE__ */ s(Mt, { htmlFor: "end-chapters-combobox", children: "to" }),
    /* @__PURE__ */ s(
      qr,
      {
        isDisabled: o,
        onChange: (d) => {
          r(d), d < t && n(d);
        },
        buttonClassName: "tw-ms-2 tw-w-20",
        options: i,
        getOptionLabel: (d) => d.toString(),
        value: e
      },
      "end chapter"
    )
  ] });
}
var Ac = /* @__PURE__ */ ((t) => (t.CURRENT_BOOK = "current book", t.CHOOSE_BOOKS = "choose books", t))(Ac || {});
const wh = Object.freeze([
  "%webView_bookSelector_currentBook%",
  "%webView_bookSelector_choose%",
  "%webView_bookSelector_chooseBooks%"
]), Pr = (t, e) => t[e] ?? e;
function fh({
  handleBookSelectionModeChange: t,
  currentBookName: e,
  onSelectBooks: n,
  selectedBookIds: r,
  chapterCount: o,
  endChapter: a,
  handleSelectEndChapter: i,
  startChapter: l,
  handleSelectStartChapter: c,
  localizedStrings: d
}) {
  const p = Pr(d, "%webView_bookSelector_currentBook%"), f = Pr(d, "%webView_bookSelector_choose%"), w = Pr(d, "%webView_bookSelector_chooseBooks%"), [g, v] = ut(
    "current book"
    /* CURRENT_BOOK */
  ), m = (h) => {
    v(h), t(h);
  };
  return /* @__PURE__ */ s(
    Ti,
    {
      className: "pr-twp tw-flex",
      value: g,
      onValueChange: (h) => m(h),
      children: /* @__PURE__ */ x("div", { className: "tw-flex tw-w-full tw-flex-col tw-gap-4", children: [
        /* @__PURE__ */ x("div", { className: "tw-grid tw-grid-cols-[25%,25%,50%]", children: [
          /* @__PURE__ */ x("div", { className: "tw-flex tw-items-center", children: [
            /* @__PURE__ */ s(Wr, {
              value: "current book"
              /* CURRENT_BOOK */
            }),
            /* @__PURE__ */ s(Mt, { className: "tw-ms-1", children: p })
          ] }),
          /* @__PURE__ */ s(Mt, { className: "tw-flex tw-items-center", children: e }),
          /* @__PURE__ */ s("div", { className: "tw-flex tw-items-center tw-justify-end", children: /* @__PURE__ */ s(
            Ic,
            {
              isDisabled: g === "choose books",
              handleSelectStartChapter: c,
              handleSelectEndChapter: i,
              chapterCount: o,
              startChapter: l,
              endChapter: a
            }
          ) })
        ] }),
        /* @__PURE__ */ x("div", { className: "tw-grid tw-grid-cols-[25%,50%,25%]", children: [
          /* @__PURE__ */ x("div", { className: "tw-flex tw-items-center", children: [
            /* @__PURE__ */ s(Wr, {
              value: "choose books"
              /* CHOOSE_BOOKS */
            }),
            /* @__PURE__ */ s(Mt, { className: "tw-ms-1", children: w })
          ] }),
          /* @__PURE__ */ s(Mt, { className: "tw-flex tw-items-center", children: r.map((h) => ot.bookIdToEnglishName(h)).join(", ") }),
          /* @__PURE__ */ s(
            wt,
            {
              disabled: g === "current book",
              onClick: () => n(),
              children: f
            }
          )
        ] })
      ] })
    }
  );
}
function Mc({ table: t }) {
  return /* @__PURE__ */ x(uo, { children: [
    /* @__PURE__ */ s(Ol, { asChild: !0, children: /* @__PURE__ */ x(wt, { variant: "outline", size: "sm", className: "tw-ml-auto tw-hidden tw-h-8 lg:tw-flex", children: [
      /* @__PURE__ */ s(ol, { className: "tw-mr-2 tw-h-4 tw-w-4" }),
      "View"
    ] }) }),
    /* @__PURE__ */ x(or, { align: "end", className: "tw-w-[150px]", children: [
      /* @__PURE__ */ s(Cn, { children: "Toggle columns" }),
      /* @__PURE__ */ s(ar, {}),
      t.getAllColumns().filter((e) => e.getCanHide()).map((e) => /* @__PURE__ */ s(
        wo,
        {
          className: "tw-capitalize",
          checked: e.getIsVisible(),
          onCheckedChange: (n) => e.toggleVisibility(!!n),
          children: e.id
        },
        e.id
      ))
    ] })
  ] });
}
const Ve = bt.Root, Dc = bt.Group, ze = bt.Value, Ne = S.forwardRef(({ className: t, children: e, ...n }, r) => {
  const o = xt();
  return /* @__PURE__ */ x(
    bt.Trigger,
    {
      ref: r,
      className: N(
        "tw-flex tw-h-10 tw-w-full tw-items-center tw-justify-between tw-rounded-md tw-border tw-border-input tw-bg-background tw-px-3 tw-py-2 tw-text-sm tw-ring-offset-background placeholder:tw-text-muted-foreground focus:tw-outline-none focus:tw-ring-2 focus:tw-ring-ring focus:tw-ring-offset-2 disabled:tw-cursor-not-allowed disabled:tw-opacity-50 [&>span]:tw-line-clamp-1",
        t
      ),
      ...n,
      dir: o,
      children: [
        e,
        /* @__PURE__ */ s(bt.Icon, { asChild: !0, children: /* @__PURE__ */ s(nr, { className: "tw-h-4 tw-w-4 tw-opacity-50" }) })
      ]
    }
  );
});
Ne.displayName = bt.Trigger.displayName;
const Pi = S.forwardRef(({ className: t, ...e }, n) => /* @__PURE__ */ s(
  bt.ScrollUpButton,
  {
    ref: n,
    className: N("tw-flex tw-cursor-default tw-items-center tw-justify-center tw-py-1", t),
    ...e,
    children: /* @__PURE__ */ s(al, { className: "tw-h-4 tw-w-4" })
  }
));
Pi.displayName = bt.ScrollUpButton.displayName;
const $i = S.forwardRef(({ className: t, ...e }, n) => /* @__PURE__ */ s(
  bt.ScrollDownButton,
  {
    ref: n,
    className: N("tw-flex tw-cursor-default tw-items-center tw-justify-center tw-py-1", t),
    ...e,
    children: /* @__PURE__ */ s(nr, { className: "tw-h-4 tw-w-4" })
  }
));
$i.displayName = bt.ScrollDownButton.displayName;
const ke = S.forwardRef(({ className: t, children: e, position: n = "popper", ...r }, o) => {
  const a = xt();
  return /* @__PURE__ */ s(bt.Portal, { children: /* @__PURE__ */ x(
    bt.Content,
    {
      ref: o,
      className: N(
        "pr-twp tw-relative tw-z-50 tw-max-h-96 tw-min-w-[8rem] tw-overflow-hidden tw-rounded-md tw-border tw-bg-popover tw-text-popover-foreground tw-shadow-md data-[state=open]:tw-animate-in data-[state=closed]:tw-animate-out data-[state=closed]:tw-fade-out-0 data-[state=open]:tw-fade-in-0 data-[state=closed]:tw-zoom-out-95 data-[state=open]:tw-zoom-in-95 data-[side=bottom]:tw-slide-in-from-top-2 data-[side=left]:tw-slide-in-from-right-2 data-[side=right]:tw-slide-in-from-left-2 data-[side=top]:tw-slide-in-from-bottom-2",
        n === "popper" && "data-[side=bottom]:tw-translate-y-1 data-[side=left]:tw--translate-x-1 data-[side=right]:tw-translate-x-1 data-[side=top]:tw--translate-y-1",
        t
      ),
      position: n,
      ...r,
      children: [
        /* @__PURE__ */ s(Pi, {}),
        /* @__PURE__ */ s(
          bt.Viewport,
          {
            className: N(
              "tw-p-1",
              n === "popper" && "tw-h-[var(--radix-select-trigger-height)] tw-w-full tw-min-w-[var(--radix-select-trigger-width)]"
            ),
            children: /* @__PURE__ */ s("div", { dir: a, children: e })
          }
        ),
        /* @__PURE__ */ s($i, {})
      ]
    }
  ) });
});
ke.displayName = bt.Content.displayName;
const jc = S.forwardRef(({ className: t, ...e }, n) => /* @__PURE__ */ s(
  bt.Label,
  {
    ref: n,
    className: N("tw-py-1.5 tw-pl-8 tw-pr-2 tw-text-sm tw-font-semibold", t),
    ...e
  }
));
jc.displayName = bt.Label.displayName;
const Bt = S.forwardRef(({ className: t, children: e, ...n }, r) => /* @__PURE__ */ x(
  bt.Item,
  {
    ref: r,
    className: N(
      "tw-relative tw-flex tw-w-full tw-cursor-default tw-select-none tw-items-center tw-rounded-sm tw-py-1.5 tw-pe-2 tw-ps-8 tw-text-sm tw-outline-none focus:tw-bg-accent focus:tw-text-accent-foreground data-[disabled]:tw-pointer-events-none data-[disabled]:tw-opacity-50",
      t
    ),
    ...n,
    children: [
      /* @__PURE__ */ s("span", { className: "tw-absolute tw-start-2 tw-flex tw-h-3.5 tw-w-3.5 tw-items-center tw-justify-center", children: /* @__PURE__ */ s(bt.ItemIndicator, { children: /* @__PURE__ */ s(Sn, { className: "tw-h-4 tw-w-4" }) }) }),
      /* @__PURE__ */ s(bt.ItemText, { children: e })
    ]
  }
));
Bt.displayName = bt.Item.displayName;
const Bc = S.forwardRef(({ className: t, ...e }, n) => /* @__PURE__ */ s(
  bt.Separator,
  {
    ref: n,
    className: N("tw--mx-1 tw-my-1 tw-h-px tw-bg-muted", t),
    ...e
  }
));
Bc.displayName = bt.Separator.displayName;
function Vc({ table: t }) {
  return /* @__PURE__ */ s("div", { className: "tw-flex tw-items-center tw-justify-between tw-px-2 tw-pb-3 tw-pt-3", children: /* @__PURE__ */ x("div", { className: "tw-flex tw-items-center tw-space-x-6 lg:tw-space-x-8", children: [
    /* @__PURE__ */ x("div", { className: "tw-flex-1 tw-text-sm tw-text-muted-foreground", children: [
      t.getFilteredSelectedRowModel().rows.length,
      " of",
      " ",
      t.getFilteredRowModel().rows.length,
      " row(s) selected"
    ] }),
    /* @__PURE__ */ x("div", { className: "tw-flex tw-items-center tw-space-x-2", children: [
      /* @__PURE__ */ s("p", { className: "tw-text-nowrap tw-text-sm tw-font-medium", children: "Rows per page" }),
      /* @__PURE__ */ x(
        Ve,
        {
          value: `${t.getState().pagination.pageSize}`,
          onValueChange: (e) => {
            t.setPageSize(Number(e));
          },
          children: [
            /* @__PURE__ */ s(Ne, { className: "tw-h-8 tw-w-[70px]", children: /* @__PURE__ */ s(ze, { placeholder: t.getState().pagination.pageSize }) }),
            /* @__PURE__ */ s(ke, { side: "top", children: [10, 20, 30, 40, 50].map((e) => /* @__PURE__ */ s(Bt, { value: `${e}`, children: e }, e)) })
          ]
        }
      )
    ] }),
    /* @__PURE__ */ x("div", { className: "tw-flex tw-w-[100px] tw-items-center tw-justify-center tw-text-sm tw-font-medium", children: [
      "Page ",
      t.getState().pagination.pageIndex + 1,
      " of ",
      t.getPageCount()
    ] }),
    /* @__PURE__ */ x("div", { className: "tw-flex tw-items-center tw-space-x-2", children: [
      /* @__PURE__ */ x(
        wt,
        {
          variant: "outline",
          size: "icon",
          className: "tw-hidden tw-h-8 tw-w-8 tw-p-0 lg:tw-flex",
          onClick: () => t.setPageIndex(0),
          disabled: !t.getCanPreviousPage(),
          children: [
            /* @__PURE__ */ s("span", { className: "tw-sr-only", children: "Go to first page" }),
            /* @__PURE__ */ s(il, { className: "tw-h-4 tw-w-4" })
          ]
        }
      ),
      /* @__PURE__ */ x(
        wt,
        {
          variant: "outline",
          size: "icon",
          className: "tw-h-8 tw-w-8 tw-p-0",
          onClick: () => t.previousPage(),
          disabled: !t.getCanPreviousPage(),
          children: [
            /* @__PURE__ */ s("span", { className: "tw-sr-only", children: "Go to previous page" }),
            /* @__PURE__ */ s(sl, { className: "tw-h-4 tw-w-4" })
          ]
        }
      ),
      /* @__PURE__ */ x(
        wt,
        {
          variant: "outline",
          size: "icon",
          className: "tw-h-8 tw-w-8 tw-p-0",
          onClick: () => t.nextPage(),
          disabled: !t.getCanNextPage(),
          children: [
            /* @__PURE__ */ s("span", { className: "tw-sr-only", children: "Go to next page" }),
            /* @__PURE__ */ s(ll, { className: "tw-h-4 tw-w-4" })
          ]
        }
      ),
      /* @__PURE__ */ x(
        wt,
        {
          variant: "outline",
          size: "icon",
          className: "tw-hidden tw-h-8 tw-w-8 tw-p-0 lg:tw-flex",
          onClick: () => t.setPageIndex(t.getPageCount() - 1),
          disabled: !t.getCanNextPage(),
          children: [
            /* @__PURE__ */ s("span", { className: "tw-sr-only", children: "Go to last page" }),
            /* @__PURE__ */ s(cl, { className: "tw-h-4 tw-w-4" })
          ]
        }
      )
    ] })
  ] }) });
}
const ir = S.forwardRef(({ className: t, stickyHeader: e, ...n }, r) => /* @__PURE__ */ s("div", { className: N("pr-twp tw-relative tw-w-full", { "tw-overflow-auto": !e }), children: /* @__PURE__ */ s(
  "table",
  {
    ref: r,
    className: N("tw-w-full tw-caption-bottom tw-text-sm", t),
    ...n
  }
) }));
ir.displayName = "Table";
const sr = S.forwardRef(({ className: t, stickyHeader: e, ...n }, r) => /* @__PURE__ */ s(
  "thead",
  {
    ref: r,
    className: N(
      { "tw-sticky tw-top-[-1px] tw-bg-background tw-drop-shadow-sm": e },
      "[&_tr]:tw-border-b",
      t
    ),
    ...n
  }
));
sr.displayName = "TableHeader";
const lr = S.forwardRef(({ className: t, ...e }, n) => /* @__PURE__ */ s("tbody", { ref: n, className: N("[&_tr:last-child]:tw-border-0", t), ...e }));
lr.displayName = "TableBody";
const zc = S.forwardRef(({ className: t, ...e }, n) => /* @__PURE__ */ s(
  "tfoot",
  {
    ref: n,
    className: N("tw-border-t tw-bg-muted/50 tw-font-medium [&>tr]:last:tw-border-b-0", t),
    ...e
  }
));
zc.displayName = "TableFooter";
const ie = S.forwardRef(
  ({ className: t, ...e }, n) => /* @__PURE__ */ s(
    "tr",
    {
      ref: n,
      className: N(
        "tw-border-b tw-transition-colors hover:tw-bg-muted/50 data-[state=selected]:tw-bg-muted",
        t
      ),
      ...e
    }
  )
);
ie.displayName = "TableRow";
const yn = S.forwardRef(({ className: t, ...e }, n) => /* @__PURE__ */ s(
  "th",
  {
    ref: n,
    className: N(
      "tw-h-12 tw-px-4 tw-text-start tw-align-middle tw-font-medium tw-text-muted-foreground [&:has([role=checkbox])]:tw-pe-0",
      t
    ),
    ...e
  }
));
yn.displayName = "TableHead";
const Fe = S.forwardRef(({ className: t, ...e }, n) => /* @__PURE__ */ s(
  "td",
  {
    ref: n,
    className: N("tw-p-4 tw-align-middle [&:has([role=checkbox])]:tw-pe-0", t),
    ...e
  }
));
Fe.displayName = "TableCell";
const Fc = S.forwardRef(({ className: t, ...e }, n) => /* @__PURE__ */ s(
  "caption",
  {
    ref: n,
    className: N("tw-mt-4 tw-text-sm tw-text-muted-foreground", t),
    ...e
  }
));
Fc.displayName = "TableCaption";
function Lc({
  columns: t,
  data: e,
  enablePagination: n = !1,
  showPaginationControls: r = !1,
  showColumnVisibilityControls: o = !1,
  stickyHeader: a = !1,
  onRowClickHandler: i = () => {
  }
}) {
  var h;
  const [l, c] = ut([]), [d, p] = ut([]), [f, w] = ut({}), [g, v] = ut({}), m = ci({
    data: e,
    columns: t,
    getCoreRowModel: di(),
    ...n && { getPaginationRowModel: Il() },
    onSortingChange: c,
    getSortedRowModel: pi(),
    onColumnFiltersChange: p,
    getFilteredRowModel: Al(),
    onColumnVisibilityChange: w,
    onRowSelectionChange: v,
    state: {
      sorting: l,
      columnFilters: d,
      columnVisibility: f,
      rowSelection: g
    }
  });
  return /* @__PURE__ */ x("div", { className: "pr-twp", children: [
    o && /* @__PURE__ */ s(Mc, { table: m }),
    /* @__PURE__ */ x(ir, { stickyHeader: a, children: [
      /* @__PURE__ */ s(sr, { stickyHeader: a, children: m.getHeaderGroups().map((k) => /* @__PURE__ */ s(ie, { children: k.headers.map((T) => /* @__PURE__ */ s(yn, { children: T.isPlaceholder ? void 0 : wn(T.column.columnDef.header, T.getContext()) }, T.id)) }, k.id)) }),
      /* @__PURE__ */ s(lr, { children: (h = m.getRowModel().rows) != null && h.length ? m.getRowModel().rows.map((k) => /* @__PURE__ */ s(
        ie,
        {
          onClick: () => i(k, m),
          "data-state": k.getIsSelected() && "selected",
          children: k.getVisibleCells().map((T) => /* @__PURE__ */ s(Fe, { children: wn(T.column.columnDef.cell, T.getContext()) }, T.id))
        },
        k.id
      )) : /* @__PURE__ */ s(ie, { children: /* @__PURE__ */ s(Fe, { colSpan: t.length, className: "tw-h-24 tw-text-center", children: "No results." }) }) })
    ] }),
    n && /* @__PURE__ */ x("div", { className: "tw-flex tw-items-center tw-justify-end tw-space-x-2 tw-py-4", children: [
      /* @__PURE__ */ s(
        wt,
        {
          variant: "outline",
          size: "sm",
          onClick: () => m.previousPage(),
          disabled: !m.getCanPreviousPage(),
          children: "Previous"
        }
      ),
      /* @__PURE__ */ s(
        wt,
        {
          variant: "outline",
          size: "sm",
          onClick: () => m.nextPage(),
          disabled: !m.getCanNextPage(),
          children: "Next"
        }
      )
    ] }),
    n && r && /* @__PURE__ */ s(Vc, { table: m })
  ] });
}
function Gc({
  occurrenceData: t,
  setScriptureReference: e,
  localizedStrings: n
}) {
  const r = n["%webView_inventory_occurrences_table_header_reference%"], o = n["%webView_inventory_occurrences_table_header_occurrence%"], a = Ct(() => {
    const i = [];
    return t.forEach((l) => {
      i.some((c) => po(c, l)) || i.push(l);
    }), i;
  }, [t]);
  return /* @__PURE__ */ x(ir, { stickyHeader: !0, children: [
    /* @__PURE__ */ s(sr, { stickyHeader: !0, children: /* @__PURE__ */ x(ie, { children: [
      /* @__PURE__ */ s(yn, { children: r }),
      /* @__PURE__ */ s(yn, { children: o })
    ] }) }),
    /* @__PURE__ */ s(lr, { children: a.length > 0 && a.map((i) => /* @__PURE__ */ x(
      ie,
      {
        onClick: () => {
          e(i.reference);
        },
        children: [
          /* @__PURE__ */ s(Fe, { children: `${ot.bookNumberToEnglishName(i.reference.bookNum)} ${i.reference.chapterNum}:${i.reference.verseNum}` }),
          /* @__PURE__ */ s(Fe, { children: i.text })
        ]
      },
      `${i.reference.bookNum} ${i.reference.chapterNum}:${i.reference.verseNum}-${i.text}`
    )) })
  ] });
}
const ko = S.forwardRef(({ className: t, ...e }, n) => /* @__PURE__ */ s(
  Hr.Root,
  {
    ref: n,
    className: N(
      "tw-peer pr-twp tw-h-4 tw-w-4 tw-shrink-0 tw-rounded-sm tw-border tw-border-primary tw-ring-offset-background focus-visible:tw-outline-none focus-visible:tw-ring-2 focus-visible:tw-ring-ring focus-visible:tw-ring-offset-2 disabled:tw-cursor-not-allowed disabled:tw-opacity-50 data-[state=checked]:tw-bg-primary data-[state=checked]:tw-text-primary-foreground",
      t
    ),
    ...e,
    children: /* @__PURE__ */ s(
      Hr.Indicator,
      {
        className: N("tw-flex tw-items-center tw-justify-center tw-text-current"),
        children: /* @__PURE__ */ s(Sn, { className: "tw-h-4 tw-w-4" })
      }
    )
  }
));
ko.displayName = Hr.Root.displayName;
const Uc = (t) => t.split(/(?:\r?\n|\r)|(?=(?:\\(?:v|c|id)))/g), pa = (t) => {
  const e = /^\\[vc]\s+(\d+)/, n = t.match(e);
  if (n)
    return +n[1];
}, Xc = (t) => {
  const e = t.match(/^\\id\s+([A-Za-z]+)/);
  return e ? ot.bookIdToNumber(e[1]) : 0;
}, Hc = (t, e, n) => n.includes(t) ? "unapproved" : e.includes(t) ? "approved" : "unknown", Ii = qe(
  "pr-twp tw-inline-flex tw-items-center tw-justify-center tw-rounded-md tw-text-sm tw-font-medium tw-ring-offset-background tw-transition-colors hover:tw-bg-muted hover:tw-text-muted-foreground focus-visible:tw-outline-none focus-visible:tw-ring-2 focus-visible:tw-ring-ring focus-visible:tw-ring-offset-2 disabled:tw-pointer-events-none disabled:tw-opacity-50 data-[state=on]:tw-bg-accent data-[state=on]:tw-text-accent-foreground",
  {
    variants: {
      variant: {
        default: "tw-bg-transparent",
        outline: "tw-border tw-border-input tw-bg-transparent hover:tw-bg-accent hover:tw-text-accent-foreground"
      },
      size: {
        default: "tw-h-10 tw-px-3",
        sm: "tw-h-9 tw-px-2.5",
        lg: "tw-h-11 tw-px-5"
      }
    },
    defaultVariants: {
      variant: "default",
      size: "default"
    }
  }
), Yc = S.forwardRef(({ className: t, variant: e, size: n, ...r }, o) => /* @__PURE__ */ s(
  ui.Root,
  {
    ref: o,
    className: N(Ii({ variant: e, size: n, className: t })),
    ...r
  }
));
Yc.displayName = ui.Root.displayName;
const Ai = S.createContext({
  size: "default",
  variant: "default"
}), Mi = S.forwardRef(({ className: t, variant: e, size: n, children: r, ...o }, a) => {
  const i = xt();
  return /* @__PURE__ */ s(
    rr.Root,
    {
      ref: a,
      className: N("pr-twp tw-flex tw-items-center tw-justify-center tw-gap-1", t),
      ...o,
      dir: i,
      children: /* @__PURE__ */ s(
        Ai.Provider,
        {
          value: { variant: e, size: n },
          children: r
        }
      )
    }
  );
});
Mi.displayName = rr.Root.displayName;
const Xn = S.forwardRef(({ className: t, children: e, variant: n, size: r, ...o }, a) => {
  const i = S.useContext(Ai);
  return /* @__PURE__ */ s(
    rr.Item,
    {
      ref: a,
      className: N(
        Ii({
          variant: i.variant || n,
          size: i.size || r
        }),
        t
      ),
      ...o,
      children: e
    }
  );
});
Xn.displayName = rr.Item.displayName;
const cr = (t) => t === "asc" ? /* @__PURE__ */ s(wl, { className: "tw-ms-2 tw-h-4 tw-w-4" }) : t === "desc" ? /* @__PURE__ */ s(fl, { className: "tw-ms-2 tw-h-4 tw-w-4" }) : /* @__PURE__ */ s(ml, { className: "tw-ms-2 tw-h-4 tw-w-4" }), mh = (t) => ({
  accessorKey: "item",
  accessorFn: (e) => e.items[0],
  header: ({ column: e }) => /* @__PURE__ */ x(wt, { variant: "ghost", onClick: () => e.toggleSorting(void 0), children: [
    t,
    cr(e.getIsSorted())
  ] })
}), Wc = (t, e) => ({
  accessorKey: `item${e}`,
  accessorFn: (n) => n.items[e],
  header: ({ column: n }) => /* @__PURE__ */ x(wt, { variant: "ghost", onClick: () => n.toggleSorting(void 0), children: [
    t,
    cr(n.getIsSorted())
  ] })
}), hh = (t) => ({
  accessorKey: "count",
  header: ({ column: e }) => /* @__PURE__ */ s("div", { className: "tw-flex tw-justify-end tw-tabular-nums", children: /* @__PURE__ */ x(wt, { variant: "ghost", onClick: () => e.toggleSorting(void 0), children: [
    t,
    cr(e.getIsSorted())
  ] }) }),
  cell: ({ row: e }) => /* @__PURE__ */ s("div", { className: "tw-flex tw-justify-end", children: e.getValue("count") })
}), $r = (t, e, n, r, o, a) => {
  let i = [...n];
  t.forEach((c) => {
    e === "approved" ? i.includes(c) || i.push(c) : i = i.filter((d) => d !== c);
  }), r(i);
  let l = [...o];
  t.forEach((c) => {
    e === "unapproved" ? l.includes(c) || l.push(c) : l = l.filter((d) => d !== c);
  }), a(l);
}, gh = (t, e, n, r, o) => ({
  accessorKey: "status",
  header: ({ column: a }) => /* @__PURE__ */ s("div", { className: "tw-flex tw-justify-center", children: /* @__PURE__ */ x(wt, { variant: "ghost", onClick: () => a.toggleSorting(void 0), children: [
    t,
    cr(a.getIsSorted())
  ] }) }),
  cell: ({ row: a }) => {
    const i = a.getValue("status"), l = a.getValue("item");
    return /* @__PURE__ */ x(Mi, { value: i, variant: "outline", type: "single", children: [
      /* @__PURE__ */ s(
        Xn,
        {
          onClick: () => $r(
            [l],
            "approved",
            e,
            n,
            r,
            o
          ),
          value: "approved",
          children: /* @__PURE__ */ s(dl, {})
        }
      ),
      /* @__PURE__ */ s(
        Xn,
        {
          onClick: () => $r(
            [l],
            "unapproved",
            e,
            n,
            r,
            o
          ),
          value: "unapproved",
          children: /* @__PURE__ */ s(pl, {})
        }
      ),
      /* @__PURE__ */ s(
        Xn,
        {
          onClick: () => $r(
            [l],
            "unknown",
            e,
            n,
            r,
            o
          ),
          value: "unknown",
          children: /* @__PURE__ */ s(ul, {})
        }
      )
    ] });
  }
}), bh = Object.freeze([
  "%webView_inventory_all%",
  "%webView_inventory_approved%",
  "%webView_inventory_unapproved%",
  "%webView_inventory_unknown%",
  "%webView_inventory_scope_currentBook%",
  "%webView_inventory_scope_chapter%",
  "%webView_inventory_scope_verse%",
  "%webView_inventory_filter_text%",
  "%webView_inventory_show_additional_items%",
  "%webView_inventory_occurrences_table_header_reference%",
  "%webView_inventory_occurrences_table_header_occurrence%"
]), qc = (t, e, n) => {
  let r = t;
  return e !== "all" && (r = r.filter(
    (o) => e === "approved" && o.status === "approved" || e === "unapproved" && o.status === "unapproved" || e === "unknown" && o.status === "unknown"
  )), n !== "" && (r = r.filter((o) => o.items[0].includes(n))), r;
}, Kc = (t, e, n, r, o) => {
  if (!t)
    return [];
  const a = [];
  let i = e.bookNum, l = e.chapterNum, c = e.verseNum;
  return Uc(t).forEach((p) => {
    p.startsWith("\\id") && (i = Xc(p), l = 0, c = 0), p.startsWith("\\c") && (l = pa(p), c = 0), p.startsWith("\\v") && (c = pa(p), l === 0 && (l = e.chapterNum));
    let f = o.exec(p) ?? void 0;
    for (; f; ) {
      const w = [];
      f.forEach((h) => w.push(h));
      const g = f.index, v = a.find((h) => po(h.items, w)), m = {
        reference: {
          bookNum: i !== void 0 ? i : -1,
          chapterNum: l !== void 0 ? l : -1,
          verseNum: c !== void 0 ? c : -1
        },
        text: _l(p, Math.max(0, g - 25), Math.min(g + 25, p.length))
      };
      if (v)
        v.count += 1, v.occurrences.push(m);
      else {
        const h = {
          items: w,
          count: 1,
          status: Hc(w[0], n, r),
          occurrences: [m]
        };
        a.push(h);
      }
      f = o.exec(p) ?? void 0;
    }
  }), a;
}, Zt = (t, e) => t[e] ?? e;
function vh({
  scriptureReference: t,
  setScriptureReference: e,
  localizedStrings: n,
  extractItems: r,
  additionalItemsLabels: o,
  approvedItems: a,
  unapprovedItems: i,
  text: l,
  scope: c,
  onScopeChange: d,
  columns: p
}) {
  const f = Zt(n, "%webView_inventory_all%"), w = Zt(n, "%webView_inventory_approved%"), g = Zt(n, "%webView_inventory_unapproved%"), v = Zt(n, "%webView_inventory_unknown%"), m = Zt(n, "%webView_inventory_scope_currentBook%"), h = Zt(n, "%webView_inventory_scope_chapter%"), k = Zt(n, "%webView_inventory_scope_verse%"), T = Zt(n, "%webView_inventory_filter_text%"), C = Zt(
    n,
    "%webView_inventory_show_additional_items%"
  ), [E, b] = ut(!1), [_, F] = ut("all"), [R, $] = ut(""), [L, D] = ut([]), I = Ct(() => l ? r instanceof RegExp ? Kc(
    l,
    t,
    a,
    i,
    r
  ) : r(l, t, a, i) : [], [l, r, t, a, i]), M = Ct(() => {
    if (E)
      return I;
    const y = [];
    return I.forEach((O) => {
      const U = O.items[0], X = y.find(
        (z) => z.items[0] === U
      );
      X ? (X.count += O.count, X.occurrences = X.occurrences.concat(O.occurrences)) : y.push({
        items: [U],
        count: O.count,
        occurrences: O.occurrences,
        status: O.status
      });
    }), y;
  }, [E, I]), H = Ct(() => qc(M, _, R), [M, _, R]), G = Ct(() => {
    var U, X;
    if (!E)
      return p;
    const y = (U = o == null ? void 0 : o.tableHeaders) == null ? void 0 : U.length;
    if (!y)
      return p;
    const O = [];
    for (let z = 0; z < y; z++)
      O.push(
        Wc(
          ((X = o == null ? void 0 : o.tableHeaders) == null ? void 0 : X[z]) || "Additional Item",
          z + 1
        )
      );
    return [...O, ...p];
  }, [o == null ? void 0 : o.tableHeaders, p, E]);
  se(() => {
    D([]);
  }, [H]);
  const B = (y, O) => {
    O.setRowSelection(() => {
      const U = {};
      return U[y.index] = !0, U;
    }), D(y.original.items);
  }, Z = (y) => {
    if (y === "book" || y === "chapter" || y === "verse")
      d(y);
    else
      throw new Error(`Invalid scope value: ${y}`);
  }, at = (y) => {
    if (y === "all" || y === "approved" || y === "unapproved" || y === "unknown")
      F(y);
    else
      throw new Error(`Invalid status filter value: ${y}`);
  }, rt = Ct(() => {
    if (M.length === 0 || L.length === 0)
      return [];
    const y = M.filter((O) => po(
      E ? O.items : [O.items[0]],
      L
    ));
    if (y.length > 1)
      throw new Error("Selected item is not unique");
    return y[0].occurrences;
  }, [L, E, M]);
  return /* @__PURE__ */ x("div", { className: "pr-twp tw-flex tw-h-full tw-flex-col", children: [
    /* @__PURE__ */ x("div", { className: "tw-flex tw-items-stretch", children: [
      /* @__PURE__ */ x(
        Ve,
        {
          onValueChange: (y) => at(y),
          defaultValue: _,
          children: [
            /* @__PURE__ */ s(Ne, { className: "tw-m-1", children: /* @__PURE__ */ s(ze, { placeholder: "Select filter" }) }),
            /* @__PURE__ */ x(ke, { children: [
              /* @__PURE__ */ s(Bt, { value: "all", children: f }),
              /* @__PURE__ */ s(Bt, { value: "approved", children: w }),
              /* @__PURE__ */ s(Bt, { value: "unapproved", children: g }),
              /* @__PURE__ */ s(Bt, { value: "unknown", children: v })
            ] })
          ]
        }
      ),
      /* @__PURE__ */ x(Ve, { onValueChange: (y) => Z(y), defaultValue: c, children: [
        /* @__PURE__ */ s(Ne, { className: "tw-m-1", children: /* @__PURE__ */ s(ze, { placeholder: "Select scope" }) }),
        /* @__PURE__ */ x(ke, { children: [
          /* @__PURE__ */ s(Bt, { value: "book", children: m }),
          /* @__PURE__ */ s(Bt, { value: "chapter", children: h }),
          /* @__PURE__ */ s(Bt, { value: "verse", children: k })
        ] })
      ] }),
      /* @__PURE__ */ s(
        Ke,
        {
          className: "tw-m-1 tw-rounded-md tw-border",
          placeholder: T,
          value: R,
          onChange: (y) => {
            $(y.target.value);
          }
        }
      ),
      o && /* @__PURE__ */ x("div", { className: "tw-m-1 tw-flex tw-items-center tw-rounded-md tw-border", children: [
        /* @__PURE__ */ s(
          ko,
          {
            className: "tw-m-1",
            checked: E,
            onCheckedChange: (y) => {
              D([]), b(y);
            }
          }
        ),
        /* @__PURE__ */ s(Mt, { className: "tw-m-1 tw-flex-shrink-0 tw-whitespace-nowrap", children: (o == null ? void 0 : o.checkboxText) ?? C })
      ] })
    ] }),
    /* @__PURE__ */ s("div", { className: "tw-m-1 tw-flex-1 tw-overflow-auto tw-rounded-md tw-border", children: /* @__PURE__ */ s(
      Lc,
      {
        columns: G,
        data: H,
        onRowClickHandler: B,
        stickyHeader: !0
      }
    ) }),
    rt.length > 0 && /* @__PURE__ */ s("div", { className: "tw-m-1 tw-flex-1 tw-overflow-auto tw-rounded-md tw-border", children: /* @__PURE__ */ s(
      Gc,
      {
        occurrenceData: rt,
        setScriptureReference: e,
        localizedStrings: n
      }
    ) })
  ] });
}
function Jc({
  entries: t,
  getEntriesCount: e = void 0,
  selected: n,
  onChange: r,
  placeholder: o,
  commandEmptyMessage: a = "No entries found",
  customSelectedText: i,
  sortSelected: l = !1,
  icon: c = void 0,
  className: d = void 0
}) {
  const [p, f] = ut(!1), w = Et(
    (m) => {
      var k;
      const h = (k = t.find((T) => T.label === m)) == null ? void 0 : k.value;
      h && r(
        n.includes(h) ? n.filter((T) => T !== h) : [...n, h]
      );
    },
    [t, n, r]
  ), g = () => i || o, v = Ct(() => {
    if (!l)
      return t;
    const m = t.filter((k) => k.starred).sort((k, T) => k.label.localeCompare(T.label)), h = t.filter((k) => !k.starred).sort((k, T) => {
      const C = n.includes(k.value), E = n.includes(T.value);
      return C && !E ? -1 : !C && E ? 1 : k.label.localeCompare(T.label);
    });
    return [...m, ...h];
  }, [t, n, l]);
  return /* @__PURE__ */ s("div", { className: d, children: /* @__PURE__ */ x(Ci, { open: p, onOpenChange: f, children: [
    /* @__PURE__ */ s(Oi, { asChild: !0, children: /* @__PURE__ */ x(
      wt,
      {
        variant: "ghost",
        role: "combobox",
        "aria-expanded": p,
        className: N(
          "tw-w-full tw-justify-between",
          n.length > 0 && n.length < t.length && "tw-border-primary",
          "tw-group"
        ),
        children: [
          /* @__PURE__ */ x("div", { className: "tw-flex tw-items-center tw-gap-2", children: [
            /* @__PURE__ */ s("div", { className: "tw-ml-2 tw-h-4 tw-w-4 tw-shrink-0 tw-opacity-50", children: /* @__PURE__ */ s("span", { className: "tw-flex tw-h-full tw-w-full tw-items-center tw-justify-center", children: c }) }),
            /* @__PURE__ */ s(
              "div",
              {
                className: N({
                  "tw-text-muted-foreground group-hover:tw-text-secondary-foreground": n.length === 0 || n.length === t.length
                }),
                children: /* @__PURE__ */ s("div", { className: "tw-font-normal", children: g() })
              }
            )
          ] }),
          /* @__PURE__ */ s(si, { className: "tw-ml-2 tw-h-4 tw-w-4 tw-shrink-0 tw-opacity-50" })
        ]
      }
    ) }),
    /* @__PURE__ */ s(go, { align: "start", className: "tw-w-full tw-p-0", children: /* @__PURE__ */ x(bo, { children: [
      /* @__PURE__ */ s(vo, { placeholder: `Search ${o.toLowerCase()}...` }),
      /* @__PURE__ */ x(yo, { children: [
        /* @__PURE__ */ s(xo, { children: a }),
        /* @__PURE__ */ s(_i, { children: v.map((m) => {
          const h = e ? e(m) : void 0;
          return /* @__PURE__ */ x(
            No,
            {
              value: m.label,
              onSelect: w,
              className: "tw-flex tw-items-center tw-gap-2",
              children: [
                /* @__PURE__ */ s("div", { className: "w-4", children: /* @__PURE__ */ s(
                  Sn,
                  {
                    className: N(
                      "tw-h-4 tw-w-4",
                      n.includes(m.value) ? "tw-opacity-100" : "tw-opacity-0"
                    )
                  }
                ) }),
                /* @__PURE__ */ s("div", { className: "tw-w-4", children: m.starred && /* @__PURE__ */ s(hl, { className: "tw-h-4 tw-w-4" }) }),
                /* @__PURE__ */ s("div", { className: "tw-flex-grow", children: m.label }),
                e && /* @__PURE__ */ s("div", { className: "tw-w-10 tw-text-end tw-text-muted-foreground", children: h })
              ]
            },
            m.label
          );
        }) })
      ] })
    ] }) })
  ] }) });
}
function Di({
<<<<<<< HEAD
  onSearch: t,
  placeholder: e,
  isFullWidth: n,
  className: r
}) {
  const [o, a] = ut(""), i = (c) => {
    a(c), t(c);
  }, l = xt();
  return /* @__PURE__ */ x("div", { className: N("tw-relative", { "tw-w-full": n }, r), children: [
=======
  value: t,
  onSearch: e,
  placeholder: n,
  isFullWidth: r,
  className: o
}) {
  const a = xt();
  return /* @__PURE__ */ x("div", { className: N("tw-relative", { "tw-w-full": r }, o), children: [
>>>>>>> 10b36e80
    /* @__PURE__ */ s(
      ii,
      {
        className: N(
          "tw-absolute tw-top-1/2 tw-h-4 tw-w-4 tw--translate-y-1/2 tw-transform tw-opacity-50",
          { "tw-right-3": a === "rtl" },
          { "tw-left-3": a === "ltr" }
        )
      }
    ),
    /* @__PURE__ */ s(
      Ke,
      {
        className: "tw-w-full tw-text-ellipsis tw-pe-9 tw-ps-9",
<<<<<<< HEAD
        placeholder: e,
        value: o,
        onChange: (c) => i(c.target.value)
      }
    ),
    o && /* @__PURE__ */ x(
=======
        placeholder: n,
        value: t,
        onChange: (i) => e(i.target.value)
      }
    ),
    t && /* @__PURE__ */ x(
>>>>>>> 10b36e80
      wt,
      {
        variant: "ghost",
        size: "icon",
        className: N(
          "tw-absolute tw-top-1/2 tw-h-7 tw--translate-y-1/2 tw-transform hover:tw-bg-transparent",
          { "tw-left-0": a === "rtl" },
          { "tw-right-0": a === "ltr" }
        ),
        onClick: () => {
<<<<<<< HEAD
          i("");
=======
          e("");
>>>>>>> 10b36e80
        },
        children: [
          /* @__PURE__ */ s(co, { className: "tw-h-4 tw-w-4" }),
          /* @__PURE__ */ s("span", { className: "tw-sr-only", children: "Clear" })
        ]
      }
    )
  ] });
}
const ji = S.forwardRef(({ className: t, ...e }, n) => {
  const r = xt();
  return /* @__PURE__ */ s(
    Pt.Root,
    {
      orientation: "vertical",
      ref: n,
      className: N("tw-flex tw-gap-1 tw-rounded-md tw-text-muted-foreground", t),
      ...e,
      dir: r
    }
  );
});
ji.displayName = Pt.List.displayName;
const Bi = S.forwardRef(({ className: t, ...e }, n) => /* @__PURE__ */ s(
  Pt.List,
  {
    ref: n,
    className: N(
      "tw-flex-fit tw-mlk-items-center tw-w-[124px] tw-justify-center tw-rounded-md tw-bg-muted tw-p-1 tw-text-muted-foreground",
      t
    ),
    ...e
  }
));
Bi.displayName = Pt.List.displayName;
const Zc = S.forwardRef(({ className: t, ...e }, n) => /* @__PURE__ */ s(
  Pt.Trigger,
  {
    ref: n,
    ...e,
    className: N(
      "overflow-clip tw-inline-flex tw-w-[116px] tw-cursor-pointer tw-items-center tw-justify-center tw-break-words tw-rounded-sm tw-border-0 tw-bg-muted tw-px-3 tw-py-1.5 tw-text-sm tw-font-medium tw-text-inherit tw-ring-offset-background tw-transition-all hover:tw-text-foreground focus-visible:tw-outline-none focus-visible:tw-ring-2 focus-visible:tw-ring-ring focus-visible:tw-ring-offset-2 disabled:tw-pointer-events-none disabled:tw-opacity-50 data-[state=active]:tw-bg-background data-[state=active]:tw-text-foreground data-[state=active]:tw-shadow-sm",
      t
    )
  }
)), Vi = S.forwardRef(({ className: t, ...e }, n) => /* @__PURE__ */ s(
  Pt.Content,
  {
    ref: n,
    className: N(
      // Removed tw-mt-2 because Sebastian said so
      "tw-ms-5 tw-flex-grow tw-text-foreground tw-ring-offset-background focus-visible:tw-outline-none focus-visible:tw-ring-2 focus-visible:tw-ring-ring focus-visible:tw-ring-offset-2",
      t
    ),
    ...e
  }
));
Vi.displayName = Pt.Content.displayName;
function yh({
  tabList: t,
  searchValue: e,
  onSearch: n,
  searchPlaceholder: r,
  headerTitle: o,
  searchClassName: a
}) {
  return /* @__PURE__ */ x("div", { className: "pr-twp", children: [
    /* @__PURE__ */ x("div", { className: "tw-sticky tw-top-0 tw-space-y-2 tw-pb-2", children: [
<<<<<<< HEAD
      r ? /* @__PURE__ */ s("h1", { children: r }) : "",
=======
      o ? /* @__PURE__ */ s("h1", { children: o }) : "",
>>>>>>> 10b36e80
      /* @__PURE__ */ s(
        Di,
        {
          className: a,
          value: e,
          onSearch: n,
          placeholder: r
        }
      )
    ] }),
    /* @__PURE__ */ x(ji, { children: [
<<<<<<< HEAD
      /* @__PURE__ */ s(Bi, { children: t.map((a) => /* @__PURE__ */ s(Zc, { value: a.value, children: a.value }, a.key)) }),
      t.map((a) => /* @__PURE__ */ s(Vi, { value: a.value, children: a.content }, a.key))
=======
      /* @__PURE__ */ s(Bi, { children: t.map((i) => /* @__PURE__ */ s(Zc, { value: i.value, children: i.value }, i.key)) }),
      t.map((i) => /* @__PURE__ */ s(Vi, { value: i.value, children: i.content }, i.key))
>>>>>>> 10b36e80
    ] })
  ] });
}
const Eo = S.forwardRef(({ className: t, orientation: e = "horizontal", decorative: n = !0, ...r }, o) => /* @__PURE__ */ s(
  wi.Root,
  {
    ref: o,
    decorative: n,
    orientation: e,
    className: N(
      "pr-twp tw-shrink-0 tw-bg-border",
      e === "horizontal" ? "tw-h-[1px] tw-w-full" : "tw-h-full tw-w-[1px]",
      t
    ),
    ...r
  }
));
Eo.displayName = wi.Root.displayName;
function ua({ className: t, ...e }) {
  return /* @__PURE__ */ s(
    "div",
    {
      className: N("pr-twp tw-animate-pulse tw-rounded-md tw-bg-muted", t),
      ...e
    }
  );
}
const Qc = Tn.Provider, td = Tn.Root, ed = Tn.Trigger, zi = S.forwardRef(({ className: t, sideOffset: e = 4, ...n }, r) => /* @__PURE__ */ s(
  Tn.Content,
  {
    ref: r,
    sideOffset: e,
    className: N(
      "pr-twp tw-z-50 tw-overflow-hidden tw-rounded-md tw-border tw-bg-popover tw-px-3 tw-py-1.5 tw-text-sm tw-text-popover-foreground tw-shadow-md tw-animate-in tw-fade-in-0 tw-zoom-in-95 data-[state=closed]:tw-animate-out data-[state=closed]:tw-fade-out-0 data-[state=closed]:tw-zoom-out-95 data-[side=bottom]:tw-slide-in-from-top-2 data-[side=left]:tw-slide-in-from-right-2 data-[side=right]:tw-slide-in-from-left-2 data-[side=top]:tw-slide-in-from-bottom-2",
      t
    ),
    ...n
  }
));
zi.displayName = Tn.Content.displayName;
const nd = "16rem", rd = "3rem", Fi = S.createContext(void 0);
function dr() {
  const t = S.useContext(Fi);
  if (!t)
    throw new Error("useSidebar must be used within a SidebarProvider.");
  return t;
}
const Li = S.forwardRef(
  ({
    defaultOpen: t = !0,
    open: e,
    onOpenChange: n,
    className: r,
    style: o,
    children: a,
    side: i = "primary",
    ...l
  }, c) => {
    const [d, p] = S.useState(t), f = e ?? d, w = S.useCallback(
      (C) => {
        const E = typeof C == "function" ? C(f) : C;
        n ? n(E) : p(E);
      },
      [n, f]
    ), g = S.useCallback(() => w((C) => !C), [w]), v = f ? "expanded" : "collapsed", k = xt() === "ltr" ? i : i === "primary" ? "secondary" : "primary", T = S.useMemo(
      () => ({
        state: v,
        open: f,
        setOpen: w,
        toggleSidebar: g,
        side: k
      }),
      [v, f, w, g, k]
    );
    return /* @__PURE__ */ s(Fi.Provider, { value: T, children: /* @__PURE__ */ s(Qc, { delayDuration: 0, children: /* @__PURE__ */ s(
      "div",
      {
        style: (
          // eslint-disable-next-line no-type-assertion/no-type-assertion
          {
            "--sidebar-width": nd,
            "--sidebar-width-icon": rd,
            ...o
          }
        ),
        className: N(
          // Removed tw-min-h-svh
          "tw-group/sidebar-wrapper pr-twp tw-flex tw-w-full has-[[data-variant=inset]]:tw-bg-sidebar",
          r
        ),
        ref: c,
        ...l,
        children: a
      }
    ) }) });
  }
);
Li.displayName = "SidebarProvider";
const Gi = S.forwardRef(({ variant: t = "sidebar", collapsible: e = "offcanvas", className: n, children: r, ...o }, a) => {
  const i = dr();
  return e === "none" ? /* @__PURE__ */ s(
    "div",
    {
      className: N(
        "tw-flex tw-h-full tw-w-[--sidebar-width] tw-flex-col tw-bg-sidebar tw-text-sidebar-foreground",
        n
      ),
      ref: a,
      ...o,
      children: r
    }
  ) : /* @__PURE__ */ x(
    "div",
    {
      ref: a,
      className: "tw-group tw-peer tw-hidden tw-text-sidebar-foreground md:tw-block",
      "data-state": i.state,
      "data-collapsible": i.state === "collapsed" ? e : "",
      "data-variant": t,
      "data-side": i.side,
      children: [
        /* @__PURE__ */ s(
          "div",
          {
            className: N(
              "tw-relative tw-h-svh tw-w-[--sidebar-width] tw-bg-transparent tw-transition-[width] tw-duration-200 tw-ease-linear",
              "group-data-[collapsible=offcanvas]:tw-w-0",
              "group-data-[side=secondary]:tw-rotate-180",
              t === "floating" || t === "inset" ? "group-data-[collapsible=icon]:tw-w-[calc(var(--sidebar-width-icon)_+_theme(spacing.4))]" : "group-data-[collapsible=icon]:tw-w-[--sidebar-width-icon]"
            )
          }
        ),
        /* @__PURE__ */ s(
          "div",
          {
            className: N(
              // CUSTOM: Switched tw-fixed to tw-absolute here to scope the sidebar inside of it's container
              "tw-absolute tw-inset-y-0 tw-z-10 tw-hidden tw-h-svh tw-w-[--sidebar-width] tw-transition-[left,right,width] tw-duration-200 tw-ease-linear md:tw-flex",
              i.side === "primary" ? "tw-left-0 group-data-[collapsible=offcanvas]:tw-left-[calc(var(--sidebar-width)*-1)]" : "tw-right-0 group-data-[collapsible=offcanvas]:tw-right-[calc(var(--sidebar-width)*-1)]",
              // Adjust the padding for floating and inset variants.
              t === "floating" || t === "inset" ? "tw-p-2 group-data-[collapsible=icon]:tw-w-[calc(var(--sidebar-width-icon)_+_theme(spacing.4)_+2px)]" : "group-data-[collapsible=icon]:tw-w-[--sidebar-width-icon] group-data-[side=primary]:tw-border-r group-data-[side=secondary]:tw-border-l",
              n
            ),
            ...o,
            children: /* @__PURE__ */ s(
              "div",
              {
                "data-sidebar": "sidebar",
                className: "tw-flex tw-h-full tw-w-full tw-flex-col tw-bg-sidebar group-data-[variant=floating]:tw-rounded-lg group-data-[variant=floating]:tw-border group-data-[variant=floating]:tw-border-sidebar-border group-data-[variant=floating]:tw-shadow",
                children: r
              }
            )
          }
        )
      ]
    }
  );
});
Gi.displayName = "Sidebar";
const od = S.forwardRef(({ className: t, onClick: e, ...n }, r) => {
  const o = dr();
  return /* @__PURE__ */ x(
    wt,
    {
      ref: r,
      "data-sidebar": "trigger",
      variant: "ghost",
      size: "icon",
      className: N("tw-h-7 tw-w-7", t),
      onClick: (a) => {
        e == null || e(a), o.toggleSidebar();
      },
      ...n,
      children: [
        o.side === "primary" ? /* @__PURE__ */ s(gl, {}) : /* @__PURE__ */ s(bl, {}),
        /* @__PURE__ */ s("span", { className: "tw-sr-only", children: "Toggle Sidebar" })
      ]
    }
  );
});
od.displayName = "SidebarTrigger";
const ad = S.forwardRef(
  ({ className: t, ...e }, n) => {
    const { toggleSidebar: r } = dr();
    return /* @__PURE__ */ s(
      "button",
      {
        type: "button",
        ref: n,
        "data-sidebar": "rail",
        "aria-label": "Toggle Sidebar",
        tabIndex: -1,
        onClick: r,
        title: "Toggle Sidebar",
        className: N(
          "tw-absolute tw-inset-y-0 tw-z-20 tw-hidden tw-w-4 tw--translate-x-1/2 tw-transition-all tw-ease-linear after:tw-absolute after:tw-inset-y-0 after:tw-left-1/2 after:tw-w-[2px] hover:after:tw-bg-sidebar-border group-data-[side=primary]:tw--right-4 group-data-[side=secondary]:tw-left-0 sm:tw-flex",
          "[[data-side=secondary]_&]:tw-cursor-e-resize [[data-side=secondary]_&]:tw-cursor-w-resize",
          "[[data-side=primary][data-state=collapsed]_&]:tw-cursor-e-resize [[data-side=secondary][data-state=collapsed]_&]:tw-cursor-w-resize",
          "group-data-[collapsible=offcanvas]:tw-translate-x-0 group-data-[collapsible=offcanvas]:after:tw-left-full group-data-[collapsible=offcanvas]:hover:tw-bg-sidebar",
          "[[data-side=primary][data-collapsible=offcanvas]_&]:tw--right-2",
          "[[data-side=secondary][data-collapsible=offcanvas]_&]:tw--left-2",
          t
        ),
        ...e
      }
    );
  }
);
ad.displayName = "SidebarRail";
const Ui = S.forwardRef(
  ({ className: t, ...e }, n) => /* @__PURE__ */ s(
    "main",
    {
      ref: n,
      className: N(
        // CUSTOM: Removed tw-min-h-svh
        "tw-relative tw-flex tw-flex-1 tw-flex-col tw-bg-background",
        "peer-data-[variant=inset]:tw-min-h-[calc(100svh-theme(spacing.4))] md:peer-data-[variant=inset]:tw-m-2 md:peer-data-[state=collapsed]:peer-data-[variant=inset]:tw-ml-2 md:peer-data-[variant=inset]:tw-ml-0 md:peer-data-[variant=inset]:tw-rounded-xl md:peer-data-[variant=inset]:tw-shadow",
        t
      ),
      ...e
    }
  )
);
Ui.displayName = "SidebarInset";
const id = S.forwardRef(({ className: t, ...e }, n) => /* @__PURE__ */ s(
  Ke,
  {
    ref: n,
    "data-sidebar": "input",
    className: N(
      "tw-h-8 tw-w-full tw-bg-background tw-shadow-none focus-visible:tw-ring-2 focus-visible:tw-ring-sidebar-ring",
      t
    ),
    ...e
  }
));
id.displayName = "SidebarInput";
const sd = S.forwardRef(
  ({ className: t, ...e }, n) => /* @__PURE__ */ s(
    "div",
    {
      ref: n,
      "data-sidebar": "header",
      className: N("tw-flex tw-flex-col tw-gap-2 tw-p-2", t),
      ...e
    }
  )
);
sd.displayName = "SidebarHeader";
const ld = S.forwardRef(
  ({ className: t, ...e }, n) => /* @__PURE__ */ s(
    "div",
    {
      ref: n,
      "data-sidebar": "footer",
      className: N("tw-flex tw-flex-col tw-gap-2 tw-p-2", t),
      ...e
    }
  )
);
ld.displayName = "SidebarFooter";
const cd = S.forwardRef(({ className: t, ...e }, n) => /* @__PURE__ */ s(
  Eo,
  {
    ref: n,
    "data-sidebar": "separator",
    className: N("tw-mx-2 tw-w-auto tw-bg-sidebar-border", t),
    ...e
  }
));
cd.displayName = "SidebarSeparator";
const Xi = S.forwardRef(
  ({ className: t, ...e }, n) => /* @__PURE__ */ s(
    "div",
    {
      ref: n,
      "data-sidebar": "content",
      className: N(
        "tw-flex tw-min-h-0 tw-flex-1 tw-flex-col tw-gap-2 tw-overflow-auto group-data-[collapsible=icon]:tw-overflow-hidden",
        t
      ),
      ...e
    }
  )
);
Xi.displayName = "SidebarContent";
const Kr = S.forwardRef(
  ({ className: t, ...e }, n) => /* @__PURE__ */ s(
    "div",
    {
      ref: n,
      "data-sidebar": "group",
      className: N("tw-relative tw-flex tw-w-full tw-min-w-0 tw-flex-col tw-p-2", t),
      ...e
    }
  )
);
Kr.displayName = "SidebarGroup";
const Jr = S.forwardRef(({ className: t, asChild: e = !1, ...n }, r) => /* @__PURE__ */ s(
  e ? We : "div",
  {
    ref: r,
    "data-sidebar": "group-label",
    className: N(
      "tw-flex tw-h-8 tw-shrink-0 tw-items-center tw-rounded-md tw-px-2 tw-text-xs tw-font-medium tw-text-sidebar-foreground/70 tw-outline-none tw-ring-sidebar-ring tw-transition-[margin,opa] tw-duration-200 tw-ease-linear focus-visible:tw-ring-2 [&>svg]:tw-size-4 [&>svg]:tw-shrink-0",
      "group-data-[collapsible=icon]:tw--mt-8 group-data-[collapsible=icon]:tw-opacity-0",
      t
    ),
    ...n
  }
));
Jr.displayName = "SidebarGroupLabel";
const dd = S.forwardRef(({ className: t, asChild: e = !1, ...n }, r) => /* @__PURE__ */ s(
  e ? We : "button",
  {
    ref: r,
    "data-sidebar": "group-action",
    className: N(
      "tw-absolute tw-right-3 tw-top-3.5 tw-flex tw-aspect-square tw-w-5 tw-items-center tw-justify-center tw-rounded-md tw-p-0 tw-text-sidebar-foreground tw-outline-none tw-ring-sidebar-ring tw-transition-transform hover:tw-bg-sidebar-accent hover:tw-text-sidebar-accent-foreground focus-visible:tw-ring-2 [&>svg]:tw-size-4 [&>svg]:tw-shrink-0",
      // Increases the hit area of the button on mobile.
      "after:tw-absolute after:tw--inset-2 after:md:tw-hidden",
      "group-data-[collapsible=icon]:tw-hidden",
      t
    ),
    ...n
  }
));
dd.displayName = "SidebarGroupAction";
const Zr = S.forwardRef(
  ({ className: t, ...e }, n) => /* @__PURE__ */ s(
    "div",
    {
      ref: n,
      "data-sidebar": "group-content",
      className: N("tw-w-full tw-text-sm", t),
      ...e
    }
  )
);
Zr.displayName = "SidebarGroupContent";
const Hi = S.forwardRef(
  ({ className: t, ...e }, n) => /* @__PURE__ */ s(
    "ul",
    {
      ref: n,
      "data-sidebar": "menu",
      className: N("tw-flex tw-w-full tw-min-w-0 tw-flex-col tw-gap-1", t),
      ...e
    }
  )
);
Hi.displayName = "SidebarMenu";
const Yi = S.forwardRef(
  ({ className: t, ...e }, n) => /* @__PURE__ */ s(
    "li",
    {
      ref: n,
      "data-sidebar": "menu-item",
      className: N("tw-group/menu-item tw-relative", t),
      ...e
    }
  )
);
Yi.displayName = "SidebarMenuItem";
const pd = qe(
  // CUSTOM: Removed data-[active=true]:tw-bg-sidebar-accent
  "tw-peer/menu-button tw-flex tw-w-full tw-items-center tw-gap-2 tw-overflow-hidden tw-rounded-md tw-p-2 tw-text-left tw-text-sm tw-outline-none tw-ring-sidebar-ring tw-transition-[width,height,padding] hover:tw-bg-sidebar-accent hover:tw-text-sidebar-accent-foreground focus-visible:tw-ring-2 active:tw-bg-sidebar-accent active:tw-text-sidebar-accent-foreground disabled:tw-pointer-events-none disabled:tw-opacity-50 tw-group-has-[[data-sidebar=menu-action]]/menu-item:pr-8 aria-disabled:tw-pointer-events-none aria-disabled:tw-opacity-50 data-[active=true]:tw-font-medium data-[active=true]:tw-text-sidebar-accent-foreground data-[state=open]:hover:tw-bg-sidebar-accent data-[state=open]:hover:tw-text-sidebar-accent-foreground group-data-[collapsible=icon]:tw-!size-8 group-data-[collapsible=icon]:tw-!p-2 [&>span:last-child]:tw-truncate [&>svg]:tw-size-4 [&>svg]:tw-shrink-0",
  {
    variants: {
      variant: {
        default: "hover:tw-bg-sidebar-accent hover:tw-text-sidebar-accent-foreground",
        outline: "tw-bg-background tw-shadow-[0_0_0_1px_hsl(var(--sidebar-border))] hover:tw-bg-sidebar-accent hover:tw-text-sidebar-accent-foreground hover:tw-shadow-[0_0_0_1px_hsl(var(--sidebar-accent))]"
      },
      size: {
        default: "tw-h-8 tw-text-sm",
        sm: "tw-h-7 tw-text-xs",
        lg: "tw-h-12 tw-text-sm group-data-[collapsible=icon]:tw-!p-0"
      }
    },
    defaultVariants: {
      variant: "default",
      size: "default"
    }
  }
), Wi = S.forwardRef(
  ({
    asChild: t = !1,
    isActive: e = !1,
    variant: n = "default",
    size: r = "default",
    tooltip: o,
    className: a,
    ...i
  }, l) => {
    const c = t ? We : "button", { state: d } = dr(), p = /* @__PURE__ */ s(
      c,
      {
        ref: l,
        "data-sidebar": "menu-button",
        "data-size": r,
        "data-active": e,
        className: N(pd({ variant: n, size: r }), a),
        ...i
      }
    );
    return o ? (typeof o == "string" && (o = {
      children: o
    }), /* @__PURE__ */ x(td, { children: [
      /* @__PURE__ */ s(ed, { asChild: !0, children: p }),
      /* @__PURE__ */ s(zi, { side: "right", align: "center", hidden: d !== "collapsed", ...o })
    ] })) : p;
  }
);
Wi.displayName = "SidebarMenuButton";
const ud = S.forwardRef(({ className: t, asChild: e = !1, showOnHover: n = !1, ...r }, o) => /* @__PURE__ */ s(
  e ? We : "button",
  {
    ref: o,
    "data-sidebar": "menu-action",
    className: N(
      "tw-peer-hover/menu-button:text-sidebar-accent-foreground tw-absolute tw-right-1 tw-top-1.5 tw-flex tw-aspect-square tw-w-5 tw-items-center tw-justify-center tw-rounded-md tw-p-0 tw-text-sidebar-foreground tw-outline-none tw-ring-sidebar-ring tw-transition-transform hover:tw-bg-sidebar-accent hover:tw-text-sidebar-accent-foreground focus-visible:tw-ring-2 [&>svg]:tw-size-4 [&>svg]:tw-shrink-0",
      // Increases the hit area of the button on mobile.
      "after:tw-absolute after:tw--inset-2 after:md:tw-hidden",
      "tw-peer-data-[size=sm]/menu-button:top-1",
      "tw-peer-data-[size=default]/menu-button:top-1.5",
      "tw-peer-data-[size=lg]/menu-button:top-2.5",
      "group-data-[collapsible=icon]:tw-hidden",
      n && "tw-group-focus-within/menu-item:opacity-100 tw-group-hover/menu-item:opacity-100 tw-peer-data-[active=true]/menu-button:text-sidebar-accent-foreground data-[state=open]:tw-opacity-100 md:tw-opacity-0",
      t
    ),
    ...r
  }
));
ud.displayName = "SidebarMenuAction";
const wd = S.forwardRef(
  ({ className: t, ...e }, n) => /* @__PURE__ */ s(
    "div",
    {
      ref: n,
      "data-sidebar": "menu-badge",
      className: N(
        "tw-pointer-events-none tw-absolute tw-right-1 tw-flex tw-h-5 tw-min-w-5 tw-select-none tw-items-center tw-justify-center tw-rounded-md tw-px-1 tw-text-xs tw-font-medium tw-tabular-nums tw-text-sidebar-foreground",
        "tw-peer-hover/menu-button:text-sidebar-accent-foreground tw-peer-data-[active=true]/menu-button:text-sidebar-accent-foreground",
        "tw-peer-data-[size=sm]/menu-button:top-1",
        "tw-peer-data-[size=default]/menu-button:top-1.5",
        "tw-peer-data-[size=lg]/menu-button:top-2.5",
        "group-data-[collapsible=icon]:tw-hidden",
        t
      ),
      ...e
    }
  )
);
wd.displayName = "SidebarMenuBadge";
const fd = S.forwardRef(({ className: t, showIcon: e = !1, ...n }, r) => {
  const o = S.useMemo(() => `${Math.floor(Math.random() * 40) + 50}%`, []);
  return /* @__PURE__ */ x(
    "div",
    {
      ref: r,
      "data-sidebar": "menu-skeleton",
      className: N("tw-flex tw-h-8 tw-items-center tw-gap-2 tw-rounded-md tw-px-2", t),
      ...n,
      children: [
        e && /* @__PURE__ */ s(ua, { className: "tw-size-4 tw-rounded-md", "data-sidebar": "menu-skeleton-icon" }),
        /* @__PURE__ */ s(
          ua,
          {
            className: "tw-h-4 tw-max-w-[--skeleton-width] tw-flex-1",
            "data-sidebar": "menu-skeleton-text",
            style: (
              // eslint-disable-next-line no-type-assertion/no-type-assertion
              {
                "--skeleton-width": o
              }
            )
          }
        )
      ]
    }
  );
});
fd.displayName = "SidebarMenuSkeleton";
const md = S.forwardRef(
  ({ className: t, ...e }, n) => /* @__PURE__ */ s(
    "ul",
    {
      ref: n,
      "data-sidebar": "menu-sub",
      className: N(
        "tw-mx-3.5 tw-flex tw-min-w-0 tw-translate-x-px tw-flex-col tw-gap-1 tw-border-l tw-border-sidebar-border tw-px-2.5 tw-py-0.5",
        "group-data-[collapsible=icon]:tw-hidden",
        t
      ),
      ...e
    }
  )
);
md.displayName = "SidebarMenuSub";
const hd = S.forwardRef(
  ({ ...t }, e) => /* @__PURE__ */ s("li", { ref: e, ...t })
);
hd.displayName = "SidebarMenuSubItem";
const gd = S.forwardRef(({ asChild: t = !1, size: e = "md", isActive: n, className: r, ...o }, a) => /* @__PURE__ */ s(
  t ? We : "a",
  {
    ref: a,
    "data-sidebar": "menu-sub-button",
    "data-size": e,
    "data-active": n,
    className: N(
      "tw-flex tw-h-7 tw-min-w-0 tw--translate-x-px tw-items-center tw-gap-2 tw-overflow-hidden tw-rounded-md tw-px-2 tw-text-sidebar-foreground tw-outline-none tw-ring-sidebar-ring hover:tw-bg-sidebar-accent hover:tw-text-sidebar-accent-foreground focus-visible:tw-ring-2 active:tw-bg-sidebar-accent active:tw-text-sidebar-accent-foreground disabled:tw-pointer-events-none disabled:tw-opacity-50 aria-disabled:tw-pointer-events-none aria-disabled:tw-opacity-50 [&>span:last-child]:tw-truncate [&>svg]:tw-size-4 [&>svg]:tw-shrink-0 [&>svg]:tw-text-sidebar-accent-foreground",
      "data-[active=true]:tw-bg-sidebar-accent data-[active=true]:tw-text-sidebar-accent-foreground",
      e === "sm" && "tw-text-xs",
      e === "md" && "tw-text-sm",
      "group-data-[collapsible=icon]:tw-hidden",
      r
    ),
    ...o
  }
));
gd.displayName = "SidebarMenuSubButton";
function bd({
  id: t,
  extensionLabels: e,
  projectInfo: n,
  handleSelectSidebarItem: r,
  selectedSidebarItem: o,
  extensionsSidebarGroupLabel: a,
  projectsSidebarGroupLabel: i,
  buttonPlaceholderText: l
}) {
  const c = Et(
    (f, w) => {
      r(f, w);
    },
    [r]
  ), d = Et(
    (f) => {
      const w = n.find((g) => g.projectId === f);
      return w ? w.projectName : f;
    },
    [n]
  ), p = Et(
    (f) => !o.projectId && f === o.label,
    [o]
  );
  return /* @__PURE__ */ s(
    Gi,
    {
      id: t,
      collapsible: "none",
      variant: "inset",
      className: "tw-w-96 tw-gap-2 tw-overflow-y-auto tw-rounded tw-bg-slate-100",
      children: /* @__PURE__ */ x(Xi, { children: [
        /* @__PURE__ */ x(Kr, { children: [
          /* @__PURE__ */ s(Jr, { className: "tw-text-sm tw-text-gray-400", children: a }),
          /* @__PURE__ */ s(Zr, { children: /* @__PURE__ */ s(Hi, { children: e.map((f) => /* @__PURE__ */ s(Yi, { children: /* @__PURE__ */ s(
            Wi,
            {
              className: N(
                "tw-rounded tw-py-2 tw-text-sm tw-text-gray-500 hover:tw-bg-white hover:tw-text-gray-900 hover:tw-shadow-sm active:tw-bg-white",
                { "tw-bg-white tw-text-gray-900 tw-shadow-sm": p(f) }
              ),
              onClick: () => c(f),
              isActive: p(f),
              children: /* @__PURE__ */ s("span", { className: "tw-pl-3", children: f })
            }
          ) }, f)) }) })
        ] }),
        /* @__PURE__ */ x(Kr, { children: [
          /* @__PURE__ */ s(Jr, { className: "tw-text-sm tw-text-gray-400", children: i }),
          /* @__PURE__ */ s(Zr, { className: "tw-pl-3", children: /* @__PURE__ */ s(
            qr,
            {
              popoverContentClassName: "tw-z-[1000]",
              options: n.flatMap((f) => f.projectId),
              getOptionLabel: (f) => d(f),
              buttonPlaceholder: l,
              onChange: (f) => {
                const w = d(f);
                c(w, f);
              },
              value: (o == null ? void 0 : o.projectId) ?? void 0
            }
          ) })
        ] })
      ] })
    }
  );
}
function xh({
  id: t,
  extensionLabels: e,
  projectInfo: n,
  children: r,
  handleSelectSidebarItem: o,
  selectedSidebarItem: a,
<<<<<<< HEAD
  onSearch: i,
  extensionsSidebarGroupLabel: l,
  projectsSidebarGroupLabel: c,
  buttonPlaceholderText: d
=======
  searchValue: i,
  onSearch: l,
  extensionsSidebarGroupLabel: c,
  projectsSidebarGroupLabel: d,
  buttonPlaceholderText: p
>>>>>>> 10b36e80
}) {
  return /* @__PURE__ */ x("div", { className: "tw-box-border tw-flex tw-h-full tw-flex-col tw-p-3", children: [
    /* @__PURE__ */ s("div", { className: "tw-box-border tw-flex tw-items-center tw-justify-center tw-py-4", children: /* @__PURE__ */ s(
      Di,
      {
        className: "tw-w-9/12",
<<<<<<< HEAD
        onSearch: i,
=======
        value: i,
        onSearch: l,
>>>>>>> 10b36e80
        placeholder: "Search app settings, extension settings, and project settings"
      }
    ) }),
    /* @__PURE__ */ x(Li, { id: t, className: "tw-h-full tw-flex-1 tw-gap-4 tw-overflow-auto", children: [
      /* @__PURE__ */ s(
        bd,
        {
          extensionLabels: e,
          projectInfo: n,
          handleSelectSidebarItem: o,
          selectedSidebarItem: a,
          extensionsSidebarGroupLabel: c,
          projectsSidebarGroupLabel: d,
          buttonPlaceholderText: p
        }
      ),
      /* @__PURE__ */ s(Ui, { className: "tw-overflow-y-auto", children: r })
    ] })
  ] });
}
const oe = "scrBook", vd = "scrRef", fe = "source", yd = "details", xd = "Scripture Reference", Nd = "Scripture Book", qi = "Type", kd = "Details";
function Ed(t, e) {
  const n = e ?? !1;
  return [
    {
      accessorFn: (r) => `${ot.bookNumberToId(r.start.bookNum)} ${r.start.chapterNum}:${r.start.verseNum}`,
      id: oe,
      header: (t == null ? void 0 : t.scriptureReferenceColumnName) ?? xd,
      cell: (r) => {
        const o = r.row.original;
        return r.row.getIsGrouped() ? ot.bookNumberToEnglishName(o.start.bookNum) : r.row.groupingColumnId === oe ? Rr(o.start) : void 0;
      },
      getGroupingValue: (r) => r.start.bookNum,
      sortingFn: (r, o) => Xr(r.original.start, o.original.start),
      enableGrouping: !0
    },
    {
      accessorFn: (r) => Rr(r.start),
      id: vd,
      header: void 0,
      cell: (r) => {
        const o = r.row.original;
        return r.row.getIsGrouped() ? void 0 : Rr(o.start);
      },
      sortingFn: (r, o) => Xr(r.original.start, o.original.start),
      enableGrouping: !1
    },
    {
      accessorFn: (r) => r.source.displayName,
      id: fe,
      header: n ? (t == null ? void 0 : t.typeColumnName) ?? qi : void 0,
      cell: (r) => n || r.row.getIsGrouped() ? r.getValue() : void 0,
      getGroupingValue: (r) => r.source.id,
      sortingFn: (r, o) => r.original.source.displayName.localeCompare(o.original.source.displayName),
      enableGrouping: !0
    },
    {
      accessorFn: (r) => r.detail,
      id: yd,
      header: (t == null ? void 0 : t.detailsColumnName) ?? kd,
      cell: (r) => r.getValue(),
      enableGrouping: !1
    }
  ];
}
const Sd = (t) => {
  if (!("offset" in t.start))
    throw new Error("No offset available in range start");
  if (t.end && !("offset" in t.end))
    throw new Error("No offset available in range end");
  const { offset: e } = t.start;
  let n = 0;
  return t.end && ({ offset: n } = t.end), !t.end || Xr(t.start, t.end) === 0 ? `${_r(t.start)}+${e}` : `${_r(t.start)}+${e}-${_r(t.end)}+${n}`;
}, wa = (t) => `${Sd({ start: t.start, end: t.end })} ${t.source.displayName} ${t.detail}`;
function Nh({
  sources: t,
  showColumnHeaders: e = !1,
  showSourceColumn: n = !1,
  scriptureReferenceColumnName: r,
  scriptureBookGroupName: o,
  typeColumnName: a,
  detailsColumnName: i,
  onRowSelected: l
}) {
  const [c, d] = ut([]), [p, f] = ut([{ id: oe, desc: !1 }]), [w, g] = ut({}), v = Ct(
    () => t.flatMap((R) => R.data.map(($) => ({
      ...$,
      source: R.source
    }))),
    [t]
  ), m = Ct(
    () => Ed(
      {
        scriptureReferenceColumnName: r,
        typeColumnName: a,
        detailsColumnName: i
      },
      n
    ),
    [r, a, i, n]
  );
  se(() => {
    c.includes(fe) ? f([
      { id: fe, desc: !1 },
      { id: oe, desc: !1 }
    ]) : f([{ id: oe, desc: !1 }]);
  }, [c]);
  const h = ci({
    data: v,
    columns: m,
    state: {
      grouping: c,
      sorting: p,
      rowSelection: w
    },
    onGroupingChange: d,
    onSortingChange: f,
    onRowSelectionChange: g,
    getExpandedRowModel: Ml(),
    getGroupedRowModel: Dl(),
    getCoreRowModel: di(),
    getSortedRowModel: pi(),
    getRowId: wa,
    autoResetExpanded: !1,
    enableMultiRowSelection: !1,
    enableSubRowSelection: !1
  });
  se(() => {
    if (l) {
      const R = h.getSelectedRowModel().rowsById, $ = Object.keys(R);
      if ($.length === 1) {
        const L = v.find((D) => wa(D) === $[0]) || void 0;
        L && l(L);
      }
    }
  }, [w, v, l, h]);
  const k = o ?? Nd, T = a ?? qi, C = [
    { label: "No Grouping", value: [] },
    { label: `Group by ${k}`, value: [oe] },
    { label: `Group by ${T}`, value: [fe] },
    {
      label: `Group by ${k} and ${T}`,
      value: [oe, fe]
    },
    {
      label: `Group by ${T} and ${k}`,
      value: [fe, oe]
    }
  ], E = (R) => {
    d(JSON.parse(R));
  }, b = (R, $) => {
    !R.getIsGrouped() && !R.getIsSelected() && R.getToggleSelectedHandler()($);
  }, _ = (R, $) => R.getIsGrouped() ? "" : N("banded-row", $ % 2 === 0 ? "even" : "odd"), F = (R, $, L) => {
    if (!((R == null ? void 0 : R.length) === 0 || $.depth < L.column.getGroupedIndex())) {
      if ($.getIsGrouped())
        switch ($.depth) {
          case 1:
            return "tw-ps-4";
          default:
            return;
        }
      switch ($.depth) {
        case 1:
          return "tw-ps-8";
        case 2:
          return "tw-ps-12";
        default:
          return;
      }
    }
  };
  return /* @__PURE__ */ x("div", { className: "pr-twp tw-flex tw-h-full tw-w-full tw-flex-col", children: [
    !e && /* @__PURE__ */ x(
      Ve,
      {
        value: JSON.stringify(c),
        onValueChange: (R) => {
          E(R);
        },
        children: [
          /* @__PURE__ */ s(Ne, { className: "tw-mb-1 tw-mt-2", children: /* @__PURE__ */ s(ze, {}) }),
          /* @__PURE__ */ s(ke, { position: "item-aligned", children: /* @__PURE__ */ s(Dc, { children: C.map((R) => /* @__PURE__ */ s(Bt, { value: JSON.stringify(R.value), children: R.label }, R.label)) }) })
        ]
      }
    ),
    /* @__PURE__ */ x(ir, { className: "tw-relative tw-flex tw-flex-col tw-overflow-y-auto tw-p-0", children: [
      e && /* @__PURE__ */ s(sr, { children: h.getHeaderGroups().map((R) => /* @__PURE__ */ s(ie, { children: R.headers.filter(($) => $.column.columnDef.header).map(($) => (
        /* For sticky column headers to work, we probably need to change the default definition of the shadcn Table component. See https://github.com/shadcn-ui/ui/issues/1151 */
        /* @__PURE__ */ s(yn, { colSpan: $.colSpan, className: "top-0 tw-sticky", children: $.isPlaceholder ? void 0 : /* @__PURE__ */ x("div", { children: [
          $.column.getCanGroup() ? /* @__PURE__ */ s(
            wt,
            {
              variant: "ghost",
              title: `Toggle grouping by ${$.column.columnDef.header}`,
              onClick: $.column.getToggleGroupingHandler(),
              type: "button",
              children: $.column.getIsGrouped() ? "🛑" : "👊 "
            }
          ) : void 0,
          " ",
          wn($.column.columnDef.header, $.getContext())
        ] }) }, $.id)
      )) }, R.id)) }),
      /* @__PURE__ */ s(lr, { children: h.getRowModel().rows.map((R, $) => {
        const L = xt();
        return /* @__PURE__ */ s(
          ie,
          {
            "data-state": R.getIsSelected() ? "selected" : "",
            className: N(_(R, $)),
            onClick: (D) => b(R, D),
            children: R.getVisibleCells().map((D) => {
              if (!(D.getIsPlaceholder() || D.column.columnDef.enableGrouping && !D.getIsGrouped() && (D.column.columnDef.id !== fe || !n)))
                return /* @__PURE__ */ s(
                  Fe,
                  {
                    className: N(
                      D.column.columnDef.id,
                      "tw-p-[1px]",
                      F(c, R, D)
                    ),
                    children: (() => D.getIsGrouped() ? /* @__PURE__ */ x(
                      wt,
                      {
                        variant: "link",
                        onClick: R.getToggleExpandedHandler(),
                        type: "button",
                        children: [
                          R.getIsExpanded() && /* @__PURE__ */ s(nr, {}),
                          !R.getIsExpanded() && (L === "ltr" ? /* @__PURE__ */ s(oi, {}) : /* @__PURE__ */ s(vl, {})),
                          " ",
                          wn(D.column.columnDef.cell, D.getContext()),
                          " (",
                          R.subRows.length,
                          ")"
                        ]
                      }
                    ) : wn(D.column.columnDef.cell, D.getContext()))()
                  },
                  D.id
                );
            })
          },
          R.id
        );
      }) })
    ] })
  ] });
}
const Ir = {
  [pt("undefined")]: "Ø",
  [pt(0)]: "A",
  [pt(1)]: "B",
  [pt(2)]: "C",
  [pt(3)]: "D",
  [pt(4)]: "E",
  [pt(5)]: "F",
  [pt(6)]: "G",
  [pt(7)]: "H",
  [pt(8)]: "I",
  [pt(9)]: "J",
  [pt(10)]: "K",
  [pt(11)]: "L",
  [pt(12)]: "M",
  [pt(13)]: "N",
  [pt(14)]: "O",
  [pt(15)]: "P",
  [pt(16)]: "Q",
  [pt(17)]: "R",
  [pt(18)]: "S",
  [pt(19)]: "T",
  [pt(20)]: "U",
  [pt(21)]: "V",
  [pt(22)]: "W",
  [pt(23)]: "X",
  [pt(24)]: "Y",
  [pt(25)]: "Z"
};
function kh({
  availableScrollGroupIds: t,
  scrollGroupId: e,
  onChangeScrollGroupId: n,
  localizedStrings: r = {}
}) {
  const o = {
    ...Ir,
    ...Object.fromEntries(
      Object.entries(r).map(
        ([i, l]) => [
          i,
          i === l && i in Ir ? Ir[i] : l
        ]
      )
    )
  }, a = xt();
  return /* @__PURE__ */ x(
    Ve,
    {
      value: `${e}`,
      onValueChange: (i) => n(
        i === "undefined" ? void 0 : parseInt(i, 10)
      ),
      children: [
        /* @__PURE__ */ s(Ne, { className: "pr-twp tw-w-auto", children: /* @__PURE__ */ s(
          ze,
          {
            placeholder: o[pt(e)] ?? e
          }
        ) }),
        /* @__PURE__ */ s(
          ke,
          {
            align: a === "rtl" ? "end" : "start",
            style: { zIndex: 250 },
            children: t.map((i) => /* @__PURE__ */ s(Bt, { value: `${i}`, children: o[pt(i)] }, `${i}`))
          }
        )
      ]
    }
  );
}
function Eh({ children: t }) {
  return /* @__PURE__ */ s("div", { className: "pr-twp tw-grid", children: t });
}
function Sh({
  primary: t,
  secondary: e,
  children: n,
  isLoading: r = !1,
  loadingMessage: o
}) {
  return /* @__PURE__ */ x("div", { className: "tw-flex tw-items-center tw-justify-between tw-space-x-4 tw-py-2", children: [
    /* @__PURE__ */ x("div", { children: [
      /* @__PURE__ */ s("p", { className: "tw-text-sm tw-font-medium tw-leading-none", children: t }),
      /* @__PURE__ */ s("p", { className: "tw-whitespace-normal tw-break-words tw-text-sm tw-text-muted-foreground", children: e })
    ] }),
    r ? /* @__PURE__ */ s("p", { className: "tw-text-sm tw-text-muted-foreground", children: o }) : /* @__PURE__ */ s("div", { children: n })
  ] });
}
function Th({
  primary: t,
  secondary: e,
  includeSeparator: n = !1
}) {
  return /* @__PURE__ */ x("div", { className: "tw-space-y-4 tw-py-2", children: [
    /* @__PURE__ */ x("div", { children: [
      /* @__PURE__ */ s("h3", { className: "tw-text-lg tw-font-medium", children: t }),
      /* @__PURE__ */ s("p", { className: "tw-text-sm tw-text-muted-foreground", children: e })
    ] }),
    n ? /* @__PURE__ */ s(Eo, {}) : ""
  ] });
}
function Ch({
  id: t,
  className: e,
  listItems: n,
  selectedListItems: r,
  handleSelectListItem: o,
  createLabel: a
}) {
  return /* @__PURE__ */ s("div", { id: t, className: e, children: n.map((i) => /* @__PURE__ */ x("div", { className: "tw-m-2 tw-flex tw-items-center", children: [
    /* @__PURE__ */ s(
      ko,
      {
        className: "tw-me-2 tw-align-middle",
        checked: r.includes(i),
        onCheckedChange: (l) => o(i, l)
      }
    ),
    /* @__PURE__ */ s(Mt, { children: a ? a(i) : i })
  ] }, i)) });
}
function Td(t) {
  return t && t.__esModule && Object.prototype.hasOwnProperty.call(t, "default") ? t.default : t;
}
function Cd(t) {
  if (t.__esModule)
    return t;
  var e = t.default;
  if (typeof e == "function") {
    var n = function r() {
      return this instanceof r ? Reflect.construct(e, arguments, this.constructor) : e.apply(this, arguments);
    };
    n.prototype = e.prototype;
  } else
    n = {};
  return Object.defineProperty(n, "__esModule", { value: !0 }), Object.keys(t).forEach(function(r) {
    var o = Object.getOwnPropertyDescriptor(t, r);
    Object.defineProperty(n, r, o.get ? o : {
      enumerable: !0,
      get: function() {
        return t[r];
      }
    });
  }), n;
}
var So = {}, Ki = { exports: {} };
(function(t) {
  function e(n) {
    return n && n.__esModule ? n : {
      default: n
    };
  }
  t.exports = e, t.exports.__esModule = !0, t.exports.default = t.exports;
})(Ki);
var Od = Ki.exports, Ar = {};
function To(t, e) {
  return process.env.NODE_ENV === "production" ? () => null : function(...r) {
    return t(...r) || e(...r);
  };
}
function P() {
  return P = Object.assign ? Object.assign.bind() : function(t) {
    for (var e = 1; e < arguments.length; e++) {
      var n = arguments[e];
      for (var r in n)
        Object.prototype.hasOwnProperty.call(n, r) && (t[r] = n[r]);
    }
    return t;
  }, P.apply(this, arguments);
}
function ge(t) {
  if (typeof t != "object" || t === null)
    return !1;
  const e = Object.getPrototypeOf(t);
  return (e === null || e === Object.prototype || Object.getPrototypeOf(e) === null) && !(Symbol.toStringTag in t) && !(Symbol.iterator in t);
}
function Ji(t) {
  if (!ge(t))
    return t;
  const e = {};
  return Object.keys(t).forEach((n) => {
    e[n] = Ji(t[n]);
  }), e;
}
function Qt(t, e, n = {
  clone: !0
}) {
  const r = n.clone ? P({}, t) : t;
  return ge(t) && ge(e) && Object.keys(e).forEach((o) => {
    o !== "__proto__" && (ge(e[o]) && o in t && ge(t[o]) ? r[o] = Qt(t[o], e[o], n) : n.clone ? r[o] = ge(e[o]) ? Ji(e[o]) : e[o] : r[o] = e[o]);
  }), r;
}
var Qr = { exports: {} }, zn = { exports: {} }, it = {};
/** @license React v16.13.1
 * react-is.production.min.js
 *
 * Copyright (c) Facebook, Inc. and its affiliates.
 *
 * This source code is licensed under the MIT license found in the
 * LICENSE file in the root directory of this source tree.
 */
var fa;
function Rd() {
  if (fa)
    return it;
  fa = 1;
  var t = typeof Symbol == "function" && Symbol.for, e = t ? Symbol.for("react.element") : 60103, n = t ? Symbol.for("react.portal") : 60106, r = t ? Symbol.for("react.fragment") : 60107, o = t ? Symbol.for("react.strict_mode") : 60108, a = t ? Symbol.for("react.profiler") : 60114, i = t ? Symbol.for("react.provider") : 60109, l = t ? Symbol.for("react.context") : 60110, c = t ? Symbol.for("react.async_mode") : 60111, d = t ? Symbol.for("react.concurrent_mode") : 60111, p = t ? Symbol.for("react.forward_ref") : 60112, f = t ? Symbol.for("react.suspense") : 60113, w = t ? Symbol.for("react.suspense_list") : 60120, g = t ? Symbol.for("react.memo") : 60115, v = t ? Symbol.for("react.lazy") : 60116, m = t ? Symbol.for("react.block") : 60121, h = t ? Symbol.for("react.fundamental") : 60117, k = t ? Symbol.for("react.responder") : 60118, T = t ? Symbol.for("react.scope") : 60119;
  function C(b) {
    if (typeof b == "object" && b !== null) {
      var _ = b.$$typeof;
      switch (_) {
        case e:
          switch (b = b.type, b) {
            case c:
            case d:
            case r:
            case a:
            case o:
            case f:
              return b;
            default:
              switch (b = b && b.$$typeof, b) {
                case l:
                case p:
                case v:
                case g:
                case i:
                  return b;
                default:
                  return _;
              }
          }
        case n:
          return _;
      }
    }
  }
  function E(b) {
    return C(b) === d;
  }
  return it.AsyncMode = c, it.ConcurrentMode = d, it.ContextConsumer = l, it.ContextProvider = i, it.Element = e, it.ForwardRef = p, it.Fragment = r, it.Lazy = v, it.Memo = g, it.Portal = n, it.Profiler = a, it.StrictMode = o, it.Suspense = f, it.isAsyncMode = function(b) {
    return E(b) || C(b) === c;
  }, it.isConcurrentMode = E, it.isContextConsumer = function(b) {
    return C(b) === l;
  }, it.isContextProvider = function(b) {
    return C(b) === i;
  }, it.isElement = function(b) {
    return typeof b == "object" && b !== null && b.$$typeof === e;
  }, it.isForwardRef = function(b) {
    return C(b) === p;
  }, it.isFragment = function(b) {
    return C(b) === r;
  }, it.isLazy = function(b) {
    return C(b) === v;
  }, it.isMemo = function(b) {
    return C(b) === g;
  }, it.isPortal = function(b) {
    return C(b) === n;
  }, it.isProfiler = function(b) {
    return C(b) === a;
  }, it.isStrictMode = function(b) {
    return C(b) === o;
  }, it.isSuspense = function(b) {
    return C(b) === f;
  }, it.isValidElementType = function(b) {
    return typeof b == "string" || typeof b == "function" || b === r || b === d || b === a || b === o || b === f || b === w || typeof b == "object" && b !== null && (b.$$typeof === v || b.$$typeof === g || b.$$typeof === i || b.$$typeof === l || b.$$typeof === p || b.$$typeof === h || b.$$typeof === k || b.$$typeof === T || b.$$typeof === m);
  }, it.typeOf = C, it;
}
var st = {};
/** @license React v16.13.1
 * react-is.development.js
 *
 * Copyright (c) Facebook, Inc. and its affiliates.
 *
 * This source code is licensed under the MIT license found in the
 * LICENSE file in the root directory of this source tree.
 */
var ma;
function _d() {
  return ma || (ma = 1, process.env.NODE_ENV !== "production" && function() {
    var t = typeof Symbol == "function" && Symbol.for, e = t ? Symbol.for("react.element") : 60103, n = t ? Symbol.for("react.portal") : 60106, r = t ? Symbol.for("react.fragment") : 60107, o = t ? Symbol.for("react.strict_mode") : 60108, a = t ? Symbol.for("react.profiler") : 60114, i = t ? Symbol.for("react.provider") : 60109, l = t ? Symbol.for("react.context") : 60110, c = t ? Symbol.for("react.async_mode") : 60111, d = t ? Symbol.for("react.concurrent_mode") : 60111, p = t ? Symbol.for("react.forward_ref") : 60112, f = t ? Symbol.for("react.suspense") : 60113, w = t ? Symbol.for("react.suspense_list") : 60120, g = t ? Symbol.for("react.memo") : 60115, v = t ? Symbol.for("react.lazy") : 60116, m = t ? Symbol.for("react.block") : 60121, h = t ? Symbol.for("react.fundamental") : 60117, k = t ? Symbol.for("react.responder") : 60118, T = t ? Symbol.for("react.scope") : 60119;
    function C(A) {
      return typeof A == "string" || typeof A == "function" || // Note: its typeof might be other than 'symbol' or 'number' if it's a polyfill.
      A === r || A === d || A === a || A === o || A === f || A === w || typeof A == "object" && A !== null && (A.$$typeof === v || A.$$typeof === g || A.$$typeof === i || A.$$typeof === l || A.$$typeof === p || A.$$typeof === h || A.$$typeof === k || A.$$typeof === T || A.$$typeof === m);
    }
    function E(A) {
      if (typeof A == "object" && A !== null) {
        var Nt = A.$$typeof;
        switch (Nt) {
          case e:
            var V = A.type;
            switch (V) {
              case c:
              case d:
              case r:
              case a:
              case o:
              case f:
                return V;
              default:
                var yt = V && V.$$typeof;
                switch (yt) {
                  case l:
                  case p:
                  case v:
                  case g:
                  case i:
                    return yt;
                  default:
                    return Nt;
                }
            }
          case n:
            return Nt;
        }
      }
    }
    var b = c, _ = d, F = l, R = i, $ = e, L = p, D = r, I = v, M = g, H = n, G = a, B = o, Z = f, at = !1;
    function rt(A) {
      return at || (at = !0, console.warn("The ReactIs.isAsyncMode() alias has been deprecated, and will be removed in React 17+. Update your code to use ReactIs.isConcurrentMode() instead. It has the exact same API.")), y(A) || E(A) === c;
    }
    function y(A) {
      return E(A) === d;
    }
    function O(A) {
      return E(A) === l;
    }
    function U(A) {
      return E(A) === i;
    }
    function X(A) {
      return typeof A == "object" && A !== null && A.$$typeof === e;
    }
    function z(A) {
      return E(A) === p;
    }
    function K(A) {
      return E(A) === r;
    }
    function W(A) {
      return E(A) === v;
    }
    function q(A) {
      return E(A) === g;
    }
    function Y(A) {
      return E(A) === n;
    }
    function J(A) {
      return E(A) === a;
    }
    function Q(A) {
      return E(A) === o;
    }
    function dt(A) {
      return E(A) === f;
    }
    st.AsyncMode = b, st.ConcurrentMode = _, st.ContextConsumer = F, st.ContextProvider = R, st.Element = $, st.ForwardRef = L, st.Fragment = D, st.Lazy = I, st.Memo = M, st.Portal = H, st.Profiler = G, st.StrictMode = B, st.Suspense = Z, st.isAsyncMode = rt, st.isConcurrentMode = y, st.isContextConsumer = O, st.isContextProvider = U, st.isElement = X, st.isForwardRef = z, st.isFragment = K, st.isLazy = W, st.isMemo = q, st.isPortal = Y, st.isProfiler = J, st.isStrictMode = Q, st.isSuspense = dt, st.isValidElementType = C, st.typeOf = E;
  }()), st;
}
var ha;
function Zi() {
  return ha || (ha = 1, process.env.NODE_ENV === "production" ? zn.exports = Rd() : zn.exports = _d()), zn.exports;
}
/*
object-assign
(c) Sindre Sorhus
@license MIT
*/
var Mr, ga;
function Pd() {
  if (ga)
    return Mr;
  ga = 1;
  var t = Object.getOwnPropertySymbols, e = Object.prototype.hasOwnProperty, n = Object.prototype.propertyIsEnumerable;
  function r(a) {
    if (a == null)
      throw new TypeError("Object.assign cannot be called with null or undefined");
    return Object(a);
  }
  function o() {
    try {
      if (!Object.assign)
        return !1;
      var a = new String("abc");
      if (a[5] = "de", Object.getOwnPropertyNames(a)[0] === "5")
        return !1;
      for (var i = {}, l = 0; l < 10; l++)
        i["_" + String.fromCharCode(l)] = l;
      var c = Object.getOwnPropertyNames(i).map(function(p) {
        return i[p];
      });
      if (c.join("") !== "0123456789")
        return !1;
      var d = {};
      return "abcdefghijklmnopqrst".split("").forEach(function(p) {
        d[p] = p;
      }), Object.keys(Object.assign({}, d)).join("") === "abcdefghijklmnopqrst";
    } catch {
      return !1;
    }
  }
  return Mr = o() ? Object.assign : function(a, i) {
    for (var l, c = r(a), d, p = 1; p < arguments.length; p++) {
      l = Object(arguments[p]);
      for (var f in l)
        e.call(l, f) && (c[f] = l[f]);
      if (t) {
        d = t(l);
        for (var w = 0; w < d.length; w++)
          n.call(l, d[w]) && (c[d[w]] = l[d[w]]);
      }
    }
    return c;
  }, Mr;
}
var Dr, ba;
function Co() {
  if (ba)
    return Dr;
  ba = 1;
  var t = "SECRET_DO_NOT_PASS_THIS_OR_YOU_WILL_BE_FIRED";
  return Dr = t, Dr;
}
var jr, va;
function Qi() {
  return va || (va = 1, jr = Function.call.bind(Object.prototype.hasOwnProperty)), jr;
}
var Br, ya;
function $d() {
  if (ya)
    return Br;
  ya = 1;
  var t = function() {
  };
  if (process.env.NODE_ENV !== "production") {
    var e = Co(), n = {}, r = Qi();
    t = function(a) {
      var i = "Warning: " + a;
      typeof console < "u" && console.error(i);
      try {
        throw new Error(i);
      } catch {
      }
    };
  }
  function o(a, i, l, c, d) {
    if (process.env.NODE_ENV !== "production") {
      for (var p in a)
        if (r(a, p)) {
          var f;
          try {
            if (typeof a[p] != "function") {
              var w = Error(
                (c || "React class") + ": " + l + " type `" + p + "` is invalid; it must be a function, usually from the `prop-types` package, but received `" + typeof a[p] + "`.This often happens because of typos such as `PropTypes.function` instead of `PropTypes.func`."
              );
              throw w.name = "Invariant Violation", w;
            }
            f = a[p](i, p, c, l, null, e);
          } catch (v) {
            f = v;
          }
          if (f && !(f instanceof Error) && t(
            (c || "React class") + ": type specification of " + l + " `" + p + "` is invalid; the type checker function must return `null` or an `Error` but returned a " + typeof f + ". You may have forgotten to pass an argument to the type checker creator (arrayOf, instanceOf, objectOf, oneOf, oneOfType, and shape all require an argument)."
          ), f instanceof Error && !(f.message in n)) {
            n[f.message] = !0;
            var g = d ? d() : "";
            t(
              "Failed " + l + " type: " + f.message + (g ?? "")
            );
          }
        }
    }
  }
  return o.resetWarningCache = function() {
    process.env.NODE_ENV !== "production" && (n = {});
  }, Br = o, Br;
}
var Vr, xa;
function Id() {
  if (xa)
    return Vr;
  xa = 1;
  var t = Zi(), e = Pd(), n = Co(), r = Qi(), o = $d(), a = function() {
  };
  process.env.NODE_ENV !== "production" && (a = function(l) {
    var c = "Warning: " + l;
    typeof console < "u" && console.error(c);
    try {
      throw new Error(c);
    } catch {
    }
  });
  function i() {
    return null;
  }
  return Vr = function(l, c) {
    var d = typeof Symbol == "function" && Symbol.iterator, p = "@@iterator";
    function f(y) {
      var O = y && (d && y[d] || y[p]);
      if (typeof O == "function")
        return O;
    }
    var w = "<<anonymous>>", g = {
      array: k("array"),
      bigint: k("bigint"),
      bool: k("boolean"),
      func: k("function"),
      number: k("number"),
      object: k("object"),
      string: k("string"),
      symbol: k("symbol"),
      any: T(),
      arrayOf: C,
      element: E(),
      elementType: b(),
      instanceOf: _,
      node: L(),
      objectOf: R,
      oneOf: F,
      oneOfType: $,
      shape: I,
      exact: M
    };
    function v(y, O) {
      return y === O ? y !== 0 || 1 / y === 1 / O : y !== y && O !== O;
    }
    function m(y, O) {
      this.message = y, this.data = O && typeof O == "object" ? O : {}, this.stack = "";
    }
    m.prototype = Error.prototype;
    function h(y) {
      if (process.env.NODE_ENV !== "production")
        var O = {}, U = 0;
      function X(K, W, q, Y, J, Q, dt) {
        if (Y = Y || w, Q = Q || q, dt !== n) {
          if (c) {
            var A = new Error(
              "Calling PropTypes validators directly is not supported by the `prop-types` package. Use `PropTypes.checkPropTypes()` to call them. Read more at http://fb.me/use-check-prop-types"
            );
            throw A.name = "Invariant Violation", A;
          } else if (process.env.NODE_ENV !== "production" && typeof console < "u") {
            var Nt = Y + ":" + q;
            !O[Nt] && // Avoid spamming the console because they are often not actionable except for lib authors
            U < 3 && (a(
              "You are manually calling a React.PropTypes validation function for the `" + Q + "` prop on `" + Y + "`. This is deprecated and will throw in the standalone `prop-types` package. You may be seeing this warning due to a third-party PropTypes library. See https://fb.me/react-warning-dont-call-proptypes for details."
            ), O[Nt] = !0, U++);
          }
        }
        return W[q] == null ? K ? W[q] === null ? new m("The " + J + " `" + Q + "` is marked as required " + ("in `" + Y + "`, but its value is `null`.")) : new m("The " + J + " `" + Q + "` is marked as required in " + ("`" + Y + "`, but its value is `undefined`.")) : null : y(W, q, Y, J, Q);
      }
      var z = X.bind(null, !1);
      return z.isRequired = X.bind(null, !0), z;
    }
    function k(y) {
      function O(U, X, z, K, W, q) {
        var Y = U[X], J = B(Y);
        if (J !== y) {
          var Q = Z(Y);
          return new m(
            "Invalid " + K + " `" + W + "` of type " + ("`" + Q + "` supplied to `" + z + "`, expected ") + ("`" + y + "`."),
            { expectedType: y }
          );
        }
        return null;
      }
      return h(O);
    }
    function T() {
      return h(i);
    }
    function C(y) {
      function O(U, X, z, K, W) {
        if (typeof y != "function")
          return new m("Property `" + W + "` of component `" + z + "` has invalid PropType notation inside arrayOf.");
        var q = U[X];
        if (!Array.isArray(q)) {
          var Y = B(q);
          return new m("Invalid " + K + " `" + W + "` of type " + ("`" + Y + "` supplied to `" + z + "`, expected an array."));
        }
        for (var J = 0; J < q.length; J++) {
          var Q = y(q, J, z, K, W + "[" + J + "]", n);
          if (Q instanceof Error)
            return Q;
        }
        return null;
      }
      return h(O);
    }
    function E() {
      function y(O, U, X, z, K) {
        var W = O[U];
        if (!l(W)) {
          var q = B(W);
          return new m("Invalid " + z + " `" + K + "` of type " + ("`" + q + "` supplied to `" + X + "`, expected a single ReactElement."));
        }
        return null;
      }
      return h(y);
    }
    function b() {
      function y(O, U, X, z, K) {
        var W = O[U];
        if (!t.isValidElementType(W)) {
          var q = B(W);
          return new m("Invalid " + z + " `" + K + "` of type " + ("`" + q + "` supplied to `" + X + "`, expected a single ReactElement type."));
        }
        return null;
      }
      return h(y);
    }
    function _(y) {
      function O(U, X, z, K, W) {
        if (!(U[X] instanceof y)) {
          var q = y.name || w, Y = rt(U[X]);
          return new m("Invalid " + K + " `" + W + "` of type " + ("`" + Y + "` supplied to `" + z + "`, expected ") + ("instance of `" + q + "`."));
        }
        return null;
      }
      return h(O);
    }
    function F(y) {
      if (!Array.isArray(y))
        return process.env.NODE_ENV !== "production" && (arguments.length > 1 ? a(
          "Invalid arguments supplied to oneOf, expected an array, got " + arguments.length + " arguments. A common mistake is to write oneOf(x, y, z) instead of oneOf([x, y, z])."
        ) : a("Invalid argument supplied to oneOf, expected an array.")), i;
      function O(U, X, z, K, W) {
        for (var q = U[X], Y = 0; Y < y.length; Y++)
          if (v(q, y[Y]))
            return null;
        var J = JSON.stringify(y, function(dt, A) {
          var Nt = Z(A);
          return Nt === "symbol" ? String(A) : A;
        });
        return new m("Invalid " + K + " `" + W + "` of value `" + String(q) + "` " + ("supplied to `" + z + "`, expected one of " + J + "."));
      }
      return h(O);
    }
    function R(y) {
      function O(U, X, z, K, W) {
        if (typeof y != "function")
          return new m("Property `" + W + "` of component `" + z + "` has invalid PropType notation inside objectOf.");
        var q = U[X], Y = B(q);
        if (Y !== "object")
          return new m("Invalid " + K + " `" + W + "` of type " + ("`" + Y + "` supplied to `" + z + "`, expected an object."));
        for (var J in q)
          if (r(q, J)) {
            var Q = y(q, J, z, K, W + "." + J, n);
            if (Q instanceof Error)
              return Q;
          }
        return null;
      }
      return h(O);
    }
    function $(y) {
      if (!Array.isArray(y))
        return process.env.NODE_ENV !== "production" && a("Invalid argument supplied to oneOfType, expected an instance of array."), i;
      for (var O = 0; O < y.length; O++) {
        var U = y[O];
        if (typeof U != "function")
          return a(
            "Invalid argument supplied to oneOfType. Expected an array of check functions, but received " + at(U) + " at index " + O + "."
          ), i;
      }
      function X(z, K, W, q, Y) {
        for (var J = [], Q = 0; Q < y.length; Q++) {
          var dt = y[Q], A = dt(z, K, W, q, Y, n);
          if (A == null)
            return null;
          A.data && r(A.data, "expectedType") && J.push(A.data.expectedType);
        }
        var Nt = J.length > 0 ? ", expected one of type [" + J.join(", ") + "]" : "";
        return new m("Invalid " + q + " `" + Y + "` supplied to " + ("`" + W + "`" + Nt + "."));
      }
      return h(X);
    }
    function L() {
      function y(O, U, X, z, K) {
        return H(O[U]) ? null : new m("Invalid " + z + " `" + K + "` supplied to " + ("`" + X + "`, expected a ReactNode."));
      }
      return h(y);
    }
    function D(y, O, U, X, z) {
      return new m(
        (y || "React class") + ": " + O + " type `" + U + "." + X + "` is invalid; it must be a function, usually from the `prop-types` package, but received `" + z + "`."
      );
    }
    function I(y) {
      function O(U, X, z, K, W) {
        var q = U[X], Y = B(q);
        if (Y !== "object")
          return new m("Invalid " + K + " `" + W + "` of type `" + Y + "` " + ("supplied to `" + z + "`, expected `object`."));
        for (var J in y) {
          var Q = y[J];
          if (typeof Q != "function")
            return D(z, K, W, J, Z(Q));
          var dt = Q(q, J, z, K, W + "." + J, n);
          if (dt)
            return dt;
        }
        return null;
      }
      return h(O);
    }
    function M(y) {
      function O(U, X, z, K, W) {
        var q = U[X], Y = B(q);
        if (Y !== "object")
          return new m("Invalid " + K + " `" + W + "` of type `" + Y + "` " + ("supplied to `" + z + "`, expected `object`."));
        var J = e({}, U[X], y);
        for (var Q in J) {
          var dt = y[Q];
          if (r(y, Q) && typeof dt != "function")
            return D(z, K, W, Q, Z(dt));
          if (!dt)
            return new m(
              "Invalid " + K + " `" + W + "` key `" + Q + "` supplied to `" + z + "`.\nBad object: " + JSON.stringify(U[X], null, "  ") + `
Valid keys: ` + JSON.stringify(Object.keys(y), null, "  ")
            );
          var A = dt(q, Q, z, K, W + "." + Q, n);
          if (A)
            return A;
        }
        return null;
      }
      return h(O);
    }
    function H(y) {
      switch (typeof y) {
        case "number":
        case "string":
        case "undefined":
          return !0;
        case "boolean":
          return !y;
        case "object":
          if (Array.isArray(y))
            return y.every(H);
          if (y === null || l(y))
            return !0;
          var O = f(y);
          if (O) {
            var U = O.call(y), X;
            if (O !== y.entries) {
              for (; !(X = U.next()).done; )
                if (!H(X.value))
                  return !1;
            } else
              for (; !(X = U.next()).done; ) {
                var z = X.value;
                if (z && !H(z[1]))
                  return !1;
              }
          } else
            return !1;
          return !0;
        default:
          return !1;
      }
    }
    function G(y, O) {
      return y === "symbol" ? !0 : O ? O["@@toStringTag"] === "Symbol" || typeof Symbol == "function" && O instanceof Symbol : !1;
    }
    function B(y) {
      var O = typeof y;
      return Array.isArray(y) ? "array" : y instanceof RegExp ? "object" : G(O, y) ? "symbol" : O;
    }
    function Z(y) {
      if (typeof y > "u" || y === null)
        return "" + y;
      var O = B(y);
      if (O === "object") {
        if (y instanceof Date)
          return "date";
        if (y instanceof RegExp)
          return "regexp";
      }
      return O;
    }
    function at(y) {
      var O = Z(y);
      switch (O) {
        case "array":
        case "object":
          return "an " + O;
        case "boolean":
        case "date":
        case "regexp":
          return "a " + O;
        default:
          return O;
      }
    }
    function rt(y) {
      return !y.constructor || !y.constructor.name ? w : y.constructor.name;
    }
    return g.checkPropTypes = o, g.resetWarningCache = o.resetWarningCache, g.PropTypes = g, g;
  }, Vr;
}
var zr, Na;
function Ad() {
  if (Na)
    return zr;
  Na = 1;
  var t = Co();
  function e() {
  }
  function n() {
  }
  return n.resetWarningCache = e, zr = function() {
    function r(i, l, c, d, p, f) {
      if (f !== t) {
        var w = new Error(
          "Calling PropTypes validators directly is not supported by the `prop-types` package. Use PropTypes.checkPropTypes() to call them. Read more at http://fb.me/use-check-prop-types"
        );
        throw w.name = "Invariant Violation", w;
      }
    }
    r.isRequired = r;
    function o() {
      return r;
    }
    var a = {
      array: r,
      bigint: r,
      bool: r,
      func: r,
      number: r,
      object: r,
      string: r,
      symbol: r,
      any: r,
      arrayOf: o,
      element: r,
      elementType: r,
      instanceOf: o,
      node: r,
      objectOf: o,
      oneOf: o,
      oneOfType: o,
      shape: o,
      exact: o,
      checkPropTypes: n,
      resetWarningCache: e
    };
    return a.PropTypes = a, a;
  }, zr;
}
if (process.env.NODE_ENV !== "production") {
  var Md = Zi(), Dd = !0;
  Qr.exports = Id()(Md.isElement, Dd);
} else
  Qr.exports = Ad()();
var jd = Qr.exports;
const u = /* @__PURE__ */ Td(jd);
function Bd(t) {
  const {
    prototype: e = {}
  } = t;
  return !!e.isReactComponent;
}
function ts(t, e, n, r, o) {
  const a = t[e], i = o || e;
  if (a == null || // When server-side rendering React doesn't warn either.
  // This is not an accurate check for SSR.
  // This is only in place for Emotion compat.
  // TODO: Revisit once https://github.com/facebook/react/issues/20047 is resolved.
  typeof window > "u")
    return null;
  let l;
  const c = a.type;
  return typeof c == "function" && !Bd(c) && (l = "Did you accidentally use a plain function component for an element instead?"), l !== void 0 ? new Error(`Invalid ${r} \`${i}\` supplied to \`${n}\`. Expected an element that can hold a ref. ${l} For more information see https://mui.com/r/caveat-with-refs-guide`) : null;
}
const es = To(u.element, ts);
es.isRequired = To(u.element.isRequired, ts);
const ns = es, Vd = "exact-prop: ​";
function zd(t) {
  return process.env.NODE_ENV === "production" ? t : P({}, t, {
    [Vd]: (e) => {
      const n = Object.keys(e).filter((r) => !t.hasOwnProperty(r));
      return n.length > 0 ? new Error(`The following props are not supported: ${n.map((r) => `\`${r}\``).join(", ")}. Please remove them.`) : null;
    }
  });
}
function Le(t) {
  let e = "https://mui.com/production-error/?code=" + t;
  for (let n = 1; n < arguments.length; n += 1)
    e += "&args[]=" + encodeURIComponent(arguments[n]);
  return "Minified MUI error #" + t + "; visit " + e + " for the full message.";
}
var to = { exports: {} }, lt = {};
/**
 * @license React
 * react-is.production.min.js
 *
 * Copyright (c) Facebook, Inc. and its affiliates.
 *
 * This source code is licensed under the MIT license found in the
 * LICENSE file in the root directory of this source tree.
 */
var ka;
function Fd() {
  if (ka)
    return lt;
  ka = 1;
  var t = Symbol.for("react.element"), e = Symbol.for("react.portal"), n = Symbol.for("react.fragment"), r = Symbol.for("react.strict_mode"), o = Symbol.for("react.profiler"), a = Symbol.for("react.provider"), i = Symbol.for("react.context"), l = Symbol.for("react.server_context"), c = Symbol.for("react.forward_ref"), d = Symbol.for("react.suspense"), p = Symbol.for("react.suspense_list"), f = Symbol.for("react.memo"), w = Symbol.for("react.lazy"), g = Symbol.for("react.offscreen"), v;
  v = Symbol.for("react.module.reference");
  function m(h) {
    if (typeof h == "object" && h !== null) {
      var k = h.$$typeof;
      switch (k) {
        case t:
          switch (h = h.type, h) {
            case n:
            case o:
            case r:
            case d:
            case p:
              return h;
            default:
              switch (h = h && h.$$typeof, h) {
                case l:
                case i:
                case c:
                case w:
                case f:
                case a:
                  return h;
                default:
                  return k;
              }
          }
        case e:
          return k;
      }
    }
  }
  return lt.ContextConsumer = i, lt.ContextProvider = a, lt.Element = t, lt.ForwardRef = c, lt.Fragment = n, lt.Lazy = w, lt.Memo = f, lt.Portal = e, lt.Profiler = o, lt.StrictMode = r, lt.Suspense = d, lt.SuspenseList = p, lt.isAsyncMode = function() {
    return !1;
  }, lt.isConcurrentMode = function() {
    return !1;
  }, lt.isContextConsumer = function(h) {
    return m(h) === i;
  }, lt.isContextProvider = function(h) {
    return m(h) === a;
  }, lt.isElement = function(h) {
    return typeof h == "object" && h !== null && h.$$typeof === t;
  }, lt.isForwardRef = function(h) {
    return m(h) === c;
  }, lt.isFragment = function(h) {
    return m(h) === n;
  }, lt.isLazy = function(h) {
    return m(h) === w;
  }, lt.isMemo = function(h) {
    return m(h) === f;
  }, lt.isPortal = function(h) {
    return m(h) === e;
  }, lt.isProfiler = function(h) {
    return m(h) === o;
  }, lt.isStrictMode = function(h) {
    return m(h) === r;
  }, lt.isSuspense = function(h) {
    return m(h) === d;
  }, lt.isSuspenseList = function(h) {
    return m(h) === p;
  }, lt.isValidElementType = function(h) {
    return typeof h == "string" || typeof h == "function" || h === n || h === o || h === r || h === d || h === p || h === g || typeof h == "object" && h !== null && (h.$$typeof === w || h.$$typeof === f || h.$$typeof === a || h.$$typeof === i || h.$$typeof === c || h.$$typeof === v || h.getModuleId !== void 0);
  }, lt.typeOf = m, lt;
}
var ct = {};
/**
 * @license React
 * react-is.development.js
 *
 * Copyright (c) Facebook, Inc. and its affiliates.
 *
 * This source code is licensed under the MIT license found in the
 * LICENSE file in the root directory of this source tree.
 */
var Ea;
function Ld() {
  return Ea || (Ea = 1, process.env.NODE_ENV !== "production" && function() {
    var t = Symbol.for("react.element"), e = Symbol.for("react.portal"), n = Symbol.for("react.fragment"), r = Symbol.for("react.strict_mode"), o = Symbol.for("react.profiler"), a = Symbol.for("react.provider"), i = Symbol.for("react.context"), l = Symbol.for("react.server_context"), c = Symbol.for("react.forward_ref"), d = Symbol.for("react.suspense"), p = Symbol.for("react.suspense_list"), f = Symbol.for("react.memo"), w = Symbol.for("react.lazy"), g = Symbol.for("react.offscreen"), v = !1, m = !1, h = !1, k = !1, T = !1, C;
    C = Symbol.for("react.module.reference");
    function E(V) {
      return !!(typeof V == "string" || typeof V == "function" || V === n || V === o || T || V === r || V === d || V === p || k || V === g || v || m || h || typeof V == "object" && V !== null && (V.$$typeof === w || V.$$typeof === f || V.$$typeof === a || V.$$typeof === i || V.$$typeof === c || // This needs to include all possible module reference object
      // types supported by any Flight configuration anywhere since
      // we don't know which Flight build this will end up being used
      // with.
      V.$$typeof === C || V.getModuleId !== void 0));
    }
    function b(V) {
      if (typeof V == "object" && V !== null) {
        var yt = V.$$typeof;
        switch (yt) {
          case t:
            var Ut = V.type;
            switch (Ut) {
              case n:
              case o:
              case r:
              case d:
              case p:
                return Ut;
              default:
                var de = Ut && Ut.$$typeof;
                switch (de) {
                  case l:
                  case i:
                  case c:
                  case w:
                  case f:
                  case a:
                    return de;
                  default:
                    return yt;
                }
            }
          case e:
            return yt;
        }
      }
    }
    var _ = i, F = a, R = t, $ = c, L = n, D = w, I = f, M = e, H = o, G = r, B = d, Z = p, at = !1, rt = !1;
    function y(V) {
      return at || (at = !0, console.warn("The ReactIs.isAsyncMode() alias has been deprecated, and will be removed in React 18+.")), !1;
    }
    function O(V) {
      return rt || (rt = !0, console.warn("The ReactIs.isConcurrentMode() alias has been deprecated, and will be removed in React 18+.")), !1;
    }
    function U(V) {
      return b(V) === i;
    }
    function X(V) {
      return b(V) === a;
    }
    function z(V) {
      return typeof V == "object" && V !== null && V.$$typeof === t;
    }
    function K(V) {
      return b(V) === c;
    }
    function W(V) {
      return b(V) === n;
    }
    function q(V) {
      return b(V) === w;
    }
    function Y(V) {
      return b(V) === f;
    }
    function J(V) {
      return b(V) === e;
    }
    function Q(V) {
      return b(V) === o;
    }
    function dt(V) {
      return b(V) === r;
    }
    function A(V) {
      return b(V) === d;
    }
    function Nt(V) {
      return b(V) === p;
    }
    ct.ContextConsumer = _, ct.ContextProvider = F, ct.Element = R, ct.ForwardRef = $, ct.Fragment = L, ct.Lazy = D, ct.Memo = I, ct.Portal = M, ct.Profiler = H, ct.StrictMode = G, ct.Suspense = B, ct.SuspenseList = Z, ct.isAsyncMode = y, ct.isConcurrentMode = O, ct.isContextConsumer = U, ct.isContextProvider = X, ct.isElement = z, ct.isForwardRef = K, ct.isFragment = W, ct.isLazy = q, ct.isMemo = Y, ct.isPortal = J, ct.isProfiler = Q, ct.isStrictMode = dt, ct.isSuspense = A, ct.isSuspenseList = Nt, ct.isValidElementType = E, ct.typeOf = b;
  }()), ct;
}
process.env.NODE_ENV === "production" ? to.exports = Fd() : to.exports = Ld();
var Sa = to.exports;
const Gd = /^\s*function(?:\s|\s*\/\*.*\*\/\s*)+([^(\s/]*)\s*/;
function Ud(t) {
  const e = `${t}`.match(Gd);
  return e && e[1] || "";
}
function rs(t, e = "") {
  return t.displayName || t.name || Ud(t) || e;
}
function Ta(t, e, n) {
  const r = rs(e);
  return t.displayName || (r !== "" ? `${n}(${r})` : n);
}
function Xd(t) {
  if (t != null) {
    if (typeof t == "string")
      return t;
    if (typeof t == "function")
      return rs(t, "Component");
    if (typeof t == "object")
      switch (t.$$typeof) {
        case Sa.ForwardRef:
          return Ta(t, t.render, "ForwardRef");
        case Sa.Memo:
          return Ta(t, t.type, "memo");
        default:
          return;
      }
  }
}
function xn(t, e, n, r, o) {
  if (process.env.NODE_ENV === "production")
    return null;
  const a = t[e], i = o || e;
  return a == null ? null : a && a.nodeType !== 1 ? new Error(`Invalid ${r} \`${i}\` supplied to \`${n}\`. Expected an HTMLElement.`) : null;
}
const Hd = u.oneOfType([u.func, u.object]), os = Hd;
function qt(t) {
  if (typeof t != "string")
    throw new Error(process.env.NODE_ENV !== "production" ? "MUI: `capitalize(string)` expects a string argument." : Le(7));
  return t.charAt(0).toUpperCase() + t.slice(1);
}
function Yd(...t) {
  return t.reduce((e, n) => n == null ? e : function(...o) {
    e.apply(this, o), n.apply(this, o);
  }, () => {
  });
}
function Wd(t, e = 166) {
  let n;
  function r(...o) {
    const a = () => {
      t.apply(this, o);
    };
    clearTimeout(n), n = setTimeout(a, e);
  }
  return r.clear = () => {
    clearTimeout(n);
  }, r;
}
function qd(t, e) {
  return process.env.NODE_ENV === "production" ? () => null : (n, r, o, a, i) => {
    const l = o || "<<anonymous>>", c = i || r;
    return typeof n[r] < "u" ? new Error(`The ${a} \`${c}\` of \`${l}\` is deprecated. ${e}`) : null;
  };
}
function Kd(t, e) {
  var n, r;
  return /* @__PURE__ */ j.isValidElement(t) && e.indexOf(
    // For server components `muiName` is avaialble in element.type._payload.value.muiName
    // relevant info - https://github.com/facebook/react/blob/2807d781a08db8e9873687fccc25c0f12b4fb3d4/packages/react/src/ReactLazy.js#L45
    // eslint-disable-next-line no-underscore-dangle
    (n = t.type.muiName) != null ? n : (r = t.type) == null || (r = r._payload) == null || (r = r.value) == null ? void 0 : r.muiName
  ) !== -1;
}
function qn(t) {
  return t && t.ownerDocument || document;
}
function Jd(t) {
  return qn(t).defaultView || window;
}
function Zd(t, e) {
  if (process.env.NODE_ENV === "production")
    return () => null;
  const n = e ? P({}, e.propTypes) : null;
  return (o) => (a, i, l, c, d, ...p) => {
    const f = d || i, w = n == null ? void 0 : n[f];
    if (w) {
      const g = w(a, i, l, c, d, ...p);
      if (g)
        return g;
    }
    return typeof a[i] < "u" && !a[o] ? new Error(`The prop \`${f}\` of \`${t}\` can only be used together with the \`${o}\` prop.`) : null;
  };
}
function Kn(t, e) {
  typeof t == "function" ? t(e) : t && (t.current = e);
}
const Qd = typeof window < "u" ? j.useLayoutEffect : j.useEffect, Ge = Qd;
let Ca = 0;
function tp(t) {
  const [e, n] = j.useState(t), r = t || e;
  return j.useEffect(() => {
    e == null && (Ca += 1, n(`mui-${Ca}`));
  }, [e]), r;
}
const Oa = j["useId".toString()];
function as(t) {
  if (Oa !== void 0) {
    const e = Oa();
    return t ?? e;
  }
  return tp(t);
}
function ep(t, e, n, r, o) {
  if (process.env.NODE_ENV === "production")
    return null;
  const a = o || e;
  return typeof t[e] < "u" ? new Error(`The prop \`${a}\` is not supported. Please remove it.`) : null;
}
function is({
  controlled: t,
  default: e,
  name: n,
  state: r = "value"
}) {
  const {
    current: o
  } = j.useRef(t !== void 0), [a, i] = j.useState(e), l = o ? t : a;
  if (process.env.NODE_ENV !== "production") {
    j.useEffect(() => {
      o !== (t !== void 0) && console.error([`MUI: A component is changing the ${o ? "" : "un"}controlled ${r} state of ${n} to be ${o ? "un" : ""}controlled.`, "Elements should not switch from uncontrolled to controlled (or vice versa).", `Decide between using a controlled or uncontrolled ${n} element for the lifetime of the component.`, "The nature of the state is determined during the first render. It's considered controlled if the value is not `undefined`.", "More info: https://fb.me/react-controlled-components"].join(`
`));
    }, [r, n, t]);
    const {
      current: d
    } = j.useRef(e);
    j.useEffect(() => {
      !o && d !== e && console.error([`MUI: A component is changing the default ${r} state of an uncontrolled ${n} after being initialized. To suppress this warning opt to use a controlled ${n}.`].join(`
`));
    }, [JSON.stringify(e)]);
  }
  const c = j.useCallback((d) => {
    o || i(d);
  }, []);
  return [l, c];
}
function eo(t) {
  const e = j.useRef(t);
  return Ge(() => {
    e.current = t;
  }), j.useRef((...n) => (
    // @ts-expect-error hide `this`
    (0, e.current)(...n)
  )).current;
}
function Ee(...t) {
  return j.useMemo(() => t.every((e) => e == null) ? null : (e) => {
    t.forEach((n) => {
      Kn(n, e);
    });
  }, t);
}
const Ra = {};
function np(t, e) {
  const n = j.useRef(Ra);
  return n.current === Ra && (n.current = t(e)), n;
}
const rp = [];
function op(t) {
  j.useEffect(t, rp);
}
class On {
  constructor() {
    this.currentId = null, this.clear = () => {
      this.currentId !== null && (clearTimeout(this.currentId), this.currentId = null);
    }, this.disposeEffect = () => this.clear;
  }
  static create() {
    return new On();
  }
  /**
   * Executes `fn` after `delay`, clearing any previously scheduled call.
   */
  start(e, n) {
    this.clear(), this.currentId = setTimeout(() => {
      this.currentId = null, n();
    }, e);
  }
}
function dn() {
  const t = np(On.create).current;
  return op(t.disposeEffect), t;
}
let pr = !0, no = !1;
const ap = new On(), ip = {
  text: !0,
  search: !0,
  url: !0,
  tel: !0,
  email: !0,
  password: !0,
  number: !0,
  date: !0,
  month: !0,
  week: !0,
  time: !0,
  datetime: !0,
  "datetime-local": !0
};
function sp(t) {
  const {
    type: e,
    tagName: n
  } = t;
  return !!(n === "INPUT" && ip[e] && !t.readOnly || n === "TEXTAREA" && !t.readOnly || t.isContentEditable);
}
function lp(t) {
  t.metaKey || t.altKey || t.ctrlKey || (pr = !0);
}
function Fr() {
  pr = !1;
}
function cp() {
  this.visibilityState === "hidden" && no && (pr = !0);
}
function dp(t) {
  t.addEventListener("keydown", lp, !0), t.addEventListener("mousedown", Fr, !0), t.addEventListener("pointerdown", Fr, !0), t.addEventListener("touchstart", Fr, !0), t.addEventListener("visibilitychange", cp, !0);
}
function pp(t) {
  const {
    target: e
  } = t;
  try {
    return e.matches(":focus-visible");
  } catch {
  }
  return pr || sp(e);
}
function ss() {
  const t = j.useCallback((o) => {
    o != null && dp(o.ownerDocument);
  }, []), e = j.useRef(!1);
  function n() {
    return e.current ? (no = !0, ap.start(100, () => {
      no = !1;
    }), e.current = !1, !0) : !1;
  }
  function r(o) {
    return pp(o) ? (e.current = !0, !0) : !1;
  }
  return {
    isFocusVisibleRef: e,
    onFocus: r,
    onBlur: n,
    ref: t
  };
}
function ls(t, e) {
  const n = P({}, e);
  return Object.keys(t).forEach((r) => {
    if (r.toString().match(/^(components|slots)$/))
      n[r] = P({}, t[r], n[r]);
    else if (r.toString().match(/^(componentsProps|slotProps)$/)) {
      const o = t[r] || {}, a = e[r];
      n[r] = {}, !a || !Object.keys(a) ? n[r] = o : !o || !Object.keys(o) ? n[r] = a : (n[r] = P({}, a), Object.keys(o).forEach((i) => {
        n[r][i] = ls(o[i], a[i]);
      }));
    } else
      n[r] === void 0 && (n[r] = t[r]);
  }), n;
}
function Oo(t, e, n = void 0) {
  const r = {};
  return Object.keys(t).forEach(
    // `Object.keys(slots)` can't be wider than `T` because we infer `T` from `slots`.
    // @ts-expect-error https://github.com/microsoft/TypeScript/pull/12253#issuecomment-263132208
    (o) => {
      r[o] = t[o].reduce((a, i) => {
        if (i) {
          const l = e(i);
          l !== "" && a.push(l), n && n[i] && a.push(n[i]);
        }
        return a;
      }, []).join(" ");
    }
  ), r;
}
const _a = (t) => t, up = () => {
  let t = _a;
  return {
    configure(e) {
      t = e;
    },
    generate(e) {
      return t(e);
    },
    reset() {
      t = _a;
    }
  };
}, wp = up(), cs = wp, ds = {
  active: "active",
  checked: "checked",
  completed: "completed",
  disabled: "disabled",
  error: "error",
  expanded: "expanded",
  focused: "focused",
  focusVisible: "focusVisible",
  open: "open",
  readOnly: "readOnly",
  required: "required",
  selected: "selected"
};
function ur(t, e, n = "Mui") {
  const r = ds[e];
  return r ? `${n}-${r}` : `${cs.generate(t)}-${e}`;
}
function ps(t, e, n = "Mui") {
  const r = {};
  return e.forEach((o) => {
    r[o] = ur(t, o, n);
  }), r;
}
function fp(t, e = Number.MIN_SAFE_INTEGER, n = Number.MAX_SAFE_INTEGER) {
  return Math.max(e, Math.min(t, n));
}
function kt(t, e) {
  if (t == null)
    return {};
  var n = {}, r = Object.keys(t), o, a;
  for (a = 0; a < r.length; a++)
    o = r[a], !(e.indexOf(o) >= 0) && (n[o] = t[o]);
  return n;
}
const mp = ["values", "unit", "step"], hp = (t) => {
  const e = Object.keys(t).map((n) => ({
    key: n,
    val: t[n]
  })) || [];
  return e.sort((n, r) => n.val - r.val), e.reduce((n, r) => P({}, n, {
    [r.key]: r.val
  }), {});
};
function gp(t) {
  const {
    // The breakpoint **start** at this value.
    // For instance with the first breakpoint xs: [xs, sm).
    values: e = {
      xs: 0,
      // phone
      sm: 600,
      // tablet
      md: 900,
      // small laptop
      lg: 1200,
      // desktop
      xl: 1536
      // large screen
    },
    unit: n = "px",
    step: r = 5
  } = t, o = kt(t, mp), a = hp(e), i = Object.keys(a);
  function l(w) {
    return `@media (min-width:${typeof e[w] == "number" ? e[w] : w}${n})`;
  }
  function c(w) {
    return `@media (max-width:${(typeof e[w] == "number" ? e[w] : w) - r / 100}${n})`;
  }
  function d(w, g) {
    const v = i.indexOf(g);
    return `@media (min-width:${typeof e[w] == "number" ? e[w] : w}${n}) and (max-width:${(v !== -1 && typeof e[i[v]] == "number" ? e[i[v]] : g) - r / 100}${n})`;
  }
  function p(w) {
    return i.indexOf(w) + 1 < i.length ? d(w, i[i.indexOf(w) + 1]) : l(w);
  }
  function f(w) {
    const g = i.indexOf(w);
    return g === 0 ? l(i[1]) : g === i.length - 1 ? c(i[g]) : d(w, i[i.indexOf(w) + 1]).replace("@media", "@media not all and");
  }
  return P({
    keys: i,
    values: a,
    up: l,
    down: c,
    between: d,
    only: p,
    not: f,
    unit: n
  }, o);
}
const bp = {
  borderRadius: 4
}, vp = bp, yp = process.env.NODE_ENV !== "production" ? u.oneOfType([u.number, u.string, u.object, u.array]) : {}, le = yp;
function mn(t, e) {
  return e ? Qt(t, e, {
    clone: !1
    // No need to clone deep, it's way faster.
  }) : t;
}
const Ro = {
  xs: 0,
  // phone
  sm: 600,
  // tablet
  md: 900,
  // small laptop
  lg: 1200,
  // desktop
  xl: 1536
  // large screen
}, Pa = {
  // Sorted ASC by size. That's important.
  // It can't be configured as it's used statically for propTypes.
  keys: ["xs", "sm", "md", "lg", "xl"],
  up: (t) => `@media (min-width:${Ro[t]}px)`
};
function te(t, e, n) {
  const r = t.theme || {};
  if (Array.isArray(e)) {
    const a = r.breakpoints || Pa;
    return e.reduce((i, l, c) => (i[a.up(a.keys[c])] = n(e[c]), i), {});
  }
  if (typeof e == "object") {
    const a = r.breakpoints || Pa;
    return Object.keys(e).reduce((i, l) => {
      if (Object.keys(a.values || Ro).indexOf(l) !== -1) {
        const c = a.up(l);
        i[c] = n(e[l], l);
      } else {
        const c = l;
        i[c] = e[c];
      }
      return i;
    }, {});
  }
  return n(e);
}
function xp(t = {}) {
  var e;
  return ((e = t.keys) == null ? void 0 : e.reduce((r, o) => {
    const a = t.up(o);
    return r[a] = {}, r;
  }, {})) || {};
}
function Np(t, e) {
  return t.reduce((n, r) => {
    const o = n[r];
    return (!o || Object.keys(o).length === 0) && delete n[r], n;
  }, e);
}
function wr(t, e, n = !0) {
  if (!e || typeof e != "string")
    return null;
  if (t && t.vars && n) {
    const r = `vars.${e}`.split(".").reduce((o, a) => o && o[a] ? o[a] : null, t);
    if (r != null)
      return r;
  }
  return e.split(".").reduce((r, o) => r && r[o] != null ? r[o] : null, t);
}
function Jn(t, e, n, r = n) {
  let o;
  return typeof t == "function" ? o = t(n) : Array.isArray(t) ? o = t[n] || r : o = wr(t, n) || r, e && (o = e(o, r, t)), o;
}
function vt(t) {
  const {
    prop: e,
    cssProperty: n = t.prop,
    themeKey: r,
    transform: o
  } = t, a = (i) => {
    if (i[e] == null)
      return null;
    const l = i[e], c = i.theme, d = wr(c, r) || {};
    return te(i, l, (f) => {
      let w = Jn(d, o, f);
      return f === w && typeof f == "string" && (w = Jn(d, o, `${e}${f === "default" ? "" : qt(f)}`, f)), n === !1 ? w : {
        [n]: w
      };
    });
  };
  return a.propTypes = process.env.NODE_ENV !== "production" ? {
    [e]: le
  } : {}, a.filterProps = [e], a;
}
function kp(t) {
  const e = {};
  return (n) => (e[n] === void 0 && (e[n] = t(n)), e[n]);
}
const Ep = {
  m: "margin",
  p: "padding"
}, Sp = {
  t: "Top",
  r: "Right",
  b: "Bottom",
  l: "Left",
  x: ["Left", "Right"],
  y: ["Top", "Bottom"]
}, $a = {
  marginX: "mx",
  marginY: "my",
  paddingX: "px",
  paddingY: "py"
}, Tp = kp((t) => {
  if (t.length > 2)
    if ($a[t])
      t = $a[t];
    else
      return [t];
  const [e, n] = t.split(""), r = Ep[e], o = Sp[n] || "";
  return Array.isArray(o) ? o.map((a) => r + a) : [r + o];
}), fr = ["m", "mt", "mr", "mb", "ml", "mx", "my", "margin", "marginTop", "marginRight", "marginBottom", "marginLeft", "marginX", "marginY", "marginInline", "marginInlineStart", "marginInlineEnd", "marginBlock", "marginBlockStart", "marginBlockEnd"], mr = ["p", "pt", "pr", "pb", "pl", "px", "py", "padding", "paddingTop", "paddingRight", "paddingBottom", "paddingLeft", "paddingX", "paddingY", "paddingInline", "paddingInlineStart", "paddingInlineEnd", "paddingBlock", "paddingBlockStart", "paddingBlockEnd"], Cp = [...fr, ...mr];
function Rn(t, e, n, r) {
  var o;
  const a = (o = wr(t, e, !1)) != null ? o : n;
  return typeof a == "number" ? (i) => typeof i == "string" ? i : (process.env.NODE_ENV !== "production" && typeof i != "number" && console.error(`MUI: Expected ${r} argument to be a number or a string, got ${i}.`), a * i) : Array.isArray(a) ? (i) => typeof i == "string" ? i : (process.env.NODE_ENV !== "production" && (Number.isInteger(i) ? i > a.length - 1 && console.error([`MUI: The value provided (${i}) overflows.`, `The supported values are: ${JSON.stringify(a)}.`, `${i} > ${a.length - 1}, you need to add the missing values.`].join(`
`)) : console.error([`MUI: The \`theme.${e}\` array type cannot be combined with non integer values.You should either use an integer value that can be used as index, or define the \`theme.${e}\` as a number.`].join(`
`))), a[i]) : typeof a == "function" ? a : (process.env.NODE_ENV !== "production" && console.error([`MUI: The \`theme.${e}\` value (${a}) is invalid.`, "It should be a number, an array or a function."].join(`
`)), () => {
  });
}
function us(t) {
  return Rn(t, "spacing", 8, "spacing");
}
function _n(t, e) {
  if (typeof e == "string" || e == null)
    return e;
  const n = Math.abs(e), r = t(n);
  return e >= 0 ? r : typeof r == "number" ? -r : `-${r}`;
}
function Op(t, e) {
  return (n) => t.reduce((r, o) => (r[o] = _n(e, n), r), {});
}
function Rp(t, e, n, r) {
  if (e.indexOf(n) === -1)
    return null;
  const o = Tp(n), a = Op(o, r), i = t[n];
  return te(t, i, a);
}
function ws(t, e) {
  const n = us(t.theme);
  return Object.keys(t).map((r) => Rp(t, e, r, n)).reduce(mn, {});
}
function ht(t) {
  return ws(t, fr);
}
ht.propTypes = process.env.NODE_ENV !== "production" ? fr.reduce((t, e) => (t[e] = le, t), {}) : {};
ht.filterProps = fr;
function gt(t) {
  return ws(t, mr);
}
gt.propTypes = process.env.NODE_ENV !== "production" ? mr.reduce((t, e) => (t[e] = le, t), {}) : {};
gt.filterProps = mr;
process.env.NODE_ENV !== "production" && Cp.reduce((t, e) => (t[e] = le, t), {});
function _p(t = 8) {
  if (t.mui)
    return t;
  const e = us({
    spacing: t
  }), n = (...r) => (process.env.NODE_ENV !== "production" && (r.length <= 4 || console.error(`MUI: Too many arguments provided, expected between 0 and 4, got ${r.length}`)), (r.length === 0 ? [1] : r).map((a) => {
    const i = e(a);
    return typeof i == "number" ? `${i}px` : i;
  }).join(" "));
  return n.mui = !0, n;
}
function hr(...t) {
  const e = t.reduce((r, o) => (o.filterProps.forEach((a) => {
    r[a] = o;
  }), r), {}), n = (r) => Object.keys(r).reduce((o, a) => e[a] ? mn(o, e[a](r)) : o, {});
  return n.propTypes = process.env.NODE_ENV !== "production" ? t.reduce((r, o) => Object.assign(r, o.propTypes), {}) : {}, n.filterProps = t.reduce((r, o) => r.concat(o.filterProps), []), n;
}
function Vt(t) {
  return typeof t != "number" ? t : `${t}px solid`;
}
function Gt(t, e) {
  return vt({
    prop: t,
    themeKey: "borders",
    transform: e
  });
}
const Pp = Gt("border", Vt), $p = Gt("borderTop", Vt), Ip = Gt("borderRight", Vt), Ap = Gt("borderBottom", Vt), Mp = Gt("borderLeft", Vt), Dp = Gt("borderColor"), jp = Gt("borderTopColor"), Bp = Gt("borderRightColor"), Vp = Gt("borderBottomColor"), zp = Gt("borderLeftColor"), Fp = Gt("outline", Vt), Lp = Gt("outlineColor"), gr = (t) => {
  if (t.borderRadius !== void 0 && t.borderRadius !== null) {
    const e = Rn(t.theme, "shape.borderRadius", 4, "borderRadius"), n = (r) => ({
      borderRadius: _n(e, r)
    });
    return te(t, t.borderRadius, n);
  }
  return null;
};
gr.propTypes = process.env.NODE_ENV !== "production" ? {
  borderRadius: le
} : {};
gr.filterProps = ["borderRadius"];
hr(Pp, $p, Ip, Ap, Mp, Dp, jp, Bp, Vp, zp, gr, Fp, Lp);
const br = (t) => {
  if (t.gap !== void 0 && t.gap !== null) {
    const e = Rn(t.theme, "spacing", 8, "gap"), n = (r) => ({
      gap: _n(e, r)
    });
    return te(t, t.gap, n);
  }
  return null;
};
br.propTypes = process.env.NODE_ENV !== "production" ? {
  gap: le
} : {};
br.filterProps = ["gap"];
const vr = (t) => {
  if (t.columnGap !== void 0 && t.columnGap !== null) {
    const e = Rn(t.theme, "spacing", 8, "columnGap"), n = (r) => ({
      columnGap: _n(e, r)
    });
    return te(t, t.columnGap, n);
  }
  return null;
};
vr.propTypes = process.env.NODE_ENV !== "production" ? {
  columnGap: le
} : {};
vr.filterProps = ["columnGap"];
const yr = (t) => {
  if (t.rowGap !== void 0 && t.rowGap !== null) {
    const e = Rn(t.theme, "spacing", 8, "rowGap"), n = (r) => ({
      rowGap: _n(e, r)
    });
    return te(t, t.rowGap, n);
  }
  return null;
};
yr.propTypes = process.env.NODE_ENV !== "production" ? {
  rowGap: le
} : {};
yr.filterProps = ["rowGap"];
const Gp = vt({
  prop: "gridColumn"
}), Up = vt({
  prop: "gridRow"
}), Xp = vt({
  prop: "gridAutoFlow"
}), Hp = vt({
  prop: "gridAutoColumns"
}), Yp = vt({
  prop: "gridAutoRows"
}), Wp = vt({
  prop: "gridTemplateColumns"
}), qp = vt({
  prop: "gridTemplateRows"
}), Kp = vt({
  prop: "gridTemplateAreas"
}), Jp = vt({
  prop: "gridArea"
});
hr(br, vr, yr, Gp, Up, Xp, Hp, Yp, Wp, qp, Kp, Jp);
function Be(t, e) {
  return e === "grey" ? e : t;
}
const Zp = vt({
  prop: "color",
  themeKey: "palette",
  transform: Be
}), Qp = vt({
  prop: "bgcolor",
  cssProperty: "backgroundColor",
  themeKey: "palette",
  transform: Be
}), tu = vt({
  prop: "backgroundColor",
  themeKey: "palette",
  transform: Be
});
hr(Zp, Qp, tu);
function At(t) {
  return t <= 1 && t !== 0 ? `${t * 100}%` : t;
}
const eu = vt({
  prop: "width",
  transform: At
}), _o = (t) => {
  if (t.maxWidth !== void 0 && t.maxWidth !== null) {
    const e = (n) => {
      var r, o;
      const a = ((r = t.theme) == null || (r = r.breakpoints) == null || (r = r.values) == null ? void 0 : r[n]) || Ro[n];
      return a ? ((o = t.theme) == null || (o = o.breakpoints) == null ? void 0 : o.unit) !== "px" ? {
        maxWidth: `${a}${t.theme.breakpoints.unit}`
      } : {
        maxWidth: a
      } : {
        maxWidth: At(n)
      };
    };
    return te(t, t.maxWidth, e);
  }
  return null;
};
_o.filterProps = ["maxWidth"];
const nu = vt({
  prop: "minWidth",
  transform: At
}), ru = vt({
  prop: "height",
  transform: At
}), ou = vt({
  prop: "maxHeight",
  transform: At
}), au = vt({
  prop: "minHeight",
  transform: At
});
vt({
  prop: "size",
  cssProperty: "width",
  transform: At
});
vt({
  prop: "size",
  cssProperty: "height",
  transform: At
});
const iu = vt({
  prop: "boxSizing"
});
hr(eu, _o, nu, ru, ou, au, iu);
const su = {
  // borders
  border: {
    themeKey: "borders",
    transform: Vt
  },
  borderTop: {
    themeKey: "borders",
    transform: Vt
  },
  borderRight: {
    themeKey: "borders",
    transform: Vt
  },
  borderBottom: {
    themeKey: "borders",
    transform: Vt
  },
  borderLeft: {
    themeKey: "borders",
    transform: Vt
  },
  borderColor: {
    themeKey: "palette"
  },
  borderTopColor: {
    themeKey: "palette"
  },
  borderRightColor: {
    themeKey: "palette"
  },
  borderBottomColor: {
    themeKey: "palette"
  },
  borderLeftColor: {
    themeKey: "palette"
  },
  outline: {
    themeKey: "borders",
    transform: Vt
  },
  outlineColor: {
    themeKey: "palette"
  },
  borderRadius: {
    themeKey: "shape.borderRadius",
    style: gr
  },
  // palette
  color: {
    themeKey: "palette",
    transform: Be
  },
  bgcolor: {
    themeKey: "palette",
    cssProperty: "backgroundColor",
    transform: Be
  },
  backgroundColor: {
    themeKey: "palette",
    transform: Be
  },
  // spacing
  p: {
    style: gt
  },
  pt: {
    style: gt
  },
  pr: {
    style: gt
  },
  pb: {
    style: gt
  },
  pl: {
    style: gt
  },
  px: {
    style: gt
  },
  py: {
    style: gt
  },
  padding: {
    style: gt
  },
  paddingTop: {
    style: gt
  },
  paddingRight: {
    style: gt
  },
  paddingBottom: {
    style: gt
  },
  paddingLeft: {
    style: gt
  },
  paddingX: {
    style: gt
  },
  paddingY: {
    style: gt
  },
  paddingInline: {
    style: gt
  },
  paddingInlineStart: {
    style: gt
  },
  paddingInlineEnd: {
    style: gt
  },
  paddingBlock: {
    style: gt
  },
  paddingBlockStart: {
    style: gt
  },
  paddingBlockEnd: {
    style: gt
  },
  m: {
    style: ht
  },
  mt: {
    style: ht
  },
  mr: {
    style: ht
  },
  mb: {
    style: ht
  },
  ml: {
    style: ht
  },
  mx: {
    style: ht
  },
  my: {
    style: ht
  },
  margin: {
    style: ht
  },
  marginTop: {
    style: ht
  },
  marginRight: {
    style: ht
  },
  marginBottom: {
    style: ht
  },
  marginLeft: {
    style: ht
  },
  marginX: {
    style: ht
  },
  marginY: {
    style: ht
  },
  marginInline: {
    style: ht
  },
  marginInlineStart: {
    style: ht
  },
  marginInlineEnd: {
    style: ht
  },
  marginBlock: {
    style: ht
  },
  marginBlockStart: {
    style: ht
  },
  marginBlockEnd: {
    style: ht
  },
  // display
  displayPrint: {
    cssProperty: !1,
    transform: (t) => ({
      "@media print": {
        display: t
      }
    })
  },
  display: {},
  overflow: {},
  textOverflow: {},
  visibility: {},
  whiteSpace: {},
  // flexbox
  flexBasis: {},
  flexDirection: {},
  flexWrap: {},
  justifyContent: {},
  alignItems: {},
  alignContent: {},
  order: {},
  flex: {},
  flexGrow: {},
  flexShrink: {},
  alignSelf: {},
  justifyItems: {},
  justifySelf: {},
  // grid
  gap: {
    style: br
  },
  rowGap: {
    style: yr
  },
  columnGap: {
    style: vr
  },
  gridColumn: {},
  gridRow: {},
  gridAutoFlow: {},
  gridAutoColumns: {},
  gridAutoRows: {},
  gridTemplateColumns: {},
  gridTemplateRows: {},
  gridTemplateAreas: {},
  gridArea: {},
  // positions
  position: {},
  zIndex: {
    themeKey: "zIndex"
  },
  top: {},
  right: {},
  bottom: {},
  left: {},
  // shadows
  boxShadow: {
    themeKey: "shadows"
  },
  // sizing
  width: {
    transform: At
  },
  maxWidth: {
    style: _o
  },
  minWidth: {
    transform: At
  },
  height: {
    transform: At
  },
  maxHeight: {
    transform: At
  },
  minHeight: {
    transform: At
  },
  boxSizing: {},
  // typography
  fontFamily: {
    themeKey: "typography"
  },
  fontSize: {
    themeKey: "typography"
  },
  fontStyle: {
    themeKey: "typography"
  },
  fontWeight: {
    themeKey: "typography"
  },
  letterSpacing: {},
  textTransform: {},
  lineHeight: {},
  textAlign: {},
  typography: {
    cssProperty: !1,
    themeKey: "typography"
  }
}, Po = su;
function lu(...t) {
  const e = t.reduce((r, o) => r.concat(Object.keys(o)), []), n = new Set(e);
  return t.every((r) => n.size === Object.keys(r).length);
}
function cu(t, e) {
  return typeof t == "function" ? t(e) : t;
}
function du() {
  function t(n, r, o, a) {
    const i = {
      [n]: r,
      theme: o
    }, l = a[n];
    if (!l)
      return {
        [n]: r
      };
    const {
      cssProperty: c = n,
      themeKey: d,
      transform: p,
      style: f
    } = l;
    if (r == null)
      return null;
    if (d === "typography" && r === "inherit")
      return {
        [n]: r
      };
    const w = wr(o, d) || {};
    return f ? f(i) : te(i, r, (v) => {
      let m = Jn(w, p, v);
      return v === m && typeof v == "string" && (m = Jn(w, p, `${n}${v === "default" ? "" : qt(v)}`, v)), c === !1 ? m : {
        [c]: m
      };
    });
  }
  function e(n) {
    var r;
    const {
      sx: o,
      theme: a = {}
    } = n || {};
    if (!o)
      return null;
    const i = (r = a.unstable_sxConfig) != null ? r : Po;
    function l(c) {
      let d = c;
      if (typeof c == "function")
        d = c(a);
      else if (typeof c != "object")
        return c;
      if (!d)
        return null;
      const p = xp(a.breakpoints), f = Object.keys(p);
      let w = p;
      return Object.keys(d).forEach((g) => {
        const v = cu(d[g], a);
        if (v != null)
          if (typeof v == "object")
            if (i[g])
              w = mn(w, t(g, v, a, i));
            else {
              const m = te({
                theme: a
              }, v, (h) => ({
                [g]: h
              }));
              lu(m, v) ? w[g] = e({
                sx: v,
                theme: a
              }) : w = mn(w, m);
            }
          else
            w = mn(w, t(g, v, a, i));
      }), Np(f, w);
    }
    return Array.isArray(o) ? o.map(l) : l(o);
  }
  return e;
}
const fs = du();
fs.filterProps = ["sx"];
const $o = fs;
function pu(t, e) {
  const n = this;
  return n.vars && typeof n.getColorSchemeSelector == "function" ? {
    [n.getColorSchemeSelector(t).replace(/(\[[^\]]+\])/, "*:where($1)")]: e
  } : n.palette.mode === t ? e : {};
}
const uu = ["breakpoints", "palette", "spacing", "shape"];
function Io(t = {}, ...e) {
  const {
    breakpoints: n = {},
    palette: r = {},
    spacing: o,
    shape: a = {}
  } = t, i = kt(t, uu), l = gp(n), c = _p(o);
  let d = Qt({
    breakpoints: l,
    direction: "ltr",
    components: {},
    // Inject component definitions.
    palette: P({
      mode: "light"
    }, r),
    spacing: c,
    shape: P({}, vp, a)
  }, i);
  return d.applyStyles = pu, d = e.reduce((p, f) => Qt(p, f), d), d.unstable_sxConfig = P({}, Po, i == null ? void 0 : i.unstable_sxConfig), d.unstable_sx = function(f) {
    return $o({
      sx: f,
      theme: this
    });
  }, d;
}
function wu(t) {
  return Object.keys(t).length === 0;
}
function ms(t = null) {
  const e = j.useContext(Bl);
  return !e || wu(e) ? t : e;
}
const fu = Io();
function hs(t = fu) {
  return ms(t);
}
const mu = ["ownerState"], hu = ["variants"], gu = ["name", "slot", "skipVariantsResolver", "skipSx", "overridesResolver"];
function bu(t) {
  return Object.keys(t).length === 0;
}
function vu(t) {
  return typeof t == "string" && // 96 is one less than the char code
  // for "a" so this is checking that
  // it's a lowercase character
  t.charCodeAt(0) > 96;
}
function Hn(t) {
  return t !== "ownerState" && t !== "theme" && t !== "sx" && t !== "as";
}
const yu = Io(), Ia = (t) => t && t.charAt(0).toLowerCase() + t.slice(1);
function Fn({
  defaultTheme: t,
  theme: e,
  themeId: n
}) {
  return bu(e) ? t : e[n] || e;
}
function xu(t) {
  return t ? (e, n) => n[t] : null;
}
function Yn(t, e) {
  let {
    ownerState: n
  } = e, r = kt(e, mu);
  const o = typeof t == "function" ? t(P({
    ownerState: n
  }, r)) : t;
  if (Array.isArray(o))
    return o.flatMap((a) => Yn(a, P({
      ownerState: n
    }, r)));
  if (o && typeof o == "object" && Array.isArray(o.variants)) {
    const {
      variants: a = []
    } = o;
    let l = kt(o, hu);
    return a.forEach((c) => {
      let d = !0;
      typeof c.props == "function" ? d = c.props(P({
        ownerState: n
      }, r, n)) : Object.keys(c.props).forEach((p) => {
        (n == null ? void 0 : n[p]) !== c.props[p] && r[p] !== c.props[p] && (d = !1);
      }), d && (Array.isArray(l) || (l = [l]), l.push(typeof c.style == "function" ? c.style(P({
        ownerState: n
      }, r, n)) : c.style));
    }), l;
  }
  return o;
}
function Nu(t = {}) {
  const {
    themeId: e,
    defaultTheme: n = yu,
    rootShouldForwardProp: r = Hn,
    slotShouldForwardProp: o = Hn
  } = t, a = (i) => $o(P({}, i, {
    theme: Fn(P({}, i, {
      defaultTheme: n,
      themeId: e
    }))
  }));
  return a.__mui_systemSx = !0, (i, l = {}) => {
    Vl(i, (b) => b.filter((_) => !(_ != null && _.__mui_systemSx)));
    const {
      name: c,
      slot: d,
      skipVariantsResolver: p,
      skipSx: f,
      // TODO v6: remove `lowercaseFirstLetter()` in the next major release
      // For more details: https://github.com/mui/material-ui/pull/37908
      overridesResolver: w = xu(Ia(d))
    } = l, g = kt(l, gu), v = p !== void 0 ? p : (
      // TODO v6: remove `Root` in the next major release
      // For more details: https://github.com/mui/material-ui/pull/37908
      d && d !== "Root" && d !== "root" || !1
    ), m = f || !1;
    let h;
    process.env.NODE_ENV !== "production" && c && (h = `${c}-${Ia(d || "Root")}`);
    let k = Hn;
    d === "Root" || d === "root" ? k = r : d ? k = o : vu(i) && (k = void 0);
    const T = jl(i, P({
      shouldForwardProp: k,
      label: h
    }, g)), C = (b) => typeof b == "function" && b.__emotion_real !== b || ge(b) ? (_) => Yn(b, P({}, _, {
      theme: Fn({
        theme: _.theme,
        defaultTheme: n,
        themeId: e
      })
    })) : b, E = (b, ..._) => {
      let F = C(b);
      const R = _ ? _.map(C) : [];
      c && w && R.push((D) => {
        const I = Fn(P({}, D, {
          defaultTheme: n,
          themeId: e
        }));
        if (!I.components || !I.components[c] || !I.components[c].styleOverrides)
          return null;
        const M = I.components[c].styleOverrides, H = {};
        return Object.entries(M).forEach(([G, B]) => {
          H[G] = Yn(B, P({}, D, {
            theme: I
          }));
        }), w(D, H);
      }), c && !v && R.push((D) => {
        var I;
        const M = Fn(P({}, D, {
          defaultTheme: n,
          themeId: e
        })), H = M == null || (I = M.components) == null || (I = I[c]) == null ? void 0 : I.variants;
        return Yn({
          variants: H
        }, P({}, D, {
          theme: M
        }));
      }), m || R.push(a);
      const $ = R.length - _.length;
      if (Array.isArray(b) && $ > 0) {
        const D = new Array($).fill("");
        F = [...b, ...D], F.raw = [...b.raw, ...D];
      }
      const L = T(F, ...R);
      if (process.env.NODE_ENV !== "production") {
        let D;
        c && (D = `${c}${qt(d || "")}`), D === void 0 && (D = `Styled(${Xd(i)})`), L.displayName = D;
      }
      return i.muiName && (L.muiName = i.muiName), L;
    };
    return T.withConfig && (E.withConfig = T.withConfig), E;
  };
}
function ku(t) {
  const {
    theme: e,
    name: n,
    props: r
  } = t;
  return !e || !e.components || !e.components[n] || !e.components[n].defaultProps ? r : ls(e.components[n].defaultProps, r);
}
function Eu({
  props: t,
  name: e,
  defaultTheme: n,
  themeId: r
}) {
  let o = hs(n);
  return r && (o = o[r] || o), ku({
    theme: o,
    name: e,
    props: t
  });
}
function Ao(t, e = 0, n = 1) {
  return process.env.NODE_ENV !== "production" && (t < e || t > n) && console.error(`MUI: The value provided ${t} is out of range [${e}, ${n}].`), fp(t, e, n);
}
function Su(t) {
  t = t.slice(1);
  const e = new RegExp(`.{1,${t.length >= 6 ? 2 : 1}}`, "g");
  let n = t.match(e);
  return n && n[0].length === 1 && (n = n.map((r) => r + r)), n ? `rgb${n.length === 4 ? "a" : ""}(${n.map((r, o) => o < 3 ? parseInt(r, 16) : Math.round(parseInt(r, 16) / 255 * 1e3) / 1e3).join(", ")})` : "";
}
function Se(t) {
  if (t.type)
    return t;
  if (t.charAt(0) === "#")
    return Se(Su(t));
  const e = t.indexOf("("), n = t.substring(0, e);
  if (["rgb", "rgba", "hsl", "hsla", "color"].indexOf(n) === -1)
    throw new Error(process.env.NODE_ENV !== "production" ? `MUI: Unsupported \`${t}\` color.
The following formats are supported: #nnn, #nnnnnn, rgb(), rgba(), hsl(), hsla(), color().` : Le(9, t));
  let r = t.substring(e + 1, t.length - 1), o;
  if (n === "color") {
    if (r = r.split(" "), o = r.shift(), r.length === 4 && r[3].charAt(0) === "/" && (r[3] = r[3].slice(1)), ["srgb", "display-p3", "a98-rgb", "prophoto-rgb", "rec-2020"].indexOf(o) === -1)
      throw new Error(process.env.NODE_ENV !== "production" ? `MUI: unsupported \`${o}\` color space.
The following color spaces are supported: srgb, display-p3, a98-rgb, prophoto-rgb, rec-2020.` : Le(10, o));
  } else
    r = r.split(",");
  return r = r.map((a) => parseFloat(a)), {
    type: n,
    values: r,
    colorSpace: o
  };
}
function xr(t) {
  const {
    type: e,
    colorSpace: n
  } = t;
  let {
    values: r
  } = t;
  return e.indexOf("rgb") !== -1 ? r = r.map((o, a) => a < 3 ? parseInt(o, 10) : o) : e.indexOf("hsl") !== -1 && (r[1] = `${r[1]}%`, r[2] = `${r[2]}%`), e.indexOf("color") !== -1 ? r = `${n} ${r.join(" ")}` : r = `${r.join(", ")}`, `${e}(${r})`;
}
function Tu(t) {
  t = Se(t);
  const {
    values: e
  } = t, n = e[0], r = e[1] / 100, o = e[2] / 100, a = r * Math.min(o, 1 - o), i = (d, p = (d + n / 30) % 12) => o - a * Math.max(Math.min(p - 3, 9 - p, 1), -1);
  let l = "rgb";
  const c = [Math.round(i(0) * 255), Math.round(i(8) * 255), Math.round(i(4) * 255)];
  return t.type === "hsla" && (l += "a", c.push(e[3])), xr({
    type: l,
    values: c
  });
}
function Aa(t) {
  t = Se(t);
  let e = t.type === "hsl" || t.type === "hsla" ? Se(Tu(t)).values : t.values;
  return e = e.map((n) => (t.type !== "color" && (n /= 255), n <= 0.03928 ? n / 12.92 : ((n + 0.055) / 1.055) ** 2.4)), Number((0.2126 * e[0] + 0.7152 * e[1] + 0.0722 * e[2]).toFixed(3));
}
function Ma(t, e) {
  const n = Aa(t), r = Aa(e);
  return (Math.max(n, r) + 0.05) / (Math.min(n, r) + 0.05);
}
function gs(t, e) {
  return t = Se(t), e = Ao(e), (t.type === "rgb" || t.type === "hsl") && (t.type += "a"), t.type === "color" ? t.values[3] = `/${e}` : t.values[3] = e, xr(t);
}
function Cu(t, e) {
  if (t = Se(t), e = Ao(e), t.type.indexOf("hsl") !== -1)
    t.values[2] *= 1 - e;
  else if (t.type.indexOf("rgb") !== -1 || t.type.indexOf("color") !== -1)
    for (let n = 0; n < 3; n += 1)
      t.values[n] *= 1 - e;
  return xr(t);
}
function Ou(t, e) {
  if (t = Se(t), e = Ao(e), t.type.indexOf("hsl") !== -1)
    t.values[2] += (100 - t.values[2]) * e;
  else if (t.type.indexOf("rgb") !== -1)
    for (let n = 0; n < 3; n += 1)
      t.values[n] += (255 - t.values[n]) * e;
  else if (t.type.indexOf("color") !== -1)
    for (let n = 0; n < 3; n += 1)
      t.values[n] += (1 - t.values[n]) * e;
  return xr(t);
}
function Ru(t, e) {
  return P({
    toolbar: {
      minHeight: 56,
      [t.up("xs")]: {
        "@media (orientation: landscape)": {
          minHeight: 48
        }
      },
      [t.up("sm")]: {
        minHeight: 64
      }
    }
  }, e);
}
const _u = {
  black: "#000",
  white: "#fff"
}, Nn = _u, Pu = {
  50: "#fafafa",
  100: "#f5f5f5",
  200: "#eeeeee",
  300: "#e0e0e0",
  400: "#bdbdbd",
  500: "#9e9e9e",
  600: "#757575",
  700: "#616161",
  800: "#424242",
  900: "#212121",
  A100: "#f5f5f5",
  A200: "#eeeeee",
  A400: "#bdbdbd",
  A700: "#616161"
}, $u = Pu, Iu = {
  50: "#f3e5f5",
  100: "#e1bee7",
  200: "#ce93d8",
  300: "#ba68c8",
  400: "#ab47bc",
  500: "#9c27b0",
  600: "#8e24aa",
  700: "#7b1fa2",
  800: "#6a1b9a",
  900: "#4a148c",
  A100: "#ea80fc",
  A200: "#e040fb",
  A400: "#d500f9",
  A700: "#aa00ff"
}, Pe = Iu, Au = {
  50: "#ffebee",
  100: "#ffcdd2",
  200: "#ef9a9a",
  300: "#e57373",
  400: "#ef5350",
  500: "#f44336",
  600: "#e53935",
  700: "#d32f2f",
  800: "#c62828",
  900: "#b71c1c",
  A100: "#ff8a80",
  A200: "#ff5252",
  A400: "#ff1744",
  A700: "#d50000"
}, $e = Au, Mu = {
  50: "#fff3e0",
  100: "#ffe0b2",
  200: "#ffcc80",
  300: "#ffb74d",
  400: "#ffa726",
  500: "#ff9800",
  600: "#fb8c00",
  700: "#f57c00",
  800: "#ef6c00",
  900: "#e65100",
  A100: "#ffd180",
  A200: "#ffab40",
  A400: "#ff9100",
  A700: "#ff6d00"
}, an = Mu, Du = {
  50: "#e3f2fd",
  100: "#bbdefb",
  200: "#90caf9",
  300: "#64b5f6",
  400: "#42a5f5",
  500: "#2196f3",
  600: "#1e88e5",
  700: "#1976d2",
  800: "#1565c0",
  900: "#0d47a1",
  A100: "#82b1ff",
  A200: "#448aff",
  A400: "#2979ff",
  A700: "#2962ff"
}, Ie = Du, ju = {
  50: "#e1f5fe",
  100: "#b3e5fc",
  200: "#81d4fa",
  300: "#4fc3f7",
  400: "#29b6f6",
  500: "#03a9f4",
  600: "#039be5",
  700: "#0288d1",
  800: "#0277bd",
  900: "#01579b",
  A100: "#80d8ff",
  A200: "#40c4ff",
  A400: "#00b0ff",
  A700: "#0091ea"
}, Ae = ju, Bu = {
  50: "#e8f5e9",
  100: "#c8e6c9",
  200: "#a5d6a7",
  300: "#81c784",
  400: "#66bb6a",
  500: "#4caf50",
  600: "#43a047",
  700: "#388e3c",
  800: "#2e7d32",
  900: "#1b5e20",
  A100: "#b9f6ca",
  A200: "#69f0ae",
  A400: "#00e676",
  A700: "#00c853"
}, Me = Bu, Vu = ["mode", "contrastThreshold", "tonalOffset"], Da = {
  // The colors used to style the text.
  text: {
    // The most important text.
    primary: "rgba(0, 0, 0, 0.87)",
    // Secondary text.
    secondary: "rgba(0, 0, 0, 0.6)",
    // Disabled text have even lower visual prominence.
    disabled: "rgba(0, 0, 0, 0.38)"
  },
  // The color used to divide different elements.
  divider: "rgba(0, 0, 0, 0.12)",
  // The background colors used to style the surfaces.
  // Consistency between these values is important.
  background: {
    paper: Nn.white,
    default: Nn.white
  },
  // The colors used to style the action elements.
  action: {
    // The color of an active action like an icon button.
    active: "rgba(0, 0, 0, 0.54)",
    // The color of an hovered action.
    hover: "rgba(0, 0, 0, 0.04)",
    hoverOpacity: 0.04,
    // The color of a selected action.
    selected: "rgba(0, 0, 0, 0.08)",
    selectedOpacity: 0.08,
    // The color of a disabled action.
    disabled: "rgba(0, 0, 0, 0.26)",
    // The background color of a disabled action.
    disabledBackground: "rgba(0, 0, 0, 0.12)",
    disabledOpacity: 0.38,
    focus: "rgba(0, 0, 0, 0.12)",
    focusOpacity: 0.12,
    activatedOpacity: 0.12
  }
}, Lr = {
  text: {
    primary: Nn.white,
    secondary: "rgba(255, 255, 255, 0.7)",
    disabled: "rgba(255, 255, 255, 0.5)",
    icon: "rgba(255, 255, 255, 0.5)"
  },
  divider: "rgba(255, 255, 255, 0.12)",
  background: {
    paper: "#121212",
    default: "#121212"
  },
  action: {
    active: Nn.white,
    hover: "rgba(255, 255, 255, 0.08)",
    hoverOpacity: 0.08,
    selected: "rgba(255, 255, 255, 0.16)",
    selectedOpacity: 0.16,
    disabled: "rgba(255, 255, 255, 0.3)",
    disabledBackground: "rgba(255, 255, 255, 0.12)",
    disabledOpacity: 0.38,
    focus: "rgba(255, 255, 255, 0.12)",
    focusOpacity: 0.12,
    activatedOpacity: 0.24
  }
};
function ja(t, e, n, r) {
  const o = r.light || r, a = r.dark || r * 1.5;
  t[e] || (t.hasOwnProperty(n) ? t[e] = t[n] : e === "light" ? t.light = Ou(t.main, o) : e === "dark" && (t.dark = Cu(t.main, a)));
}
function zu(t = "light") {
  return t === "dark" ? {
    main: Ie[200],
    light: Ie[50],
    dark: Ie[400]
  } : {
    main: Ie[700],
    light: Ie[400],
    dark: Ie[800]
  };
}
function Fu(t = "light") {
  return t === "dark" ? {
    main: Pe[200],
    light: Pe[50],
    dark: Pe[400]
  } : {
    main: Pe[500],
    light: Pe[300],
    dark: Pe[700]
  };
}
function Lu(t = "light") {
  return t === "dark" ? {
    main: $e[500],
    light: $e[300],
    dark: $e[700]
  } : {
    main: $e[700],
    light: $e[400],
    dark: $e[800]
  };
}
function Gu(t = "light") {
  return t === "dark" ? {
    main: Ae[400],
    light: Ae[300],
    dark: Ae[700]
  } : {
    main: Ae[700],
    light: Ae[500],
    dark: Ae[900]
  };
}
function Uu(t = "light") {
  return t === "dark" ? {
    main: Me[400],
    light: Me[300],
    dark: Me[700]
  } : {
    main: Me[800],
    light: Me[500],
    dark: Me[900]
  };
}
function Xu(t = "light") {
  return t === "dark" ? {
    main: an[400],
    light: an[300],
    dark: an[700]
  } : {
    main: "#ed6c02",
    // closest to orange[800] that pass 3:1.
    light: an[500],
    dark: an[900]
  };
}
function Hu(t) {
  const {
    mode: e = "light",
    contrastThreshold: n = 3,
    tonalOffset: r = 0.2
  } = t, o = kt(t, Vu), a = t.primary || zu(e), i = t.secondary || Fu(e), l = t.error || Lu(e), c = t.info || Gu(e), d = t.success || Uu(e), p = t.warning || Xu(e);
  function f(m) {
    const h = Ma(m, Lr.text.primary) >= n ? Lr.text.primary : Da.text.primary;
    if (process.env.NODE_ENV !== "production") {
      const k = Ma(m, h);
      k < 3 && console.error([`MUI: The contrast ratio of ${k}:1 for ${h} on ${m}`, "falls below the WCAG recommended absolute minimum contrast ratio of 3:1.", "https://www.w3.org/TR/2008/REC-WCAG20-20081211/#visual-audio-contrast-contrast"].join(`
`));
    }
    return h;
  }
  const w = ({
    color: m,
    name: h,
    mainShade: k = 500,
    lightShade: T = 300,
    darkShade: C = 700
  }) => {
    if (m = P({}, m), !m.main && m[k] && (m.main = m[k]), !m.hasOwnProperty("main"))
      throw new Error(process.env.NODE_ENV !== "production" ? `MUI: The color${h ? ` (${h})` : ""} provided to augmentColor(color) is invalid.
The color object needs to have a \`main\` property or a \`${k}\` property.` : Le(11, h ? ` (${h})` : "", k));
    if (typeof m.main != "string")
      throw new Error(process.env.NODE_ENV !== "production" ? `MUI: The color${h ? ` (${h})` : ""} provided to augmentColor(color) is invalid.
\`color.main\` should be a string, but \`${JSON.stringify(m.main)}\` was provided instead.

Did you intend to use one of the following approaches?

import { green } from "@mui/material/colors";

const theme1 = createTheme({ palette: {
  primary: green,
} });

const theme2 = createTheme({ palette: {
  primary: { main: green[500] },
} });` : Le(12, h ? ` (${h})` : "", JSON.stringify(m.main)));
    return ja(m, "light", T, r), ja(m, "dark", C, r), m.contrastText || (m.contrastText = f(m.main)), m;
  }, g = {
    dark: Lr,
    light: Da
  };
  return process.env.NODE_ENV !== "production" && (g[e] || console.error(`MUI: The palette mode \`${e}\` is not supported.`)), Qt(P({
    // A collection of common colors.
    common: P({}, Nn),
    // prevent mutable object.
    // The palette mode, can be light or dark.
    mode: e,
    // The colors used to represent primary interface elements for a user.
    primary: w({
      color: a,
      name: "primary"
    }),
    // The colors used to represent secondary interface elements for a user.
    secondary: w({
      color: i,
      name: "secondary",
      mainShade: "A400",
      lightShade: "A200",
      darkShade: "A700"
    }),
    // The colors used to represent interface elements that the user should be made aware of.
    error: w({
      color: l,
      name: "error"
    }),
    // The colors used to represent potentially dangerous actions or important messages.
    warning: w({
      color: p,
      name: "warning"
    }),
    // The colors used to present information to the user that is neutral and not necessarily important.
    info: w({
      color: c,
      name: "info"
    }),
    // The colors used to indicate the successful completion of an action that user triggered.
    success: w({
      color: d,
      name: "success"
    }),
    // The grey colors.
    grey: $u,
    // Used by `getContrastText()` to maximize the contrast between
    // the background and the text.
    contrastThreshold: n,
    // Takes a background color and returns the text color that maximizes the contrast.
    getContrastText: f,
    // Generate a rich color object.
    augmentColor: w,
    // Used by the functions below to shift a color's luminance by approximately
    // two indexes within its tonal palette.
    // E.g., shift from Red 500 to Red 300 or Red 700.
    tonalOffset: r
  }, g[e]), o);
}
const Yu = ["fontFamily", "fontSize", "fontWeightLight", "fontWeightRegular", "fontWeightMedium", "fontWeightBold", "htmlFontSize", "allVariants", "pxToRem"];
function Wu(t) {
  return Math.round(t * 1e5) / 1e5;
}
const Ba = {
  textTransform: "uppercase"
}, Va = '"Roboto", "Helvetica", "Arial", sans-serif';
function qu(t, e) {
  const n = typeof e == "function" ? e(t) : e, {
    fontFamily: r = Va,
    // The default font size of the Material Specification.
    fontSize: o = 14,
    // px
    fontWeightLight: a = 300,
    fontWeightRegular: i = 400,
    fontWeightMedium: l = 500,
    fontWeightBold: c = 700,
    // Tell MUI what's the font-size on the html element.
    // 16px is the default font-size used by browsers.
    htmlFontSize: d = 16,
    // Apply the CSS properties to all the variants.
    allVariants: p,
    pxToRem: f
  } = n, w = kt(n, Yu);
  process.env.NODE_ENV !== "production" && (typeof o != "number" && console.error("MUI: `fontSize` is required to be a number."), typeof d != "number" && console.error("MUI: `htmlFontSize` is required to be a number."));
  const g = o / 14, v = f || ((k) => `${k / d * g}rem`), m = (k, T, C, E, b) => P({
    fontFamily: r,
    fontWeight: k,
    fontSize: v(T),
    // Unitless following https://meyerweb.com/eric/thoughts/2006/02/08/unitless-line-heights/
    lineHeight: C
  }, r === Va ? {
    letterSpacing: `${Wu(E / T)}em`
  } : {}, b, p), h = {
    h1: m(a, 96, 1.167, -1.5),
    h2: m(a, 60, 1.2, -0.5),
    h3: m(i, 48, 1.167, 0),
    h4: m(i, 34, 1.235, 0.25),
    h5: m(i, 24, 1.334, 0),
    h6: m(l, 20, 1.6, 0.15),
    subtitle1: m(i, 16, 1.75, 0.15),
    subtitle2: m(l, 14, 1.57, 0.1),
    body1: m(i, 16, 1.5, 0.15),
    body2: m(i, 14, 1.43, 0.15),
    button: m(l, 14, 1.75, 0.4, Ba),
    caption: m(i, 12, 1.66, 0.4),
    overline: m(i, 12, 2.66, 1, Ba),
    // TODO v6: Remove handling of 'inherit' variant from the theme as it is already handled in Material UI's Typography component. Also, remember to remove the associated types.
    inherit: {
      fontFamily: "inherit",
      fontWeight: "inherit",
      fontSize: "inherit",
      lineHeight: "inherit",
      letterSpacing: "inherit"
    }
  };
  return Qt(P({
    htmlFontSize: d,
    pxToRem: v,
    fontFamily: r,
    fontSize: o,
    fontWeightLight: a,
    fontWeightRegular: i,
    fontWeightMedium: l,
    fontWeightBold: c
  }, h), w, {
    clone: !1
    // No need to clone deep
  });
}
const Ku = 0.2, Ju = 0.14, Zu = 0.12;
function mt(...t) {
  return [`${t[0]}px ${t[1]}px ${t[2]}px ${t[3]}px rgba(0,0,0,${Ku})`, `${t[4]}px ${t[5]}px ${t[6]}px ${t[7]}px rgba(0,0,0,${Ju})`, `${t[8]}px ${t[9]}px ${t[10]}px ${t[11]}px rgba(0,0,0,${Zu})`].join(",");
}
const Qu = ["none", mt(0, 2, 1, -1, 0, 1, 1, 0, 0, 1, 3, 0), mt(0, 3, 1, -2, 0, 2, 2, 0, 0, 1, 5, 0), mt(0, 3, 3, -2, 0, 3, 4, 0, 0, 1, 8, 0), mt(0, 2, 4, -1, 0, 4, 5, 0, 0, 1, 10, 0), mt(0, 3, 5, -1, 0, 5, 8, 0, 0, 1, 14, 0), mt(0, 3, 5, -1, 0, 6, 10, 0, 0, 1, 18, 0), mt(0, 4, 5, -2, 0, 7, 10, 1, 0, 2, 16, 1), mt(0, 5, 5, -3, 0, 8, 10, 1, 0, 3, 14, 2), mt(0, 5, 6, -3, 0, 9, 12, 1, 0, 3, 16, 2), mt(0, 6, 6, -3, 0, 10, 14, 1, 0, 4, 18, 3), mt(0, 6, 7, -4, 0, 11, 15, 1, 0, 4, 20, 3), mt(0, 7, 8, -4, 0, 12, 17, 2, 0, 5, 22, 4), mt(0, 7, 8, -4, 0, 13, 19, 2, 0, 5, 24, 4), mt(0, 7, 9, -4, 0, 14, 21, 2, 0, 5, 26, 4), mt(0, 8, 9, -5, 0, 15, 22, 2, 0, 6, 28, 5), mt(0, 8, 10, -5, 0, 16, 24, 2, 0, 6, 30, 5), mt(0, 8, 11, -5, 0, 17, 26, 2, 0, 6, 32, 5), mt(0, 9, 11, -5, 0, 18, 28, 2, 0, 7, 34, 6), mt(0, 9, 12, -6, 0, 19, 29, 2, 0, 7, 36, 6), mt(0, 10, 13, -6, 0, 20, 31, 3, 0, 8, 38, 7), mt(0, 10, 13, -6, 0, 21, 33, 3, 0, 8, 40, 7), mt(0, 10, 14, -6, 0, 22, 35, 3, 0, 8, 42, 7), mt(0, 11, 14, -7, 0, 23, 36, 3, 0, 9, 44, 8), mt(0, 11, 15, -7, 0, 24, 38, 3, 0, 9, 46, 8)], tw = Qu, ew = ["duration", "easing", "delay"], nw = {
  // This is the most common easing curve.
  easeInOut: "cubic-bezier(0.4, 0, 0.2, 1)",
  // Objects enter the screen at full velocity from off-screen and
  // slowly decelerate to a resting point.
  easeOut: "cubic-bezier(0.0, 0, 0.2, 1)",
  // Objects leave the screen at full velocity. They do not decelerate when off-screen.
  easeIn: "cubic-bezier(0.4, 0, 1, 1)",
  // The sharp curve is used by objects that may return to the screen at any time.
  sharp: "cubic-bezier(0.4, 0, 0.6, 1)"
}, rw = {
  shortest: 150,
  shorter: 200,
  short: 250,
  // most basic recommended timing
  standard: 300,
  // this is to be used in complex animations
  complex: 375,
  // recommended when something is entering screen
  enteringScreen: 225,
  // recommended when something is leaving screen
  leavingScreen: 195
};
function za(t) {
  return `${Math.round(t)}ms`;
}
function ow(t) {
  if (!t)
    return 0;
  const e = t / 36;
  return Math.round((4 + 15 * e ** 0.25 + e / 5) * 10);
}
function aw(t) {
  const e = P({}, nw, t.easing), n = P({}, rw, t.duration);
  return P({
    getAutoHeightDuration: ow,
    create: (o = ["all"], a = {}) => {
      const {
        duration: i = n.standard,
        easing: l = e.easeInOut,
        delay: c = 0
      } = a, d = kt(a, ew);
      if (process.env.NODE_ENV !== "production") {
        const p = (w) => typeof w == "string", f = (w) => !isNaN(parseFloat(w));
        !p(o) && !Array.isArray(o) && console.error('MUI: Argument "props" must be a string or Array.'), !f(i) && !p(i) && console.error(`MUI: Argument "duration" must be a number or a string but found ${i}.`), p(l) || console.error('MUI: Argument "easing" must be a string.'), !f(c) && !p(c) && console.error('MUI: Argument "delay" must be a number or a string.'), typeof a != "object" && console.error(["MUI: Secong argument of transition.create must be an object.", "Arguments should be either `create('prop1', options)` or `create(['prop1', 'prop2'], options)`"].join(`
`)), Object.keys(d).length !== 0 && console.error(`MUI: Unrecognized argument(s) [${Object.keys(d).join(",")}].`);
      }
      return (Array.isArray(o) ? o : [o]).map((p) => `${p} ${typeof i == "string" ? i : za(i)} ${l} ${typeof c == "string" ? c : za(c)}`).join(",");
    }
  }, t, {
    easing: e,
    duration: n
  });
}
const iw = {
  mobileStepper: 1e3,
  fab: 1050,
  speedDial: 1050,
  appBar: 1100,
  drawer: 1200,
  modal: 1300,
  snackbar: 1400,
  tooltip: 1500
}, sw = iw, lw = ["breakpoints", "mixins", "spacing", "palette", "transitions", "typography", "shape"];
function cw(t = {}, ...e) {
  const {
    mixins: n = {},
    palette: r = {},
    transitions: o = {},
    typography: a = {}
  } = t, i = kt(t, lw);
  if (t.vars)
    throw new Error(process.env.NODE_ENV !== "production" ? "MUI: `vars` is a private field used for CSS variables support.\nPlease use another name." : Le(18));
  const l = Hu(r), c = Io(t);
  let d = Qt(c, {
    mixins: Ru(c.breakpoints, n),
    palette: l,
    // Don't use [...shadows] until you've verified its transpiled code is not invoking the iterator protocol.
    shadows: tw.slice(),
    typography: qu(l, a),
    transitions: aw(o),
    zIndex: P({}, sw)
  });
  if (d = Qt(d, i), d = e.reduce((p, f) => Qt(p, f), d), process.env.NODE_ENV !== "production") {
    const p = ["active", "checked", "completed", "disabled", "error", "expanded", "focused", "focusVisible", "required", "selected"], f = (w, g) => {
      let v;
      for (v in w) {
        const m = w[v];
        if (p.indexOf(v) !== -1 && Object.keys(m).length > 0) {
          if (process.env.NODE_ENV !== "production") {
            const h = ur("", v);
            console.error([`MUI: The \`${g}\` component increases the CSS specificity of the \`${v}\` internal state.`, "You can not override it like this: ", JSON.stringify(w, null, 2), "", `Instead, you need to use the '&.${h}' syntax:`, JSON.stringify({
              root: {
                [`&.${h}`]: m
              }
            }, null, 2), "", "https://mui.com/r/state-classes-guide"].join(`
`));
          }
          w[v] = {};
        }
      }
    };
    Object.keys(d.components).forEach((w) => {
      const g = d.components[w].styleOverrides;
      g && w.indexOf("Mui") === 0 && f(g, w);
    });
  }
  return d.unstable_sxConfig = P({}, Po, i == null ? void 0 : i.unstable_sxConfig), d.unstable_sx = function(f) {
    return $o({
      sx: f,
      theme: this
    });
  }, d;
}
const dw = cw(), Mo = dw, Do = "$$material";
function jo({
  props: t,
  name: e
}) {
  return Eu({
    props: t,
    name: e,
    defaultTheme: Mo,
    themeId: Do
  });
}
const pw = (t) => Hn(t) && t !== "classes", uw = Nu({
  themeId: Do,
  defaultTheme: Mo,
  rootShouldForwardProp: pw
}), Pn = uw;
function ww(t) {
  return ur("MuiSvgIcon", t);
}
ps("MuiSvgIcon", ["root", "colorPrimary", "colorSecondary", "colorAction", "colorError", "colorDisabled", "fontSizeInherit", "fontSizeSmall", "fontSizeMedium", "fontSizeLarge"]);
const fw = ["children", "className", "color", "component", "fontSize", "htmlColor", "inheritViewBox", "titleAccess", "viewBox"], mw = (t) => {
  const {
    color: e,
    fontSize: n,
    classes: r
  } = t, o = {
    root: ["root", e !== "inherit" && `color${qt(e)}`, `fontSize${qt(n)}`]
  };
  return Oo(o, ww, r);
}, hw = Pn("svg", {
  name: "MuiSvgIcon",
  slot: "Root",
  overridesResolver: (t, e) => {
    const {
      ownerState: n
    } = t;
    return [e.root, n.color !== "inherit" && e[`color${qt(n.color)}`], e[`fontSize${qt(n.fontSize)}`]];
  }
})(({
  theme: t,
  ownerState: e
}) => {
  var n, r, o, a, i, l, c, d, p, f, w, g, v;
  return {
    userSelect: "none",
    width: "1em",
    height: "1em",
    display: "inline-block",
    // the <svg> will define the property that has `currentColor`
    // e.g. heroicons uses fill="none" and stroke="currentColor"
    fill: e.hasSvgAsChild ? void 0 : "currentColor",
    flexShrink: 0,
    transition: (n = t.transitions) == null || (r = n.create) == null ? void 0 : r.call(n, "fill", {
      duration: (o = t.transitions) == null || (o = o.duration) == null ? void 0 : o.shorter
    }),
    fontSize: {
      inherit: "inherit",
      small: ((a = t.typography) == null || (i = a.pxToRem) == null ? void 0 : i.call(a, 20)) || "1.25rem",
      medium: ((l = t.typography) == null || (c = l.pxToRem) == null ? void 0 : c.call(l, 24)) || "1.5rem",
      large: ((d = t.typography) == null || (p = d.pxToRem) == null ? void 0 : p.call(d, 35)) || "2.1875rem"
    }[e.fontSize],
    // TODO v5 deprecate, v6 remove for sx
    color: (f = (w = (t.vars || t).palette) == null || (w = w[e.color]) == null ? void 0 : w.main) != null ? f : {
      action: (g = (t.vars || t).palette) == null || (g = g.action) == null ? void 0 : g.active,
      disabled: (v = (t.vars || t).palette) == null || (v = v.action) == null ? void 0 : v.disabled,
      inherit: void 0
    }[e.color]
  };
}), Bo = /* @__PURE__ */ j.forwardRef(function(e, n) {
  const r = jo({
    props: e,
    name: "MuiSvgIcon"
  }), {
    children: o,
    className: a,
    color: i = "inherit",
    component: l = "svg",
    fontSize: c = "medium",
    htmlColor: d,
    inheritViewBox: p = !1,
    titleAccess: f,
    viewBox: w = "0 0 24 24"
  } = r, g = kt(r, fw), v = /* @__PURE__ */ j.isValidElement(o) && o.type === "svg", m = P({}, r, {
    color: i,
    component: l,
    fontSize: c,
    instanceFontSize: e.fontSize,
    inheritViewBox: p,
    viewBox: w,
    hasSvgAsChild: v
  }), h = {};
  p || (h.viewBox = w);
  const k = mw(m);
  return /* @__PURE__ */ x(hw, P({
    as: l,
    className: ve(k.root, a),
    focusable: "false",
    color: d,
    "aria-hidden": f ? void 0 : !0,
    role: f ? "img" : void 0,
    ref: n
  }, h, g, v && o.props, {
    ownerState: m,
    children: [v ? o.props.children : o, f ? /* @__PURE__ */ s("title", {
      children: f
    }) : null]
  }));
});
process.env.NODE_ENV !== "production" && (Bo.propTypes = {
  // ┌────────────────────────────── Warning ──────────────────────────────┐
  // │ These PropTypes are generated from the TypeScript type definitions. │
  // │    To update them, edit the d.ts file and run `pnpm proptypes`.     │
  // └─────────────────────────────────────────────────────────────────────┘
  /**
   * Node passed into the SVG element.
   */
  children: u.node,
  /**
   * Override or extend the styles applied to the component.
   */
  classes: u.object,
  /**
   * @ignore
   */
  className: u.string,
  /**
   * The color of the component.
   * It supports both default and custom theme colors, which can be added as shown in the
   * [palette customization guide](https://mui.com/material-ui/customization/palette/#custom-colors).
   * You can use the `htmlColor` prop to apply a color attribute to the SVG element.
   * @default 'inherit'
   */
  color: u.oneOfType([u.oneOf(["inherit", "action", "disabled", "primary", "secondary", "error", "info", "success", "warning"]), u.string]),
  /**
   * The component used for the root node.
   * Either a string to use a HTML element or a component.
   */
  component: u.elementType,
  /**
   * The fontSize applied to the icon. Defaults to 24px, but can be configure to inherit font size.
   * @default 'medium'
   */
  fontSize: u.oneOfType([u.oneOf(["inherit", "large", "medium", "small"]), u.string]),
  /**
   * Applies a color attribute to the SVG element.
   */
  htmlColor: u.string,
  /**
   * If `true`, the root node will inherit the custom `component`'s viewBox and the `viewBox`
   * prop will be ignored.
   * Useful when you want to reference a custom `component` and have `SvgIcon` pass that
   * `component`'s viewBox to the root node.
   * @default false
   */
  inheritViewBox: u.bool,
  /**
   * The shape-rendering attribute. The behavior of the different options is described on the
   * [MDN Web Docs](https://developer.mozilla.org/en-US/docs/Web/SVG/Attribute/shape-rendering).
   * If you are having issues with blurry icons you should investigate this prop.
   */
  shapeRendering: u.string,
  /**
   * The system prop that allows defining system overrides as well as additional CSS styles.
   */
  sx: u.oneOfType([u.arrayOf(u.oneOfType([u.func, u.object, u.bool])), u.func, u.object]),
  /**
   * Provides a human-readable title for the element that contains it.
   * https://www.w3.org/TR/SVG-access/#Equivalent
   */
  titleAccess: u.string,
  /**
   * Allows you to redefine what the coordinates without units mean inside an SVG element.
   * For example, if the SVG element is 500 (width) by 200 (height),
   * and you pass viewBox="0 0 50 20",
   * this means that the coordinates inside the SVG will go from the top left corner (0,0)
   * to bottom right (50,20) and each unit will be worth 10px.
   * @default '0 0 24 24'
   */
  viewBox: u.string
});
Bo.muiName = "SvgIcon";
const Fa = Bo;
function bs(t, e) {
  function n(r, o) {
    return /* @__PURE__ */ s(Fa, P({
      "data-testid": `${e}Icon`,
      ref: o
    }, r, {
      children: t
    }));
  }
  return process.env.NODE_ENV !== "production" && (n.displayName = `${e}Icon`), n.muiName = Fa.muiName, /* @__PURE__ */ j.memo(/* @__PURE__ */ j.forwardRef(n));
}
const gw = {
  configure: (t) => {
    process.env.NODE_ENV !== "production" && console.warn(["MUI: `ClassNameGenerator` import from `@mui/material/utils` is outdated and might cause unexpected issues.", "", "You should use `import { unstable_ClassNameGenerator } from '@mui/material/className'` instead", "", "The detail of the issue: https://github.com/mui/material-ui/issues/30011#issuecomment-1024993401", "", "The updated documentation: https://mui.com/guides/classname-generator/"].join(`
`)), cs.configure(t);
  }
}, bw = /* @__PURE__ */ Object.freeze(/* @__PURE__ */ Object.defineProperty({
  __proto__: null,
  capitalize: qt,
  createChainedFunction: Yd,
  createSvgIcon: bs,
  debounce: Wd,
  deprecatedPropType: qd,
  isMuiElement: Kd,
  ownerDocument: qn,
  ownerWindow: Jd,
  requirePropFactory: Zd,
  setRef: Kn,
  unstable_ClassNameGenerator: gw,
  unstable_useEnhancedEffect: Ge,
  unstable_useId: as,
  unsupportedProp: ep,
  useControlled: is,
  useEventCallback: eo,
  useForkRef: Ee,
  useIsFocusVisible: ss
}, Symbol.toStringTag, { value: "Module" })), vw = /* @__PURE__ */ Cd(bw);
var La;
function yw() {
  return La || (La = 1, function(t) {
    "use client";
    Object.defineProperty(t, "__esModule", {
      value: !0
    }), Object.defineProperty(t, "default", {
      enumerable: !0,
      get: function() {
        return e.createSvgIcon;
      }
    });
    var e = vw;
  }(Ar)), Ar;
}
var xw = Od;
Object.defineProperty(So, "__esModule", {
  value: !0
});
var vs = So.default = void 0, Nw = xw(yw()), kw = Qs;
vs = So.default = (0, Nw.default)(/* @__PURE__ */ (0, kw.jsx)("path", {
  d: "m10 17 5-5-5-5z"
}), "ArrowRight");
function Ew(t) {
  return typeof t == "string";
}
function pn(t, e, n) {
  return t === void 0 || Ew(t) ? e : P({}, e, {
    ownerState: P({}, e.ownerState, n)
  });
}
const Sw = {
  disableDefaultClasses: !1
}, Tw = /* @__PURE__ */ j.createContext(Sw);
function Cw(t) {
  const {
    disableDefaultClasses: e
  } = j.useContext(Tw);
  return (n) => e ? "" : t(n);
}
function Ow(t, e = []) {
  if (t === void 0)
    return {};
  const n = {};
  return Object.keys(t).filter((r) => r.match(/^on[A-Z]/) && typeof t[r] == "function" && !e.includes(r)).forEach((r) => {
    n[r] = t[r];
  }), n;
}
function Rw(t, e, n) {
  return typeof t == "function" ? t(e, n) : t;
}
function Ga(t) {
  if (t === void 0)
    return {};
  const e = {};
  return Object.keys(t).filter((n) => !(n.match(/^on[A-Z]/) && typeof t[n] == "function")).forEach((n) => {
    e[n] = t[n];
  }), e;
}
function _w(t) {
  const {
    getSlotProps: e,
    additionalProps: n,
    externalSlotProps: r,
    externalForwardedProps: o,
    className: a
  } = t;
  if (!e) {
    const g = ve(n == null ? void 0 : n.className, a, o == null ? void 0 : o.className, r == null ? void 0 : r.className), v = P({}, n == null ? void 0 : n.style, o == null ? void 0 : o.style, r == null ? void 0 : r.style), m = P({}, n, o, r);
    return g.length > 0 && (m.className = g), Object.keys(v).length > 0 && (m.style = v), {
      props: m,
      internalRef: void 0
    };
  }
  const i = Ow(P({}, o, r)), l = Ga(r), c = Ga(o), d = e(i), p = ve(d == null ? void 0 : d.className, n == null ? void 0 : n.className, a, o == null ? void 0 : o.className, r == null ? void 0 : r.className), f = P({}, d == null ? void 0 : d.style, n == null ? void 0 : n.style, o == null ? void 0 : o.style, r == null ? void 0 : r.style), w = P({}, d, n, c, l);
  return p.length > 0 && (w.className = p), Object.keys(f).length > 0 && (w.style = f), {
    props: w,
    internalRef: d.ref
  };
}
const Pw = ["elementType", "externalSlotProps", "ownerState", "skipResolvingSlotProps"];
function $w(t) {
  var e;
  const {
    elementType: n,
    externalSlotProps: r,
    ownerState: o,
    skipResolvingSlotProps: a = !1
  } = t, i = kt(t, Pw), l = a ? {} : Rw(r, o), {
    props: c,
    internalRef: d
  } = _w(P({}, i, {
    externalSlotProps: l
  })), p = Ee(d, l == null ? void 0 : l.ref, (e = t.additionalProps) == null ? void 0 : e.ref);
  return pn(n, P({}, c, {
    ref: p
  }), o);
}
const ys = "base";
function Iw(t) {
  return `${ys}--${t}`;
}
function Aw(t, e) {
  return `${ys}-${t}-${e}`;
}
function xs(t, e) {
  const n = ds[e];
  return n ? Iw(n) : Aw(t, e);
}
function Mw(t, e) {
  const n = {};
  return e.forEach((r) => {
    n[r] = xs(t, r);
  }), n;
}
function Dw(t) {
  return typeof t == "function" ? t() : t;
}
const Zn = /* @__PURE__ */ j.forwardRef(function(e, n) {
  const {
    children: r,
    container: o,
    disablePortal: a = !1
  } = e, [i, l] = j.useState(null), c = Ee(/* @__PURE__ */ j.isValidElement(r) ? r.ref : null, n);
  if (Ge(() => {
    a || l(Dw(o) || document.body);
  }, [o, a]), Ge(() => {
    if (i && !a)
      return Kn(n, i), () => {
        Kn(n, null);
      };
  }, [n, i, a]), a) {
    if (/* @__PURE__ */ j.isValidElement(r)) {
      const d = {
        ref: c
      };
      return /* @__PURE__ */ j.cloneElement(r, d);
    }
    return /* @__PURE__ */ s(j.Fragment, {
      children: r
    });
  }
  return /* @__PURE__ */ s(j.Fragment, {
    children: i && /* @__PURE__ */ Yl.createPortal(r, i)
  });
});
process.env.NODE_ENV !== "production" && (Zn.propTypes = {
  // ┌────────────────────────────── Warning ──────────────────────────────┐
  // │ These PropTypes are generated from the TypeScript type definitions. │
  // │ To update them, edit the TypeScript types and run `pnpm proptypes`. │
  // └─────────────────────────────────────────────────────────────────────┘
  /**
   * The children to render into the `container`.
   */
  children: u.node,
  /**
   * An HTML element or function that returns one.
   * The `container` will have the portal children appended to it.
   *
   * You can also provide a callback, which is called in a React layout effect.
   * This lets you set the container from a ref, and also makes server-side rendering possible.
   *
   * By default, it uses the body of the top-level document object,
   * so it's simply `document.body` most of the time.
   */
  container: u.oneOfType([xn, u.func]),
  /**
   * The `children` will be under the DOM hierarchy of the parent component.
   * @default false
   */
  disablePortal: u.bool
});
process.env.NODE_ENV !== "production" && (Zn["propTypes"] = zd(Zn.propTypes));
var Ot = "top", Ft = "bottom", Lt = "right", Rt = "left", Vo = "auto", $n = [Ot, Ft, Lt, Rt], Ue = "start", kn = "end", jw = "clippingParents", Ns = "viewport", sn = "popper", Bw = "reference", Ua = /* @__PURE__ */ $n.reduce(function(t, e) {
  return t.concat([e + "-" + Ue, e + "-" + kn]);
}, []), ks = /* @__PURE__ */ [].concat($n, [Vo]).reduce(function(t, e) {
  return t.concat([e, e + "-" + Ue, e + "-" + kn]);
}, []), Vw = "beforeRead", zw = "read", Fw = "afterRead", Lw = "beforeMain", Gw = "main", Uw = "afterMain", Xw = "beforeWrite", Hw = "write", Yw = "afterWrite", Ww = [Vw, zw, Fw, Lw, Gw, Uw, Xw, Hw, Yw];
function Kt(t) {
  return t ? (t.nodeName || "").toLowerCase() : null;
}
function Dt(t) {
  if (t == null)
    return window;
  if (t.toString() !== "[object Window]") {
    var e = t.ownerDocument;
    return e && e.defaultView || window;
  }
  return t;
}
function Te(t) {
  var e = Dt(t).Element;
  return t instanceof e || t instanceof Element;
}
function zt(t) {
  var e = Dt(t).HTMLElement;
  return t instanceof e || t instanceof HTMLElement;
}
function zo(t) {
  if (typeof ShadowRoot > "u")
    return !1;
  var e = Dt(t).ShadowRoot;
  return t instanceof e || t instanceof ShadowRoot;
}
function qw(t) {
  var e = t.state;
  Object.keys(e.elements).forEach(function(n) {
    var r = e.styles[n] || {}, o = e.attributes[n] || {}, a = e.elements[n];
    !zt(a) || !Kt(a) || (Object.assign(a.style, r), Object.keys(o).forEach(function(i) {
      var l = o[i];
      l === !1 ? a.removeAttribute(i) : a.setAttribute(i, l === !0 ? "" : l);
    }));
  });
}
function Kw(t) {
  var e = t.state, n = {
    popper: {
      position: e.options.strategy,
      left: "0",
      top: "0",
      margin: "0"
    },
    arrow: {
      position: "absolute"
    },
    reference: {}
  };
  return Object.assign(e.elements.popper.style, n.popper), e.styles = n, e.elements.arrow && Object.assign(e.elements.arrow.style, n.arrow), function() {
    Object.keys(e.elements).forEach(function(r) {
      var o = e.elements[r], a = e.attributes[r] || {}, i = Object.keys(e.styles.hasOwnProperty(r) ? e.styles[r] : n[r]), l = i.reduce(function(c, d) {
        return c[d] = "", c;
      }, {});
      !zt(o) || !Kt(o) || (Object.assign(o.style, l), Object.keys(a).forEach(function(c) {
        o.removeAttribute(c);
      }));
    });
  };
}
const Jw = {
  name: "applyStyles",
  enabled: !0,
  phase: "write",
  fn: qw,
  effect: Kw,
  requires: ["computeStyles"]
};
function Yt(t) {
  return t.split("-")[0];
}
var ye = Math.max, Qn = Math.min, Xe = Math.round;
function ro() {
  var t = navigator.userAgentData;
  return t != null && t.brands && Array.isArray(t.brands) ? t.brands.map(function(e) {
    return e.brand + "/" + e.version;
  }).join(" ") : navigator.userAgent;
}
function Es() {
  return !/^((?!chrome|android).)*safari/i.test(ro());
}
function He(t, e, n) {
  e === void 0 && (e = !1), n === void 0 && (n = !1);
  var r = t.getBoundingClientRect(), o = 1, a = 1;
  e && zt(t) && (o = t.offsetWidth > 0 && Xe(r.width) / t.offsetWidth || 1, a = t.offsetHeight > 0 && Xe(r.height) / t.offsetHeight || 1);
  var i = Te(t) ? Dt(t) : window, l = i.visualViewport, c = !Es() && n, d = (r.left + (c && l ? l.offsetLeft : 0)) / o, p = (r.top + (c && l ? l.offsetTop : 0)) / a, f = r.width / o, w = r.height / a;
  return {
    width: f,
    height: w,
    top: p,
    right: d + f,
    bottom: p + w,
    left: d,
    x: d,
    y: p
  };
}
function Fo(t) {
  var e = He(t), n = t.offsetWidth, r = t.offsetHeight;
  return Math.abs(e.width - n) <= 1 && (n = e.width), Math.abs(e.height - r) <= 1 && (r = e.height), {
    x: t.offsetLeft,
    y: t.offsetTop,
    width: n,
    height: r
  };
}
function Ss(t, e) {
  var n = e.getRootNode && e.getRootNode();
  if (t.contains(e))
    return !0;
  if (n && zo(n)) {
    var r = e;
    do {
      if (r && t.isSameNode(r))
        return !0;
      r = r.parentNode || r.host;
    } while (r);
  }
  return !1;
}
function ee(t) {
  return Dt(t).getComputedStyle(t);
}
function Zw(t) {
  return ["table", "td", "th"].indexOf(Kt(t)) >= 0;
}
function ce(t) {
  return ((Te(t) ? t.ownerDocument : (
    // $FlowFixMe[prop-missing]
    t.document
  )) || window.document).documentElement;
}
function Nr(t) {
  return Kt(t) === "html" ? t : (
    // this is a quicker (but less type safe) way to save quite some bytes from the bundle
    // $FlowFixMe[incompatible-return]
    // $FlowFixMe[prop-missing]
    t.assignedSlot || // step into the shadow DOM of the parent of a slotted node
    t.parentNode || // DOM Element detected
    (zo(t) ? t.host : null) || // ShadowRoot detected
    // $FlowFixMe[incompatible-call]: HTMLElement is a Node
    ce(t)
  );
}
function Xa(t) {
  return !zt(t) || // https://github.com/popperjs/popper-core/issues/837
  ee(t).position === "fixed" ? null : t.offsetParent;
}
function Qw(t) {
  var e = /firefox/i.test(ro()), n = /Trident/i.test(ro());
  if (n && zt(t)) {
    var r = ee(t);
    if (r.position === "fixed")
      return null;
  }
  var o = Nr(t);
  for (zo(o) && (o = o.host); zt(o) && ["html", "body"].indexOf(Kt(o)) < 0; ) {
    var a = ee(o);
    if (a.transform !== "none" || a.perspective !== "none" || a.contain === "paint" || ["transform", "perspective"].indexOf(a.willChange) !== -1 || e && a.willChange === "filter" || e && a.filter && a.filter !== "none")
      return o;
    o = o.parentNode;
  }
  return null;
}
function In(t) {
  for (var e = Dt(t), n = Xa(t); n && Zw(n) && ee(n).position === "static"; )
    n = Xa(n);
  return n && (Kt(n) === "html" || Kt(n) === "body" && ee(n).position === "static") ? e : n || Qw(t) || e;
}
function Lo(t) {
  return ["top", "bottom"].indexOf(t) >= 0 ? "x" : "y";
}
function hn(t, e, n) {
  return ye(t, Qn(e, n));
}
function tf(t, e, n) {
  var r = hn(t, e, n);
  return r > n ? n : r;
}
function Ts() {
  return {
    top: 0,
    right: 0,
    bottom: 0,
    left: 0
  };
}
function Cs(t) {
  return Object.assign({}, Ts(), t);
}
function Os(t, e) {
  return e.reduce(function(n, r) {
    return n[r] = t, n;
  }, {});
}
var ef = function(e, n) {
  return e = typeof e == "function" ? e(Object.assign({}, n.rects, {
    placement: n.placement
  })) : e, Cs(typeof e != "number" ? e : Os(e, $n));
};
function nf(t) {
  var e, n = t.state, r = t.name, o = t.options, a = n.elements.arrow, i = n.modifiersData.popperOffsets, l = Yt(n.placement), c = Lo(l), d = [Rt, Lt].indexOf(l) >= 0, p = d ? "height" : "width";
  if (!(!a || !i)) {
    var f = ef(o.padding, n), w = Fo(a), g = c === "y" ? Ot : Rt, v = c === "y" ? Ft : Lt, m = n.rects.reference[p] + n.rects.reference[c] - i[c] - n.rects.popper[p], h = i[c] - n.rects.reference[c], k = In(a), T = k ? c === "y" ? k.clientHeight || 0 : k.clientWidth || 0 : 0, C = m / 2 - h / 2, E = f[g], b = T - w[p] - f[v], _ = T / 2 - w[p] / 2 + C, F = hn(E, _, b), R = c;
    n.modifiersData[r] = (e = {}, e[R] = F, e.centerOffset = F - _, e);
  }
}
function rf(t) {
  var e = t.state, n = t.options, r = n.element, o = r === void 0 ? "[data-popper-arrow]" : r;
  o != null && (typeof o == "string" && (o = e.elements.popper.querySelector(o), !o) || Ss(e.elements.popper, o) && (e.elements.arrow = o));
}
const of = {
  name: "arrow",
  enabled: !0,
  phase: "main",
  fn: nf,
  effect: rf,
  requires: ["popperOffsets"],
  requiresIfExists: ["preventOverflow"]
};
function Ye(t) {
  return t.split("-")[1];
}
var af = {
  top: "auto",
  right: "auto",
  bottom: "auto",
  left: "auto"
};
function sf(t, e) {
  var n = t.x, r = t.y, o = e.devicePixelRatio || 1;
  return {
    x: Xe(n * o) / o || 0,
    y: Xe(r * o) / o || 0
  };
}
function Ha(t) {
  var e, n = t.popper, r = t.popperRect, o = t.placement, a = t.variation, i = t.offsets, l = t.position, c = t.gpuAcceleration, d = t.adaptive, p = t.roundOffsets, f = t.isFixed, w = i.x, g = w === void 0 ? 0 : w, v = i.y, m = v === void 0 ? 0 : v, h = typeof p == "function" ? p({
    x: g,
    y: m
  }) : {
    x: g,
    y: m
  };
  g = h.x, m = h.y;
  var k = i.hasOwnProperty("x"), T = i.hasOwnProperty("y"), C = Rt, E = Ot, b = window;
  if (d) {
    var _ = In(n), F = "clientHeight", R = "clientWidth";
    if (_ === Dt(n) && (_ = ce(n), ee(_).position !== "static" && l === "absolute" && (F = "scrollHeight", R = "scrollWidth")), _ = _, o === Ot || (o === Rt || o === Lt) && a === kn) {
      E = Ft;
      var $ = f && _ === b && b.visualViewport ? b.visualViewport.height : (
        // $FlowFixMe[prop-missing]
        _[F]
      );
      m -= $ - r.height, m *= c ? 1 : -1;
    }
    if (o === Rt || (o === Ot || o === Ft) && a === kn) {
      C = Lt;
      var L = f && _ === b && b.visualViewport ? b.visualViewport.width : (
        // $FlowFixMe[prop-missing]
        _[R]
      );
      g -= L - r.width, g *= c ? 1 : -1;
    }
  }
  var D = Object.assign({
    position: l
  }, d && af), I = p === !0 ? sf({
    x: g,
    y: m
  }, Dt(n)) : {
    x: g,
    y: m
  };
  if (g = I.x, m = I.y, c) {
    var M;
    return Object.assign({}, D, (M = {}, M[E] = T ? "0" : "", M[C] = k ? "0" : "", M.transform = (b.devicePixelRatio || 1) <= 1 ? "translate(" + g + "px, " + m + "px)" : "translate3d(" + g + "px, " + m + "px, 0)", M));
  }
  return Object.assign({}, D, (e = {}, e[E] = T ? m + "px" : "", e[C] = k ? g + "px" : "", e.transform = "", e));
}
function lf(t) {
  var e = t.state, n = t.options, r = n.gpuAcceleration, o = r === void 0 ? !0 : r, a = n.adaptive, i = a === void 0 ? !0 : a, l = n.roundOffsets, c = l === void 0 ? !0 : l, d = {
    placement: Yt(e.placement),
    variation: Ye(e.placement),
    popper: e.elements.popper,
    popperRect: e.rects.popper,
    gpuAcceleration: o,
    isFixed: e.options.strategy === "fixed"
  };
  e.modifiersData.popperOffsets != null && (e.styles.popper = Object.assign({}, e.styles.popper, Ha(Object.assign({}, d, {
    offsets: e.modifiersData.popperOffsets,
    position: e.options.strategy,
    adaptive: i,
    roundOffsets: c
  })))), e.modifiersData.arrow != null && (e.styles.arrow = Object.assign({}, e.styles.arrow, Ha(Object.assign({}, d, {
    offsets: e.modifiersData.arrow,
    position: "absolute",
    adaptive: !1,
    roundOffsets: c
  })))), e.attributes.popper = Object.assign({}, e.attributes.popper, {
    "data-popper-placement": e.placement
  });
}
const cf = {
  name: "computeStyles",
  enabled: !0,
  phase: "beforeWrite",
  fn: lf,
  data: {}
};
var Ln = {
  passive: !0
};
function df(t) {
  var e = t.state, n = t.instance, r = t.options, o = r.scroll, a = o === void 0 ? !0 : o, i = r.resize, l = i === void 0 ? !0 : i, c = Dt(e.elements.popper), d = [].concat(e.scrollParents.reference, e.scrollParents.popper);
  return a && d.forEach(function(p) {
    p.addEventListener("scroll", n.update, Ln);
  }), l && c.addEventListener("resize", n.update, Ln), function() {
    a && d.forEach(function(p) {
      p.removeEventListener("scroll", n.update, Ln);
    }), l && c.removeEventListener("resize", n.update, Ln);
  };
}
const pf = {
  name: "eventListeners",
  enabled: !0,
  phase: "write",
  fn: function() {
  },
  effect: df,
  data: {}
};
var uf = {
  left: "right",
  right: "left",
  bottom: "top",
  top: "bottom"
};
function Wn(t) {
  return t.replace(/left|right|bottom|top/g, function(e) {
    return uf[e];
  });
}
var wf = {
  start: "end",
  end: "start"
};
function Ya(t) {
  return t.replace(/start|end/g, function(e) {
    return wf[e];
  });
}
function Go(t) {
  var e = Dt(t), n = e.pageXOffset, r = e.pageYOffset;
  return {
    scrollLeft: n,
    scrollTop: r
  };
}
function Uo(t) {
  return He(ce(t)).left + Go(t).scrollLeft;
}
function ff(t, e) {
  var n = Dt(t), r = ce(t), o = n.visualViewport, a = r.clientWidth, i = r.clientHeight, l = 0, c = 0;
  if (o) {
    a = o.width, i = o.height;
    var d = Es();
    (d || !d && e === "fixed") && (l = o.offsetLeft, c = o.offsetTop);
  }
  return {
    width: a,
    height: i,
    x: l + Uo(t),
    y: c
  };
}
function mf(t) {
  var e, n = ce(t), r = Go(t), o = (e = t.ownerDocument) == null ? void 0 : e.body, a = ye(n.scrollWidth, n.clientWidth, o ? o.scrollWidth : 0, o ? o.clientWidth : 0), i = ye(n.scrollHeight, n.clientHeight, o ? o.scrollHeight : 0, o ? o.clientHeight : 0), l = -r.scrollLeft + Uo(t), c = -r.scrollTop;
  return ee(o || n).direction === "rtl" && (l += ye(n.clientWidth, o ? o.clientWidth : 0) - a), {
    width: a,
    height: i,
    x: l,
    y: c
  };
}
function Xo(t) {
  var e = ee(t), n = e.overflow, r = e.overflowX, o = e.overflowY;
  return /auto|scroll|overlay|hidden/.test(n + o + r);
}
function Rs(t) {
  return ["html", "body", "#document"].indexOf(Kt(t)) >= 0 ? t.ownerDocument.body : zt(t) && Xo(t) ? t : Rs(Nr(t));
}
function gn(t, e) {
  var n;
  e === void 0 && (e = []);
  var r = Rs(t), o = r === ((n = t.ownerDocument) == null ? void 0 : n.body), a = Dt(r), i = o ? [a].concat(a.visualViewport || [], Xo(r) ? r : []) : r, l = e.concat(i);
  return o ? l : (
    // $FlowFixMe[incompatible-call]: isBody tells us target will be an HTMLElement here
    l.concat(gn(Nr(i)))
  );
}
function oo(t) {
  return Object.assign({}, t, {
    left: t.x,
    top: t.y,
    right: t.x + t.width,
    bottom: t.y + t.height
  });
}
function hf(t, e) {
  var n = He(t, !1, e === "fixed");
  return n.top = n.top + t.clientTop, n.left = n.left + t.clientLeft, n.bottom = n.top + t.clientHeight, n.right = n.left + t.clientWidth, n.width = t.clientWidth, n.height = t.clientHeight, n.x = n.left, n.y = n.top, n;
}
function Wa(t, e, n) {
  return e === Ns ? oo(ff(t, n)) : Te(e) ? hf(e, n) : oo(mf(ce(t)));
}
function gf(t) {
  var e = gn(Nr(t)), n = ["absolute", "fixed"].indexOf(ee(t).position) >= 0, r = n && zt(t) ? In(t) : t;
  return Te(r) ? e.filter(function(o) {
    return Te(o) && Ss(o, r) && Kt(o) !== "body";
  }) : [];
}
function bf(t, e, n, r) {
  var o = e === "clippingParents" ? gf(t) : [].concat(e), a = [].concat(o, [n]), i = a[0], l = a.reduce(function(c, d) {
    var p = Wa(t, d, r);
    return c.top = ye(p.top, c.top), c.right = Qn(p.right, c.right), c.bottom = Qn(p.bottom, c.bottom), c.left = ye(p.left, c.left), c;
  }, Wa(t, i, r));
  return l.width = l.right - l.left, l.height = l.bottom - l.top, l.x = l.left, l.y = l.top, l;
}
function _s(t) {
  var e = t.reference, n = t.element, r = t.placement, o = r ? Yt(r) : null, a = r ? Ye(r) : null, i = e.x + e.width / 2 - n.width / 2, l = e.y + e.height / 2 - n.height / 2, c;
  switch (o) {
    case Ot:
      c = {
        x: i,
        y: e.y - n.height
      };
      break;
    case Ft:
      c = {
        x: i,
        y: e.y + e.height
      };
      break;
    case Lt:
      c = {
        x: e.x + e.width,
        y: l
      };
      break;
    case Rt:
      c = {
        x: e.x - n.width,
        y: l
      };
      break;
    default:
      c = {
        x: e.x,
        y: e.y
      };
  }
  var d = o ? Lo(o) : null;
  if (d != null) {
    var p = d === "y" ? "height" : "width";
    switch (a) {
      case Ue:
        c[d] = c[d] - (e[p] / 2 - n[p] / 2);
        break;
      case kn:
        c[d] = c[d] + (e[p] / 2 - n[p] / 2);
        break;
    }
  }
  return c;
}
function En(t, e) {
  e === void 0 && (e = {});
  var n = e, r = n.placement, o = r === void 0 ? t.placement : r, a = n.strategy, i = a === void 0 ? t.strategy : a, l = n.boundary, c = l === void 0 ? jw : l, d = n.rootBoundary, p = d === void 0 ? Ns : d, f = n.elementContext, w = f === void 0 ? sn : f, g = n.altBoundary, v = g === void 0 ? !1 : g, m = n.padding, h = m === void 0 ? 0 : m, k = Cs(typeof h != "number" ? h : Os(h, $n)), T = w === sn ? Bw : sn, C = t.rects.popper, E = t.elements[v ? T : w], b = bf(Te(E) ? E : E.contextElement || ce(t.elements.popper), c, p, i), _ = He(t.elements.reference), F = _s({
    reference: _,
    element: C,
    strategy: "absolute",
    placement: o
  }), R = oo(Object.assign({}, C, F)), $ = w === sn ? R : _, L = {
    top: b.top - $.top + k.top,
    bottom: $.bottom - b.bottom + k.bottom,
    left: b.left - $.left + k.left,
    right: $.right - b.right + k.right
  }, D = t.modifiersData.offset;
  if (w === sn && D) {
    var I = D[o];
    Object.keys(L).forEach(function(M) {
      var H = [Lt, Ft].indexOf(M) >= 0 ? 1 : -1, G = [Ot, Ft].indexOf(M) >= 0 ? "y" : "x";
      L[M] += I[G] * H;
    });
  }
  return L;
}
function vf(t, e) {
  e === void 0 && (e = {});
  var n = e, r = n.placement, o = n.boundary, a = n.rootBoundary, i = n.padding, l = n.flipVariations, c = n.allowedAutoPlacements, d = c === void 0 ? ks : c, p = Ye(r), f = p ? l ? Ua : Ua.filter(function(v) {
    return Ye(v) === p;
  }) : $n, w = f.filter(function(v) {
    return d.indexOf(v) >= 0;
  });
  w.length === 0 && (w = f);
  var g = w.reduce(function(v, m) {
    return v[m] = En(t, {
      placement: m,
      boundary: o,
      rootBoundary: a,
      padding: i
    })[Yt(m)], v;
  }, {});
  return Object.keys(g).sort(function(v, m) {
    return g[v] - g[m];
  });
}
function yf(t) {
  if (Yt(t) === Vo)
    return [];
  var e = Wn(t);
  return [Ya(t), e, Ya(e)];
}
function xf(t) {
  var e = t.state, n = t.options, r = t.name;
  if (!e.modifiersData[r]._skip) {
    for (var o = n.mainAxis, a = o === void 0 ? !0 : o, i = n.altAxis, l = i === void 0 ? !0 : i, c = n.fallbackPlacements, d = n.padding, p = n.boundary, f = n.rootBoundary, w = n.altBoundary, g = n.flipVariations, v = g === void 0 ? !0 : g, m = n.allowedAutoPlacements, h = e.options.placement, k = Yt(h), T = k === h, C = c || (T || !v ? [Wn(h)] : yf(h)), E = [h].concat(C).reduce(function(z, K) {
      return z.concat(Yt(K) === Vo ? vf(e, {
        placement: K,
        boundary: p,
        rootBoundary: f,
        padding: d,
        flipVariations: v,
        allowedAutoPlacements: m
      }) : K);
    }, []), b = e.rects.reference, _ = e.rects.popper, F = /* @__PURE__ */ new Map(), R = !0, $ = E[0], L = 0; L < E.length; L++) {
      var D = E[L], I = Yt(D), M = Ye(D) === Ue, H = [Ot, Ft].indexOf(I) >= 0, G = H ? "width" : "height", B = En(e, {
        placement: D,
        boundary: p,
        rootBoundary: f,
        altBoundary: w,
        padding: d
      }), Z = H ? M ? Lt : Rt : M ? Ft : Ot;
      b[G] > _[G] && (Z = Wn(Z));
      var at = Wn(Z), rt = [];
      if (a && rt.push(B[I] <= 0), l && rt.push(B[Z] <= 0, B[at] <= 0), rt.every(function(z) {
        return z;
      })) {
        $ = D, R = !1;
        break;
      }
      F.set(D, rt);
    }
    if (R)
      for (var y = v ? 3 : 1, O = function(K) {
        var W = E.find(function(q) {
          var Y = F.get(q);
          if (Y)
            return Y.slice(0, K).every(function(J) {
              return J;
            });
        });
        if (W)
          return $ = W, "break";
      }, U = y; U > 0; U--) {
        var X = O(U);
        if (X === "break")
          break;
      }
    e.placement !== $ && (e.modifiersData[r]._skip = !0, e.placement = $, e.reset = !0);
  }
}
const Nf = {
  name: "flip",
  enabled: !0,
  phase: "main",
  fn: xf,
  requiresIfExists: ["offset"],
  data: {
    _skip: !1
  }
};
function qa(t, e, n) {
  return n === void 0 && (n = {
    x: 0,
    y: 0
  }), {
    top: t.top - e.height - n.y,
    right: t.right - e.width + n.x,
    bottom: t.bottom - e.height + n.y,
    left: t.left - e.width - n.x
  };
}
function Ka(t) {
  return [Ot, Lt, Ft, Rt].some(function(e) {
    return t[e] >= 0;
  });
}
function kf(t) {
  var e = t.state, n = t.name, r = e.rects.reference, o = e.rects.popper, a = e.modifiersData.preventOverflow, i = En(e, {
    elementContext: "reference"
  }), l = En(e, {
    altBoundary: !0
  }), c = qa(i, r), d = qa(l, o, a), p = Ka(c), f = Ka(d);
  e.modifiersData[n] = {
    referenceClippingOffsets: c,
    popperEscapeOffsets: d,
    isReferenceHidden: p,
    hasPopperEscaped: f
  }, e.attributes.popper = Object.assign({}, e.attributes.popper, {
    "data-popper-reference-hidden": p,
    "data-popper-escaped": f
  });
}
const Ef = {
  name: "hide",
  enabled: !0,
  phase: "main",
  requiresIfExists: ["preventOverflow"],
  fn: kf
};
function Sf(t, e, n) {
  var r = Yt(t), o = [Rt, Ot].indexOf(r) >= 0 ? -1 : 1, a = typeof n == "function" ? n(Object.assign({}, e, {
    placement: t
  })) : n, i = a[0], l = a[1];
  return i = i || 0, l = (l || 0) * o, [Rt, Lt].indexOf(r) >= 0 ? {
    x: l,
    y: i
  } : {
    x: i,
    y: l
  };
}
function Tf(t) {
  var e = t.state, n = t.options, r = t.name, o = n.offset, a = o === void 0 ? [0, 0] : o, i = ks.reduce(function(p, f) {
    return p[f] = Sf(f, e.rects, a), p;
  }, {}), l = i[e.placement], c = l.x, d = l.y;
  e.modifiersData.popperOffsets != null && (e.modifiersData.popperOffsets.x += c, e.modifiersData.popperOffsets.y += d), e.modifiersData[r] = i;
}
const Cf = {
  name: "offset",
  enabled: !0,
  phase: "main",
  requires: ["popperOffsets"],
  fn: Tf
};
function Of(t) {
  var e = t.state, n = t.name;
  e.modifiersData[n] = _s({
    reference: e.rects.reference,
    element: e.rects.popper,
    strategy: "absolute",
    placement: e.placement
  });
}
const Rf = {
  name: "popperOffsets",
  enabled: !0,
  phase: "read",
  fn: Of,
  data: {}
};
function _f(t) {
  return t === "x" ? "y" : "x";
}
function Pf(t) {
  var e = t.state, n = t.options, r = t.name, o = n.mainAxis, a = o === void 0 ? !0 : o, i = n.altAxis, l = i === void 0 ? !1 : i, c = n.boundary, d = n.rootBoundary, p = n.altBoundary, f = n.padding, w = n.tether, g = w === void 0 ? !0 : w, v = n.tetherOffset, m = v === void 0 ? 0 : v, h = En(e, {
    boundary: c,
    rootBoundary: d,
    padding: f,
    altBoundary: p
  }), k = Yt(e.placement), T = Ye(e.placement), C = !T, E = Lo(k), b = _f(E), _ = e.modifiersData.popperOffsets, F = e.rects.reference, R = e.rects.popper, $ = typeof m == "function" ? m(Object.assign({}, e.rects, {
    placement: e.placement
  })) : m, L = typeof $ == "number" ? {
    mainAxis: $,
    altAxis: $
  } : Object.assign({
    mainAxis: 0,
    altAxis: 0
  }, $), D = e.modifiersData.offset ? e.modifiersData.offset[e.placement] : null, I = {
    x: 0,
    y: 0
  };
  if (_) {
    if (a) {
      var M, H = E === "y" ? Ot : Rt, G = E === "y" ? Ft : Lt, B = E === "y" ? "height" : "width", Z = _[E], at = Z + h[H], rt = Z - h[G], y = g ? -R[B] / 2 : 0, O = T === Ue ? F[B] : R[B], U = T === Ue ? -R[B] : -F[B], X = e.elements.arrow, z = g && X ? Fo(X) : {
        width: 0,
        height: 0
      }, K = e.modifiersData["arrow#persistent"] ? e.modifiersData["arrow#persistent"].padding : Ts(), W = K[H], q = K[G], Y = hn(0, F[B], z[B]), J = C ? F[B] / 2 - y - Y - W - L.mainAxis : O - Y - W - L.mainAxis, Q = C ? -F[B] / 2 + y + Y + q + L.mainAxis : U + Y + q + L.mainAxis, dt = e.elements.arrow && In(e.elements.arrow), A = dt ? E === "y" ? dt.clientTop || 0 : dt.clientLeft || 0 : 0, Nt = (M = D == null ? void 0 : D[E]) != null ? M : 0, V = Z + J - Nt - A, yt = Z + Q - Nt, Ut = hn(g ? Qn(at, V) : at, Z, g ? ye(rt, yt) : rt);
      _[E] = Ut, I[E] = Ut - Z;
    }
    if (l) {
      var de, St = E === "x" ? Ot : Rt, Mn = E === "x" ? Ft : Lt, Xt = _[b], Ce = b === "y" ? "height" : "width", pe = Xt + h[St], Oe = Xt - h[Mn], Re = [Ot, Rt].indexOf(k) !== -1, _e = (de = D == null ? void 0 : D[b]) != null ? de : 0, ue = Re ? pe : Xt - F[Ce] - R[Ce] - _e + L.altAxis, Ze = Re ? Xt + F[Ce] + R[Ce] - _e - L.altAxis : Oe, Dn = g && Re ? tf(ue, Xt, Ze) : hn(g ? ue : pe, Xt, g ? Ze : Oe);
      _[b] = Dn, I[b] = Dn - Xt;
    }
    e.modifiersData[r] = I;
  }
}
const $f = {
  name: "preventOverflow",
  enabled: !0,
  phase: "main",
  fn: Pf,
  requiresIfExists: ["offset"]
};
function If(t) {
  return {
    scrollLeft: t.scrollLeft,
    scrollTop: t.scrollTop
  };
}
function Af(t) {
  return t === Dt(t) || !zt(t) ? Go(t) : If(t);
}
function Mf(t) {
  var e = t.getBoundingClientRect(), n = Xe(e.width) / t.offsetWidth || 1, r = Xe(e.height) / t.offsetHeight || 1;
  return n !== 1 || r !== 1;
}
function Df(t, e, n) {
  n === void 0 && (n = !1);
  var r = zt(e), o = zt(e) && Mf(e), a = ce(e), i = He(t, o, n), l = {
    scrollLeft: 0,
    scrollTop: 0
  }, c = {
    x: 0,
    y: 0
  };
  return (r || !r && !n) && ((Kt(e) !== "body" || // https://github.com/popperjs/popper-core/issues/1078
  Xo(a)) && (l = Af(e)), zt(e) ? (c = He(e, !0), c.x += e.clientLeft, c.y += e.clientTop) : a && (c.x = Uo(a))), {
    x: i.left + l.scrollLeft - c.x,
    y: i.top + l.scrollTop - c.y,
    width: i.width,
    height: i.height
  };
}
function jf(t) {
  var e = /* @__PURE__ */ new Map(), n = /* @__PURE__ */ new Set(), r = [];
  t.forEach(function(a) {
    e.set(a.name, a);
  });
  function o(a) {
    n.add(a.name);
    var i = [].concat(a.requires || [], a.requiresIfExists || []);
    i.forEach(function(l) {
      if (!n.has(l)) {
        var c = e.get(l);
        c && o(c);
      }
    }), r.push(a);
  }
  return t.forEach(function(a) {
    n.has(a.name) || o(a);
  }), r;
}
function Bf(t) {
  var e = jf(t);
  return Ww.reduce(function(n, r) {
    return n.concat(e.filter(function(o) {
      return o.phase === r;
    }));
  }, []);
}
function Vf(t) {
  var e;
  return function() {
    return e || (e = new Promise(function(n) {
      Promise.resolve().then(function() {
        e = void 0, n(t());
      });
    })), e;
  };
}
function zf(t) {
  var e = t.reduce(function(n, r) {
    var o = n[r.name];
    return n[r.name] = o ? Object.assign({}, o, r, {
      options: Object.assign({}, o.options, r.options),
      data: Object.assign({}, o.data, r.data)
    }) : r, n;
  }, {});
  return Object.keys(e).map(function(n) {
    return e[n];
  });
}
var Ja = {
  placement: "bottom",
  modifiers: [],
  strategy: "absolute"
};
function Za() {
  for (var t = arguments.length, e = new Array(t), n = 0; n < t; n++)
    e[n] = arguments[n];
  return !e.some(function(r) {
    return !(r && typeof r.getBoundingClientRect == "function");
  });
}
function Ff(t) {
  t === void 0 && (t = {});
  var e = t, n = e.defaultModifiers, r = n === void 0 ? [] : n, o = e.defaultOptions, a = o === void 0 ? Ja : o;
  return function(l, c, d) {
    d === void 0 && (d = a);
    var p = {
      placement: "bottom",
      orderedModifiers: [],
      options: Object.assign({}, Ja, a),
      modifiersData: {},
      elements: {
        reference: l,
        popper: c
      },
      attributes: {},
      styles: {}
    }, f = [], w = !1, g = {
      state: p,
      setOptions: function(k) {
        var T = typeof k == "function" ? k(p.options) : k;
        m(), p.options = Object.assign({}, a, p.options, T), p.scrollParents = {
          reference: Te(l) ? gn(l) : l.contextElement ? gn(l.contextElement) : [],
          popper: gn(c)
        };
        var C = Bf(zf([].concat(r, p.options.modifiers)));
        return p.orderedModifiers = C.filter(function(E) {
          return E.enabled;
        }), v(), g.update();
      },
      // Sync update – it will always be executed, even if not necessary. This
      // is useful for low frequency updates where sync behavior simplifies the
      // logic.
      // For high frequency updates (e.g. `resize` and `scroll` events), always
      // prefer the async Popper#update method
      forceUpdate: function() {
        if (!w) {
          var k = p.elements, T = k.reference, C = k.popper;
          if (Za(T, C)) {
            p.rects = {
              reference: Df(T, In(C), p.options.strategy === "fixed"),
              popper: Fo(C)
            }, p.reset = !1, p.placement = p.options.placement, p.orderedModifiers.forEach(function(L) {
              return p.modifiersData[L.name] = Object.assign({}, L.data);
            });
            for (var E = 0; E < p.orderedModifiers.length; E++) {
              if (p.reset === !0) {
                p.reset = !1, E = -1;
                continue;
              }
              var b = p.orderedModifiers[E], _ = b.fn, F = b.options, R = F === void 0 ? {} : F, $ = b.name;
              typeof _ == "function" && (p = _({
                state: p,
                options: R,
                name: $,
                instance: g
              }) || p);
            }
          }
        }
      },
      // Async and optimistically optimized update – it will not be executed if
      // not necessary (debounced to run at most once-per-tick)
      update: Vf(function() {
        return new Promise(function(h) {
          g.forceUpdate(), h(p);
        });
      }),
      destroy: function() {
        m(), w = !0;
      }
    };
    if (!Za(l, c))
      return g;
    g.setOptions(d).then(function(h) {
      !w && d.onFirstUpdate && d.onFirstUpdate(h);
    });
    function v() {
      p.orderedModifiers.forEach(function(h) {
        var k = h.name, T = h.options, C = T === void 0 ? {} : T, E = h.effect;
        if (typeof E == "function") {
          var b = E({
            state: p,
            name: k,
            instance: g,
            options: C
          }), _ = function() {
          };
          f.push(b || _);
        }
      });
    }
    function m() {
      f.forEach(function(h) {
        return h();
      }), f = [];
    }
    return g;
  };
}
var Lf = [pf, Rf, cf, Jw, Cf, Nf, $f, of, Ef], Gf = /* @__PURE__ */ Ff({
  defaultModifiers: Lf
});
const Ps = "Popper";
function Uf(t) {
  return xs(Ps, t);
}
Mw(Ps, ["root"]);
const Xf = ["anchorEl", "children", "direction", "disablePortal", "modifiers", "open", "placement", "popperOptions", "popperRef", "slotProps", "slots", "TransitionProps", "ownerState"], Hf = ["anchorEl", "children", "container", "direction", "disablePortal", "keepMounted", "modifiers", "open", "placement", "popperOptions", "popperRef", "style", "transition", "slotProps", "slots"];
function Yf(t, e) {
  if (e === "ltr")
    return t;
  switch (t) {
    case "bottom-end":
      return "bottom-start";
    case "bottom-start":
      return "bottom-end";
    case "top-end":
      return "top-start";
    case "top-start":
      return "top-end";
    default:
      return t;
  }
}
function tr(t) {
  return typeof t == "function" ? t() : t;
}
function kr(t) {
  return t.nodeType !== void 0;
}
function Wf(t) {
  return !kr(t);
}
const qf = () => Oo({
  root: ["root"]
}, Cw(Uf)), Kf = {}, Jf = /* @__PURE__ */ j.forwardRef(function(e, n) {
  var r;
  const {
    anchorEl: o,
    children: a,
    direction: i,
    disablePortal: l,
    modifiers: c,
    open: d,
    placement: p,
    popperOptions: f,
    popperRef: w,
    slotProps: g = {},
    slots: v = {},
    TransitionProps: m
    // @ts-ignore internal logic
    // prevent from spreading to DOM, it can come from the parent component e.g. Select.
  } = e, h = kt(e, Xf), k = j.useRef(null), T = Ee(k, n), C = j.useRef(null), E = Ee(C, w), b = j.useRef(E);
  Ge(() => {
    b.current = E;
  }, [E]), j.useImperativeHandle(w, () => C.current, []);
  const _ = Yf(p, i), [F, R] = j.useState(_), [$, L] = j.useState(tr(o));
  j.useEffect(() => {
    C.current && C.current.forceUpdate();
  }), j.useEffect(() => {
    o && L(tr(o));
  }, [o]), Ge(() => {
    if (!$ || !d)
      return;
    const G = (at) => {
      R(at.placement);
    };
    if (process.env.NODE_ENV !== "production" && $ && kr($) && $.nodeType === 1) {
      const at = $.getBoundingClientRect();
      process.env.NODE_ENV !== "test" && at.top === 0 && at.left === 0 && at.right === 0 && at.bottom === 0 && console.warn(["MUI: The `anchorEl` prop provided to the component is invalid.", "The anchor element should be part of the document layout.", "Make sure the element is present in the document or that it's not display none."].join(`
`));
    }
    let B = [{
      name: "preventOverflow",
      options: {
        altBoundary: l
      }
    }, {
      name: "flip",
      options: {
        altBoundary: l
      }
    }, {
      name: "onUpdate",
      enabled: !0,
      phase: "afterWrite",
      fn: ({
        state: at
      }) => {
        G(at);
      }
    }];
    c != null && (B = B.concat(c)), f && f.modifiers != null && (B = B.concat(f.modifiers));
    const Z = Gf($, k.current, P({
      placement: _
    }, f, {
      modifiers: B
    }));
    return b.current(Z), () => {
      Z.destroy(), b.current(null);
    };
  }, [$, l, c, d, f, _]);
  const D = {
    placement: F
  };
  m !== null && (D.TransitionProps = m);
  const I = qf(), M = (r = v.root) != null ? r : "div", H = $w({
    elementType: M,
    externalSlotProps: g.root,
    externalForwardedProps: h,
    additionalProps: {
      role: "tooltip",
      ref: T
    },
    ownerState: e,
    className: I.root
  });
  return /* @__PURE__ */ s(M, P({}, H, {
    children: typeof a == "function" ? a(D) : a
  }));
}), $s = /* @__PURE__ */ j.forwardRef(function(e, n) {
  const {
    anchorEl: r,
    children: o,
    container: a,
    direction: i = "ltr",
    disablePortal: l = !1,
    keepMounted: c = !1,
    modifiers: d,
    open: p,
    placement: f = "bottom",
    popperOptions: w = Kf,
    popperRef: g,
    style: v,
    transition: m = !1,
    slotProps: h = {},
    slots: k = {}
  } = e, T = kt(e, Hf), [C, E] = j.useState(!0), b = () => {
    E(!1);
  }, _ = () => {
    E(!0);
  };
  if (!c && !p && (!m || C))
    return null;
  let F;
  if (a)
    F = a;
  else if (r) {
    const L = tr(r);
    F = L && kr(L) ? qn(L).body : qn(null).body;
  }
  const R = !p && c && (!m || C) ? "none" : void 0, $ = m ? {
    in: p,
    onEnter: b,
    onExited: _
  } : void 0;
  return /* @__PURE__ */ s(Zn, {
    disablePortal: l,
    container: F,
    children: /* @__PURE__ */ s(Jf, P({
      anchorEl: r,
      direction: i,
      disablePortal: l,
      modifiers: d,
      ref: n,
      open: m ? !C : p,
      placement: f,
      popperOptions: w,
      popperRef: g,
      slotProps: h,
      slots: k
    }, T, {
      style: P({
        // Prevents scroll issue, waiting for Popper.js to add this style once initiated.
        position: "fixed",
        // Fix Popper.js display issue
        top: 0,
        left: 0,
        display: R
      }, v),
      TransitionProps: $,
      children: o
    }))
  });
});
process.env.NODE_ENV !== "production" && ($s.propTypes = {
  // ┌────────────────────────────── Warning ──────────────────────────────┐
  // │ These PropTypes are generated from the TypeScript type definitions. │
  // │ To update them, edit the TypeScript types and run `pnpm proptypes`. │
  // └─────────────────────────────────────────────────────────────────────┘
  /**
   * An HTML element, [virtualElement](https://popper.js.org/docs/v2/virtual-elements/),
   * or a function that returns either.
   * It's used to set the position of the popper.
   * The return value will passed as the reference object of the Popper instance.
   */
  anchorEl: To(u.oneOfType([xn, u.object, u.func]), (t) => {
    if (t.open) {
      const e = tr(t.anchorEl);
      if (e && kr(e) && e.nodeType === 1) {
        const n = e.getBoundingClientRect();
        if (process.env.NODE_ENV !== "test" && n.top === 0 && n.left === 0 && n.right === 0 && n.bottom === 0)
          return new Error(["MUI: The `anchorEl` prop provided to the component is invalid.", "The anchor element should be part of the document layout.", "Make sure the element is present in the document or that it's not display none."].join(`
`));
      } else if (!e || typeof e.getBoundingClientRect != "function" || Wf(e) && e.contextElement != null && e.contextElement.nodeType !== 1)
        return new Error(["MUI: The `anchorEl` prop provided to the component is invalid.", "It should be an HTML element instance or a virtualElement ", "(https://popper.js.org/docs/v2/virtual-elements/)."].join(`
`));
    }
    return null;
  }),
  /**
   * Popper render function or node.
   */
  children: u.oneOfType([u.node, u.func]),
  /**
   * An HTML element or function that returns one.
   * The `container` will have the portal children appended to it.
   *
   * You can also provide a callback, which is called in a React layout effect.
   * This lets you set the container from a ref, and also makes server-side rendering possible.
   *
   * By default, it uses the body of the top-level document object,
   * so it's simply `document.body` most of the time.
   */
  container: u.oneOfType([xn, u.func]),
  /**
   * Direction of the text.
   * @default 'ltr'
   */
  direction: u.oneOf(["ltr", "rtl"]),
  /**
   * The `children` will be under the DOM hierarchy of the parent component.
   * @default false
   */
  disablePortal: u.bool,
  /**
   * Always keep the children in the DOM.
   * This prop can be useful in SEO situation or
   * when you want to maximize the responsiveness of the Popper.
   * @default false
   */
  keepMounted: u.bool,
  /**
   * Popper.js is based on a "plugin-like" architecture,
   * most of its features are fully encapsulated "modifiers".
   *
   * A modifier is a function that is called each time Popper.js needs to
   * compute the position of the popper.
   * For this reason, modifiers should be very performant to avoid bottlenecks.
   * To learn how to create a modifier, [read the modifiers documentation](https://popper.js.org/docs/v2/modifiers/).
   */
  modifiers: u.arrayOf(u.shape({
    data: u.object,
    effect: u.func,
    enabled: u.bool,
    fn: u.func,
    name: u.any,
    options: u.object,
    phase: u.oneOf(["afterMain", "afterRead", "afterWrite", "beforeMain", "beforeRead", "beforeWrite", "main", "read", "write"]),
    requires: u.arrayOf(u.string),
    requiresIfExists: u.arrayOf(u.string)
  })),
  /**
   * If `true`, the component is shown.
   */
  open: u.bool.isRequired,
  /**
   * Popper placement.
   * @default 'bottom'
   */
  placement: u.oneOf(["auto-end", "auto-start", "auto", "bottom-end", "bottom-start", "bottom", "left-end", "left-start", "left", "right-end", "right-start", "right", "top-end", "top-start", "top"]),
  /**
   * Options provided to the [`Popper.js`](https://popper.js.org/docs/v2/constructors/#options) instance.
   * @default {}
   */
  popperOptions: u.shape({
    modifiers: u.array,
    onFirstUpdate: u.func,
    placement: u.oneOf(["auto-end", "auto-start", "auto", "bottom-end", "bottom-start", "bottom", "left-end", "left-start", "left", "right-end", "right-start", "right", "top-end", "top-start", "top"]),
    strategy: u.oneOf(["absolute", "fixed"])
  }),
  /**
   * A ref that points to the used popper instance.
   */
  popperRef: os,
  /**
   * The props used for each slot inside the Popper.
   * @default {}
   */
  slotProps: u.shape({
    root: u.oneOfType([u.func, u.object])
  }),
  /**
   * The components used for each slot inside the Popper.
   * Either a string to use a HTML element or a component.
   * @default {}
   */
  slots: u.shape({
    root: u.elementType
  }),
  /**
   * Help supporting a react-transition-group/Transition component.
   * @default false
   */
  transition: u.bool
});
function Is() {
  const t = hs(Mo);
  return process.env.NODE_ENV !== "production" && j.useDebugValue(t), t[Do] || t;
}
function ao(t, e) {
  return ao = Object.setPrototypeOf ? Object.setPrototypeOf.bind() : function(r, o) {
    return r.__proto__ = o, r;
  }, ao(t, e);
}
function Zf(t, e) {
  t.prototype = Object.create(e.prototype), t.prototype.constructor = t, ao(t, e);
}
const Qa = {
  disabled: !1
};
var Qf = process.env.NODE_ENV !== "production" ? u.oneOfType([u.number, u.shape({
  enter: u.number,
  exit: u.number,
  appear: u.number
}).isRequired]) : null;
process.env.NODE_ENV !== "production" && u.oneOfType([u.string, u.shape({
  enter: u.string,
  exit: u.string,
  active: u.string
}), u.shape({
  enter: u.string,
  enterDone: u.string,
  enterActive: u.string,
  exit: u.string,
  exitDone: u.string,
  exitActive: u.string
})]);
const As = S.createContext(null);
var tm = function(e) {
  return e.scrollTop;
}, un = "unmounted", me = "exited", he = "entering", je = "entered", io = "exiting", re = /* @__PURE__ */ function(t) {
  Zf(e, t);
  function e(r, o) {
    var a;
    a = t.call(this, r, o) || this;
    var i = o, l = i && !i.isMounting ? r.enter : r.appear, c;
    return a.appearStatus = null, r.in ? l ? (c = me, a.appearStatus = he) : c = je : r.unmountOnExit || r.mountOnEnter ? c = un : c = me, a.state = {
      status: c
    }, a.nextCallback = null, a;
  }
  e.getDerivedStateFromProps = function(o, a) {
    var i = o.in;
    return i && a.status === un ? {
      status: me
    } : null;
  };
  var n = e.prototype;
  return n.componentDidMount = function() {
    this.updateStatus(!0, this.appearStatus);
  }, n.componentDidUpdate = function(o) {
    var a = null;
    if (o !== this.props) {
      var i = this.state.status;
      this.props.in ? i !== he && i !== je && (a = he) : (i === he || i === je) && (a = io);
    }
    this.updateStatus(!1, a);
  }, n.componentWillUnmount = function() {
    this.cancelNextCallback();
  }, n.getTimeouts = function() {
    var o = this.props.timeout, a, i, l;
    return a = i = l = o, o != null && typeof o != "number" && (a = o.exit, i = o.enter, l = o.appear !== void 0 ? o.appear : i), {
      exit: a,
      enter: i,
      appear: l
    };
  }, n.updateStatus = function(o, a) {
    if (o === void 0 && (o = !1), a !== null)
      if (this.cancelNextCallback(), a === he) {
        if (this.props.unmountOnExit || this.props.mountOnEnter) {
          var i = this.props.nodeRef ? this.props.nodeRef.current : Vn.findDOMNode(this);
          i && tm(i);
        }
        this.performEnter(o);
      } else
        this.performExit();
    else
      this.props.unmountOnExit && this.state.status === me && this.setState({
        status: un
      });
  }, n.performEnter = function(o) {
    var a = this, i = this.props.enter, l = this.context ? this.context.isMounting : o, c = this.props.nodeRef ? [l] : [Vn.findDOMNode(this), l], d = c[0], p = c[1], f = this.getTimeouts(), w = l ? f.appear : f.enter;
    if (!o && !i || Qa.disabled) {
      this.safeSetState({
        status: je
      }, function() {
        a.props.onEntered(d);
      });
      return;
    }
    this.props.onEnter(d, p), this.safeSetState({
      status: he
    }, function() {
      a.props.onEntering(d, p), a.onTransitionEnd(w, function() {
        a.safeSetState({
          status: je
        }, function() {
          a.props.onEntered(d, p);
        });
      });
    });
  }, n.performExit = function() {
    var o = this, a = this.props.exit, i = this.getTimeouts(), l = this.props.nodeRef ? void 0 : Vn.findDOMNode(this);
    if (!a || Qa.disabled) {
      this.safeSetState({
        status: me
      }, function() {
        o.props.onExited(l);
      });
      return;
    }
    this.props.onExit(l), this.safeSetState({
      status: io
    }, function() {
      o.props.onExiting(l), o.onTransitionEnd(i.exit, function() {
        o.safeSetState({
          status: me
        }, function() {
          o.props.onExited(l);
        });
      });
    });
  }, n.cancelNextCallback = function() {
    this.nextCallback !== null && (this.nextCallback.cancel(), this.nextCallback = null);
  }, n.safeSetState = function(o, a) {
    a = this.setNextCallback(a), this.setState(o, a);
  }, n.setNextCallback = function(o) {
    var a = this, i = !0;
    return this.nextCallback = function(l) {
      i && (i = !1, a.nextCallback = null, o(l));
    }, this.nextCallback.cancel = function() {
      i = !1;
    }, this.nextCallback;
  }, n.onTransitionEnd = function(o, a) {
    this.setNextCallback(a);
    var i = this.props.nodeRef ? this.props.nodeRef.current : Vn.findDOMNode(this), l = o == null && !this.props.addEndListener;
    if (!i || l) {
      setTimeout(this.nextCallback, 0);
      return;
    }
    if (this.props.addEndListener) {
      var c = this.props.nodeRef ? [this.nextCallback] : [i, this.nextCallback], d = c[0], p = c[1];
      this.props.addEndListener(d, p);
    }
    o != null && setTimeout(this.nextCallback, o);
  }, n.render = function() {
    var o = this.state.status;
    if (o === un)
      return null;
    var a = this.props, i = a.children;
    a.in, a.mountOnEnter, a.unmountOnExit, a.appear, a.enter, a.exit, a.timeout, a.addEndListener, a.onEnter, a.onEntering, a.onEntered, a.onExit, a.onExiting, a.onExited, a.nodeRef;
    var l = kt(a, ["children", "in", "mountOnEnter", "unmountOnExit", "appear", "enter", "exit", "timeout", "addEndListener", "onEnter", "onEntering", "onEntered", "onExit", "onExiting", "onExited", "nodeRef"]);
    return (
      // allows for nested Transitions
      /* @__PURE__ */ S.createElement(As.Provider, {
        value: null
      }, typeof i == "function" ? i(o, l) : S.cloneElement(S.Children.only(i), l))
    );
  }, e;
}(S.Component);
re.contextType = As;
re.propTypes = process.env.NODE_ENV !== "production" ? {
  /**
   * A React reference to DOM element that need to transition:
   * https://stackoverflow.com/a/51127130/4671932
   *
   *   - When `nodeRef` prop is used, `node` is not passed to callback functions
   *      (e.g. `onEnter`) because user already has direct access to the node.
   *   - When changing `key` prop of `Transition` in a `TransitionGroup` a new
   *     `nodeRef` need to be provided to `Transition` with changed `key` prop
   *     (see
   *     [test/CSSTransition-test.js](https://github.com/reactjs/react-transition-group/blob/13435f897b3ab71f6e19d724f145596f5910581c/test/CSSTransition-test.js#L362-L437)).
   */
  nodeRef: u.shape({
    current: typeof Element > "u" ? u.any : function(t, e, n, r, o, a) {
      var i = t[e];
      return u.instanceOf(i && "ownerDocument" in i ? i.ownerDocument.defaultView.Element : Element)(t, e, n, r, o, a);
    }
  }),
  /**
   * A `function` child can be used instead of a React element. This function is
   * called with the current transition status (`'entering'`, `'entered'`,
   * `'exiting'`, `'exited'`), which can be used to apply context
   * specific props to a component.
   *
   * ```jsx
   * <Transition in={this.state.in} timeout={150}>
   *   {state => (
   *     <MyComponent className={`fade fade-${state}`} />
   *   )}
   * </Transition>
   * ```
   */
  children: u.oneOfType([u.func.isRequired, u.element.isRequired]).isRequired,
  /**
   * Show the component; triggers the enter or exit states
   */
  in: u.bool,
  /**
   * By default the child component is mounted immediately along with
   * the parent `Transition` component. If you want to "lazy mount" the component on the
   * first `in={true}` you can set `mountOnEnter`. After the first enter transition the component will stay
   * mounted, even on "exited", unless you also specify `unmountOnExit`.
   */
  mountOnEnter: u.bool,
  /**
   * By default the child component stays mounted after it reaches the `'exited'` state.
   * Set `unmountOnExit` if you'd prefer to unmount the component after it finishes exiting.
   */
  unmountOnExit: u.bool,
  /**
   * By default the child component does not perform the enter transition when
   * it first mounts, regardless of the value of `in`. If you want this
   * behavior, set both `appear` and `in` to `true`.
   *
   * > **Note**: there are no special appear states like `appearing`/`appeared`, this prop
   * > only adds an additional enter transition. However, in the
   * > `<CSSTransition>` component that first enter transition does result in
   * > additional `.appear-*` classes, that way you can choose to style it
   * > differently.
   */
  appear: u.bool,
  /**
   * Enable or disable enter transitions.
   */
  enter: u.bool,
  /**
   * Enable or disable exit transitions.
   */
  exit: u.bool,
  /**
   * The duration of the transition, in milliseconds.
   * Required unless `addEndListener` is provided.
   *
   * You may specify a single timeout for all transitions:
   *
   * ```jsx
   * timeout={500}
   * ```
   *
   * or individually:
   *
   * ```jsx
   * timeout={{
   *  appear: 500,
   *  enter: 300,
   *  exit: 500,
   * }}
   * ```
   *
   * - `appear` defaults to the value of `enter`
   * - `enter` defaults to `0`
   * - `exit` defaults to `0`
   *
   * @type {number | { enter?: number, exit?: number, appear?: number }}
   */
  timeout: function(e) {
    var n = Qf;
    e.addEndListener || (n = n.isRequired);
    for (var r = arguments.length, o = new Array(r > 1 ? r - 1 : 0), a = 1; a < r; a++)
      o[a - 1] = arguments[a];
    return n.apply(void 0, [e].concat(o));
  },
  /**
   * Add a custom transition end trigger. Called with the transitioning
   * DOM node and a `done` callback. Allows for more fine grained transition end
   * logic. Timeouts are still used as a fallback if provided.
   *
   * **Note**: when `nodeRef` prop is passed, `node` is not passed.
   *
   * ```jsx
   * addEndListener={(node, done) => {
   *   // use the css transitionend event to mark the finish of a transition
   *   node.addEventListener('transitionend', done, false);
   * }}
   * ```
   */
  addEndListener: u.func,
  /**
   * Callback fired before the "entering" status is applied. An extra parameter
   * `isAppearing` is supplied to indicate if the enter stage is occurring on the initial mount
   *
   * **Note**: when `nodeRef` prop is passed, `node` is not passed.
   *
   * @type Function(node: HtmlElement, isAppearing: bool) -> void
   */
  onEnter: u.func,
  /**
   * Callback fired after the "entering" status is applied. An extra parameter
   * `isAppearing` is supplied to indicate if the enter stage is occurring on the initial mount
   *
   * **Note**: when `nodeRef` prop is passed, `node` is not passed.
   *
   * @type Function(node: HtmlElement, isAppearing: bool)
   */
  onEntering: u.func,
  /**
   * Callback fired after the "entered" status is applied. An extra parameter
   * `isAppearing` is supplied to indicate if the enter stage is occurring on the initial mount
   *
   * **Note**: when `nodeRef` prop is passed, `node` is not passed.
   *
   * @type Function(node: HtmlElement, isAppearing: bool) -> void
   */
  onEntered: u.func,
  /**
   * Callback fired before the "exiting" status is applied.
   *
   * **Note**: when `nodeRef` prop is passed, `node` is not passed.
   *
   * @type Function(node: HtmlElement) -> void
   */
  onExit: u.func,
  /**
   * Callback fired after the "exiting" status is applied.
   *
   * **Note**: when `nodeRef` prop is passed, `node` is not passed.
   *
   * @type Function(node: HtmlElement) -> void
   */
  onExiting: u.func,
  /**
   * Callback fired after the "exited" status is applied.
   *
   * **Note**: when `nodeRef` prop is passed, `node` is not passed
   *
   * @type Function(node: HtmlElement) -> void
   */
  onExited: u.func
} : {};
function De() {
}
re.defaultProps = {
  in: !1,
  mountOnEnter: !1,
  unmountOnExit: !1,
  appear: !1,
  enter: !0,
  exit: !0,
  onEnter: De,
  onEntering: De,
  onEntered: De,
  onExit: De,
  onExiting: De,
  onExited: De
};
re.UNMOUNTED = un;
re.EXITED = me;
re.ENTERING = he;
re.ENTERED = je;
re.EXITING = io;
const em = re, nm = (t) => t.scrollTop;
function ti(t, e) {
  var n, r;
  const {
    timeout: o,
    easing: a,
    style: i = {}
  } = t;
  return {
    duration: (n = i.transitionDuration) != null ? n : typeof o == "number" ? o : o[e.mode] || 0,
    easing: (r = i.transitionTimingFunction) != null ? r : typeof a == "object" ? a[e.mode] : a,
    delay: i.transitionDelay
  };
}
const rm = ["addEndListener", "appear", "children", "easing", "in", "onEnter", "onEntered", "onEntering", "onExit", "onExited", "onExiting", "style", "timeout", "TransitionComponent"];
function so(t) {
  return `scale(${t}, ${t ** 2})`;
}
const om = {
  entering: {
    opacity: 1,
    transform: so(1)
  },
  entered: {
    opacity: 1,
    transform: "none"
  }
}, Gr = typeof navigator < "u" && /^((?!chrome|android).)*(safari|mobile)/i.test(navigator.userAgent) && /(os |version\/)15(.|_)4/i.test(navigator.userAgent), Ho = /* @__PURE__ */ j.forwardRef(function(e, n) {
  const {
    addEndListener: r,
    appear: o = !0,
    children: a,
    easing: i,
    in: l,
    onEnter: c,
    onEntered: d,
    onEntering: p,
    onExit: f,
    onExited: w,
    onExiting: g,
    style: v,
    timeout: m = "auto",
    // eslint-disable-next-line react/prop-types
    TransitionComponent: h = em
  } = e, k = kt(e, rm), T = dn(), C = j.useRef(), E = Is(), b = j.useRef(null), _ = Ee(b, a.ref, n), F = (G) => (B) => {
    if (G) {
      const Z = b.current;
      B === void 0 ? G(Z) : G(Z, B);
    }
  }, R = F(p), $ = F((G, B) => {
    nm(G);
    const {
      duration: Z,
      delay: at,
      easing: rt
    } = ti({
      style: v,
      timeout: m,
      easing: i
    }, {
      mode: "enter"
    });
    let y;
    m === "auto" ? (y = E.transitions.getAutoHeightDuration(G.clientHeight), C.current = y) : y = Z, G.style.transition = [E.transitions.create("opacity", {
      duration: y,
      delay: at
    }), E.transitions.create("transform", {
      duration: Gr ? y : y * 0.666,
      delay: at,
      easing: rt
    })].join(","), c && c(G, B);
  }), L = F(d), D = F(g), I = F((G) => {
    const {
      duration: B,
      delay: Z,
      easing: at
    } = ti({
      style: v,
      timeout: m,
      easing: i
    }, {
      mode: "exit"
    });
    let rt;
    m === "auto" ? (rt = E.transitions.getAutoHeightDuration(G.clientHeight), C.current = rt) : rt = B, G.style.transition = [E.transitions.create("opacity", {
      duration: rt,
      delay: Z
    }), E.transitions.create("transform", {
      duration: Gr ? rt : rt * 0.666,
      delay: Gr ? Z : Z || rt * 0.333,
      easing: at
    })].join(","), G.style.opacity = 0, G.style.transform = so(0.75), f && f(G);
  }), M = F(w);
  return /* @__PURE__ */ s(h, P({
    appear: o,
    in: l,
    nodeRef: b,
    onEnter: $,
    onEntered: L,
    onEntering: R,
    onExit: I,
    onExited: M,
    onExiting: D,
    addEndListener: (G) => {
      m === "auto" && T.start(C.current || 0, G), r && r(b.current, G);
    },
    timeout: m === "auto" ? null : m
  }, k, {
    children: (G, B) => /* @__PURE__ */ j.cloneElement(a, P({
      style: P({
        opacity: 0,
        transform: so(0.75),
        visibility: G === "exited" && !l ? "hidden" : void 0
      }, om[G], v, a.props.style),
      ref: _
    }, B))
  }));
});
process.env.NODE_ENV !== "production" && (Ho.propTypes = {
  // ┌────────────────────────────── Warning ──────────────────────────────┐
  // │ These PropTypes are generated from the TypeScript type definitions. │
  // │    To update them, edit the d.ts file and run `pnpm proptypes`.     │
  // └─────────────────────────────────────────────────────────────────────┘
  /**
   * Add a custom transition end trigger. Called with the transitioning DOM
   * node and a done callback. Allows for more fine grained transition end
   * logic. Note: Timeouts are still used as a fallback if provided.
   */
  addEndListener: u.func,
  /**
   * Perform the enter transition when it first mounts if `in` is also `true`.
   * Set this to `false` to disable this behavior.
   * @default true
   */
  appear: u.bool,
  /**
   * A single child content element.
   */
  children: ns.isRequired,
  /**
   * The transition timing function.
   * You may specify a single easing or a object containing enter and exit values.
   */
  easing: u.oneOfType([u.shape({
    enter: u.string,
    exit: u.string
  }), u.string]),
  /**
   * If `true`, the component will transition in.
   */
  in: u.bool,
  /**
   * @ignore
   */
  onEnter: u.func,
  /**
   * @ignore
   */
  onEntered: u.func,
  /**
   * @ignore
   */
  onEntering: u.func,
  /**
   * @ignore
   */
  onExit: u.func,
  /**
   * @ignore
   */
  onExited: u.func,
  /**
   * @ignore
   */
  onExiting: u.func,
  /**
   * @ignore
   */
  style: u.object,
  /**
   * The duration for the transition, in milliseconds.
   * You may specify a single timeout for all transitions, or individually with an object.
   *
   * Set to 'auto' to automatically calculate transition time based on height.
   * @default 'auto'
   */
  timeout: u.oneOfType([u.oneOf(["auto"]), u.number, u.shape({
    appear: u.number,
    enter: u.number,
    exit: u.number
  })])
});
Ho.muiSupportAuto = !0;
const ei = Ho, am = ["anchorEl", "component", "components", "componentsProps", "container", "disablePortal", "keepMounted", "modifiers", "open", "placement", "popperOptions", "popperRef", "transition", "slots", "slotProps"], im = Pn($s, {
  name: "MuiPopper",
  slot: "Root",
  overridesResolver: (t, e) => e.root
})({}), Ms = /* @__PURE__ */ j.forwardRef(function(e, n) {
  var r;
  const o = ms(), a = jo({
    props: e,
    name: "MuiPopper"
  }), {
    anchorEl: i,
    component: l,
    components: c,
    componentsProps: d,
    container: p,
    disablePortal: f,
    keepMounted: w,
    modifiers: g,
    open: v,
    placement: m,
    popperOptions: h,
    popperRef: k,
    transition: T,
    slots: C,
    slotProps: E
  } = a, b = kt(a, am), _ = (r = C == null ? void 0 : C.root) != null ? r : c == null ? void 0 : c.Root, F = P({
    anchorEl: i,
    container: p,
    disablePortal: f,
    keepMounted: w,
    modifiers: g,
    open: v,
    placement: m,
    popperOptions: h,
    popperRef: k,
    transition: T
  }, b);
  return /* @__PURE__ */ s(im, P({
    as: l,
    direction: o == null ? void 0 : o.direction,
    slots: {
      root: _
    },
    slotProps: E ?? d
  }, F, {
    ref: n
  }));
});
process.env.NODE_ENV !== "production" && (Ms.propTypes = {
  // ┌────────────────────────────── Warning ──────────────────────────────┐
  // │ These PropTypes are generated from the TypeScript type definitions. │
  // │ To update them, edit the TypeScript types and run `pnpm proptypes`. │
  // └─────────────────────────────────────────────────────────────────────┘
  /**
   * An HTML element, [virtualElement](https://popper.js.org/docs/v2/virtual-elements/),
   * or a function that returns either.
   * It's used to set the position of the popper.
   * The return value will passed as the reference object of the Popper instance.
   */
  anchorEl: u.oneOfType([xn, u.object, u.func]),
  /**
   * Popper render function or node.
   */
  children: u.oneOfType([u.node, u.func]),
  /**
   * The component used for the root node.
   * Either a string to use a HTML element or a component.
   */
  component: u.elementType,
  /**
   * The components used for each slot inside the Popper.
   * Either a string to use a HTML element or a component.
   * @default {}
   */
  components: u.shape({
    Root: u.elementType
  }),
  /**
   * The props used for each slot inside the Popper.
   * @default {}
   */
  componentsProps: u.shape({
    root: u.oneOfType([u.func, u.object])
  }),
  /**
   * An HTML element or function that returns one.
   * The `container` will have the portal children appended to it.
   *
   * You can also provide a callback, which is called in a React layout effect.
   * This lets you set the container from a ref, and also makes server-side rendering possible.
   *
   * By default, it uses the body of the top-level document object,
   * so it's simply `document.body` most of the time.
   */
  container: u.oneOfType([xn, u.func]),
  /**
   * The `children` will be under the DOM hierarchy of the parent component.
   * @default false
   */
  disablePortal: u.bool,
  /**
   * Always keep the children in the DOM.
   * This prop can be useful in SEO situation or
   * when you want to maximize the responsiveness of the Popper.
   * @default false
   */
  keepMounted: u.bool,
  /**
   * Popper.js is based on a "plugin-like" architecture,
   * most of its features are fully encapsulated "modifiers".
   *
   * A modifier is a function that is called each time Popper.js needs to
   * compute the position of the popper.
   * For this reason, modifiers should be very performant to avoid bottlenecks.
   * To learn how to create a modifier, [read the modifiers documentation](https://popper.js.org/docs/v2/modifiers/).
   */
  modifiers: u.arrayOf(u.shape({
    data: u.object,
    effect: u.func,
    enabled: u.bool,
    fn: u.func,
    name: u.any,
    options: u.object,
    phase: u.oneOf(["afterMain", "afterRead", "afterWrite", "beforeMain", "beforeRead", "beforeWrite", "main", "read", "write"]),
    requires: u.arrayOf(u.string),
    requiresIfExists: u.arrayOf(u.string)
  })),
  /**
   * If `true`, the component is shown.
   */
  open: u.bool.isRequired,
  /**
   * Popper placement.
   * @default 'bottom'
   */
  placement: u.oneOf(["auto-end", "auto-start", "auto", "bottom-end", "bottom-start", "bottom", "left-end", "left-start", "left", "right-end", "right-start", "right", "top-end", "top-start", "top"]),
  /**
   * Options provided to the [`Popper.js`](https://popper.js.org/docs/v2/constructors/#options) instance.
   * @default {}
   */
  popperOptions: u.shape({
    modifiers: u.array,
    onFirstUpdate: u.func,
    placement: u.oneOf(["auto-end", "auto-start", "auto", "bottom-end", "bottom-start", "bottom", "left-end", "left-start", "left", "right-end", "right-start", "right", "top-end", "top-start", "top"]),
    strategy: u.oneOf(["absolute", "fixed"])
  }),
  /**
   * A ref that points to the used popper instance.
   */
  popperRef: os,
  /**
   * The props used for each slot inside the Popper.
   * @default {}
   */
  slotProps: u.shape({
    root: u.oneOfType([u.func, u.object])
  }),
  /**
   * The components used for each slot inside the Popper.
   * Either a string to use a HTML element or a component.
   * @default {}
   */
  slots: u.shape({
    root: u.elementType
  }),
  /**
   * The system prop that allows defining system overrides as well as additional CSS styles.
   */
  sx: u.oneOfType([u.arrayOf(u.oneOfType([u.func, u.object, u.bool])), u.func, u.object]),
  /**
   * Help supporting a react-transition-group/Transition component.
   * @default false
   */
  transition: u.bool
});
const Ds = Ms;
function sm(t) {
  return ur("MuiTooltip", t);
}
const lm = ps("MuiTooltip", ["popper", "popperInteractive", "popperArrow", "popperClose", "tooltip", "tooltipArrow", "touch", "tooltipPlacementLeft", "tooltipPlacementRight", "tooltipPlacementTop", "tooltipPlacementBottom", "arrow"]), ae = lm, cm = ["arrow", "children", "classes", "components", "componentsProps", "describeChild", "disableFocusListener", "disableHoverListener", "disableInteractive", "disableTouchListener", "enterDelay", "enterNextDelay", "enterTouchDelay", "followCursor", "id", "leaveDelay", "leaveTouchDelay", "onClose", "onOpen", "open", "placement", "PopperComponent", "PopperProps", "slotProps", "slots", "title", "TransitionComponent", "TransitionProps"];
function dm(t) {
  return Math.round(t * 1e5) / 1e5;
}
const pm = (t) => {
  const {
    classes: e,
    disableInteractive: n,
    arrow: r,
    touch: o,
    placement: a
  } = t, i = {
    popper: ["popper", !n && "popperInteractive", r && "popperArrow"],
    tooltip: ["tooltip", r && "tooltipArrow", o && "touch", `tooltipPlacement${qt(a.split("-")[0])}`],
    arrow: ["arrow"]
  };
  return Oo(i, sm, e);
}, um = Pn(Ds, {
  name: "MuiTooltip",
  slot: "Popper",
  overridesResolver: (t, e) => {
    const {
      ownerState: n
    } = t;
    return [e.popper, !n.disableInteractive && e.popperInteractive, n.arrow && e.popperArrow, !n.open && e.popperClose];
  }
})(({
  theme: t,
  ownerState: e,
  open: n
}) => P({
  zIndex: (t.vars || t).zIndex.tooltip,
  pointerEvents: "none"
}, !e.disableInteractive && {
  pointerEvents: "auto"
}, !n && {
  pointerEvents: "none"
}, e.arrow && {
  [`&[data-popper-placement*="bottom"] .${ae.arrow}`]: {
    top: 0,
    marginTop: "-0.71em",
    "&::before": {
      transformOrigin: "0 100%"
    }
  },
  [`&[data-popper-placement*="top"] .${ae.arrow}`]: {
    bottom: 0,
    marginBottom: "-0.71em",
    "&::before": {
      transformOrigin: "100% 0"
    }
  },
  [`&[data-popper-placement*="right"] .${ae.arrow}`]: P({}, e.isRtl ? {
    right: 0,
    marginRight: "-0.71em"
  } : {
    left: 0,
    marginLeft: "-0.71em"
  }, {
    height: "1em",
    width: "0.71em",
    "&::before": {
      transformOrigin: "100% 100%"
    }
  }),
  [`&[data-popper-placement*="left"] .${ae.arrow}`]: P({}, e.isRtl ? {
    left: 0,
    marginLeft: "-0.71em"
  } : {
    right: 0,
    marginRight: "-0.71em"
  }, {
    height: "1em",
    width: "0.71em",
    "&::before": {
      transformOrigin: "0 0"
    }
  })
})), wm = Pn("div", {
  name: "MuiTooltip",
  slot: "Tooltip",
  overridesResolver: (t, e) => {
    const {
      ownerState: n
    } = t;
    return [e.tooltip, n.touch && e.touch, n.arrow && e.tooltipArrow, e[`tooltipPlacement${qt(n.placement.split("-")[0])}`]];
  }
})(({
  theme: t,
  ownerState: e
}) => P({
  backgroundColor: t.vars ? t.vars.palette.Tooltip.bg : gs(t.palette.grey[700], 0.92),
  borderRadius: (t.vars || t).shape.borderRadius,
  color: (t.vars || t).palette.common.white,
  fontFamily: t.typography.fontFamily,
  padding: "4px 8px",
  fontSize: t.typography.pxToRem(11),
  maxWidth: 300,
  margin: 2,
  wordWrap: "break-word",
  fontWeight: t.typography.fontWeightMedium
}, e.arrow && {
  position: "relative",
  margin: 0
}, e.touch && {
  padding: "8px 16px",
  fontSize: t.typography.pxToRem(14),
  lineHeight: `${dm(16 / 14)}em`,
  fontWeight: t.typography.fontWeightRegular
}, {
  [`.${ae.popper}[data-popper-placement*="left"] &`]: P({
    transformOrigin: "right center"
  }, e.isRtl ? P({
    marginLeft: "14px"
  }, e.touch && {
    marginLeft: "24px"
  }) : P({
    marginRight: "14px"
  }, e.touch && {
    marginRight: "24px"
  })),
  [`.${ae.popper}[data-popper-placement*="right"] &`]: P({
    transformOrigin: "left center"
  }, e.isRtl ? P({
    marginRight: "14px"
  }, e.touch && {
    marginRight: "24px"
  }) : P({
    marginLeft: "14px"
  }, e.touch && {
    marginLeft: "24px"
  })),
  [`.${ae.popper}[data-popper-placement*="top"] &`]: P({
    transformOrigin: "center bottom",
    marginBottom: "14px"
  }, e.touch && {
    marginBottom: "24px"
  }),
  [`.${ae.popper}[data-popper-placement*="bottom"] &`]: P({
    transformOrigin: "center top",
    marginTop: "14px"
  }, e.touch && {
    marginTop: "24px"
  })
})), fm = Pn("span", {
  name: "MuiTooltip",
  slot: "Arrow",
  overridesResolver: (t, e) => e.arrow
})(({
  theme: t
}) => ({
  overflow: "hidden",
  position: "absolute",
  width: "1em",
  height: "0.71em",
  boxSizing: "border-box",
  color: t.vars ? t.vars.palette.Tooltip.bg : gs(t.palette.grey[700], 0.9),
  "&::before": {
    content: '""',
    margin: "auto",
    display: "block",
    width: "100%",
    height: "100%",
    backgroundColor: "currentColor",
    transform: "rotate(45deg)"
  }
}));
let Gn = !1;
const ni = new On();
let ln = {
  x: 0,
  y: 0
};
function Un(t, e) {
  return (n) => {
    e && e(n), t(n);
  };
}
const js = /* @__PURE__ */ j.forwardRef(function(e, n) {
  var r, o, a, i, l, c, d, p, f, w, g, v, m, h, k, T, C, E, b;
  const _ = jo({
    props: e,
    name: "MuiTooltip"
  }), {
    arrow: F = !1,
    children: R,
    components: $ = {},
    componentsProps: L = {},
    describeChild: D = !1,
    disableFocusListener: I = !1,
    disableHoverListener: M = !1,
    disableInteractive: H = !1,
    disableTouchListener: G = !1,
    enterDelay: B = 100,
    enterNextDelay: Z = 0,
    enterTouchDelay: at = 700,
    followCursor: rt = !1,
    id: y,
    leaveDelay: O = 0,
    leaveTouchDelay: U = 1500,
    onClose: X,
    onOpen: z,
    open: K,
    placement: W = "bottom",
    PopperComponent: q,
    PopperProps: Y = {},
    slotProps: J = {},
    slots: Q = {},
    title: dt,
    TransitionComponent: A = ei,
    TransitionProps: Nt
  } = _, V = kt(_, cm), yt = /* @__PURE__ */ j.isValidElement(R) ? R : /* @__PURE__ */ s("span", {
    children: R
  }), Ut = Is(), de = Ut.direction === "rtl", [St, Mn] = j.useState(), [Xt, Ce] = j.useState(null), pe = j.useRef(!1), Oe = H || rt, Re = dn(), _e = dn(), ue = dn(), Ze = dn(), [Dn, Yo] = is({
    controlled: K,
    default: !1,
    name: "Tooltip",
    state: "open"
  });
  let Jt = Dn;
  if (process.env.NODE_ENV !== "production") {
    const {
      current: tt
    } = j.useRef(K !== void 0);
    j.useEffect(() => {
      St && St.disabled && !tt && dt !== "" && St.tagName.toLowerCase() === "button" && console.error(["MUI: You are providing a disabled `button` child to the Tooltip component.", "A disabled element does not fire events.", "Tooltip needs to listen to the child element's events to display the title.", "", "Add a simple wrapper element, such as a `span`."].join(`
`));
    }, [dt, St, tt]);
  }
  const Er = as(y), Qe = j.useRef(), jn = eo(() => {
    Qe.current !== void 0 && (document.body.style.WebkitUserSelect = Qe.current, Qe.current = void 0), Ze.clear();
  });
  j.useEffect(() => jn, [jn]);
  const Wo = (tt) => {
    ni.clear(), Gn = !0, Yo(!0), z && !Jt && z(tt);
  }, Bn = eo(
    /**
     * @param {React.SyntheticEvent | Event} event
     */
    (tt) => {
      ni.start(800 + O, () => {
        Gn = !1;
      }), Yo(!1), X && Jt && X(tt), Re.start(Ut.transitions.duration.shortest, () => {
        pe.current = !1;
      });
    }
  ), Sr = (tt) => {
    pe.current && tt.type !== "touchstart" || (St && St.removeAttribute("title"), _e.clear(), ue.clear(), B || Gn && Z ? _e.start(Gn ? Z : B, () => {
      Wo(tt);
    }) : Wo(tt));
  }, qo = (tt) => {
    _e.clear(), ue.start(O, () => {
      Bn(tt);
    });
  }, {
    isFocusVisibleRef: Ko,
    onBlur: Fs,
    onFocus: Ls,
    ref: Gs
  } = ss(), [, Jo] = j.useState(!1), Zo = (tt) => {
    Fs(tt), Ko.current === !1 && (Jo(!1), qo(tt));
  }, Qo = (tt) => {
    St || Mn(tt.currentTarget), Ls(tt), Ko.current === !0 && (Jo(!0), Sr(tt));
  }, ta = (tt) => {
    pe.current = !0;
    const $t = yt.props;
    $t.onTouchStart && $t.onTouchStart(tt);
  }, ea = Sr, na = qo, Us = (tt) => {
    ta(tt), ue.clear(), Re.clear(), jn(), Qe.current = document.body.style.WebkitUserSelect, document.body.style.WebkitUserSelect = "none", Ze.start(at, () => {
      document.body.style.WebkitUserSelect = Qe.current, Sr(tt);
    });
  }, Xs = (tt) => {
    yt.props.onTouchEnd && yt.props.onTouchEnd(tt), jn(), ue.start(U, () => {
      Bn(tt);
    });
  };
  j.useEffect(() => {
    if (!Jt)
      return;
    function tt($t) {
      ($t.key === "Escape" || $t.key === "Esc") && Bn($t);
    }
    return document.addEventListener("keydown", tt), () => {
      document.removeEventListener("keydown", tt);
    };
  }, [Bn, Jt]);
  const Hs = Ee(yt.ref, Gs, Mn, n);
  !dt && dt !== 0 && (Jt = !1);
  const Tr = j.useRef(), Ys = (tt) => {
    const $t = yt.props;
    $t.onMouseMove && $t.onMouseMove(tt), ln = {
      x: tt.clientX,
      y: tt.clientY
    }, Tr.current && Tr.current.update();
  }, tn = {}, Cr = typeof dt == "string";
  D ? (tn.title = !Jt && Cr && !M ? dt : null, tn["aria-describedby"] = Jt ? Er : null) : (tn["aria-label"] = Cr ? dt : null, tn["aria-labelledby"] = Jt && !Cr ? Er : null);
  const jt = P({}, tn, V, yt.props, {
    className: ve(V.className, yt.props.className),
    onTouchStart: ta,
    ref: Hs
  }, rt ? {
    onMouseMove: Ys
  } : {});
  process.env.NODE_ENV !== "production" && (jt["data-mui-internal-clone-element"] = !0, j.useEffect(() => {
    St && !St.getAttribute("data-mui-internal-clone-element") && console.error(["MUI: The `children` component of the Tooltip is not forwarding its props correctly.", "Please make sure that props are spread on the same element that the ref is applied to."].join(`
`));
  }, [St]));
  const en = {};
  G || (jt.onTouchStart = Us, jt.onTouchEnd = Xs), M || (jt.onMouseOver = Un(ea, jt.onMouseOver), jt.onMouseLeave = Un(na, jt.onMouseLeave), Oe || (en.onMouseOver = ea, en.onMouseLeave = na)), I || (jt.onFocus = Un(Qo, jt.onFocus), jt.onBlur = Un(Zo, jt.onBlur), Oe || (en.onFocus = Qo, en.onBlur = Zo)), process.env.NODE_ENV !== "production" && yt.props.title && console.error(["MUI: You have provided a `title` prop to the child of <Tooltip />.", `Remove this title prop \`${yt.props.title}\` or the Tooltip component.`].join(`
`));
  const Ws = j.useMemo(() => {
    var tt;
    let $t = [{
      name: "arrow",
      enabled: !!Xt,
      options: {
        element: Xt,
        padding: 4
      }
    }];
    return (tt = Y.popperOptions) != null && tt.modifiers && ($t = $t.concat(Y.popperOptions.modifiers)), P({}, Y.popperOptions, {
      modifiers: $t
    });
  }, [Xt, Y]), nn = P({}, _, {
    isRtl: de,
    arrow: F,
    disableInteractive: Oe,
    placement: W,
    PopperComponentProp: q,
    touch: pe.current
  }), Or = pm(nn), ra = (r = (o = Q.popper) != null ? o : $.Popper) != null ? r : um, oa = (a = (i = (l = Q.transition) != null ? l : $.Transition) != null ? i : A) != null ? a : ei, aa = (c = (d = Q.tooltip) != null ? d : $.Tooltip) != null ? c : wm, ia = (p = (f = Q.arrow) != null ? f : $.Arrow) != null ? p : fm, qs = pn(ra, P({}, Y, (w = J.popper) != null ? w : L.popper, {
    className: ve(Or.popper, Y == null ? void 0 : Y.className, (g = (v = J.popper) != null ? v : L.popper) == null ? void 0 : g.className)
  }), nn), Ks = pn(oa, P({}, Nt, (m = J.transition) != null ? m : L.transition), nn), Js = pn(aa, P({}, (h = J.tooltip) != null ? h : L.tooltip, {
    className: ve(Or.tooltip, (k = (T = J.tooltip) != null ? T : L.tooltip) == null ? void 0 : k.className)
  }), nn), Zs = pn(ia, P({}, (C = J.arrow) != null ? C : L.arrow, {
    className: ve(Or.arrow, (E = (b = J.arrow) != null ? b : L.arrow) == null ? void 0 : E.className)
  }), nn);
  return /* @__PURE__ */ x(j.Fragment, {
    children: [/* @__PURE__ */ j.cloneElement(yt, jt), /* @__PURE__ */ s(ra, P({
      as: q ?? Ds,
      placement: W,
      anchorEl: rt ? {
        getBoundingClientRect: () => ({
          top: ln.y,
          left: ln.x,
          right: ln.x,
          bottom: ln.y,
          width: 0,
          height: 0
        })
      } : St,
      popperRef: Tr,
      open: St ? Jt : !1,
      id: Er,
      transition: !0
    }, en, qs, {
      popperOptions: Ws,
      children: ({
        TransitionProps: tt
      }) => /* @__PURE__ */ s(oa, P({
        timeout: Ut.transitions.duration.shorter
      }, tt, Ks, {
        children: /* @__PURE__ */ x(aa, P({}, Js, {
          children: [dt, F ? /* @__PURE__ */ s(ia, P({}, Zs, {
            ref: Ce
          })) : null]
        }))
      }))
    }))]
  });
});
process.env.NODE_ENV !== "production" && (js.propTypes = {
  // ┌────────────────────────────── Warning ──────────────────────────────┐
  // │ These PropTypes are generated from the TypeScript type definitions. │
  // │    To update them, edit the d.ts file and run `pnpm proptypes`.     │
  // └─────────────────────────────────────────────────────────────────────┘
  /**
   * If `true`, adds an arrow to the tooltip.
   * @default false
   */
  arrow: u.bool,
  /**
   * Tooltip reference element.
   */
  children: ns.isRequired,
  /**
   * Override or extend the styles applied to the component.
   */
  classes: u.object,
  /**
   * @ignore
   */
  className: u.string,
  /**
   * The components used for each slot inside.
   *
   * This prop is an alias for the `slots` prop.
   * It's recommended to use the `slots` prop instead.
   *
   * @default {}
   */
  components: u.shape({
    Arrow: u.elementType,
    Popper: u.elementType,
    Tooltip: u.elementType,
    Transition: u.elementType
  }),
  /**
   * The extra props for the slot components.
   * You can override the existing props or add new ones.
   *
   * This prop is an alias for the `slotProps` prop.
   * It's recommended to use the `slotProps` prop instead, as `componentsProps` will be deprecated in the future.
   *
   * @default {}
   */
  componentsProps: u.shape({
    arrow: u.object,
    popper: u.object,
    tooltip: u.object,
    transition: u.object
  }),
  /**
   * Set to `true` if the `title` acts as an accessible description.
   * By default the `title` acts as an accessible label for the child.
   * @default false
   */
  describeChild: u.bool,
  /**
   * Do not respond to focus-visible events.
   * @default false
   */
  disableFocusListener: u.bool,
  /**
   * Do not respond to hover events.
   * @default false
   */
  disableHoverListener: u.bool,
  /**
   * Makes a tooltip not interactive, i.e. it will close when the user
   * hovers over the tooltip before the `leaveDelay` is expired.
   * @default false
   */
  disableInteractive: u.bool,
  /**
   * Do not respond to long press touch events.
   * @default false
   */
  disableTouchListener: u.bool,
  /**
   * The number of milliseconds to wait before showing the tooltip.
   * This prop won't impact the enter touch delay (`enterTouchDelay`).
   * @default 100
   */
  enterDelay: u.number,
  /**
   * The number of milliseconds to wait before showing the tooltip when one was already recently opened.
   * @default 0
   */
  enterNextDelay: u.number,
  /**
   * The number of milliseconds a user must touch the element before showing the tooltip.
   * @default 700
   */
  enterTouchDelay: u.number,
  /**
   * If `true`, the tooltip follow the cursor over the wrapped element.
   * @default false
   */
  followCursor: u.bool,
  /**
   * This prop is used to help implement the accessibility logic.
   * If you don't provide this prop. It falls back to a randomly generated id.
   */
  id: u.string,
  /**
   * The number of milliseconds to wait before hiding the tooltip.
   * This prop won't impact the leave touch delay (`leaveTouchDelay`).
   * @default 0
   */
  leaveDelay: u.number,
  /**
   * The number of milliseconds after the user stops touching an element before hiding the tooltip.
   * @default 1500
   */
  leaveTouchDelay: u.number,
  /**
   * Callback fired when the component requests to be closed.
   *
   * @param {React.SyntheticEvent} event The event source of the callback.
   */
  onClose: u.func,
  /**
   * Callback fired when the component requests to be open.
   *
   * @param {React.SyntheticEvent} event The event source of the callback.
   */
  onOpen: u.func,
  /**
   * If `true`, the component is shown.
   */
  open: u.bool,
  /**
   * Tooltip placement.
   * @default 'bottom'
   */
  placement: u.oneOf(["bottom-end", "bottom-start", "bottom", "left-end", "left-start", "left", "right-end", "right-start", "right", "top-end", "top-start", "top"]),
  /**
   * The component used for the popper.
   * @default Popper
   */
  PopperComponent: u.elementType,
  /**
   * Props applied to the [`Popper`](/material-ui/api/popper/) element.
   * @default {}
   */
  PopperProps: u.object,
  /**
   * The extra props for the slot components.
   * You can override the existing props or add new ones.
   *
   * This prop is an alias for the `componentsProps` prop, which will be deprecated in the future.
   *
   * @default {}
   */
  slotProps: u.shape({
    arrow: u.object,
    popper: u.object,
    tooltip: u.object,
    transition: u.object
  }),
  /**
   * The components used for each slot inside.
   *
   * This prop is an alias for the `components` prop, which will be deprecated in the future.
   *
   * @default {}
   */
  slots: u.shape({
    arrow: u.elementType,
    popper: u.elementType,
    tooltip: u.elementType,
    transition: u.elementType
  }),
  /**
   * The system prop that allows defining system overrides as well as additional CSS styles.
   */
  sx: u.oneOfType([u.arrayOf(u.oneOfType([u.func, u.object, u.bool])), u.func, u.object]),
  /**
   * Tooltip title. Zero-length titles string, undefined, null and false are never displayed.
   */
  title: u.node,
  /**
   * The component used for the transition.
   * [Follow this guide](/material-ui/transitions/#transitioncomponent-prop) to learn more about the requirements for this component.
   * @default Grow
   */
  TransitionComponent: u.elementType,
  /**
   * Props applied to the transition element.
   * By default, the element is based on this [`Transition`](http://reactcommunity.org/react-transition-group/transition/) component.
   */
  TransitionProps: u.object
});
const mm = js;
function ri(t, e, n) {
  return t ? /* @__PURE__ */ s(fi, { className: `papi-menu-icon-${n ? "leading" : "trailing"}`, children: /* @__PURE__ */ s("img", { src: t, alt: `${n ? "Leading" : "Trailing"} icon for ${e}` }) }) : void 0;
}
function Bs(t) {
  const {
    onClick: e,
    label: n,
    tooltip: r,
    allowForLeadingIcons: o = !0,
    iconPathBefore: a = void 0,
    iconPathAfter: i = void 0,
    hasAutoFocus: l = !1,
    className: c,
    isDisabled: d = !1,
    isDense: p = !0,
    isSubMenuParent: f = !1,
    hasDisabledGutters: w = !1,
    hasDivider: g = !1,
    focusVisibleClassName: v,
    id: m,
    children: h
  } = t, k = /* @__PURE__ */ s(
    zl,
    {
      sx: { lineHeight: 0.8 },
      autoFocus: l,
      className: c,
      disabled: d,
      dense: p,
      disableGutters: w,
      divider: g,
      focusVisibleClassName: v,
      onClick: e,
      id: m,
      children: n ? /* @__PURE__ */ x(ne, { children: [
        ri(a, n, !0),
        /* @__PURE__ */ s(Fl, { primary: n, inset: !a && o }),
        f ? /* @__PURE__ */ s(fi, { className: "papi-menu-icon-trailing", children: /* @__PURE__ */ s(vs, {}) }) : ri(i, n, !1)
      ] }) : h
    }
  );
  return r ? /* @__PURE__ */ s(mm, { title: r, placement: "right", children: /* @__PURE__ */ s("div", { children: k }) }) : k;
}
function Vs(t) {
  return Object.entries(t.groups).map(([n, r]) => ({ id: n, group: r }));
}
function hm(t) {
  const [e, n] = ut(void 0), { parentMenuItem: r, parentItemProps: o, menuDefinition: a } = t, i = (d) => {
    n(d.currentTarget);
  }, l = () => {
    n(void 0);
  }, c = () => {
    let d = Vs(a).filter((p) => "menuItem" in p.group);
    if (!(r != null && r.id))
      throw new Error("A valid parent menu item is required for submenus.");
    return d = d.filter(
      (p) => "menuItem" in p.group && p.group.menuItem === r.id
    ), /* @__PURE__ */ s(zs, { ...t, includedGroups: d });
  };
  return /* @__PURE__ */ x(ne, { children: [
    /* @__PURE__ */ s(Bs, { onClick: i, ...o, isSubMenuParent: !0 }),
    /* @__PURE__ */ s(
      Ll,
      {
        anchorEl: e,
        open: !!e,
        onClose: l,
        anchorOrigin: {
          vertical: "top",
          horizontal: "right"
        },
        transformOrigin: {
          vertical: "top",
          horizontal: "left"
        },
        children: c()
      },
      r.id
    )
  ] });
}
const gm = (t, e) => e.filter((o) => o.group === t).sort((o, a) => (o.order || 0) - (a.order || 0));
function zs(t) {
  const { menuDefinition: e, onClick: n, commandHandler: r, includedGroups: o } = t, { items: a, allowForLeadingIcons: i } = Ct(() => {
    const p = o && o.length > 0 ? o : (
      // We're apparently laying out a single-column menu (presumably a context menu). In this
      // case, all groups should be included except ones that belong to a submenu.
      Vs(e).filter((v) => !("menuItem" in v.group))
    ), f = Object.values(p).sort(
      (v, m) => (v.group.order || 0) - (m.group.order || 0)
    ), w = [];
    f.forEach((v) => {
      gm(v.id, e.items).forEach(
        (m) => w.push({ item: m, isLastItemInGroup: !1 })
      ), w.length > 0 && (w[w.length - 1].isLastItemInGroup = !0);
    }), w.length > 0 && (w[w.length - 1].isLastItemInGroup = !1);
    const g = w.some(
      (v) => "iconPathBefore" in v.item && v.item.iconPathBefore
    );
    return { items: w, allowForLeadingIcons: g };
  }, [o, e]), l = ({ item: p, isLastItemInGroup: f }) => ({
    className: "papi-menu-item",
    label: p.label,
    tooltip: p.tooltip,
    iconPathBefore: "iconPathBefore" in p ? p.iconPathBefore : void 0,
    iconPathAfter: "iconPathAfter" in p ? p.iconPathAfter : void 0,
    hasDivider: f,
    // Set hasDivider to true for the last item in a group
    allowForLeadingIcons: i
  }), [c] = a;
  if (!c)
    return /* @__PURE__ */ s("div", {});
  const d = c.item.group;
  return /* @__PURE__ */ s("div", { role: "menu", "aria-label": d, children: a.map((p, f) => {
    const { item: w } = p, g = l(p);
    if ("command" in w) {
      const v = w.group + f;
      return /* @__PURE__ */ s(
        Bs,
        {
          onClick: (m) => {
            n == null || n(m), r(w);
          },
          ...g
        },
        v
      );
    }
    return /* @__PURE__ */ s(
      hm,
      {
        parentMenuItem: w,
        parentItemProps: g,
        ...t
      },
      d + w.id
    );
  }) }, d);
}
function bm(t) {
  const { menuDefinition: e, columnId: n } = t;
  let a = Object.entries(e.groups).map(([i, l]) => ({ id: i, group: l })).filter((i) => "column" in i.group);
  return n && "columns" in e && // Without this type assertion, TS doesn't know what columns is.
  // eslint-disable-next-line no-type-assertion/no-type-assertion
  e.columns[n] && (a = a.filter(
    (i) => "column" in i.group && i.group.column === n
  )), /* @__PURE__ */ s(zs, { ...t, includedGroups: a });
}
function vm({
  commandHandler: t,
  menuDefinition: e,
  id: n,
  metadata: r,
  onClick: o,
  className: a
}) {
  return /* @__PURE__ */ x(
    mi,
    {
      id: n,
      item: !0,
      xs: "auto",
      role: "menu",
      "aria-label": n,
      className: `papi-menu-column ${a ?? ""}`,
      children: [
        /* @__PURE__ */ s("h3", { "aria-label": r.label, className: `papi-menu-column-header ${a ?? ""}`, children: r.label }),
        /* @__PURE__ */ s(Gl, { id: n, dense: !0, className: a ?? "", children: /* @__PURE__ */ s(
          bm,
          {
            commandHandler: t,
            menuDefinition: e,
            columnId: n,
            onClick: o
          }
        ) })
      ]
    }
  );
}
function ym({
  commandHandler: t,
  className: e,
  multiColumnMenu: n,
  id: r
}) {
  const { columns: o } = n, a = Ct(() => {
    const i = /* @__PURE__ */ new Map();
    return Object.getOwnPropertyNames(o).forEach((l) => {
      if (l === "isExtensible")
        return;
      const c = l, d = o[c];
      typeof d == "object" && typeof d.order == "number" && !Number.isNaN(d.order) ? i.set(d.order, { id: c, metadata: d }) : console.warn(
        `Property ${l} (${typeof d}) on menu ${r} is not a valid column and is being ignored. This might indicate data corruption`
      );
    }), Array.from(i.values()).sort((l, c) => (l.metadata.order || 0) - (c.metadata.order || 0));
  }, [o, r]);
  return /* @__PURE__ */ s(
    mi,
    {
      container: !0,
      spacing: 0,
      className: `papi-multi-column-menu ${e ?? ""}`,
      columns: a.length,
      role: "menu",
      "aria-label": "GridMenu",
      id: r,
      children: a.map((i, l) => /* @__PURE__ */ s(
        vm,
        {
          commandHandler: t,
          menuDefinition: n,
          ...i,
          className: e
        },
        l
      ))
    }
  );
}
function xm(t) {
  return {
    preserveValue: !0,
    ...t
  };
}
const lo = (t, e, n = {}) => {
  const r = be(e);
  r.current = e;
  const o = be(n);
  o.current = xm(o.current);
  const [a, i] = ut(() => r.current), [l, c] = ut(!0);
  return se(() => {
    let d = !0;
    return c(!!t), (async () => {
      if (t) {
        const p = await t();
        d && (i(() => p), c(!1));
      }
    })(), () => {
      d = !1, o.current.preserveValue || i(() => r.current);
    };
  }, [t]), [a, l];
}, Nm = bs(/* @__PURE__ */ s("path", {
  d: "M3 18h18v-2H3zm0-5h18v-2H3zm0-7v2h18V6z"
}), "Menu");
function km({
  menuProvider: t,
  normalMenu: e,
  fullMenu: n,
  commandHandler: r,
  containerRef: o,
  className: a,
  ariaLabelPrefix: i,
  children: l
}) {
  const [c, d] = ut(!1), [p, f] = ut(!1), w = Et(() => {
    c && d(!1), f(!1);
  }, [c]), g = Et((E) => {
    E.stopPropagation(), d((b) => {
      const _ = !b;
      return _ && E.shiftKey ? f(!0) : _ || f(!1), _;
    });
  }, []), v = Et(
    (E) => (w(), r(E)),
    [r, w]
  ), [m, h] = ut({ top: 1, left: 1 });
  se(() => {
    if (c) {
      const E = o == null ? void 0 : o.current;
      if (E) {
        const b = E.getBoundingClientRect(), _ = window.scrollY, F = window.scrollX, R = b.top + _ + E.clientHeight, $ = b.left + F;
        h({ top: R, left: $ });
      }
    }
  }, [c, o]);
  const [k] = lo(
    Et(async () => (t == null ? void 0 : t(!1)) ?? e, [t, e, c]),
    e
  ), [T] = lo(
    Et(async () => (t == null ? void 0 : t(!0)) ?? n ?? k, [t, n, k, c]),
    n ?? k
  ), C = p && T ? T : k;
  return /* @__PURE__ */ x(ne, { children: [
    /* @__PURE__ */ s(
      hi,
      {
        sx: {
          paddingTop: 0,
          paddingBottom: 0
        },
        edge: "start",
        className: `papi-menuButton ${a ?? ""}`,
        color: "inherit",
        "aria-label": `${i ?? ""} menu button`,
        onClick: g,
        children: l ?? /* @__PURE__ */ s(Nm, {})
      }
    ),
    /* @__PURE__ */ s(
      Ul,
      {
        className: `papi-menu-drawer ${a ?? ""}`,
        anchor: "left",
        variant: "temporary",
        open: c,
        onClose: w,
        PaperProps: {
          className: "papi-menu-drawer-paper",
          style: {
            top: m.top,
            left: m.left
          }
        },
        children: C ? /* @__PURE__ */ s(
          ym,
          {
            className: a,
            id: `${i ?? ""} main menu`,
            commandHandler: v,
            multiColumnMenu: C
          }
        ) : void 0
      }
    )
  ] });
}
function Oh({
  id: t,
  label: e,
  isDisabled: n = !1,
  tooltip: r,
  isTooltipSuppressed: o = !1,
  adjustMarginToAlignToEdge: a = !1,
  size: i = "medium",
  className: l,
  onClick: c,
  children: d
}) {
  return /* @__PURE__ */ s(
    hi,
    {
      id: t,
      disabled: n,
      edge: a,
      size: i,
      "aria-label": e,
      title: o ? void 0 : r ?? e,
      className: `papi-icon-button ${l ?? ""}`,
      onClick: c,
      children: d
    }
  );
}
const An = er(({ className: t, ...e }, n) => /* @__PURE__ */ s(yl, { size: 35, className: N("tw-animate-spin", t), ...e, ref: n }));
An.displayName = "Spinner";
function Rh({
  id: t,
  isDisabled: e = !1,
  hasError: n = !1,
  isFullWidth: r = !1,
  helperText: o,
  label: a,
  placeholder: i,
  isRequired: l = !1,
  className: c,
  defaultValue: d,
  value: p,
  onChange: f,
  onFocus: w,
  onBlur: g
}) {
  return /* @__PURE__ */ x("div", { className: N("tw-inline-grid tw-items-center tw-gap-1.5", { "tw-w-full": r }), children: [
    /* @__PURE__ */ s(
      Mt,
      {
        htmlFor: t,
        className: N({
          "tw-text-red-600": n,
          "tw-hidden": !a
        }),
        children: `${a}${l ? "*" : ""}`
      }
    ),
    /* @__PURE__ */ s(
      Ke,
      {
        id: t,
        disabled: e,
        placeholder: i,
        required: l,
        className: N(c, { "tw-border-red-600": n }),
        defaultValue: d,
        value: p,
        onChange: f,
        onFocus: w,
        onBlur: g
      }
    ),
    /* @__PURE__ */ s("p", { className: N({ "tw-hidden": !o }), children: o })
  ] });
}
function _h({
  menuProvider: t,
  commandHandler: e,
  className: n,
  id: r,
  children: o
}) {
  const a = be(void 0);
  return /* @__PURE__ */ s("div", { ref: a, style: { position: "relative" }, children: /* @__PURE__ */ s(Xl, { position: "static", id: r, children: /* @__PURE__ */ x(
    Hl,
    {
      className: N("tw-bg-muted tw-text-muted-foreground", n),
      variant: "dense",
      children: [
        t ? /* @__PURE__ */ s(
          km,
          {
            commandHandler: e,
            containerRef: a,
            menuProvider: t
          }
        ) : void 0,
        o ? /* @__PURE__ */ s("div", { className: "papi-toolbar-children", children: o }) : void 0
      ]
    }
  ) }) });
}
const Em = qe(
  "tw-relative tw-w-full tw-rounded-lg tw-border tw-p-4 [&>svg~*]:tw-pl-7 [&>svg+div]:tw-translate-y-[-3px] [&>svg]:tw-absolute [&>svg]:tw-left-4 [&>svg]:tw-top-4 [&>svg]:tw-text-foreground",
  {
    variants: {
      variant: {
        default: "tw-bg-background tw-text-foreground",
        destructive: "tw-border-destructive/50 tw-text-destructive dark:tw-border-destructive [&>svg]:tw-text-destructive"
      }
    },
    defaultVariants: {
      variant: "default"
    }
  }
), Sm = S.forwardRef(({ className: t, variant: e, ...n }, r) => /* @__PURE__ */ s("div", { ref: r, role: "alert", className: N(Em({ variant: e }), t), ...n }));
Sm.displayName = "Alert";
const Tm = S.forwardRef(
  ({ className: t, ...e }, n) => /* @__PURE__ */ x(
    "h5",
    {
      ref: n,
      className: N("tw-mb-1 tw-font-medium tw-leading-none tw-tracking-tight", t),
      ...e,
      children: [
        e.children,
        " "
      ]
    }
  )
);
Tm.displayName = "AlertTitle";
const Cm = S.forwardRef(({ className: t, ...e }, n) => /* @__PURE__ */ s("div", { ref: n, className: N("tw-text-sm [&_p]:tw-leading-relaxed", t), ...e }));
Cm.displayName = "AlertDescription";
const Om = qe(
  "pr-twp tw-inline-flex tw-items-center tw-rounded-full tw-px-2.5 tw-py-0.5 tw-text-xs tw-font-semibold tw-transition-colors focus:tw-outline-none focus:tw-ring-2 focus:tw-ring-ring focus:tw-ring-offset-2",
  {
    variants: {
      variant: {
        default: "tw-border tw-border-transparent tw-bg-primary tw-text-primary-foreground hover:tw-bg-primary/80",
        secondary: "tw-border tw-border-transparent tw-bg-secondary tw-text-secondary-foreground hover:tw-bg-secondary/80",
        muted: "tw-border tw-border-transparent tw-bg-muted tw-text-muted-foreground hover:tw-bg-muted/80",
        destructive: "tw-border tw-border-transparent tw-bg-destructive tw-text-destructive-foreground hover:tw-bg-destructive/80",
        outline: "tw-border tw-text-foreground",
        blueIndicator: "tw-w-[5px] tw-h-[5px] tw-bg-blue-400 tw-px-0",
        mutedIndicator: "tw-w-[5px] tw-h-[5px] tw-bg-zinc-400 tw-px-0"
      }
    },
    defaultVariants: {
      variant: "default"
    }
  }
);
function Rm({ className: t, variant: e, ...n }) {
  return /* @__PURE__ */ s("div", { className: N("pr-twp", Om({ variant: e }), t), ...n });
}
const _m = S.forwardRef(
  ({ className: t, ...e }, n) => /* @__PURE__ */ s(
    "div",
    {
      ref: n,
      className: N(
        "pr-twp tw-rounded-lg tw-border tw-bg-card tw-text-card-foreground tw-shadow-sm",
        t
      ),
      ...e
    }
  )
);
_m.displayName = "Card";
const Pm = S.forwardRef(
  ({ className: t, ...e }, n) => /* @__PURE__ */ s(
    "div",
    {
      ref: n,
      className: N("pr-twp tw-flex tw-flex-col tw-space-y-1.5 tw-p-6", t),
      ...e
    }
  )
);
Pm.displayName = "CardHeader";
const $m = S.forwardRef(
  ({ className: t, ...e }, n) => /* @__PURE__ */ s(
    "h3",
    {
      ref: n,
      className: N(
        "pr-twp tw-text-2xl tw-font-semibold tw-leading-none tw-tracking-tight",
        t
      ),
      ...e,
      children: e.children
    }
  )
);
$m.displayName = "CardTitle";
const Im = S.forwardRef(({ className: t, ...e }, n) => /* @__PURE__ */ s("p", { ref: n, className: N("pr-twp tw-text-sm tw-text-muted-foreground", t), ...e }));
Im.displayName = "CardDescription";
const Am = S.forwardRef(
  ({ className: t, ...e }, n) => /* @__PURE__ */ s("div", { ref: n, className: N("pr-twp tw-p-6 tw-pt-0", t), ...e })
);
Am.displayName = "CardContent";
const Mm = S.forwardRef(
  ({ className: t, ...e }, n) => /* @__PURE__ */ s(
    "div",
    {
      ref: n,
      className: N("pr-twp tw-flex tw-items-center tw-p-6 tw-pt-0", t),
      ...e
    }
  )
);
Mm.displayName = "CardFooter";
function Ph({ ...t }) {
  return /* @__PURE__ */ s(
    Wl,
    {
      className: "tw-toaster tw-group",
      toastOptions: {
        classNames: {
          toast: "group toast group-[.toaster]:bg-background group-[.toaster]:text-foreground group-[.toaster]:border-border group-[.toaster]:shadow-lg",
          description: "group-[.toast]:text-muted-foreground",
          actionButton: "group-[.toast]:bg-primary group-[.toast]:text-primary-foreground",
          cancelButton: "group-[.toast]:bg-muted group-[.toast]:text-muted-foreground"
        }
      },
      ...t
    }
  );
}
const Dm = S.forwardRef(({ className: t, ...e }, n) => {
  const r = xt();
  return /* @__PURE__ */ x(
    cn.Root,
    {
      ref: n,
      className: N(
        "pr-twp tw-relative tw-flex tw-w-full tw-touch-none tw-select-none tw-items-center",
        t
      ),
      ...e,
      dir: r,
      children: [
        /* @__PURE__ */ s(cn.Track, { className: "tw-relative tw-h-2 tw-w-full tw-grow tw-overflow-hidden tw-rounded-full tw-bg-secondary", children: /* @__PURE__ */ s(cn.Range, { className: "tw-absolute tw-h-full tw-bg-primary" }) }),
        /* @__PURE__ */ s(cn.Thumb, { className: "tw-block tw-h-5 tw-w-5 tw-rounded-full tw-border-2 tw-border-primary tw-bg-background tw-ring-offset-background tw-transition-colors focus-visible:tw-outline-none focus-visible:tw-ring-2 focus-visible:tw-ring-ring focus-visible:tw-ring-offset-2 disabled:tw-pointer-events-none disabled:tw-opacity-50" })
      ]
    }
  );
});
Dm.displayName = cn.Root.displayName;
const jm = S.forwardRef(({ className: t, ...e }, n) => {
  const r = xt();
  return /* @__PURE__ */ s(
    Yr.Root,
    {
      className: N(
        "tw-peer pr-twp tw-inline-flex tw-h-6 tw-w-11 tw-shrink-0 tw-cursor-pointer tw-items-center tw-rounded-full tw-border-2 tw-border-transparent tw-transition-colors focus-visible:tw-outline-none focus-visible:tw-ring-2 focus-visible:tw-ring-ring focus-visible:tw-ring-offset-2 focus-visible:tw-ring-offset-background disabled:tw-cursor-not-allowed disabled:tw-opacity-50 data-[state=checked]:tw-bg-primary data-[state=unchecked]:tw-bg-input",
        t
      ),
      ...e,
      ref: n,
      children: /* @__PURE__ */ s(
        Yr.Thumb,
        {
          className: N(
            "pr-twp tw-pointer-events-none tw-block tw-h-5 tw-w-5 tw-rounded-full tw-bg-background tw-shadow-lg tw-ring-0 tw-transition-transform",
            {
              "data-[state=checked]:tw-translate-x-5 data-[state=unchecked]:tw-translate-x-0": r === "ltr"
            },
            {
              "data-[state=checked]:tw-translate-x-[-20px] data-[state=unchecked]:tw-translate-x-0": r === "rtl"
            }
          )
        }
      )
    }
  );
});
jm.displayName = Yr.Root.displayName;
const $h = Pt.Root, Bm = S.forwardRef(({ className: t, ...e }, n) => {
  const r = xt();
  return /* @__PURE__ */ s(
    Pt.List,
    {
      ref: n,
      className: N(
        "tw-inline-flex tw-h-10 tw-items-center tw-justify-center tw-rounded-md tw-bg-muted tw-p-1 tw-text-muted-foreground",
        t
      ),
      ...e,
      dir: r
    }
  );
});
Bm.displayName = Pt.List.displayName;
const Vm = S.forwardRef(({ className: t, ...e }, n) => /* @__PURE__ */ s(
  Pt.Trigger,
  {
    ref: n,
    className: N(
      "tw-inline-flex tw-items-center tw-justify-center tw-whitespace-nowrap tw-rounded-sm tw-px-3 tw-py-1.5 tw-text-sm tw-font-medium tw-ring-offset-background tw-transition-all hover:tw-text-foreground focus-visible:tw-outline-none focus-visible:tw-ring-2 focus-visible:tw-ring-ring focus-visible:tw-ring-offset-2 disabled:tw-pointer-events-none disabled:tw-opacity-50 data-[state=active]:tw-bg-background data-[state=active]:tw-text-foreground data-[state=active]:tw-shadow-sm",
      t
    ),
    ...e
  }
));
Vm.displayName = Pt.Trigger.displayName;
const zm = S.forwardRef(({ className: t, ...e }, n) => /* @__PURE__ */ s(
  Pt.Content,
  {
    ref: n,
    className: N(
      "tw-mt-2 tw-ring-offset-background focus-visible:tw-outline-none focus-visible:tw-ring-2 focus-visible:tw-ring-ring focus-visible:tw-ring-offset-2",
      t
    ),
    ...e
  }
));
zm.displayName = Pt.Content.displayName;
function Ih({
  isInstalling: t,
  handleClick: e,
  buttonText: n,
  className: r,
  ...o
}) {
  return /* @__PURE__ */ s(
    wt,
    {
      className: N(
        "tw-h-8 tw-rounded-md tw-text-white tw-transition tw-duration-300 tw-ease-in-out hover:tw-bg-blue-700",
        {
          "tw-cursor-not-allowed tw-bg-blue-700": t,
          "tw-bg-blue-600": !t,
          "tw-bg-white tw-text-blue-600 hover:tw-text-white": !n,
          "tw-w-20": n
        },
        r
      ),
      onClick: e,
      ...o,
      children: t ? /* @__PURE__ */ s(An, { size: 15 }) : /* @__PURE__ */ x(ne, { children: [
        /* @__PURE__ */ s(xl, { size: 25, className: N("tw-h-4 tw-w-4", { "tw-mr-1": n }) }),
        n
      ] })
    }
  );
}
function Ah({
  isEnabling: t,
  handleClick: e,
  className: n,
  ...r
}) {
  return /* @__PURE__ */ s(
    wt,
    {
      className: N(
        "tw-h-8 tw-rounded-md tw-bg-blue-600 tw-px-4 tw-text-white tw-transition tw-duration-300 tw-ease-in-out hover:tw-bg-blue-700",
        {
          "tw-cursor-not-allowed tw-bg-blue-700": t
        },
        n
      ),
      onClick: e,
      ...r,
      children: t ? /* @__PURE__ */ x(ne, { children: [
        /* @__PURE__ */ s(An, { size: 15, className: "tw-mr-1 tw-text-white" }),
        "Enabling..."
      ] }) : "Enable"
    }
  );
}
function Mh({
  isDisabling: t,
  handleClick: e,
  className: n,
  ...r
}) {
  return /* @__PURE__ */ s(
    wt,
    {
      className: N(
        "tw-h-8 tw-rounded-md tw-bg-gray-300 tw-text-black tw-transition tw-duration-300 tw-ease-in-out hover:tw-bg-gray-400",
        {
          "tw-cursor-not-allowed tw-bg-gray-400": t
        },
        n
      ),
      onClick: e,
      ...r,
      children: t ? /* @__PURE__ */ x(ne, { children: [
        /* @__PURE__ */ s(An, { size: 15, className: "tw-mr-1 tw-text-black" }),
        "Disabling..."
      ] }) : "Disable"
    }
  );
}
function Dh({
  isUpdating: t,
  handleClick: e,
  className: n,
  ...r
}) {
  return /* @__PURE__ */ s(
    wt,
    {
      className: N(
        "tw-h-8 tw-rounded-md tw-bg-blue-600 tw-px-4 tw-text-white tw-transition tw-duration-300 tw-ease-in-out hover:tw-bg-blue-700 hover:tw-text-white",
        {
          "tw-cursor-not-allowed tw-bg-blue-700": t
        },
        n
      ),
      onClick: e,
      ...r,
      children: t ? /* @__PURE__ */ x(ne, { children: [
        /* @__PURE__ */ s(An, { size: 15, className: "tw-mr-1 tw-text-white" }),
        "Updating..."
      ] }) : "Update"
    }
  );
}
function jh({
  id: t,
  markdown: e,
  className: n,
  anchorTarget: r
}) {
  const o = Ct(
    () => ({
      overrides: {
        a: {
          props: {
            target: r
          }
        }
      }
    }),
    [r]
  );
  return /* @__PURE__ */ s("div", { id: t, className: N("pr-twp tw-prose", n), children: /* @__PURE__ */ s(ql, { options: o, children: e }) });
}
const Fm = er((t, e) => /* @__PURE__ */ x(
  wt,
  {
    ref: e,
    className: "tw-rounded-md tw-border tw-border-dashed tw-border-gray-400 tw-bg-white tw-px-4 tw-py-2 tw-text-black tw-transition tw-duration-300 tw-ease-in-out hover:tw-border-blue-600 hover:tw-bg-white hover:tw-text-blue-600",
    ...t,
    children: [
      /* @__PURE__ */ s(Nl, { size: 16, className: "tw-mr-2 tw-h-4 tw-w-4 tw-text-gray-700 hover:tw-text-blue-600" }),
      "Filter",
      /* @__PURE__ */ s(
        nr,
        {
          size: 16,
          className: "tw-ml-2 tw-h-4 tw-w-4 tw-text-gray-700 hover:tw-text-blue-600"
        }
      )
    ]
  }
));
var Lm = /* @__PURE__ */ ((t) => (t[t.Check = 0] = "Check", t[t.Radio = 1] = "Radio", t))(Lm || {});
function Bh({ id: t, groups: e }) {
  return /* @__PURE__ */ s("div", { id: t, children: /* @__PURE__ */ x(uo, { children: [
    /* @__PURE__ */ s(gi, { asChild: !0, children: /* @__PURE__ */ s(Fm, {}) }),
    /* @__PURE__ */ s(or, { children: e.map((n) => /* @__PURE__ */ x("div", { children: [
      /* @__PURE__ */ s(Cn, { children: n.label }),
      /* @__PURE__ */ s(Ql, { children: n.items.map((r) => /* @__PURE__ */ s("div", { children: r.itemType === 0 ? /* @__PURE__ */ s(wo, { onClick: r.onClick, children: r.label }) : /* @__PURE__ */ s(vi, { onClick: r.onClick, value: r.label, children: r.label }) }, r.label)) }),
      /* @__PURE__ */ s(ar, {})
    ] }, n.label)) })
  ] }) });
}
function Vh({ id: t, message: e }) {
  return /* @__PURE__ */ s("div", { id: t, className: "tw-mb-20 tw-mt-20 tw-flex tw-items-center tw-justify-center", children: /* @__PURE__ */ s("div", { className: "tw-w-3/4 tw-rounded-lg tw-bg-gray-100 tw-p-8 tw-text-center", children: /* @__PURE__ */ s("p", { className: "tw-text-lg tw-text-gray-800", children: e }) }) });
}
function zh({
  id: t,
  category: e,
  downloads: n,
  languages: r,
  moreInfoUrl: o
}) {
  const a = new Pl("en", {
    notation: "compact",
    compactDisplay: "short"
  }).format(Object.values(n).reduce((l, c) => l + c, 0)), i = () => {
    window.scrollTo(0, document.body.scrollHeight);
  };
  return /* @__PURE__ */ x(
    "div",
    {
      id: t,
      className: "tw-flex tw-flex-wrap tw-items-start tw-space-x-4 tw-border-b tw-border-t tw-bg-white tw-pb-4 tw-pt-4",
      children: [
        /* @__PURE__ */ x("div", { className: "tw-flex tw-flex-col tw-items-center", children: [
          /* @__PURE__ */ s("div", { className: "tw-flex tw-items-center tw-rounded-md tw-bg-gray-100 tw-px-2 tw-py-1", children: /* @__PURE__ */ s("span", { className: "tw-text-xs tw-font-semibold tw-text-gray-700", children: e }) }),
          /* @__PURE__ */ s("span", { className: "tw-text-xs tw-text-gray-500", children: "CATEGORY" })
        ] }),
        /* @__PURE__ */ s("div", { className: "tw-mx-2 tw-h-10 tw-border-l tw-border-gray-300" }),
        /* @__PURE__ */ x("div", { className: "tw-flex tw-flex-col tw-items-center", children: [
          /* @__PURE__ */ x("div", { className: "tw-flex tw-items-center tw-rounded-md tw-bg-gray-100 tw-px-2 tw-py-1", children: [
            /* @__PURE__ */ s(kl, { className: "tw-mr-1 tw-h-4 tw-w-4" }),
            /* @__PURE__ */ s("span", { className: "tw-text-xs tw-font-semibold tw-text-gray-700", children: a })
          ] }),
          /* @__PURE__ */ s("span", { className: "tw-text-xs tw-text-gray-500", children: "USERS" })
        ] }),
        /* @__PURE__ */ s("div", { className: "tw-mx-2 tw-h-10 tw-border-l tw-border-gray-300" }),
        /* @__PURE__ */ x("div", { className: "tw-flex tw-flex-col tw-items-center", children: [
          /* @__PURE__ */ s("div", { className: "tw-flex tw-items-center", children: r.slice(0, 3).map((l) => /* @__PURE__ */ s(
            "span",
            {
              className: "tw-ml-1 tw-rounded-md tw-bg-gray-100 tw-px-2 tw-py-1 tw-text-xs tw-font-semibold tw-text-gray-700",
              children: l.toUpperCase()
            },
            l
          )) }),
          r.length > 3 && /* @__PURE__ */ x(
            "button",
            {
              type: "button",
              onClick: () => i(),
              className: "tw-text-xs tw-text-gray-500 tw-underline",
              children: [
                "+",
                r.length - 3,
                " more languages"
              ]
            }
          )
        ] }),
        /* @__PURE__ */ s("div", { className: "tw-mx-2 tw-h-10 tw-border-l tw-border-gray-300" }),
        /* @__PURE__ */ x("div", { className: "tw-ml-auto tw-flex tw-flex-col tw-space-y-2", children: [
          /* @__PURE__ */ x(
            "a",
            {
              href: o,
              target: "_blank",
              rel: "noreferrer",
              className: "tw-flex tw-items-center tw-text-xs tw-font-semibold tw-text-gray-500 tw-underline",
              children: [
                "Website",
                /* @__PURE__ */ s(El, { className: "tw-ml-1 tw-inline tw-h-4 tw-w-4" })
              ]
            }
          ),
          /* @__PURE__ */ x(
            "a",
            {
              href: "https://example.com",
              target: "_blank",
              rel: "noreferrer",
              className: "tw-flex tw-items-center tw-text-xs tw-font-semibold tw-text-gray-500 tw-underline",
              children: [
                "Support",
                /* @__PURE__ */ s(Sl, { className: "tw-ml-1 tw-inline tw-h-4 tw-w-4" })
              ]
            }
          )
        ] })
      ]
    }
  );
}
function Gm({ id: t, versionHistory: e }) {
  const [n, r] = ut(!1), o = /* @__PURE__ */ new Date();
  function a(l) {
    const c = new Date(l), d = new Date(o.getTime() - c.getTime()), p = d.getUTCFullYear() - 1970, f = d.getUTCMonth(), w = d.getUTCDate() - 1;
    let g = "";
    return p > 0 ? g = `${p.toString()} year${p === 1 ? "" : "s"} ago` : f > 0 ? g = `${f.toString()} month${f === 1 ? "" : "s"} ago` : w === 0 ? g = "today" : g = `${w.toString()} day${w === 1 ? "" : "s"} ago`, g;
  }
  const i = Object.entries(e).sort((l, c) => c[0].localeCompare(l[0]));
  return /* @__PURE__ */ x("div", { id: t, children: [
    /* @__PURE__ */ s("h3", { className: "tw-text-md tw-font-semibold", children: "What`s New" }),
    /* @__PURE__ */ s("ul", { className: "tw-list-disc tw-pl-5 tw-pr-4 tw-text-xs tw-text-gray-600", children: (n ? i : i.slice(0, 5)).map((l) => /* @__PURE__ */ x("div", { className: "tw-mt-3 tw-flex tw-justify-between", children: [
      /* @__PURE__ */ s("div", { className: "tw-text-gray-600", children: /* @__PURE__ */ s("li", { className: "tw-prose tw-text-xs", children: /* @__PURE__ */ s("span", { children: l[1].description }) }) }),
      /* @__PURE__ */ x("div", { className: "tw-justify-end tw-text-right", children: [
        /* @__PURE__ */ x("div", { children: [
          "Version ",
          l[0]
        ] }),
        /* @__PURE__ */ s("div", { children: a(l[1].date) })
      ] })
    ] }, l[0])) }),
    i.length > 5 && /* @__PURE__ */ s(
      "button",
      {
        type: "button",
        onClick: () => r(!n),
        className: "tw-text-xs tw-text-gray-500 tw-underline",
        children: n ? "Show Less Version History" : "Show All Version History"
      }
    )
  ] });
}
function Fh({
  id: t,
  publisherDisplayName: e,
  fileSize: n,
  locales: r,
  versionHistory: o
}) {
  const a = Ct(() => $l(n), [n]), l = ((c) => {
    const d = new Intl.DisplayNames(navigator.language, { type: "language" });
    return c.map((p) => d.of(p));
  })(r);
  return /* @__PURE__ */ s("div", { id: t, className: "tw-border-t tw-pb-4 tw-pt-4", children: /* @__PURE__ */ x("div", { className: "tw-md:flex-row tw-md:space-x-8 tw-flex tw-flex-col tw-space-x-0", children: [
    /* @__PURE__ */ s(Gm, { versionHistory: o }),
    /* @__PURE__ */ s("div", { className: "tw-md:border-t-0 tw-md:border-l tw-md-h-auto tw-md-ml-8 tw-mt-4 tw-border-t tw-border-gray-300" }),
    /* @__PURE__ */ x("div", { className: "tw-md:mt-0 tw-mt-4 tw-flex-1 tw-space-y-3", children: [
      /* @__PURE__ */ s("h2", { className: "tw-text-md tw-font-semibold", children: "Information" }),
      /* @__PURE__ */ x("div", { className: "tw-flex tw-items-start tw-justify-between tw-pr-4 tw-text-xs tw-text-gray-600", children: [
        /* @__PURE__ */ x("p", { className: "tw-flex tw-flex-col tw-justify-start", children: [
          /* @__PURE__ */ s("span", { className: "tw-mb-2", children: "Publisher" }),
          /* @__PURE__ */ s("span", { className: "tw-font-semibold", children: e }),
          /* @__PURE__ */ s("span", { className: "tw-mb-2 tw-mt-4", children: "Size" }),
          /* @__PURE__ */ s("span", { className: "tw-font-semibold", children: a })
        ] }),
        /* @__PURE__ */ s("div", { className: "tw-flex tw-w-3/4 tw-items-center tw-justify-between tw-text-xs tw-text-gray-600", children: /* @__PURE__ */ x("p", { className: "tw-flex tw-flex-col tw-justify-start", children: [
          /* @__PURE__ */ s("span", { className: "tw-mb-2", children: "Languages" }),
          /* @__PURE__ */ s("span", { className: "tw-font-semibold", children: l.join(", ") })
        ] }) })
      ] })
    ] })
  ] }) });
}
function Lh({
  entries: t,
  getEntriesCount: e,
  selected: n,
  onChange: r,
  placeholder: o,
  commandEmptyMessage: a,
  customSelectedText: i,
  sortSelected: l,
  icon: c,
  className: d,
  badgesPlaceholder: p
}) {
  return /* @__PURE__ */ x("div", { className: "tw-flex tw-items-center tw-gap-2", children: [
    /* @__PURE__ */ s(
      Jc,
      {
        entries: t,
        getEntriesCount: e,
        selected: n,
        onChange: r,
        placeholder: o,
        commandEmptyMessage: a,
        customSelectedText: i,
        sortSelected: l,
        icon: c,
        className: d
      }
    ),
    n.length > 0 ? /* @__PURE__ */ s("div", { className: "tw-flex tw-flex-wrap tw-items-center tw-gap-2", children: n.map((f) => {
      var w;
      return /* @__PURE__ */ x(Rm, { variant: "muted", className: "tw-flex tw-items-center tw-gap-1", children: [
        /* @__PURE__ */ s(
          wt,
          {
            variant: "ghost",
            size: "icon",
            className: "tw-h-4 tw-w-4 tw-p-0 hover:tw-bg-transparent",
            onClick: () => r(n.filter((g) => g !== f)),
            children: /* @__PURE__ */ s(co, { className: "tw-h-3 tw-w-3" })
          }
        ),
        (w = t.find((g) => g.value === f)) == null ? void 0 : w.label
      ] }, f);
    }) }) : /* @__PURE__ */ s(Mt, { children: p })
  ] });
}
const Um = (t, e) => t[e] ?? e;
function Gh({
  knownUiLanguages: t,
  primaryLanguage: e = "en",
  fallbackLanguages: n = [],
  onLanguagesChange: r,
  onPrimaryLanguageChange: o,
  onFallbackLanguagesChange: a,
  localizedStrings: i,
  className: l
}) {
  const c = Um(
    i,
    "%settings_uiLanguageSelector_selectFallbackLanguages%"
  ), [d, p] = ut(!1), f = (g) => {
    o && o(g), r && r([g, ...n.filter((v) => v !== g)]), a && n.find((v) => v === g) && a([...n.filter((v) => v !== g)]), p(!1);
  }, w = (g, v) => {
    var h, k, T, C, E, b;
    const m = v !== g ? ((k = (h = t[g]) == null ? void 0 : h.uiNames) == null ? void 0 : k[v]) ?? ((C = (T = t[g]) == null ? void 0 : T.uiNames) == null ? void 0 : C.en) : void 0;
    return m ? `${(E = t[g]) == null ? void 0 : E.autonym} (${m})` : (b = t[g]) == null ? void 0 : b.autonym;
  };
  return /* @__PURE__ */ x("div", { className: N("pr-twp tw-max-w-sm", l), children: [
    /* @__PURE__ */ x(
      Ve,
      {
        name: "uiLanguage",
        value: e,
        onValueChange: f,
        open: d,
        onOpenChange: (g) => p(g),
        children: [
          /* @__PURE__ */ s(Ne, { children: /* @__PURE__ */ s(ze, {}) }),
          /* @__PURE__ */ s(
            ke,
            {
              className: "tw-z-[250]",
              children: Object.keys(t).map((g) => /* @__PURE__ */ s(Bt, { value: g, children: w(g, e) }, g))
            }
          )
        ]
      }
    ),
    e !== "en" && /* @__PURE__ */ x(ne, { children: [
      /* @__PURE__ */ s(Mt, { className: "tw-ms-3", children: c }),
      /* @__PURE__ */ s("div", { className: "tw-ms-3", children: /* @__PURE__ */ x(Mt, { children: [
        "Currently:",
        " ",
        (n == null ? void 0 : n.length) > 0 ? `${n.map((g) => w(g, e)).join(", ")}` : `default (${t.en.autonym})`
      ] }) })
    ] })
  ] });
}
const Uh = (t, e) => {
  se(() => {
    if (!t)
      return () => {
      };
    const n = t(e);
    return () => {
      n();
    };
  }, [t, e]);
}, Ur = () => !1, Xh = (t, e) => {
  const [n] = lo(
    Et(async () => {
      if (!t)
        return Ur;
      const r = await Promise.resolve(t(e));
      return async () => r();
    }, [e, t]),
    Ur,
    // We want the unsubscriber to return to default value immediately upon changing subscription
    // So the useEffect below will unsubscribe asap
    { preserveValue: !1 }
  );
  se(() => () => {
    n !== Ur && n();
  }, [n]);
};
function Xm(t, e = "top") {
  if (!t || typeof document > "u")
    return;
  const n = document.head || document.querySelector("head"), r = n.querySelector(":first-child"), o = document.createElement("style");
  o.appendChild(document.createTextNode(t)), e === "top" && r ? n.insertBefore(o, r) : n.appendChild(o);
}
Xm(`*, ::before, ::after {
  --tw-border-spacing-x: 0;
  --tw-border-spacing-y: 0;
  --tw-translate-x: 0;
  --tw-translate-y: 0;
  --tw-rotate: 0;
  --tw-skew-x: 0;
  --tw-skew-y: 0;
  --tw-scale-x: 1;
  --tw-scale-y: 1;
  --tw-pan-x:  ;
  --tw-pan-y:  ;
  --tw-pinch-zoom:  ;
  --tw-scroll-snap-strictness: proximity;
  --tw-gradient-from-position:  ;
  --tw-gradient-via-position:  ;
  --tw-gradient-to-position:  ;
  --tw-ordinal:  ;
  --tw-slashed-zero:  ;
  --tw-numeric-figure:  ;
  --tw-numeric-spacing:  ;
  --tw-numeric-fraction:  ;
  --tw-ring-inset:  ;
  --tw-ring-offset-width: 0px;
  --tw-ring-offset-color: #fff;
  --tw-ring-color: rgb(59 130 246 / 0.5);
  --tw-ring-offset-shadow: 0 0 #0000;
  --tw-ring-shadow: 0 0 #0000;
  --tw-shadow: 0 0 #0000;
  --tw-shadow-colored: 0 0 #0000;
  --tw-blur:  ;
  --tw-brightness:  ;
  --tw-contrast:  ;
  --tw-grayscale:  ;
  --tw-hue-rotate:  ;
  --tw-invert:  ;
  --tw-saturate:  ;
  --tw-sepia:  ;
  --tw-drop-shadow:  ;
  --tw-backdrop-blur:  ;
  --tw-backdrop-brightness:  ;
  --tw-backdrop-contrast:  ;
  --tw-backdrop-grayscale:  ;
  --tw-backdrop-hue-rotate:  ;
  --tw-backdrop-invert:  ;
  --tw-backdrop-opacity:  ;
  --tw-backdrop-saturate:  ;
  --tw-backdrop-sepia:  ;
  --tw-contain-size:  ;
  --tw-contain-layout:  ;
  --tw-contain-paint:  ;
  --tw-contain-style:  ;
}

::backdrop {
  --tw-border-spacing-x: 0;
  --tw-border-spacing-y: 0;
  --tw-translate-x: 0;
  --tw-translate-y: 0;
  --tw-rotate: 0;
  --tw-skew-x: 0;
  --tw-skew-y: 0;
  --tw-scale-x: 1;
  --tw-scale-y: 1;
  --tw-pan-x:  ;
  --tw-pan-y:  ;
  --tw-pinch-zoom:  ;
  --tw-scroll-snap-strictness: proximity;
  --tw-gradient-from-position:  ;
  --tw-gradient-via-position:  ;
  --tw-gradient-to-position:  ;
  --tw-ordinal:  ;
  --tw-slashed-zero:  ;
  --tw-numeric-figure:  ;
  --tw-numeric-spacing:  ;
  --tw-numeric-fraction:  ;
  --tw-ring-inset:  ;
  --tw-ring-offset-width: 0px;
  --tw-ring-offset-color: #fff;
  --tw-ring-color: rgb(59 130 246 / 0.5);
  --tw-ring-offset-shadow: 0 0 #0000;
  --tw-ring-shadow: 0 0 #0000;
  --tw-shadow: 0 0 #0000;
  --tw-shadow-colored: 0 0 #0000;
  --tw-blur:  ;
  --tw-brightness:  ;
  --tw-contrast:  ;
  --tw-grayscale:  ;
  --tw-hue-rotate:  ;
  --tw-invert:  ;
  --tw-saturate:  ;
  --tw-sepia:  ;
  --tw-drop-shadow:  ;
  --tw-backdrop-blur:  ;
  --tw-backdrop-brightness:  ;
  --tw-backdrop-contrast:  ;
  --tw-backdrop-grayscale:  ;
  --tw-backdrop-hue-rotate:  ;
  --tw-backdrop-invert:  ;
  --tw-backdrop-opacity:  ;
  --tw-backdrop-saturate:  ;
  --tw-backdrop-sepia:  ;
  --tw-contain-size:  ;
  --tw-contain-layout:  ;
  --tw-contain-paint:  ;
  --tw-contain-style:  ;
}/*
1. Prevent padding and border from affecting element width. (https://github.com/mozdevs/cssremedy/issues/4)
2. Allow adding a border to an element by just adding a border-width. (https://github.com/tailwindcss/tailwindcss/pull/116)
*/

*:where(.pr-twp,.pr-twp *),
::before:where(.pr-twp,.pr-twp *),
::after:where(.pr-twp,.pr-twp *) {
  box-sizing: border-box; /* 1 */
  border-width: 0; /* 2 */
  border-style: solid; /* 2 */
  border-color: #e5e7eb; /* 2 */
}

::before:where(.pr-twp,.pr-twp *),
::after:where(.pr-twp,.pr-twp *) {
  --tw-content: '';
}

/*
1. Use a consistent sensible line-height in all browsers.
2. Prevent adjustments of font size after orientation changes in iOS.
3. Use a more readable tab size.
4. Use the user's configured \`sans\` font-family by default.
5. Use the user's configured \`sans\` font-feature-settings by default.
6. Use the user's configured \`sans\` font-variation-settings by default.
7. Disable tap highlights on iOS
*/

html:where(.pr-twp,.pr-twp *),
:host:where(.pr-twp,.pr-twp *) {
  line-height: 1.5; /* 1 */
  -webkit-text-size-adjust: 100%; /* 2 */ /* 3 */
  tab-size: 4; /* 3 */
  font-family: ui-sans-serif, system-ui, sans-serif, "Apple Color Emoji", "Segoe UI Emoji", "Segoe UI Symbol", "Noto Color Emoji"; /* 4 */
  font-feature-settings: normal; /* 5 */
  font-variation-settings: normal; /* 6 */
  -webkit-tap-highlight-color: transparent; /* 7 */
}

/*
1. Remove the margin in all browsers.
2. Inherit line-height from \`html\` so users can set them as a class directly on the \`html\` element.
*/

body:where(.pr-twp,.pr-twp *) {
  margin: 0; /* 1 */
  line-height: inherit; /* 2 */
}

/*
1. Add the correct height in Firefox.
2. Correct the inheritance of border color in Firefox. (https://bugzilla.mozilla.org/show_bug.cgi?id=190655)
3. Ensure horizontal rules are visible by default.
*/

hr:where(.pr-twp,.pr-twp *) {
  height: 0; /* 1 */
  color: inherit; /* 2 */
  border-top-width: 1px; /* 3 */
}

/*
Add the correct text decoration in Chrome, Edge, and Safari.
*/

abbr:where([title]):where(.pr-twp,.pr-twp *) {
  text-decoration: underline dotted;
}

/*
Remove the default font size and weight for headings.
*/

h1:where(.pr-twp,.pr-twp *),
h2:where(.pr-twp,.pr-twp *),
h3:where(.pr-twp,.pr-twp *),
h4:where(.pr-twp,.pr-twp *),
h5:where(.pr-twp,.pr-twp *),
h6:where(.pr-twp,.pr-twp *) {
  font-size: inherit;
  font-weight: inherit;
}

/*
Reset links to optimize for opt-in styling instead of opt-out.
*/

a:where(.pr-twp,.pr-twp *) {
  color: inherit;
  text-decoration: inherit;
}

/*
Add the correct font weight in Edge and Safari.
*/

b:where(.pr-twp,.pr-twp *),
strong:where(.pr-twp,.pr-twp *) {
  font-weight: bolder;
}

/*
1. Use the user's configured \`mono\` font-family by default.
2. Use the user's configured \`mono\` font-feature-settings by default.
3. Use the user's configured \`mono\` font-variation-settings by default.
4. Correct the odd \`em\` font sizing in all browsers.
*/

code:where(.pr-twp,.pr-twp *),
kbd:where(.pr-twp,.pr-twp *),
samp:where(.pr-twp,.pr-twp *),
pre:where(.pr-twp,.pr-twp *) {
  font-family: ui-monospace, SFMono-Regular, Menlo, Monaco, Consolas, "Liberation Mono", "Courier New", monospace; /* 1 */
  font-feature-settings: normal; /* 2 */
  font-variation-settings: normal; /* 3 */
  font-size: 1em; /* 4 */
}

/*
Add the correct font size in all browsers.
*/

small:where(.pr-twp,.pr-twp *) {
  font-size: 80%;
}

/*
Prevent \`sub\` and \`sup\` elements from affecting the line height in all browsers.
*/

sub:where(.pr-twp,.pr-twp *),
sup:where(.pr-twp,.pr-twp *) {
  font-size: 75%;
  line-height: 0;
  position: relative;
  vertical-align: baseline;
}

sub:where(.pr-twp,.pr-twp *) {
  bottom: -0.25em;
}

sup:where(.pr-twp,.pr-twp *) {
  top: -0.5em;
}

/*
1. Remove text indentation from table contents in Chrome and Safari. (https://bugs.chromium.org/p/chromium/issues/detail?id=999088, https://bugs.webkit.org/show_bug.cgi?id=201297)
2. Correct table border color inheritance in all Chrome and Safari. (https://bugs.chromium.org/p/chromium/issues/detail?id=935729, https://bugs.webkit.org/show_bug.cgi?id=195016)
3. Remove gaps between table borders by default.
*/

table:where(.pr-twp,.pr-twp *) {
  text-indent: 0; /* 1 */
  border-color: inherit; /* 2 */
  border-collapse: collapse; /* 3 */
}

/*
1. Change the font styles in all browsers.
2. Remove the margin in Firefox and Safari.
3. Remove default padding in all browsers.
*/

button:where(.pr-twp,.pr-twp *),
input:where(.pr-twp,.pr-twp *),
optgroup:where(.pr-twp,.pr-twp *),
select:where(.pr-twp,.pr-twp *),
textarea:where(.pr-twp,.pr-twp *) {
  font-family: inherit; /* 1 */
  font-feature-settings: inherit; /* 1 */
  font-variation-settings: inherit; /* 1 */
  font-size: 100%; /* 1 */
  font-weight: inherit; /* 1 */
  line-height: inherit; /* 1 */
  letter-spacing: inherit; /* 1 */
  color: inherit; /* 1 */
  margin: 0; /* 2 */
  padding: 0; /* 3 */
}

/*
Remove the inheritance of text transform in Edge and Firefox.
*/

button:where(.pr-twp,.pr-twp *),
select:where(.pr-twp,.pr-twp *) {
  text-transform: none;
}

/*
1. Correct the inability to style clickable types in iOS and Safari.
2. Remove default button styles.
*/

button:where(.pr-twp,.pr-twp *),
input:where([type='button']):where(.pr-twp,.pr-twp *),
input:where([type='reset']):where(.pr-twp,.pr-twp *),
input:where([type='submit']):where(.pr-twp,.pr-twp *) {
  -webkit-appearance: button; /* 1 */
  background-color: transparent; /* 2 */
  background-image: none; /* 2 */
}

/*
Use the modern Firefox focus style for all focusable elements.
*/

:-moz-focusring:where(.pr-twp,.pr-twp *) {
  outline: auto;
}

/*
Remove the additional \`:invalid\` styles in Firefox. (https://github.com/mozilla/gecko-dev/blob/2f9eacd9d3d995c937b4251a5557d95d494c9be1/layout/style/res/forms.css#L728-L737)
*/

:-moz-ui-invalid:where(.pr-twp,.pr-twp *) {
  box-shadow: none;
}

/*
Add the correct vertical alignment in Chrome and Firefox.
*/

progress:where(.pr-twp,.pr-twp *) {
  vertical-align: baseline;
}

/*
Correct the cursor style of increment and decrement buttons in Safari.
*/

::-webkit-inner-spin-button:where(.pr-twp,.pr-twp *),
::-webkit-outer-spin-button:where(.pr-twp,.pr-twp *) {
  height: auto;
}

/*
1. Correct the odd appearance in Chrome and Safari.
2. Correct the outline style in Safari.
*/

[type='search']:where(.pr-twp,.pr-twp *) {
  -webkit-appearance: textfield; /* 1 */
  outline-offset: -2px; /* 2 */
}

/*
Remove the inner padding in Chrome and Safari on macOS.
*/

::-webkit-search-decoration:where(.pr-twp,.pr-twp *) {
  -webkit-appearance: none;
}

/*
1. Correct the inability to style clickable types in iOS and Safari.
2. Change font properties to \`inherit\` in Safari.
*/

::-webkit-file-upload-button:where(.pr-twp,.pr-twp *) {
  -webkit-appearance: button; /* 1 */
  font: inherit; /* 2 */
}

/*
Add the correct display in Chrome and Safari.
*/

summary:where(.pr-twp,.pr-twp *) {
  display: list-item;
}

/*
Removes the default spacing and border for appropriate elements.
*/

blockquote:where(.pr-twp,.pr-twp *),
dl:where(.pr-twp,.pr-twp *),
dd:where(.pr-twp,.pr-twp *),
h1:where(.pr-twp,.pr-twp *),
h2:where(.pr-twp,.pr-twp *),
h3:where(.pr-twp,.pr-twp *),
h4:where(.pr-twp,.pr-twp *),
h5:where(.pr-twp,.pr-twp *),
h6:where(.pr-twp,.pr-twp *),
hr:where(.pr-twp,.pr-twp *),
figure:where(.pr-twp,.pr-twp *),
p:where(.pr-twp,.pr-twp *),
pre:where(.pr-twp,.pr-twp *) {
  margin: 0;
}

fieldset:where(.pr-twp,.pr-twp *) {
  margin: 0;
  padding: 0;
}

legend:where(.pr-twp,.pr-twp *) {
  padding: 0;
}

ol:where(.pr-twp,.pr-twp *),
ul:where(.pr-twp,.pr-twp *),
menu:where(.pr-twp,.pr-twp *) {
  list-style: none;
  margin: 0;
  padding: 0;
}

/*
Reset default styling for dialogs.
*/
dialog:where(.pr-twp,.pr-twp *) {
  padding: 0;
}

/*
Prevent resizing textareas horizontally by default.
*/

textarea:where(.pr-twp,.pr-twp *) {
  resize: vertical;
}

/*
1. Reset the default placeholder opacity in Firefox. (https://github.com/tailwindlabs/tailwindcss/issues/3300)
2. Set the default placeholder color to the user's configured gray 400 color.
*/

input::placeholder:where(.pr-twp,.pr-twp *),
textarea::placeholder:where(.pr-twp,.pr-twp *) {
  opacity: 1; /* 1 */
  color: #9ca3af; /* 2 */
}

/*
Set the default cursor for buttons.
*/

button:where(.pr-twp,.pr-twp *),
[role="button"]:where(.pr-twp,.pr-twp *) {
  cursor: pointer;
}

/*
Make sure disabled buttons don't get the pointer cursor.
*/
:disabled:where(.pr-twp,.pr-twp *) {
  cursor: default;
}

/*
1. Make replaced elements \`display: block\` by default. (https://github.com/mozdevs/cssremedy/issues/14)
2. Add \`vertical-align: middle\` to align replaced elements more sensibly by default. (https://github.com/jensimmons/cssremedy/issues/14#issuecomment-634934210)
   This can trigger a poorly considered lint error in some tools but is included by design.
*/

img:where(.pr-twp,.pr-twp *),
svg:where(.pr-twp,.pr-twp *),
video:where(.pr-twp,.pr-twp *),
canvas:where(.pr-twp,.pr-twp *),
audio:where(.pr-twp,.pr-twp *),
iframe:where(.pr-twp,.pr-twp *),
embed:where(.pr-twp,.pr-twp *),
object:where(.pr-twp,.pr-twp *) {
  display: block; /* 1 */
  vertical-align: middle; /* 2 */
}

/*
Constrain images and videos to the parent width and preserve their intrinsic aspect ratio. (https://github.com/mozdevs/cssremedy/issues/14)
*/

img:where(.pr-twp,.pr-twp *),
video:where(.pr-twp,.pr-twp *) {
  max-width: 100%;
  height: auto;
}

/* Make elements with the HTML hidden attribute stay hidden by default */
[hidden]:where(:not([hidden="until-found"])):where(.pr-twp,.pr-twp *) {
  display: none;
}
  /* Adding the preflight selector (pr-twp) to components was not changing the font as desired.
  So this piece of code adds tw-font-sans everywhere we include preflight. */
  .pr-twp {
  font-family: ui-sans-serif, system-ui, sans-serif, "Apple Color Emoji", "Segoe UI Emoji", "Segoe UI Symbol", "Noto Color Emoji";
}
  @font-face {
    font-family: 'Inter';
    font-display: 'swap';
    src: url('https://fonts.googleapis.com/css2?family=Inter:wght@100..900&display=swap');
  }

  /*
   * Theme colors in Platform.Bible. These are applied in CSS properties using \`hsl(var(--varName))\`
   * or Tailwind classes like \`tw-bg-primary\`
   *
   * See the wiki's
   * [Matching Application Theme](https://github.com/paranext/paranext-extension-template/wiki/Extension-Anatomy#matching-application-theme)
   * section for more information
   */
  :root {
    --background: 0 0% 100%;
    --foreground: 222.2 84% 4.9%;

    --card: 0 0% 100%;
    --card-foreground: 222.2 84% 4.9%;

    --popover: 0 0% 100%;
    --popover-foreground: 222.2 84% 4.9%;

    --primary: 222.2 47.4% 11.2%;
    --primary-foreground: 210 40% 98%;

    --secondary: 210 40% 90%;
    --secondary-foreground: 222.2 47.4% 11.2%;

    --muted: 210 40% 96.1%;
    --muted-foreground: 215.4 16.3% 46.9%;

    --accent: 210 40% 96.1%;
    --accent-foreground: 222.2 47.4% 11.2%;

    --destructive: 0 84.2% 60.2%;
    --destructive-foreground: 210 40% 98%;

    --border: 214.3 31.8% 91.4%;
    --input: 214.3 31.8% 91.4%;
    --ring: 222.2 84% 4.9%;

    --radius: 0.5rem;
  }

  .dark {
    --background: 222.2 84% 4.9%;
    --foreground: 210 40% 98%;

    --card: 222.2 84% 4.9%;
    --card-foreground: 210 40% 98%;

    --popover: 222.2 84% 4.9%;
    --popover-foreground: 210 40% 98%;

    --primary: 210 40% 98%;
    --primary-foreground: 222.2 47.4% 11.2%;

    --secondary: 217.2 32.6% 17.5%;
    --secondary-foreground: 210 40% 98%;

    --muted: 217.2 32.6% 17.5%;
    --muted-foreground: 215 20.2% 65.1%;

    --accent: 217.2 32.6% 17.5%;
    --accent-foreground: 210 40% 98%;

    --destructive: 0 62.8% 30.6%;
    --destructive-foreground: 210 40% 98%;

    --border: 217.2 32.6% 17.5%;
    --input: 217.2 32.6% 17.5%;
    --ring: 212.7 26.8% 83.9%;
  }

  /* using color palette https://supercolorpalette.com/?scp=G0-hsl-99827A-E7DDD0-FEF4E7-FEFAF1-FFFFFF-D8E9E3-719892-07463D-0A433D-083030-041616-000000-85DBB8-F2F52E-CD3737 */
  .paratext-light {
    --background: 0 0% 100%;
    --foreground: 0 0% 0%;
    --muted: 33.9 32.4% 86.1%;
    --muted-foreground: 15.5 13.2% 53.9%;
    --popover: 0 0% 100%;
    --popover-foreground: 0 0% 0%;
    --card: 0 0% 100%;
    --card-foreground: 0 0% 0%;
    --border: 220 13% 91%;
    --input: 161.3 26.7% 88.2%;
    --primary: 173.4 82.1% 15.3%;
    --primary-foreground: 40 85.7% 97.3%;
    --secondary: 161.3 26.7% 88.2%;
    --secondary-foreground: 173.4 82.1% 15.3%;
    --accent: 161.3 26.7% 88.2%;
    --accent-foreground: 173.4 82.1% 15.3%;
    --destructive: 0 60% 51%;
    --destructive-foreground: 210 20% 98%;
    --ring: 13.5 13.2% 53.9%;
  }

  .paratext-dark {
    --background: 0 0% 0%;
    --foreground: 0 0% 100%;
    --muted: 15.5 13.2% 53.9%;
    --muted-foreground: 33.9 32.4% 86.1%;
    --popover: 180 71.4% 5%;
    --popover-foreground: 0 0% 100%;
    --card: 0 0% 0%;
    --card-foreground: 0 0% 100%;
    --border: 220 13% 20%;
    --input: 220 13% 20%;
    --primary: 161.3 26.7% 88.2%;
    --primary-foreground: 173.4 82.1% 15.3%;
    --secondary: 180 71.4% 11%;
    --secondary-foreground: 161.3 26.7% 88.2%;
    --accent: 180 71.4% 11%;
    --accent-foreground: 161.3 26.7% 88.2%;
    --destructive: 0 60% 51%;
    --destructive-foreground: 210 20% 98%;
    --ring: 13.5 13.2% 53.9%;
  }
  * {
  border-color: hsl(var(--border));
}

  body {
  background-color: hsl(var(--background));
  color: hsl(var(--foreground));
}
.tw-prose {
  color: var(--tw-prose-body);
  max-width: 65ch;
}
.tw-prose :where(p):not(:where([class~="tw-not-prose"],[class~="tw-not-prose"] *)) {
  margin-top: 1.25em;
  margin-bottom: 1.25em;
}
.tw-prose :where([class~="lead"]):not(:where([class~="tw-not-prose"],[class~="tw-not-prose"] *)) {
  color: var(--tw-prose-lead);
  font-size: 1.25em;
  line-height: 1.6;
  margin-top: 1.2em;
  margin-bottom: 1.2em;
}
.tw-prose :where(a):not(:where([class~="tw-not-prose"],[class~="tw-not-prose"] *)) {
  color: var(--tw-prose-links);
  text-decoration: underline;
  font-weight: 500;
}
.tw-prose :where(strong):not(:where([class~="tw-not-prose"],[class~="tw-not-prose"] *)) {
  color: var(--tw-prose-bold);
  font-weight: 600;
}
.tw-prose :where(a strong):not(:where([class~="tw-not-prose"],[class~="tw-not-prose"] *)) {
  color: inherit;
}
.tw-prose :where(blockquote strong):not(:where([class~="tw-not-prose"],[class~="tw-not-prose"] *)) {
  color: inherit;
}
.tw-prose :where(thead th strong):not(:where([class~="tw-not-prose"],[class~="tw-not-prose"] *)) {
  color: inherit;
}
.tw-prose :where(ol):not(:where([class~="tw-not-prose"],[class~="tw-not-prose"] *)) {
  list-style-type: decimal;
  margin-top: 1.25em;
  margin-bottom: 1.25em;
  padding-inline-start: 1.625em;
}
.tw-prose :where(ol[type="A"]):not(:where([class~="tw-not-prose"],[class~="tw-not-prose"] *)) {
  list-style-type: upper-alpha;
}
.tw-prose :where(ol[type="a"]):not(:where([class~="tw-not-prose"],[class~="tw-not-prose"] *)) {
  list-style-type: lower-alpha;
}
.tw-prose :where(ol[type="A" s]):not(:where([class~="tw-not-prose"],[class~="tw-not-prose"] *)) {
  list-style-type: upper-alpha;
}
.tw-prose :where(ol[type="a" s]):not(:where([class~="tw-not-prose"],[class~="tw-not-prose"] *)) {
  list-style-type: lower-alpha;
}
.tw-prose :where(ol[type="I"]):not(:where([class~="tw-not-prose"],[class~="tw-not-prose"] *)) {
  list-style-type: upper-roman;
}
.tw-prose :where(ol[type="i"]):not(:where([class~="tw-not-prose"],[class~="tw-not-prose"] *)) {
  list-style-type: lower-roman;
}
.tw-prose :where(ol[type="I" s]):not(:where([class~="tw-not-prose"],[class~="tw-not-prose"] *)) {
  list-style-type: upper-roman;
}
.tw-prose :where(ol[type="i" s]):not(:where([class~="tw-not-prose"],[class~="tw-not-prose"] *)) {
  list-style-type: lower-roman;
}
.tw-prose :where(ol[type="1"]):not(:where([class~="tw-not-prose"],[class~="tw-not-prose"] *)) {
  list-style-type: decimal;
}
.tw-prose :where(ul):not(:where([class~="tw-not-prose"],[class~="tw-not-prose"] *)) {
  list-style-type: disc;
  margin-top: 1.25em;
  margin-bottom: 1.25em;
  padding-inline-start: 1.625em;
}
.tw-prose :where(ol > li):not(:where([class~="tw-not-prose"],[class~="tw-not-prose"] *))::marker {
  font-weight: 400;
  color: var(--tw-prose-counters);
}
.tw-prose :where(ul > li):not(:where([class~="tw-not-prose"],[class~="tw-not-prose"] *))::marker {
  color: var(--tw-prose-bullets);
}
.tw-prose :where(dt):not(:where([class~="tw-not-prose"],[class~="tw-not-prose"] *)) {
  color: var(--tw-prose-headings);
  font-weight: 600;
  margin-top: 1.25em;
}
.tw-prose :where(hr):not(:where([class~="tw-not-prose"],[class~="tw-not-prose"] *)) {
  border-color: var(--tw-prose-hr);
  border-top-width: 1px;
  margin-top: 3em;
  margin-bottom: 3em;
}
.tw-prose :where(blockquote):not(:where([class~="tw-not-prose"],[class~="tw-not-prose"] *)) {
  font-weight: 500;
  font-style: italic;
  color: var(--tw-prose-quotes);
  border-inline-start-width: 0.25rem;
  border-inline-start-color: var(--tw-prose-quote-borders);
  quotes: "0o201C""0o201D""0o2018""0o2019";
  margin-top: 1.6em;
  margin-bottom: 1.6em;
  padding-inline-start: 1em;
}
.tw-prose :where(blockquote p:first-of-type):not(:where([class~="tw-not-prose"],[class~="tw-not-prose"] *))::before {
  content: open-quote;
}
.tw-prose :where(blockquote p:last-of-type):not(:where([class~="tw-not-prose"],[class~="tw-not-prose"] *))::after {
  content: close-quote;
}
.tw-prose :where(h1):not(:where([class~="tw-not-prose"],[class~="tw-not-prose"] *)) {
  color: var(--tw-prose-headings);
  font-weight: 800;
  font-size: 2.25em;
  margin-top: 0;
  margin-bottom: 0.8888889em;
  line-height: 1.1111111;
}
.tw-prose :where(h1 strong):not(:where([class~="tw-not-prose"],[class~="tw-not-prose"] *)) {
  font-weight: 900;
  color: inherit;
}
.tw-prose :where(h2):not(:where([class~="tw-not-prose"],[class~="tw-not-prose"] *)) {
  color: var(--tw-prose-headings);
  font-weight: 700;
  font-size: 1.5em;
  margin-top: 2em;
  margin-bottom: 1em;
  line-height: 1.3333333;
}
.tw-prose :where(h2 strong):not(:where([class~="tw-not-prose"],[class~="tw-not-prose"] *)) {
  font-weight: 800;
  color: inherit;
}
.tw-prose :where(h3):not(:where([class~="tw-not-prose"],[class~="tw-not-prose"] *)) {
  color: var(--tw-prose-headings);
  font-weight: 600;
  font-size: 1.25em;
  margin-top: 1.6em;
  margin-bottom: 0.6em;
  line-height: 1.6;
}
.tw-prose :where(h3 strong):not(:where([class~="tw-not-prose"],[class~="tw-not-prose"] *)) {
  font-weight: 700;
  color: inherit;
}
.tw-prose :where(h4):not(:where([class~="tw-not-prose"],[class~="tw-not-prose"] *)) {
  color: var(--tw-prose-headings);
  font-weight: 600;
  margin-top: 1.5em;
  margin-bottom: 0.5em;
  line-height: 1.5;
}
.tw-prose :where(h4 strong):not(:where([class~="tw-not-prose"],[class~="tw-not-prose"] *)) {
  font-weight: 700;
  color: inherit;
}
.tw-prose :where(img):not(:where([class~="tw-not-prose"],[class~="tw-not-prose"] *)) {
  margin-top: 2em;
  margin-bottom: 2em;
}
.tw-prose :where(picture):not(:where([class~="tw-not-prose"],[class~="tw-not-prose"] *)) {
  display: block;
  margin-top: 2em;
  margin-bottom: 2em;
}
.tw-prose :where(video):not(:where([class~="tw-not-prose"],[class~="tw-not-prose"] *)) {
  margin-top: 2em;
  margin-bottom: 2em;
}
.tw-prose :where(kbd):not(:where([class~="tw-not-prose"],[class~="tw-not-prose"] *)) {
  font-weight: 500;
  font-family: inherit;
  color: var(--tw-prose-kbd);
  box-shadow: 0 0 0 1px rgb(var(--tw-prose-kbd-shadows) / 10%), 0 3px 0 rgb(var(--tw-prose-kbd-shadows) / 10%);
  font-size: 0.875em;
  border-radius: 0.3125rem;
  padding-top: 0.1875em;
  padding-inline-end: 0.375em;
  padding-bottom: 0.1875em;
  padding-inline-start: 0.375em;
}
.tw-prose :where(code):not(:where([class~="tw-not-prose"],[class~="tw-not-prose"] *)) {
  color: var(--tw-prose-code);
  font-weight: 600;
  font-size: 0.875em;
}
.tw-prose :where(code):not(:where([class~="tw-not-prose"],[class~="tw-not-prose"] *))::before {
  content: "\`";
}
.tw-prose :where(code):not(:where([class~="tw-not-prose"],[class~="tw-not-prose"] *))::after {
  content: "\`";
}
.tw-prose :where(a code):not(:where([class~="tw-not-prose"],[class~="tw-not-prose"] *)) {
  color: inherit;
}
.tw-prose :where(h1 code):not(:where([class~="tw-not-prose"],[class~="tw-not-prose"] *)) {
  color: inherit;
}
.tw-prose :where(h2 code):not(:where([class~="tw-not-prose"],[class~="tw-not-prose"] *)) {
  color: inherit;
  font-size: 0.875em;
}
.tw-prose :where(h3 code):not(:where([class~="tw-not-prose"],[class~="tw-not-prose"] *)) {
  color: inherit;
  font-size: 0.9em;
}
.tw-prose :where(h4 code):not(:where([class~="tw-not-prose"],[class~="tw-not-prose"] *)) {
  color: inherit;
}
.tw-prose :where(blockquote code):not(:where([class~="tw-not-prose"],[class~="tw-not-prose"] *)) {
  color: inherit;
}
.tw-prose :where(thead th code):not(:where([class~="tw-not-prose"],[class~="tw-not-prose"] *)) {
  color: inherit;
}
.tw-prose :where(pre):not(:where([class~="tw-not-prose"],[class~="tw-not-prose"] *)) {
  color: var(--tw-prose-pre-code);
  background-color: var(--tw-prose-pre-bg);
  overflow-x: auto;
  font-weight: 400;
  font-size: 0.875em;
  line-height: 1.7142857;
  margin-top: 1.7142857em;
  margin-bottom: 1.7142857em;
  border-radius: 0.375rem;
  padding-top: 0.8571429em;
  padding-inline-end: 1.1428571em;
  padding-bottom: 0.8571429em;
  padding-inline-start: 1.1428571em;
}
.tw-prose :where(pre code):not(:where([class~="tw-not-prose"],[class~="tw-not-prose"] *)) {
  background-color: transparent;
  border-width: 0;
  border-radius: 0;
  padding: 0;
  font-weight: inherit;
  color: inherit;
  font-size: inherit;
  font-family: inherit;
  line-height: inherit;
}
.tw-prose :where(pre code):not(:where([class~="tw-not-prose"],[class~="tw-not-prose"] *))::before {
  content: none;
}
.tw-prose :where(pre code):not(:where([class~="tw-not-prose"],[class~="tw-not-prose"] *))::after {
  content: none;
}
.tw-prose :where(table):not(:where([class~="tw-not-prose"],[class~="tw-not-prose"] *)) {
  width: 100%;
  table-layout: auto;
  margin-top: 2em;
  margin-bottom: 2em;
  font-size: 0.875em;
  line-height: 1.7142857;
}
.tw-prose :where(thead):not(:where([class~="tw-not-prose"],[class~="tw-not-prose"] *)) {
  border-bottom-width: 1px;
  border-bottom-color: var(--tw-prose-th-borders);
}
.tw-prose :where(thead th):not(:where([class~="tw-not-prose"],[class~="tw-not-prose"] *)) {
  color: var(--tw-prose-headings);
  font-weight: 600;
  vertical-align: bottom;
  padding-inline-end: 0.5714286em;
  padding-bottom: 0.5714286em;
  padding-inline-start: 0.5714286em;
}
.tw-prose :where(tbody tr):not(:where([class~="tw-not-prose"],[class~="tw-not-prose"] *)) {
  border-bottom-width: 1px;
  border-bottom-color: var(--tw-prose-td-borders);
}
.tw-prose :where(tbody tr:last-child):not(:where([class~="tw-not-prose"],[class~="tw-not-prose"] *)) {
  border-bottom-width: 0;
}
.tw-prose :where(tbody td):not(:where([class~="tw-not-prose"],[class~="tw-not-prose"] *)) {
  vertical-align: baseline;
}
.tw-prose :where(tfoot):not(:where([class~="tw-not-prose"],[class~="tw-not-prose"] *)) {
  border-top-width: 1px;
  border-top-color: var(--tw-prose-th-borders);
}
.tw-prose :where(tfoot td):not(:where([class~="tw-not-prose"],[class~="tw-not-prose"] *)) {
  vertical-align: top;
}
.tw-prose :where(th, td):not(:where([class~="tw-not-prose"],[class~="tw-not-prose"] *)) {
  text-align: start;
}
.tw-prose :where(figure > *):not(:where([class~="tw-not-prose"],[class~="tw-not-prose"] *)) {
  margin-top: 0;
  margin-bottom: 0;
}
.tw-prose :where(figcaption):not(:where([class~="tw-not-prose"],[class~="tw-not-prose"] *)) {
  color: var(--tw-prose-captions);
  font-size: 0.875em;
  line-height: 1.4285714;
  margin-top: 0.8571429em;
}
.tw-prose {
  --tw-prose-body: #374151;
  --tw-prose-headings: #111827;
  --tw-prose-lead: #4b5563;
  --tw-prose-links: #111827;
  --tw-prose-bold: #111827;
  --tw-prose-counters: #6b7280;
  --tw-prose-bullets: #d1d5db;
  --tw-prose-hr: #e5e7eb;
  --tw-prose-quotes: #111827;
  --tw-prose-quote-borders: #e5e7eb;
  --tw-prose-captions: #6b7280;
  --tw-prose-kbd: #111827;
  --tw-prose-kbd-shadows: 17 24 39;
  --tw-prose-code: #111827;
  --tw-prose-pre-code: #e5e7eb;
  --tw-prose-pre-bg: #1f2937;
  --tw-prose-th-borders: #d1d5db;
  --tw-prose-td-borders: #e5e7eb;
  --tw-prose-invert-body: #d1d5db;
  --tw-prose-invert-headings: #fff;
  --tw-prose-invert-lead: #9ca3af;
  --tw-prose-invert-links: #fff;
  --tw-prose-invert-bold: #fff;
  --tw-prose-invert-counters: #9ca3af;
  --tw-prose-invert-bullets: #4b5563;
  --tw-prose-invert-hr: #374151;
  --tw-prose-invert-quotes: #f3f4f6;
  --tw-prose-invert-quote-borders: #374151;
  --tw-prose-invert-captions: #9ca3af;
  --tw-prose-invert-kbd: #fff;
  --tw-prose-invert-kbd-shadows: 255 255 255;
  --tw-prose-invert-code: #fff;
  --tw-prose-invert-pre-code: #d1d5db;
  --tw-prose-invert-pre-bg: rgb(0 0 0 / 50%);
  --tw-prose-invert-th-borders: #4b5563;
  --tw-prose-invert-td-borders: #374151;
  font-size: 1rem;
  line-height: 1.75;
}
.tw-prose :where(picture > img):not(:where([class~="tw-not-prose"],[class~="tw-not-prose"] *)) {
  margin-top: 0;
  margin-bottom: 0;
}
.tw-prose :where(li):not(:where([class~="tw-not-prose"],[class~="tw-not-prose"] *)) {
  margin-top: 0.5em;
  margin-bottom: 0.5em;
}
.tw-prose :where(ol > li):not(:where([class~="tw-not-prose"],[class~="tw-not-prose"] *)) {
  padding-inline-start: 0.375em;
}
.tw-prose :where(ul > li):not(:where([class~="tw-not-prose"],[class~="tw-not-prose"] *)) {
  padding-inline-start: 0.375em;
}
.tw-prose :where(.tw-prose > ul > li p):not(:where([class~="tw-not-prose"],[class~="tw-not-prose"] *)) {
  margin-top: 0.75em;
  margin-bottom: 0.75em;
}
.tw-prose :where(.tw-prose > ul > li > p:first-child):not(:where([class~="tw-not-prose"],[class~="tw-not-prose"] *)) {
  margin-top: 1.25em;
}
.tw-prose :where(.tw-prose > ul > li > p:last-child):not(:where([class~="tw-not-prose"],[class~="tw-not-prose"] *)) {
  margin-bottom: 1.25em;
}
.tw-prose :where(.tw-prose > ol > li > p:first-child):not(:where([class~="tw-not-prose"],[class~="tw-not-prose"] *)) {
  margin-top: 1.25em;
}
.tw-prose :where(.tw-prose > ol > li > p:last-child):not(:where([class~="tw-not-prose"],[class~="tw-not-prose"] *)) {
  margin-bottom: 1.25em;
}
.tw-prose :where(ul ul, ul ol, ol ul, ol ol):not(:where([class~="tw-not-prose"],[class~="tw-not-prose"] *)) {
  margin-top: 0.75em;
  margin-bottom: 0.75em;
}
.tw-prose :where(dl):not(:where([class~="tw-not-prose"],[class~="tw-not-prose"] *)) {
  margin-top: 1.25em;
  margin-bottom: 1.25em;
}
.tw-prose :where(dd):not(:where([class~="tw-not-prose"],[class~="tw-not-prose"] *)) {
  margin-top: 0.5em;
  padding-inline-start: 1.625em;
}
.tw-prose :where(hr + *):not(:where([class~="tw-not-prose"],[class~="tw-not-prose"] *)) {
  margin-top: 0;
}
.tw-prose :where(h2 + *):not(:where([class~="tw-not-prose"],[class~="tw-not-prose"] *)) {
  margin-top: 0;
}
.tw-prose :where(h3 + *):not(:where([class~="tw-not-prose"],[class~="tw-not-prose"] *)) {
  margin-top: 0;
}
.tw-prose :where(h4 + *):not(:where([class~="tw-not-prose"],[class~="tw-not-prose"] *)) {
  margin-top: 0;
}
.tw-prose :where(thead th:first-child):not(:where([class~="tw-not-prose"],[class~="tw-not-prose"] *)) {
  padding-inline-start: 0;
}
.tw-prose :where(thead th:last-child):not(:where([class~="tw-not-prose"],[class~="tw-not-prose"] *)) {
  padding-inline-end: 0;
}
.tw-prose :where(tbody td, tfoot td):not(:where([class~="tw-not-prose"],[class~="tw-not-prose"] *)) {
  padding-top: 0.5714286em;
  padding-inline-end: 0.5714286em;
  padding-bottom: 0.5714286em;
  padding-inline-start: 0.5714286em;
}
.tw-prose :where(tbody td:first-child, tfoot td:first-child):not(:where([class~="tw-not-prose"],[class~="tw-not-prose"] *)) {
  padding-inline-start: 0;
}
.tw-prose :where(tbody td:last-child, tfoot td:last-child):not(:where([class~="tw-not-prose"],[class~="tw-not-prose"] *)) {
  padding-inline-end: 0;
}
.tw-prose :where(figure):not(:where([class~="tw-not-prose"],[class~="tw-not-prose"] *)) {
  margin-top: 2em;
  margin-bottom: 2em;
}
.tw-prose :where(.tw-prose > :first-child):not(:where([class~="tw-not-prose"],[class~="tw-not-prose"] *)) {
  margin-top: 0;
}
.tw-prose :where(.tw-prose > :last-child):not(:where([class~="tw-not-prose"],[class~="tw-not-prose"] *)) {
  margin-bottom: 0;
}
.tw-sr-only {
  position: absolute;
  width: 1px;
  height: 1px;
  padding: 0;
  margin: -1px;
  overflow: hidden;
  clip: rect(0, 0, 0, 0);
  white-space: nowrap;
  border-width: 0;
}
.tw-pointer-events-none {
  pointer-events: none;
}
.tw-fixed {
  position: fixed;
}
.tw-absolute {
  position: absolute;
}
.tw-relative {
  position: relative;
}
.tw-sticky {
  position: sticky;
}
.tw-inset-0 {
  inset: 0px;
}
.tw-inset-y-0 {
  top: 0px;
  bottom: 0px;
}
.tw-bottom-2 {
  bottom: 0.5rem;
}
.tw-left-0 {
  left: 0px;
}
.tw-left-3 {
  left: 0.75rem;
}
.tw-left-4 {
  left: 1rem;
}
.tw-left-\\[50\\%\\] {
  left: 50%;
}
.tw-right-0 {
  right: 0px;
}
.tw-right-1 {
  right: 0.25rem;
}
.tw-right-3 {
  right: 0.75rem;
}
.tw-right-4 {
  right: 1rem;
}
.tw-right-auto {
  right: auto;
}
.tw-start-2 {
  inset-inline-start: 0.5rem;
}
.tw-top-0 {
  top: 0px;
}
.tw-top-1\\.5 {
  top: 0.375rem;
}
.tw-top-1\\/2 {
  top: 50%;
}
.tw-top-2\\.5 {
  top: 0.625rem;
}
.tw-top-3\\.5 {
  top: 0.875rem;
}
.tw-top-4 {
  top: 1rem;
}
.tw-top-\\[-1px\\] {
  top: -1px;
}
.tw-top-\\[50\\%\\] {
  top: 50%;
}
.tw-z-10 {
  z-index: 10;
}
.tw-z-20 {
  z-index: 20;
}
.tw-z-30 {
  z-index: 30;
}
.tw-z-50 {
  z-index: 50;
}
.tw-z-\\[1000\\] {
  z-index: 1000;
}
.tw-z-\\[250\\] {
  z-index: 250;
}
.tw-col-span-2 {
  grid-column: span 2 / span 2;
}
.tw-m-1 {
  margin: 0.25rem;
}
.tw-m-2 {
  margin: 0.5rem;
}
.tw-m-4 {
  margin: 1rem;
}
.tw--mx-1 {
  margin-left: -0.25rem;
  margin-right: -0.25rem;
}
.tw-mx-1 {
  margin-left: 0.25rem;
  margin-right: 0.25rem;
}
.tw-mx-2 {
  margin-left: 0.5rem;
  margin-right: 0.5rem;
}
.tw-mx-3\\.5 {
  margin-left: 0.875rem;
  margin-right: 0.875rem;
}
.tw-my-1 {
  margin-top: 0.25rem;
  margin-bottom: 0.25rem;
}
.tw-my-2 {
  margin-top: 0.5rem;
  margin-bottom: 0.5rem;
}
.tw-my-4 {
  margin-top: 1rem;
  margin-bottom: 1rem;
}
.tw-mb-1 {
  margin-bottom: 0.25rem;
}
.tw-mb-2 {
  margin-bottom: 0.5rem;
}
.tw-mb-20 {
  margin-bottom: 5rem;
}
.tw-me-2 {
  margin-inline-end: 0.5rem;
}
.tw-me-4 {
  margin-inline-end: 1rem;
}
.tw-ml-1 {
  margin-left: 0.25rem;
}
.tw-ml-2 {
  margin-left: 0.5rem;
}
.tw-ml-auto {
  margin-left: auto;
}
.tw-mr-1 {
  margin-right: 0.25rem;
}
.tw-mr-2 {
  margin-right: 0.5rem;
}
.tw-ms-1 {
  margin-inline-start: 0.25rem;
}
.tw-ms-2 {
  margin-inline-start: 0.5rem;
}
.tw-ms-3 {
  margin-inline-start: 0.75rem;
}
.tw-ms-5 {
  margin-inline-start: 1.25rem;
}
.tw-ms-auto {
  margin-inline-start: auto;
}
.tw-mt-1 {
  margin-top: 0.25rem;
}
.tw-mt-2 {
  margin-top: 0.5rem;
}
.tw-mt-20 {
  margin-top: 5rem;
}
.tw-mt-3 {
  margin-top: 0.75rem;
}
.tw-mt-4 {
  margin-top: 1rem;
}
.tw-mt-auto {
  margin-top: auto;
}
.tw-box-border {
  box-sizing: border-box;
}
.tw-box-content {
  box-sizing: content-box;
}
.tw-block {
  display: block;
}
.tw-inline-block {
  display: inline-block;
}
.tw-inline {
  display: inline;
}
.tw-flex {
  display: flex;
}
.tw-inline-flex {
  display: inline-flex;
}
.tw-grid {
  display: grid;
}
.tw-inline-grid {
  display: inline-grid;
}
.tw-hidden {
  display: none;
}
.tw-aspect-square {
  aspect-ratio: 1 / 1;
}
.tw-size-4 {
  width: 1rem;
  height: 1rem;
}
.tw-h-1\\/2 {
  height: 50%;
}
.tw-h-10 {
  height: 2.5rem;
}
.tw-h-11 {
  height: 2.75rem;
}
.tw-h-12 {
  height: 3rem;
}
.tw-h-14 {
  height: 3.5rem;
}
.tw-h-2 {
  height: 0.5rem;
}
.tw-h-2\\.5 {
  height: 0.625rem;
}
.tw-h-20 {
  height: 5rem;
}
.tw-h-24 {
  height: 6rem;
}
.tw-h-3 {
  height: 0.75rem;
}
.tw-h-3\\.5 {
  height: 0.875rem;
}
.tw-h-4 {
  height: 1rem;
}
.tw-h-40 {
  height: 10rem;
}
.tw-h-5 {
  height: 1.25rem;
}
.tw-h-6 {
  height: 1.5rem;
}
.tw-h-7 {
  height: 1.75rem;
}
.tw-h-8 {
  height: 2rem;
}
.tw-h-9 {
  height: 2.25rem;
}
.tw-h-96 {
  height: 24rem;
}
.tw-h-\\[1\\.2rem\\] {
  height: 1.2rem;
}
.tw-h-\\[100\\%\\] {
  height: 100%;
}
.tw-h-\\[1px\\] {
  height: 1px;
}
.tw-h-\\[405px\\] {
  height: 405px;
}
.tw-h-\\[5px\\] {
  height: 5px;
}
.tw-h-\\[var\\(--radix-select-trigger-height\\)\\] {
  height: var(--radix-select-trigger-height);
}
.tw-h-full {
  height: 100%;
}
.tw-h-px {
  height: 1px;
}
.tw-h-screen {
  height: 100vh;
}
.tw-h-svh {
  height: 100svh;
}
.tw-max-h-80 {
  max-height: 20rem;
}
.tw-max-h-96 {
  max-height: 24rem;
}
.tw-max-h-\\[300px\\] {
  max-height: 300px;
}
.tw-min-h-0 {
  min-height: 0px;
}
.tw-min-h-svh {
  min-height: 100svh;
}
.tw-w-0 {
  width: 0px;
}
.tw-w-1\\/3 {
  width: 33.333333%;
}
.tw-w-10 {
  width: 2.5rem;
}
.tw-w-11 {
  width: 2.75rem;
}
.tw-w-14 {
  width: 3.5rem;
}
.tw-w-2 {
  width: 0.5rem;
}
.tw-w-2\\.5 {
  width: 0.625rem;
}
.tw-w-20 {
  width: 5rem;
}
.tw-w-3 {
  width: 0.75rem;
}
.tw-w-3\\.5 {
  width: 0.875rem;
}
.tw-w-3\\/4 {
  width: 75%;
}
.tw-w-4 {
  width: 1rem;
}
.tw-w-5 {
  width: 1.25rem;
}
.tw-w-6 {
  width: 1.5rem;
}
.tw-w-64 {
  width: 16rem;
}
.tw-w-7 {
  width: 1.75rem;
}
.tw-w-72 {
  width: 18rem;
}
.tw-w-8 {
  width: 2rem;
}
.tw-w-9 {
  width: 2.25rem;
}
.tw-w-9\\/12 {
  width: 75%;
}
.tw-w-96 {
  width: 24rem;
}
.tw-w-\\[--sidebar-width\\] {
  width: var(--sidebar-width);
}
.tw-w-\\[1\\.2rem\\] {
  width: 1.2rem;
}
.tw-w-\\[100px\\] {
  width: 100px;
}
.tw-w-\\[116px\\] {
  width: 116px;
}
.tw-w-\\[124px\\] {
  width: 124px;
}
.tw-w-\\[150px\\] {
  width: 150px;
}
.tw-w-\\[1px\\] {
  width: 1px;
}
.tw-w-\\[200px\\] {
  width: 200px;
}
.tw-w-\\[300px\\] {
  width: 300px;
}
.tw-w-\\[350px\\] {
  width: 350px;
}
.tw-w-\\[400px\\] {
  width: 400px;
}
.tw-w-\\[5px\\] {
  width: 5px;
}
.tw-w-\\[70px\\] {
  width: 70px;
}
.tw-w-auto {
  width: auto;
}
.tw-w-full {
  width: 100%;
}
.tw-min-w-0 {
  min-width: 0px;
}
.tw-min-w-5 {
  min-width: 1.25rem;
}
.tw-min-w-72 {
  min-width: 18rem;
}
.tw-min-w-\\[8rem\\] {
  min-width: 8rem;
}
.tw-min-w-\\[var\\(--radix-select-trigger-width\\)\\] {
  min-width: var(--radix-select-trigger-width);
}
.tw-max-w-64 {
  max-width: 16rem;
}
.tw-max-w-\\[--skeleton-width\\] {
  max-width: var(--skeleton-width);
}
.tw-max-w-lg {
  max-width: 32rem;
}
.tw-max-w-sm {
  max-width: 24rem;
}
.tw-flex-1 {
  flex: 1 1 0%;
}
.tw-flex-shrink-0 {
  flex-shrink: 0;
}
.tw-shrink-0 {
  flex-shrink: 0;
}
.tw-flex-grow {
  flex-grow: 1;
}
.tw-grow {
  flex-grow: 1;
}
.tw-caption-bottom {
  caption-side: bottom;
}
.tw--translate-x-1\\/2 {
  --tw-translate-x: -50%;
  transform: translate(var(--tw-translate-x), var(--tw-translate-y)) rotate(var(--tw-rotate)) skewX(var(--tw-skew-x)) skewY(var(--tw-skew-y)) scaleX(var(--tw-scale-x)) scaleY(var(--tw-scale-y));
}
.tw--translate-x-px {
  --tw-translate-x: -1px;
  transform: translate(var(--tw-translate-x), var(--tw-translate-y)) rotate(var(--tw-rotate)) skewX(var(--tw-skew-x)) skewY(var(--tw-skew-y)) scaleX(var(--tw-scale-x)) scaleY(var(--tw-scale-y));
}
.tw--translate-y-1\\/2 {
  --tw-translate-y: -50%;
  transform: translate(var(--tw-translate-x), var(--tw-translate-y)) rotate(var(--tw-rotate)) skewX(var(--tw-skew-x)) skewY(var(--tw-skew-y)) scaleX(var(--tw-scale-x)) scaleY(var(--tw-scale-y));
}
.tw-translate-x-0 {
  --tw-translate-x: 0px;
  transform: translate(var(--tw-translate-x), var(--tw-translate-y)) rotate(var(--tw-rotate)) skewX(var(--tw-skew-x)) skewY(var(--tw-skew-y)) scaleX(var(--tw-scale-x)) scaleY(var(--tw-scale-y));
}
.tw-translate-x-\\[-50\\%\\] {
  --tw-translate-x: -50%;
  transform: translate(var(--tw-translate-x), var(--tw-translate-y)) rotate(var(--tw-rotate)) skewX(var(--tw-skew-x)) skewY(var(--tw-skew-y)) scaleX(var(--tw-scale-x)) scaleY(var(--tw-scale-y));
}
.tw-translate-x-px {
  --tw-translate-x: 1px;
  transform: translate(var(--tw-translate-x), var(--tw-translate-y)) rotate(var(--tw-rotate)) skewX(var(--tw-skew-x)) skewY(var(--tw-skew-y)) scaleX(var(--tw-scale-x)) scaleY(var(--tw-scale-y));
}
.tw-translate-y-\\[-50\\%\\] {
  --tw-translate-y: -50%;
  transform: translate(var(--tw-translate-x), var(--tw-translate-y)) rotate(var(--tw-rotate)) skewX(var(--tw-skew-x)) skewY(var(--tw-skew-y)) scaleX(var(--tw-scale-x)) scaleY(var(--tw-scale-y));
}
.tw-rotate-0 {
  --tw-rotate: 0deg;
  transform: translate(var(--tw-translate-x), var(--tw-translate-y)) rotate(var(--tw-rotate)) skewX(var(--tw-skew-x)) skewY(var(--tw-skew-y)) scaleX(var(--tw-scale-x)) scaleY(var(--tw-scale-y));
}
.tw-rotate-90 {
  --tw-rotate: 90deg;
  transform: translate(var(--tw-translate-x), var(--tw-translate-y)) rotate(var(--tw-rotate)) skewX(var(--tw-skew-x)) skewY(var(--tw-skew-y)) scaleX(var(--tw-scale-x)) scaleY(var(--tw-scale-y));
}
.tw-scale-0 {
  --tw-scale-x: 0;
  --tw-scale-y: 0;
  transform: translate(var(--tw-translate-x), var(--tw-translate-y)) rotate(var(--tw-rotate)) skewX(var(--tw-skew-x)) skewY(var(--tw-skew-y)) scaleX(var(--tw-scale-x)) scaleY(var(--tw-scale-y));
}
.tw-scale-100 {
  --tw-scale-x: 1;
  --tw-scale-y: 1;
  transform: translate(var(--tw-translate-x), var(--tw-translate-y)) rotate(var(--tw-rotate)) skewX(var(--tw-skew-x)) skewY(var(--tw-skew-y)) scaleX(var(--tw-scale-x)) scaleY(var(--tw-scale-y));
}
.tw-transform {
  transform: translate(var(--tw-translate-x), var(--tw-translate-y)) rotate(var(--tw-rotate)) skewX(var(--tw-skew-x)) skewY(var(--tw-skew-y)) scaleX(var(--tw-scale-x)) scaleY(var(--tw-scale-y));
}
@keyframes tw-pulse {

  50% {
    opacity: .5;
  }
}
.tw-animate-pulse {
  animation: tw-pulse 2s cubic-bezier(0.4, 0, 0.6, 1) infinite;
}
@keyframes tw-spin {

  to {
    transform: rotate(360deg);
  }
}
.tw-animate-spin {
  animation: tw-spin 1s linear infinite;
}
.tw-cursor-default {
  cursor: default;
}
.tw-cursor-not-allowed {
  cursor: not-allowed;
}
.tw-cursor-pointer {
  cursor: pointer;
}
.tw-touch-none {
  touch-action: none;
}
.tw-select-none {
  user-select: none;
}
.tw-resize {
  resize: both;
}
.tw-list-disc {
  list-style-type: disc;
}
.tw-columns-2 {
  columns: 2;
}
.tw-auto-rows-max {
  grid-auto-rows: max-content;
}
.tw-grid-cols-2 {
  grid-template-columns: repeat(2, minmax(0, 1fr));
}
.tw-grid-cols-\\[25\\%\\,25\\%\\,50\\%\\] {
  grid-template-columns: 25% 25% 50%;
}
.tw-grid-cols-\\[25\\%\\,50\\%\\,25\\%\\] {
  grid-template-columns: 25% 50% 25%;
}
.tw-flex-row {
  flex-direction: row;
}
.tw-flex-col {
  flex-direction: column;
}
.tw-flex-col-reverse {
  flex-direction: column-reverse;
}
.tw-flex-wrap {
  flex-wrap: wrap;
}
.tw-items-start {
  align-items: flex-start;
}
.tw-items-center {
  align-items: center;
}
.tw-items-stretch {
  align-items: stretch;
}
.tw-justify-start {
  justify-content: flex-start;
}
.tw-justify-end {
  justify-content: flex-end;
}
.tw-justify-center {
  justify-content: center;
}
.tw-justify-between {
  justify-content: space-between;
}
.tw-gap-0\\.5 {
  gap: 0.125rem;
}
.tw-gap-1 {
  gap: 0.25rem;
}
.tw-gap-1\\.5 {
  gap: 0.375rem;
}
.tw-gap-2 {
  gap: 0.5rem;
}
.tw-gap-2\\.5 {
  gap: 0.625rem;
}
.tw-gap-3 {
  gap: 0.75rem;
}
.tw-gap-4 {
  gap: 1rem;
}
.tw-gap-6 {
  gap: 1.5rem;
}
.tw-gap-x-2 {
  column-gap: 0.5rem;
}
.tw-gap-x-4 {
  column-gap: 1rem;
}
.tw-space-x-0 > :not([hidden]) ~ :not([hidden]) {
  --tw-space-x-reverse: 0;
  margin-right: calc(0px * var(--tw-space-x-reverse));
  margin-left: calc(0px * calc(1 - var(--tw-space-x-reverse)));
}
.tw-space-x-2 > :not([hidden]) ~ :not([hidden]) {
  --tw-space-x-reverse: 0;
  margin-right: calc(0.5rem * var(--tw-space-x-reverse));
  margin-left: calc(0.5rem * calc(1 - var(--tw-space-x-reverse)));
}
.tw-space-x-4 > :not([hidden]) ~ :not([hidden]) {
  --tw-space-x-reverse: 0;
  margin-right: calc(1rem * var(--tw-space-x-reverse));
  margin-left: calc(1rem * calc(1 - var(--tw-space-x-reverse)));
}
.tw-space-x-6 > :not([hidden]) ~ :not([hidden]) {
  --tw-space-x-reverse: 0;
  margin-right: calc(1.5rem * var(--tw-space-x-reverse));
  margin-left: calc(1.5rem * calc(1 - var(--tw-space-x-reverse)));
}
.tw-space-y-1 > :not([hidden]) ~ :not([hidden]) {
  --tw-space-y-reverse: 0;
  margin-top: calc(0.25rem * calc(1 - var(--tw-space-y-reverse)));
  margin-bottom: calc(0.25rem * var(--tw-space-y-reverse));
}
.tw-space-y-1\\.5 > :not([hidden]) ~ :not([hidden]) {
  --tw-space-y-reverse: 0;
  margin-top: calc(0.375rem * calc(1 - var(--tw-space-y-reverse)));
  margin-bottom: calc(0.375rem * var(--tw-space-y-reverse));
}
.tw-space-y-2 > :not([hidden]) ~ :not([hidden]) {
  --tw-space-y-reverse: 0;
  margin-top: calc(0.5rem * calc(1 - var(--tw-space-y-reverse)));
  margin-bottom: calc(0.5rem * var(--tw-space-y-reverse));
}
.tw-space-y-3 > :not([hidden]) ~ :not([hidden]) {
  --tw-space-y-reverse: 0;
  margin-top: calc(0.75rem * calc(1 - var(--tw-space-y-reverse)));
  margin-bottom: calc(0.75rem * var(--tw-space-y-reverse));
}
.tw-space-y-4 > :not([hidden]) ~ :not([hidden]) {
  --tw-space-y-reverse: 0;
  margin-top: calc(1rem * calc(1 - var(--tw-space-y-reverse)));
  margin-bottom: calc(1rem * var(--tw-space-y-reverse));
}
.tw-self-stretch {
  align-self: stretch;
}
.tw-overflow-auto {
  overflow: auto;
}
.tw-overflow-hidden {
  overflow: hidden;
}
.tw-overflow-y-auto {
  overflow-y: auto;
}
.tw-overflow-x-hidden {
  overflow-x: hidden;
}
.tw-overflow-y-hidden {
  overflow-y: hidden;
}
.tw-text-ellipsis {
  text-overflow: ellipsis;
}
.tw-whitespace-normal {
  white-space: normal;
}
.tw-whitespace-nowrap {
  white-space: nowrap;
}
.tw-text-nowrap {
  text-wrap: nowrap;
}
.tw-text-balance {
  text-wrap: balance;
}
.tw-break-words {
  overflow-wrap: break-word;
}
.tw-rounded {
  border-radius: 0.25rem;
}
.tw-rounded-full {
  border-radius: 9999px;
}
.tw-rounded-lg {
  border-radius: var(--radius);
}
.tw-rounded-md {
  border-radius: calc(var(--radius) - 2px);
}
.tw-rounded-none {
  border-radius: 0px;
}
.tw-rounded-sm {
  border-radius: calc(var(--radius) - 4px);
}
.tw-rounded-s-md {
  border-start-start-radius: calc(var(--radius) - 2px);
  border-end-start-radius: calc(var(--radius) - 2px);
}
.tw-rounded-ee-none {
  border-end-end-radius: 0px;
}
.tw-rounded-se-md {
  border-start-end-radius: calc(var(--radius) - 2px);
}
.tw-rounded-ss-none {
  border-start-start-radius: 0px;
}
.tw-border {
  border-width: 1px;
}
.tw-border-0 {
  border-width: 0px;
}
.tw-border-2 {
  border-width: 2px;
}
.tw-border-b {
  border-bottom-width: 1px;
}
.tw-border-b-0 {
  border-bottom-width: 0px;
}
.tw-border-e {
  border-inline-end-width: 1px;
}
.tw-border-e-0 {
  border-inline-end-width: 0px;
}
.tw-border-l {
  border-left-width: 1px;
}
.tw-border-s-2 {
  border-inline-start-width: 2px;
}
.tw-border-t {
  border-top-width: 1px;
}
.tw-border-t-0 {
  border-top-width: 0px;
}
.tw-border-solid {
  border-style: solid;
}
.tw-border-dashed {
  border-style: dashed;
}
.tw-border-black {
  --tw-border-opacity: 1;
  border-color: rgb(0 0 0 / var(--tw-border-opacity, 1));
}
.tw-border-blue-500 {
  --tw-border-opacity: 1;
  border-color: rgb(59 130 246 / var(--tw-border-opacity, 1));
}
.tw-border-destructive\\/50 {
  border-color: hsl(var(--destructive) / 0.5);
}
.tw-border-gray-300 {
  --tw-border-opacity: 1;
  border-color: rgb(209 213 219 / var(--tw-border-opacity, 1));
}
.tw-border-gray-400 {
  --tw-border-opacity: 1;
  border-color: rgb(156 163 175 / var(--tw-border-opacity, 1));
}
.tw-border-input {
  border-color: hsl(var(--input));
}
.tw-border-primary {
  border-color: hsl(var(--primary));
}
.tw-border-red-600 {
  --tw-border-opacity: 1;
  border-color: rgb(220 38 38 / var(--tw-border-opacity, 1));
}
.tw-border-sidebar-border {
  border-color: hsl(var(--sidebar-border));
}
.tw-border-transparent {
  border-color: transparent;
}
.tw-border-s-indigo-200 {
  --tw-border-opacity: 1;
  border-inline-start-color: rgb(199 210 254 / var(--tw-border-opacity, 1));
}
.tw-border-s-purple-200 {
  --tw-border-opacity: 1;
  border-inline-start-color: rgb(233 213 255 / var(--tw-border-opacity, 1));
}
.tw-border-s-red-200 {
  --tw-border-opacity: 1;
  border-inline-start-color: rgb(254 202 202 / var(--tw-border-opacity, 1));
}
.tw-bg-accent {
  background-color: hsl(var(--accent));
}
.tw-bg-accent-foreground {
  background-color: hsl(var(--accent-foreground));
}
.tw-bg-amber-100 {
  --tw-bg-opacity: 1;
  background-color: rgb(254 243 199 / var(--tw-bg-opacity, 1));
}
.tw-bg-amber-200 {
  --tw-bg-opacity: 1;
  background-color: rgb(253 230 138 / var(--tw-bg-opacity, 1));
}
.tw-bg-amber-50 {
  --tw-bg-opacity: 1;
  background-color: rgb(255 251 235 / var(--tw-bg-opacity, 1));
}
.tw-bg-background {
  background-color: hsl(var(--background));
}
.tw-bg-black\\/80 {
  background-color: rgb(0 0 0 / 0.8);
}
.tw-bg-blue-400 {
  --tw-bg-opacity: 1;
  background-color: rgb(96 165 250 / var(--tw-bg-opacity, 1));
}
.tw-bg-blue-600 {
  --tw-bg-opacity: 1;
  background-color: rgb(37 99 235 / var(--tw-bg-opacity, 1));
}
.tw-bg-blue-700 {
  --tw-bg-opacity: 1;
  background-color: rgb(29 78 216 / var(--tw-bg-opacity, 1));
}
.tw-bg-border {
  background-color: hsl(var(--border));
}
.tw-bg-card {
  background-color: hsl(var(--card));
}
.tw-bg-card-foreground {
  background-color: hsl(var(--card-foreground));
}
.tw-bg-destructive {
  background-color: hsl(var(--destructive));
}
.tw-bg-destructive-foreground {
  background-color: hsl(var(--destructive-foreground));
}
.tw-bg-foreground {
  background-color: hsl(var(--foreground));
}
.tw-bg-gray-100 {
  --tw-bg-opacity: 1;
  background-color: rgb(243 244 246 / var(--tw-bg-opacity, 1));
}
.tw-bg-gray-300 {
  --tw-bg-opacity: 1;
  background-color: rgb(209 213 219 / var(--tw-bg-opacity, 1));
}
.tw-bg-gray-400 {
  --tw-bg-opacity: 1;
  background-color: rgb(156 163 175 / var(--tw-bg-opacity, 1));
}
.tw-bg-input {
  background-color: hsl(var(--input));
}
.tw-bg-muted {
  background-color: hsl(var(--muted));
}
.tw-bg-muted-foreground {
  background-color: hsl(var(--muted-foreground));
}
.tw-bg-muted\\/40 {
  background-color: hsl(var(--muted) / 0.4);
}
.tw-bg-muted\\/50 {
  background-color: hsl(var(--muted) / 0.5);
}
.tw-bg-neutral-300 {
  --tw-bg-opacity: 1;
  background-color: rgb(212 212 212 / var(--tw-bg-opacity, 1));
}
.tw-bg-popover {
  background-color: hsl(var(--popover));
}
.tw-bg-popover-foreground {
  background-color: hsl(var(--popover-foreground));
}
.tw-bg-primary {
  background-color: hsl(var(--primary));
}
.tw-bg-primary-foreground {
  background-color: hsl(var(--primary-foreground));
}
.tw-bg-ring {
  background-color: hsl(var(--ring));
}
.tw-bg-secondary {
  background-color: hsl(var(--secondary));
}
.tw-bg-secondary-foreground {
  background-color: hsl(var(--secondary-foreground));
}
.tw-bg-sidebar {
  background-color: hsl(var(--sidebar-background));
}
.tw-bg-sidebar-border {
  background-color: hsl(var(--sidebar-border));
}
.tw-bg-slate-100 {
  --tw-bg-opacity: 1;
  background-color: rgb(241 245 249 / var(--tw-bg-opacity, 1));
}
.tw-bg-transparent {
  background-color: transparent;
}
.tw-bg-white {
  --tw-bg-opacity: 1;
  background-color: rgb(255 255 255 / var(--tw-bg-opacity, 1));
}
.tw-bg-zinc-400 {
  --tw-bg-opacity: 1;
  background-color: rgb(161 161 170 / var(--tw-bg-opacity, 1));
}
.tw-bg-none {
  background-image: none;
}
.tw-fill-current {
  fill: currentColor;
}
.tw-p-0 {
  padding: 0px;
}
.tw-p-1 {
  padding: 0.25rem;
}
.tw-p-2 {
  padding: 0.5rem;
}
.tw-p-3 {
  padding: 0.75rem;
}
.tw-p-4 {
  padding: 1rem;
}
.tw-p-6 {
  padding: 1.5rem;
}
.tw-p-8 {
  padding: 2rem;
}
.tw-p-\\[1px\\] {
  padding: 1px;
}
.tw-px-0 {
  padding-left: 0px;
  padding-right: 0px;
}
.tw-px-1 {
  padding-left: 0.25rem;
  padding-right: 0.25rem;
}
.tw-px-2 {
  padding-left: 0.5rem;
  padding-right: 0.5rem;
}
.tw-px-2\\.5 {
  padding-left: 0.625rem;
  padding-right: 0.625rem;
}
.tw-px-3 {
  padding-left: 0.75rem;
  padding-right: 0.75rem;
}
.tw-px-4 {
  padding-left: 1rem;
  padding-right: 1rem;
}
.tw-px-5 {
  padding-left: 1.25rem;
  padding-right: 1.25rem;
}
.tw-px-6 {
  padding-left: 1.5rem;
  padding-right: 1.5rem;
}
.tw-px-7 {
  padding-left: 1.75rem;
  padding-right: 1.75rem;
}
.tw-px-8 {
  padding-left: 2rem;
  padding-right: 2rem;
}
.tw-py-0\\.5 {
  padding-top: 0.125rem;
  padding-bottom: 0.125rem;
}
.tw-py-1 {
  padding-top: 0.25rem;
  padding-bottom: 0.25rem;
}
.tw-py-1\\.5 {
  padding-top: 0.375rem;
  padding-bottom: 0.375rem;
}
.tw-py-2 {
  padding-top: 0.5rem;
  padding-bottom: 0.5rem;
}
.tw-py-3 {
  padding-top: 0.75rem;
  padding-bottom: 0.75rem;
}
.tw-py-4 {
  padding-top: 1rem;
  padding-bottom: 1rem;
}
.tw-py-6 {
  padding-top: 1.5rem;
  padding-bottom: 1.5rem;
}
.tw-py-\\[1px\\] {
  padding-top: 1px;
  padding-bottom: 1px;
}
.tw-pb-2 {
  padding-bottom: 0.5rem;
}
.tw-pb-3 {
  padding-bottom: 0.75rem;
}
.tw-pb-4 {
  padding-bottom: 1rem;
}
.tw-pe-2 {
  padding-inline-end: 0.5rem;
}
.tw-pe-9 {
  padding-inline-end: 2.25rem;
}
.tw-pl-1 {
  padding-left: 0.25rem;
}
.tw-pl-3 {
  padding-left: 0.75rem;
}
.tw-pl-4 {
  padding-left: 1rem;
}
.tw-pl-5 {
  padding-left: 1.25rem;
}
.tw-pl-8 {
  padding-left: 2rem;
}
.tw-pr-0 {
  padding-right: 0px;
}
.tw-pr-2 {
  padding-right: 0.5rem;
}
.tw-pr-3 {
  padding-right: 0.75rem;
}
.tw-pr-4 {
  padding-right: 1rem;
}
.tw-ps-12 {
  padding-inline-start: 3rem;
}
.tw-ps-4 {
  padding-inline-start: 1rem;
}
.tw-ps-8 {
  padding-inline-start: 2rem;
}
.tw-ps-9 {
  padding-inline-start: 2.25rem;
}
.tw-pt-0 {
  padding-top: 0px;
}
.tw-pt-3 {
  padding-top: 0.75rem;
}
.tw-pt-4 {
  padding-top: 1rem;
}
.tw-text-left {
  text-align: left;
}
.tw-text-center {
  text-align: center;
}
.tw-text-right {
  text-align: right;
}
.tw-text-start {
  text-align: start;
}
.tw-text-end {
  text-align: end;
}
.tw-align-middle {
  vertical-align: middle;
}
.tw-text-2xl {
  font-size: 1.5rem;
  line-height: 2rem;
}
.tw-text-4xl {
  font-size: 2.25rem;
  line-height: 2.5rem;
}
.tw-text-5xl {
  font-size: 3rem;
  line-height: 1;
}
.tw-text-lg {
  font-size: 1.125rem;
  line-height: 1.75rem;
}
.tw-text-sm {
  font-size: 0.875rem;
  line-height: 1.25rem;
}
.tw-text-xl {
  font-size: 1.25rem;
  line-height: 1.75rem;
}
.tw-text-xs {
  font-size: 0.75rem;
  line-height: 1rem;
}
.tw-font-bold {
  font-weight: 700;
}
.tw-font-medium {
  font-weight: 500;
}
.tw-font-normal {
  font-weight: 400;
}
.tw-font-semibold {
  font-weight: 600;
}
.tw-uppercase {
  text-transform: uppercase;
}
.tw-capitalize {
  text-transform: capitalize;
}
.tw-not-italic {
  font-style: normal;
}
.tw-tabular-nums {
  --tw-numeric-spacing: tabular-nums;
  font-variant-numeric: var(--tw-ordinal) var(--tw-slashed-zero) var(--tw-numeric-figure) var(--tw-numeric-spacing) var(--tw-numeric-fraction);
}
.tw-leading-9 {
  line-height: 2.25rem;
}
.tw-leading-none {
  line-height: 1;
}
.tw-leading-relaxed {
  line-height: 1.625;
}
.tw-tracking-tight {
  letter-spacing: -0.025em;
}
.tw-tracking-widest {
  letter-spacing: 0.1em;
}
.tw-text-accent-foreground {
  color: hsl(var(--accent-foreground));
}
.tw-text-amber-800 {
  --tw-text-opacity: 1;
  color: rgb(146 64 14 / var(--tw-text-opacity, 1));
}
.tw-text-amber-900 {
  --tw-text-opacity: 1;
  color: rgb(120 53 15 / var(--tw-text-opacity, 1));
}
.tw-text-black {
  --tw-text-opacity: 1;
  color: rgb(0 0 0 / var(--tw-text-opacity, 1));
}
.tw-text-blue-600 {
  --tw-text-opacity: 1;
  color: rgb(37 99 235 / var(--tw-text-opacity, 1));
}
.tw-text-card-foreground {
  color: hsl(var(--card-foreground));
}
.tw-text-current {
  color: currentColor;
}
.tw-text-destructive {
  color: hsl(var(--destructive));
}
.tw-text-destructive-foreground {
  color: hsl(var(--destructive-foreground));
}
.tw-text-foreground {
  color: hsl(var(--foreground));
}
.tw-text-foreground\\/80 {
  color: hsl(var(--foreground) / 0.8);
}
.tw-text-gray-400 {
  --tw-text-opacity: 1;
  color: rgb(156 163 175 / var(--tw-text-opacity, 1));
}
.tw-text-gray-500 {
  --tw-text-opacity: 1;
  color: rgb(107 114 128 / var(--tw-text-opacity, 1));
}
.tw-text-gray-600 {
  --tw-text-opacity: 1;
  color: rgb(75 85 99 / var(--tw-text-opacity, 1));
}
.tw-text-gray-700 {
  --tw-text-opacity: 1;
  color: rgb(55 65 81 / var(--tw-text-opacity, 1));
}
.tw-text-gray-800 {
  --tw-text-opacity: 1;
  color: rgb(31 41 55 / var(--tw-text-opacity, 1));
}
.tw-text-gray-900 {
  --tw-text-opacity: 1;
  color: rgb(17 24 39 / var(--tw-text-opacity, 1));
}
.tw-text-inherit {
  color: inherit;
}
.tw-text-muted-foreground {
  color: hsl(var(--muted-foreground));
}
.tw-text-popover-foreground {
  color: hsl(var(--popover-foreground));
}
.tw-text-primary {
  color: hsl(var(--primary));
}
.tw-text-primary-foreground {
  color: hsl(var(--primary-foreground));
}
.tw-text-red-500 {
  --tw-text-opacity: 1;
  color: rgb(239 68 68 / var(--tw-text-opacity, 1));
}
.tw-text-red-600 {
  --tw-text-opacity: 1;
  color: rgb(220 38 38 / var(--tw-text-opacity, 1));
}
.tw-text-secondary-foreground {
  color: hsl(var(--secondary-foreground));
}
.tw-text-sidebar-foreground {
  color: hsl(var(--sidebar-foreground));
}
.tw-text-sidebar-foreground\\/70 {
  color: hsl(var(--sidebar-foreground) / 0.7);
}
.tw-text-slate-900 {
  --tw-text-opacity: 1;
  color: rgb(15 23 42 / var(--tw-text-opacity, 1));
}
.tw-text-white {
  --tw-text-opacity: 1;
  color: rgb(255 255 255 / var(--tw-text-opacity, 1));
}
.tw-text-yellow-900 {
  --tw-text-opacity: 1;
  color: rgb(113 63 18 / var(--tw-text-opacity, 1));
}
.tw-underline {
  text-decoration-line: underline;
}
.tw-underline-offset-4 {
  text-underline-offset: 4px;
}
.tw-opacity-0 {
  opacity: 0;
}
.tw-opacity-100 {
  opacity: 1;
}
.tw-opacity-50 {
  opacity: 0.5;
}
.tw-opacity-60 {
  opacity: 0.6;
}
.tw-opacity-70 {
  opacity: 0.7;
}
.tw-shadow-\\[0_0_0_1px_hsl\\(var\\(--sidebar-border\\)\\)\\] {
  --tw-shadow: 0 0 0 1px hsl(var(--sidebar-border));
  --tw-shadow-colored: 0 0 0 1px var(--tw-shadow-color);
  box-shadow: var(--tw-ring-offset-shadow, 0 0 #0000), var(--tw-ring-shadow, 0 0 #0000), var(--tw-shadow);
}
.tw-shadow-lg {
  --tw-shadow: 0 10px 15px -3px rgb(0 0 0 / 0.1), 0 4px 6px -4px rgb(0 0 0 / 0.1);
  --tw-shadow-colored: 0 10px 15px -3px var(--tw-shadow-color), 0 4px 6px -4px var(--tw-shadow-color);
  box-shadow: var(--tw-ring-offset-shadow, 0 0 #0000), var(--tw-ring-shadow, 0 0 #0000), var(--tw-shadow);
}
.tw-shadow-md {
  --tw-shadow: 0 4px 6px -1px rgb(0 0 0 / 0.1), 0 2px 4px -2px rgb(0 0 0 / 0.1);
  --tw-shadow-colored: 0 4px 6px -1px var(--tw-shadow-color), 0 2px 4px -2px var(--tw-shadow-color);
  box-shadow: var(--tw-ring-offset-shadow, 0 0 #0000), var(--tw-ring-shadow, 0 0 #0000), var(--tw-shadow);
}
.tw-shadow-none {
  --tw-shadow: 0 0 #0000;
  --tw-shadow-colored: 0 0 #0000;
  box-shadow: var(--tw-ring-offset-shadow, 0 0 #0000), var(--tw-ring-shadow, 0 0 #0000), var(--tw-shadow);
}
.tw-shadow-sm {
  --tw-shadow: 0 1px 2px 0 rgb(0 0 0 / 0.05);
  --tw-shadow-colored: 0 1px 2px 0 var(--tw-shadow-color);
  box-shadow: var(--tw-ring-offset-shadow, 0 0 #0000), var(--tw-ring-shadow, 0 0 #0000), var(--tw-shadow);
}
.tw-outline-none {
  outline: 2px solid transparent;
  outline-offset: 2px;
}
.tw-ring-0 {
  --tw-ring-offset-shadow: var(--tw-ring-inset) 0 0 0 var(--tw-ring-offset-width) var(--tw-ring-offset-color);
  --tw-ring-shadow: var(--tw-ring-inset) 0 0 0 calc(0px + var(--tw-ring-offset-width)) var(--tw-ring-color);
  box-shadow: var(--tw-ring-offset-shadow), var(--tw-ring-shadow), var(--tw-shadow, 0 0 #0000);
}
.tw-ring-sidebar-ring {
  --tw-ring-color: hsl(var(--sidebar-ring));
}
.tw-ring-offset-background {
  --tw-ring-offset-color: hsl(var(--background));
}
.tw-drop-shadow-sm {
  --tw-drop-shadow: drop-shadow(0 1px 1px rgb(0 0 0 / 0.05));
  filter: var(--tw-blur) var(--tw-brightness) var(--tw-contrast) var(--tw-grayscale) var(--tw-hue-rotate) var(--tw-invert) var(--tw-saturate) var(--tw-sepia) var(--tw-drop-shadow);
}
.tw-transition {
  transition-property: color, background-color, border-color, text-decoration-color, fill, stroke, opacity, box-shadow, transform, filter, backdrop-filter;
  transition-timing-function: cubic-bezier(0.4, 0, 0.2, 1);
  transition-duration: 150ms;
}
.tw-transition-\\[left\\,right\\,width\\] {
  transition-property: left,right,width;
  transition-timing-function: cubic-bezier(0.4, 0, 0.2, 1);
  transition-duration: 150ms;
}
.tw-transition-\\[margin\\,opa\\] {
  transition-property: margin,opa;
  transition-timing-function: cubic-bezier(0.4, 0, 0.2, 1);
  transition-duration: 150ms;
}
.tw-transition-\\[width\\,height\\,padding\\] {
  transition-property: width,height,padding;
  transition-timing-function: cubic-bezier(0.4, 0, 0.2, 1);
  transition-duration: 150ms;
}
.tw-transition-\\[width\\] {
  transition-property: width;
  transition-timing-function: cubic-bezier(0.4, 0, 0.2, 1);
  transition-duration: 150ms;
}
.tw-transition-all {
  transition-property: all;
  transition-timing-function: cubic-bezier(0.4, 0, 0.2, 1);
  transition-duration: 150ms;
}
.tw-transition-colors {
  transition-property: color, background-color, border-color, text-decoration-color, fill, stroke;
  transition-timing-function: cubic-bezier(0.4, 0, 0.2, 1);
  transition-duration: 150ms;
}
.tw-transition-opacity {
  transition-property: opacity;
  transition-timing-function: cubic-bezier(0.4, 0, 0.2, 1);
  transition-duration: 150ms;
}
.tw-transition-transform {
  transition-property: transform;
  transition-timing-function: cubic-bezier(0.4, 0, 0.2, 1);
  transition-duration: 150ms;
}
.tw-duration-200 {
  transition-duration: 200ms;
}
.tw-duration-300 {
  transition-duration: 300ms;
}
.tw-duration-500 {
  transition-duration: 500ms;
}
.tw-ease-in-out {
  transition-timing-function: cubic-bezier(0.4, 0, 0.2, 1);
}
.tw-ease-linear {
  transition-timing-function: linear;
}
@keyframes enter {

  from {
    opacity: var(--tw-enter-opacity, 1);
    transform: translate3d(var(--tw-enter-translate-x, 0), var(--tw-enter-translate-y, 0), 0) scale3d(var(--tw-enter-scale, 1), var(--tw-enter-scale, 1), var(--tw-enter-scale, 1)) rotate(var(--tw-enter-rotate, 0));
  }
}
@keyframes exit {

  to {
    opacity: var(--tw-exit-opacity, 1);
    transform: translate3d(var(--tw-exit-translate-x, 0), var(--tw-exit-translate-y, 0), 0) scale3d(var(--tw-exit-scale, 1), var(--tw-exit-scale, 1), var(--tw-exit-scale, 1)) rotate(var(--tw-exit-rotate, 0));
  }
}
.tw-animate-in {
  animation-name: enter;
  animation-duration: 150ms;
  --tw-enter-opacity: initial;
  --tw-enter-scale: initial;
  --tw-enter-rotate: initial;
  --tw-enter-translate-x: initial;
  --tw-enter-translate-y: initial;
}
.tw-fade-in-0 {
  --tw-enter-opacity: 0;
}
.tw-zoom-in-95 {
  --tw-enter-scale: .95;
}
.tw-duration-200 {
  animation-duration: 200ms;
}
.tw-duration-300 {
  animation-duration: 300ms;
}
.tw-duration-500 {
  animation-duration: 500ms;
}
.tw-ease-in-out {
  animation-timing-function: cubic-bezier(0.4, 0, 0.2, 1);
}
.tw-ease-linear {
  animation-timing-function: linear;
}

/* #region shared with https://github.com/paranext/paranext-extension-template/blob/main/src/tailwind.css */

/* #endregion */

.\\*\\:tw-m-4 > * {
  margin: 1rem;
}

.file\\:tw-border-0::file-selector-button {
  border-width: 0px;
}

.file\\:tw-bg-transparent::file-selector-button {
  background-color: transparent;
}

.file\\:tw-text-sm::file-selector-button {
  font-size: 0.875rem;
  line-height: 1.25rem;
}

.file\\:tw-font-medium::file-selector-button {
  font-weight: 500;
}

.file\\:tw-text-foreground::file-selector-button {
  color: hsl(var(--foreground));
}

.placeholder\\:tw-text-muted-foreground::placeholder {
  color: hsl(var(--muted-foreground));
}

.after\\:tw-absolute::after {
  content: var(--tw-content);
  position: absolute;
}

.after\\:tw--inset-2::after {
  content: var(--tw-content);
  inset: -0.5rem;
}

.after\\:tw-inset-y-0::after {
  content: var(--tw-content);
  top: 0px;
  bottom: 0px;
}

.after\\:tw-left-1\\/2::after {
  content: var(--tw-content);
  left: 50%;
}

.after\\:tw-w-\\[2px\\]::after {
  content: var(--tw-content);
  width: 2px;
}

.hover\\:tw-border-blue-600:hover {
  --tw-border-opacity: 1;
  border-color: rgb(37 99 235 / var(--tw-border-opacity, 1));
}

.hover\\:tw-bg-accent:hover {
  background-color: hsl(var(--accent));
}

.hover\\:tw-bg-blue-700:hover {
  --tw-bg-opacity: 1;
  background-color: rgb(29 78 216 / var(--tw-bg-opacity, 1));
}

.hover\\:tw-bg-destructive\\/80:hover {
  background-color: hsl(var(--destructive) / 0.8);
}

.hover\\:tw-bg-destructive\\/90:hover {
  background-color: hsl(var(--destructive) / 0.9);
}

.hover\\:tw-bg-gray-400:hover {
  --tw-bg-opacity: 1;
  background-color: rgb(156 163 175 / var(--tw-bg-opacity, 1));
}

.hover\\:tw-bg-muted:hover {
  background-color: hsl(var(--muted));
}

.hover\\:tw-bg-muted\\/50:hover {
  background-color: hsl(var(--muted) / 0.5);
}

.hover\\:tw-bg-muted\\/80:hover {
  background-color: hsl(var(--muted) / 0.8);
}

.hover\\:tw-bg-primary\\/80:hover {
  background-color: hsl(var(--primary) / 0.8);
}

.hover\\:tw-bg-primary\\/90:hover {
  background-color: hsl(var(--primary) / 0.9);
}

.hover\\:tw-bg-secondary\\/80:hover {
  background-color: hsl(var(--secondary) / 0.8);
}

.hover\\:tw-bg-sidebar-accent:hover {
  background-color: hsl(var(--sidebar-accent));
}

.hover\\:tw-bg-transparent:hover {
  background-color: transparent;
}

.hover\\:tw-bg-white:hover {
  --tw-bg-opacity: 1;
  background-color: rgb(255 255 255 / var(--tw-bg-opacity, 1));
}

.hover\\:tw-text-accent-foreground:hover {
  color: hsl(var(--accent-foreground));
}

.hover\\:tw-text-blue-600:hover {
  --tw-text-opacity: 1;
  color: rgb(37 99 235 / var(--tw-text-opacity, 1));
}

.hover\\:tw-text-foreground:hover {
  color: hsl(var(--foreground));
}

.hover\\:tw-text-gray-900:hover {
  --tw-text-opacity: 1;
  color: rgb(17 24 39 / var(--tw-text-opacity, 1));
}

.hover\\:tw-text-muted-foreground:hover {
  color: hsl(var(--muted-foreground));
}

.hover\\:tw-text-sidebar-accent-foreground:hover {
  color: hsl(var(--sidebar-accent-foreground));
}

.hover\\:tw-text-white:hover {
  --tw-text-opacity: 1;
  color: rgb(255 255 255 / var(--tw-text-opacity, 1));
}

.hover\\:tw-underline:hover {
  text-decoration-line: underline;
}

.hover\\:tw-opacity-100:hover {
  opacity: 1;
}

.hover\\:tw-shadow-\\[0_0_0_1px_hsl\\(var\\(--sidebar-accent\\)\\)\\]:hover {
  --tw-shadow: 0 0 0 1px hsl(var(--sidebar-accent));
  --tw-shadow-colored: 0 0 0 1px var(--tw-shadow-color);
  box-shadow: var(--tw-ring-offset-shadow, 0 0 #0000), var(--tw-ring-shadow, 0 0 #0000), var(--tw-shadow);
}

.hover\\:tw-shadow-sm:hover {
  --tw-shadow: 0 1px 2px 0 rgb(0 0 0 / 0.05);
  --tw-shadow-colored: 0 1px 2px 0 var(--tw-shadow-color);
  box-shadow: var(--tw-ring-offset-shadow, 0 0 #0000), var(--tw-ring-shadow, 0 0 #0000), var(--tw-shadow);
}

.hover\\:after\\:tw-bg-sidebar-border:hover::after {
  content: var(--tw-content);
  background-color: hsl(var(--sidebar-border));
}

.focus\\:tw-bg-accent:focus {
  background-color: hsl(var(--accent));
}

.focus\\:tw-text-accent-foreground:focus {
  color: hsl(var(--accent-foreground));
}

.focus\\:tw-outline-none:focus {
  outline: 2px solid transparent;
  outline-offset: 2px;
}

.focus\\:tw-ring-2:focus {
  --tw-ring-offset-shadow: var(--tw-ring-inset) 0 0 0 var(--tw-ring-offset-width) var(--tw-ring-offset-color);
  --tw-ring-shadow: var(--tw-ring-inset) 0 0 0 calc(2px + var(--tw-ring-offset-width)) var(--tw-ring-color);
  box-shadow: var(--tw-ring-offset-shadow), var(--tw-ring-shadow), var(--tw-shadow, 0 0 #0000);
}

.focus\\:tw-ring-ring:focus {
  --tw-ring-color: hsl(var(--ring));
}

.focus\\:tw-ring-offset-2:focus {
  --tw-ring-offset-width: 2px;
}

.focus-visible\\:tw-outline-none:focus-visible {
  outline: 2px solid transparent;
  outline-offset: 2px;
}

.focus-visible\\:tw-ring-2:focus-visible {
  --tw-ring-offset-shadow: var(--tw-ring-inset) 0 0 0 var(--tw-ring-offset-width) var(--tw-ring-offset-color);
  --tw-ring-shadow: var(--tw-ring-inset) 0 0 0 calc(2px + var(--tw-ring-offset-width)) var(--tw-ring-color);
  box-shadow: var(--tw-ring-offset-shadow), var(--tw-ring-shadow), var(--tw-shadow, 0 0 #0000);
}

.focus-visible\\:tw-ring-\\[color\\:hsl\\(2400o2c 5\\%0o2c 64\\.9\\%\\)\\]:focus-visible {
  --tw-ring-opacity: 1;
  --tw-ring-color: hsl(240 5% 64.9% / var(--tw-ring-opacity, 1));
}

.focus-visible\\:tw-ring-ring:focus-visible {
  --tw-ring-color: hsl(var(--ring));
}

.focus-visible\\:tw-ring-sidebar-ring:focus-visible {
  --tw-ring-color: hsl(var(--sidebar-ring));
}

.focus-visible\\:tw-ring-offset-2:focus-visible {
  --tw-ring-offset-width: 2px;
}

.focus-visible\\:tw-ring-offset-background:focus-visible {
  --tw-ring-offset-color: hsl(var(--background));
}

.active\\:tw-bg-sidebar-accent:active {
  background-color: hsl(var(--sidebar-accent));
}

.active\\:tw-bg-white:active {
  --tw-bg-opacity: 1;
  background-color: rgb(255 255 255 / var(--tw-bg-opacity, 1));
}

.active\\:tw-text-sidebar-accent-foreground:active {
  color: hsl(var(--sidebar-accent-foreground));
}

.disabled\\:tw-pointer-events-none:disabled {
  pointer-events: none;
}

.disabled\\:tw-cursor-not-allowed:disabled {
  cursor: not-allowed;
}

.disabled\\:tw-opacity-50:disabled {
  opacity: 0.5;
}

.tw-group:hover .group-hover\\:tw-text-secondary-foreground {
  color: hsl(var(--secondary-foreground));
}

.tw-group:hover .group-hover\\:tw-opacity-100 {
  opacity: 1;
}

.tw-peer:disabled ~ .peer-disabled\\:tw-cursor-not-allowed {
  cursor: not-allowed;
}

.tw-peer:disabled ~ .peer-disabled\\:tw-opacity-70 {
  opacity: 0.7;
}

.has-\\[\\[data-variant\\=inset\\]\\]\\:tw-bg-sidebar:has([data-variant=inset]) {
  background-color: hsl(var(--sidebar-background));
}

.aria-disabled\\:tw-pointer-events-none[aria-disabled="true"] {
  pointer-events: none;
}

.aria-disabled\\:tw-opacity-50[aria-disabled="true"] {
  opacity: 0.5;
}

.data-\\[disabled\\=true\\]\\:tw-pointer-events-none[data-disabled="true"] {
  pointer-events: none;
}

.data-\\[disabled\\]\\:tw-pointer-events-none[data-disabled] {
  pointer-events: none;
}

.data-\\[side\\=bottom\\]\\:tw-translate-y-1[data-side="bottom"] {
  --tw-translate-y: 0.25rem;
  transform: translate(var(--tw-translate-x), var(--tw-translate-y)) rotate(var(--tw-rotate)) skewX(var(--tw-skew-x)) skewY(var(--tw-skew-y)) scaleX(var(--tw-scale-x)) scaleY(var(--tw-scale-y));
}

.data-\\[side\\=left\\]\\:tw--translate-x-1[data-side="left"] {
  --tw-translate-x: -0.25rem;
  transform: translate(var(--tw-translate-x), var(--tw-translate-y)) rotate(var(--tw-rotate)) skewX(var(--tw-skew-x)) skewY(var(--tw-skew-y)) scaleX(var(--tw-scale-x)) scaleY(var(--tw-scale-y));
}

.data-\\[side\\=right\\]\\:tw-translate-x-1[data-side="right"] {
  --tw-translate-x: 0.25rem;
  transform: translate(var(--tw-translate-x), var(--tw-translate-y)) rotate(var(--tw-rotate)) skewX(var(--tw-skew-x)) skewY(var(--tw-skew-y)) scaleX(var(--tw-scale-x)) scaleY(var(--tw-scale-y));
}

.data-\\[side\\=top\\]\\:tw--translate-y-1[data-side="top"] {
  --tw-translate-y: -0.25rem;
  transform: translate(var(--tw-translate-x), var(--tw-translate-y)) rotate(var(--tw-rotate)) skewX(var(--tw-skew-x)) skewY(var(--tw-skew-y)) scaleX(var(--tw-scale-x)) scaleY(var(--tw-scale-y));
}

.data-\\[state\\=checked\\]\\:tw-translate-x-5[data-state="checked"] {
  --tw-translate-x: 1.25rem;
  transform: translate(var(--tw-translate-x), var(--tw-translate-y)) rotate(var(--tw-rotate)) skewX(var(--tw-skew-x)) skewY(var(--tw-skew-y)) scaleX(var(--tw-scale-x)) scaleY(var(--tw-scale-y));
}

.data-\\[state\\=checked\\]\\:tw-translate-x-\\[-20px\\][data-state="checked"] {
  --tw-translate-x: -20px;
  transform: translate(var(--tw-translate-x), var(--tw-translate-y)) rotate(var(--tw-rotate)) skewX(var(--tw-skew-x)) skewY(var(--tw-skew-y)) scaleX(var(--tw-scale-x)) scaleY(var(--tw-scale-y));
}

.data-\\[state\\=unchecked\\]\\:tw-translate-x-0[data-state="unchecked"] {
  --tw-translate-x: 0px;
  transform: translate(var(--tw-translate-x), var(--tw-translate-y)) rotate(var(--tw-rotate)) skewX(var(--tw-skew-x)) skewY(var(--tw-skew-y)) scaleX(var(--tw-scale-x)) scaleY(var(--tw-scale-y));
}

.data-\\[active\\=true\\]\\:tw-bg-sidebar-accent[data-active="true"] {
  background-color: hsl(var(--sidebar-accent));
}

.data-\\[highlighted\\]\\:tw-bg-amber-100[data-highlighted] {
  --tw-bg-opacity: 1;
  background-color: rgb(254 243 199 / var(--tw-bg-opacity, 1));
}

.data-\\[selected\\=true\\]\\:tw-bg-accent[data-selected="true"] {
  background-color: hsl(var(--accent));
}

.data-\\[state\\=active\\]\\:tw-bg-background[data-state="active"] {
  background-color: hsl(var(--background));
}

.data-\\[state\\=checked\\]\\:tw-bg-primary[data-state="checked"] {
  background-color: hsl(var(--primary));
}

.data-\\[state\\=on\\]\\:tw-bg-accent[data-state="on"] {
  background-color: hsl(var(--accent));
}

.data-\\[state\\=open\\]\\:tw-bg-accent[data-state="open"] {
  background-color: hsl(var(--accent));
}

.data-\\[state\\=selected\\]\\:tw-bg-muted[data-state="selected"] {
  background-color: hsl(var(--muted));
}

.data-\\[state\\=unchecked\\]\\:tw-bg-input[data-state="unchecked"] {
  background-color: hsl(var(--input));
}

.data-\\[active\\=true\\]\\:tw-font-medium[data-active="true"] {
  font-weight: 500;
}

.data-\\[active\\=true\\]\\:tw-text-sidebar-accent-foreground[data-active="true"] {
  color: hsl(var(--sidebar-accent-foreground));
}

.data-\\[selected\\=true\\]\\:tw-text-accent-foreground[data-selected="true"] {
  color: hsl(var(--accent-foreground));
}

.data-\\[state\\=active\\]\\:tw-text-foreground[data-state="active"] {
  color: hsl(var(--foreground));
}

.data-\\[state\\=checked\\]\\:tw-text-primary-foreground[data-state="checked"] {
  color: hsl(var(--primary-foreground));
}

.data-\\[state\\=on\\]\\:tw-text-accent-foreground[data-state="on"] {
  color: hsl(var(--accent-foreground));
}

.data-\\[state\\=open\\]\\:tw-text-muted-foreground[data-state="open"] {
  color: hsl(var(--muted-foreground));
}

.data-\\[disabled\\=true\\]\\:tw-opacity-50[data-disabled="true"] {
  opacity: 0.5;
}

.data-\\[disabled\\]\\:tw-opacity-50[data-disabled] {
  opacity: 0.5;
}

.data-\\[state\\=open\\]\\:tw-opacity-100[data-state="open"] {
  opacity: 1;
}

.data-\\[state\\=active\\]\\:tw-shadow-sm[data-state="active"] {
  --tw-shadow: 0 1px 2px 0 rgb(0 0 0 / 0.05);
  --tw-shadow-colored: 0 1px 2px 0 var(--tw-shadow-color);
  box-shadow: var(--tw-ring-offset-shadow, 0 0 #0000), var(--tw-ring-shadow, 0 0 #0000), var(--tw-shadow);
}

.data-\\[state\\=open\\]\\:tw-animate-in[data-state="open"] {
  animation-name: enter;
  animation-duration: 150ms;
  --tw-enter-opacity: initial;
  --tw-enter-scale: initial;
  --tw-enter-rotate: initial;
  --tw-enter-translate-x: initial;
  --tw-enter-translate-y: initial;
}

.data-\\[state\\=closed\\]\\:tw-animate-out[data-state="closed"] {
  animation-name: exit;
  animation-duration: 150ms;
  --tw-exit-opacity: initial;
  --tw-exit-scale: initial;
  --tw-exit-rotate: initial;
  --tw-exit-translate-x: initial;
  --tw-exit-translate-y: initial;
}

.data-\\[state\\=closed\\]\\:tw-fade-out-0[data-state="closed"] {
  --tw-exit-opacity: 0;
}

.data-\\[state\\=open\\]\\:tw-fade-in-0[data-state="open"] {
  --tw-enter-opacity: 0;
}

.data-\\[state\\=closed\\]\\:tw-zoom-out-95[data-state="closed"] {
  --tw-exit-scale: .95;
}

.data-\\[state\\=open\\]\\:tw-zoom-in-95[data-state="open"] {
  --tw-enter-scale: .95;
}

.data-\\[side\\=bottom\\]\\:tw-slide-in-from-top-2[data-side="bottom"] {
  --tw-enter-translate-y: -0.5rem;
}

.data-\\[side\\=left\\]\\:tw-slide-in-from-right-2[data-side="left"] {
  --tw-enter-translate-x: 0.5rem;
}

.data-\\[side\\=right\\]\\:tw-slide-in-from-left-2[data-side="right"] {
  --tw-enter-translate-x: -0.5rem;
}

.data-\\[side\\=top\\]\\:tw-slide-in-from-bottom-2[data-side="top"] {
  --tw-enter-translate-y: 0.5rem;
}

.data-\\[state\\=closed\\]\\:tw-slide-out-to-left-1\\/2[data-state="closed"] {
  --tw-exit-translate-x: -50%;
}

.data-\\[state\\=closed\\]\\:tw-slide-out-to-top-\\[48\\%\\][data-state="closed"] {
  --tw-exit-translate-y: -48%;
}

.data-\\[state\\=open\\]\\:tw-slide-in-from-left-1\\/2[data-state="open"] {
  --tw-enter-translate-x: -50%;
}

.data-\\[state\\=open\\]\\:tw-slide-in-from-top-\\[48\\%\\][data-state="open"] {
  --tw-enter-translate-y: -48%;
}

.data-\\[state\\=open\\]\\:hover\\:tw-bg-sidebar-accent:hover[data-state="open"] {
  background-color: hsl(var(--sidebar-accent));
}

.data-\\[state\\=open\\]\\:hover\\:tw-text-sidebar-accent-foreground:hover[data-state="open"] {
  color: hsl(var(--sidebar-accent-foreground));
}

.tw-group[data-collapsible="offcanvas"] .group-data-\\[collapsible\\=offcanvas\\]\\:tw-left-\\[calc\\(var\\(--sidebar-width\\)\\*-1\\)\\] {
  left: calc(var(--sidebar-width) * -1);
}

.tw-group[data-collapsible="offcanvas"] .group-data-\\[collapsible\\=offcanvas\\]\\:tw-right-\\[calc\\(var\\(--sidebar-width\\)\\*-1\\)\\] {
  right: calc(var(--sidebar-width) * -1);
}

.tw-group[data-side="primary"] .group-data-\\[side\\=primary\\]\\:tw--right-4 {
  right: -1rem;
}

.tw-group[data-side="secondary"] .group-data-\\[side\\=secondary\\]\\:tw-left-0 {
  left: 0px;
}

.tw-group[data-collapsible="icon"] .group-data-\\[collapsible\\=icon\\]\\:tw--mt-8 {
  margin-top: -2rem;
}

.tw-group[data-collapsible="icon"] .group-data-\\[collapsible\\=icon\\]\\:tw-hidden {
  display: none;
}

.tw-group[data-collapsible="icon"] .group-data-\\[collapsible\\=icon\\]\\:tw-w-\\[--sidebar-width-icon\\] {
  width: var(--sidebar-width-icon);
}

.tw-group[data-collapsible="icon"] .group-data-\\[collapsible\\=icon\\]\\:tw-w-\\[calc\\(var\\(--sidebar-width-icon\\)_\\+_theme\\(spacing\\.4\\)\\)\\] {
  width: calc(var(--sidebar-width-icon) + 1rem);
}

.tw-group[data-collapsible="icon"] .group-data-\\[collapsible\\=icon\\]\\:tw-w-\\[calc\\(var\\(--sidebar-width-icon\\)_\\+_theme\\(spacing\\.4\\)_\\+2px\\)\\] {
  width: calc(var(--sidebar-width-icon) + 1rem + 2px);
}

.tw-group[data-collapsible="offcanvas"] .group-data-\\[collapsible\\=offcanvas\\]\\:tw-w-0 {
  width: 0px;
}

.tw-group[data-collapsible="offcanvas"] .group-data-\\[collapsible\\=offcanvas\\]\\:tw-translate-x-0 {
  --tw-translate-x: 0px;
  transform: translate(var(--tw-translate-x), var(--tw-translate-y)) rotate(var(--tw-rotate)) skewX(var(--tw-skew-x)) skewY(var(--tw-skew-y)) scaleX(var(--tw-scale-x)) scaleY(var(--tw-scale-y));
}

.tw-group[data-side="secondary"] .group-data-\\[side\\=secondary\\]\\:tw-rotate-180 {
  --tw-rotate: 180deg;
  transform: translate(var(--tw-translate-x), var(--tw-translate-y)) rotate(var(--tw-rotate)) skewX(var(--tw-skew-x)) skewY(var(--tw-skew-y)) scaleX(var(--tw-scale-x)) scaleY(var(--tw-scale-y));
}

.tw-group[data-collapsible="icon"] .group-data-\\[collapsible\\=icon\\]\\:tw-overflow-hidden {
  overflow: hidden;
}

.tw-group[data-variant="floating"] .group-data-\\[variant\\=floating\\]\\:tw-rounded-lg {
  border-radius: var(--radius);
}

.tw-group[data-variant="floating"] .group-data-\\[variant\\=floating\\]\\:tw-border {
  border-width: 1px;
}

.tw-group[data-side="primary"] .group-data-\\[side\\=primary\\]\\:tw-border-r {
  border-right-width: 1px;
}

.tw-group[data-side="secondary"] .group-data-\\[side\\=secondary\\]\\:tw-border-l {
  border-left-width: 1px;
}

.tw-group[data-variant="floating"] .group-data-\\[variant\\=floating\\]\\:tw-border-sidebar-border {
  border-color: hsl(var(--sidebar-border));
}

.tw-group[data-collapsible="icon"] .group-data-\\[collapsible\\=icon\\]\\:tw-opacity-0 {
  opacity: 0;
}

.tw-group[data-variant="floating"] .group-data-\\[variant\\=floating\\]\\:tw-shadow {
  --tw-shadow: 0 1px 3px 0 rgb(0 0 0 / 0.1), 0 1px 2px -1px rgb(0 0 0 / 0.1);
  --tw-shadow-colored: 0 1px 3px 0 var(--tw-shadow-color), 0 1px 2px -1px var(--tw-shadow-color);
  box-shadow: var(--tw-ring-offset-shadow, 0 0 #0000), var(--tw-ring-shadow, 0 0 #0000), var(--tw-shadow);
}

.tw-group[data-collapsible="offcanvas"] .group-data-\\[collapsible\\=offcanvas\\]\\:after\\:tw-left-full::after {
  content: var(--tw-content);
  left: 100%;
}

.tw-group[data-collapsible="offcanvas"] .group-data-\\[collapsible\\=offcanvas\\]\\:hover\\:tw-bg-sidebar:hover {
  background-color: hsl(var(--sidebar-background));
}

.tw-peer[data-variant="inset"] ~ .peer-data-\\[variant\\=inset\\]\\:tw-min-h-\\[calc\\(100svh-theme\\(spacing\\.4\\)\\)\\] {
  min-height: calc(100svh - 1rem);
}

@media (min-width: 640px) {

  .sm\\:tw-not-sr-only {
    position: static;
    width: auto;
    height: auto;
    padding: 0;
    margin: 0;
    overflow: visible;
    clip: auto;
    white-space: normal;
  }

  .sm\\:tw-static {
    position: static;
  }

  .sm\\:tw-col-span-2 {
    grid-column: span 2 / span 2;
  }

  .sm\\:tw-flex {
    display: flex;
  }

  .sm\\:tw-table-cell {
    display: table-cell;
  }

  .sm\\:tw-hidden {
    display: none;
  }

  .sm\\:tw-grid-cols-2 {
    grid-template-columns: repeat(2, minmax(0, 1fr));
  }

  .sm\\:tw-flex-row {
    flex-direction: row;
  }

  .sm\\:tw-justify-end {
    justify-content: flex-end;
  }

  .sm\\:tw-gap-4 {
    gap: 1rem;
  }

  .sm\\:tw-space-x-2 > :not([hidden]) ~ :not([hidden]) {
    --tw-space-x-reverse: 0;
    margin-right: calc(0.5rem * var(--tw-space-x-reverse));
    margin-left: calc(0.5rem * calc(1 - var(--tw-space-x-reverse)));
  }

  .sm\\:tw-rounded-lg {
    border-radius: var(--radius);
  }

  .sm\\:tw-border-0 {
    border-width: 0px;
  }

  .sm\\:tw-bg-transparent {
    background-color: transparent;
  }

  .sm\\:tw-px-6 {
    padding-left: 1.5rem;
    padding-right: 1.5rem;
  }

  .sm\\:tw-py-0 {
    padding-top: 0px;
    padding-bottom: 0px;
  }

  .sm\\:tw-py-4 {
    padding-top: 1rem;
    padding-bottom: 1rem;
  }

  .sm\\:tw-py-5 {
    padding-top: 1.25rem;
    padding-bottom: 1.25rem;
  }

  .sm\\:tw-pl-14 {
    padding-left: 3.5rem;
  }

  .sm\\:tw-text-start {
    text-align: start;
  }
}

@media (min-width: 768px) {

  .md\\:tw-block {
    display: block;
  }

  .md\\:tw-inline {
    display: inline;
  }

  .md\\:tw-flex {
    display: flex;
  }

  .md\\:tw-table-cell {
    display: table-cell;
  }

  .md\\:tw-h-8 {
    height: 2rem;
  }

  .md\\:tw-w-8 {
    width: 2rem;
  }

  .md\\:tw-w-\\[200px\\] {
    width: 200px;
  }

  .md\\:tw-grow-0 {
    flex-grow: 0;
  }

  .md\\:tw-grid-cols-4 {
    grid-template-columns: repeat(4, minmax(0, 1fr));
  }

  .md\\:tw-gap-8 {
    gap: 2rem;
  }

  .md\\:tw-text-base {
    font-size: 1rem;
    line-height: 1.5rem;
  }

  .md\\:tw-opacity-0 {
    opacity: 0;
  }

  .after\\:md\\:tw-hidden::after {
    content: var(--tw-content);
    display: none;
  }

  .tw-peer[data-variant="inset"] ~ .md\\:peer-data-\\[variant\\=inset\\]\\:tw-m-2 {
    margin: 0.5rem;
  }

  .tw-peer[data-state="collapsed"][data-variant="inset"] ~ .md\\:peer-data-\\[state\\=collapsed\\]\\:peer-data-\\[variant\\=inset\\]\\:tw-ml-2 {
    margin-left: 0.5rem;
  }

  .tw-peer[data-variant="inset"] ~ .md\\:peer-data-\\[variant\\=inset\\]\\:tw-ml-0 {
    margin-left: 0px;
  }

  .tw-peer[data-variant="inset"] ~ .md\\:peer-data-\\[variant\\=inset\\]\\:tw-rounded-xl {
    border-radius: 0.75rem;
  }

  .tw-peer[data-variant="inset"] ~ .md\\:peer-data-\\[variant\\=inset\\]\\:tw-shadow {
    --tw-shadow: 0 1px 3px 0 rgb(0 0 0 / 0.1), 0 1px 2px -1px rgb(0 0 0 / 0.1);
    --tw-shadow-colored: 0 1px 3px 0 var(--tw-shadow-color), 0 1px 2px -1px var(--tw-shadow-color);
    box-shadow: var(--tw-ring-offset-shadow, 0 0 #0000), var(--tw-ring-shadow, 0 0 #0000), var(--tw-shadow);
  }
}

@media (min-width: 1024px) {

  .lg\\:tw-sr-only {
    position: absolute;
    width: 1px;
    height: 1px;
    padding: 0;
    margin: -1px;
    overflow: hidden;
    clip: rect(0, 0, 0, 0);
    white-space: nowrap;
    border-width: 0;
  }

  .lg\\:tw-col-span-2 {
    grid-column: span 2 / span 2;
  }

  .lg\\:tw-flex {
    display: flex;
  }

  .lg\\:tw-w-\\[336px\\] {
    width: 336px;
  }

  .lg\\:tw-grid-cols-2 {
    grid-template-columns: repeat(2, minmax(0, 1fr));
  }

  .lg\\:tw-grid-cols-3 {
    grid-template-columns: repeat(3, minmax(0, 1fr));
  }

  .lg\\:tw-space-x-8 > :not([hidden]) ~ :not([hidden]) {
    --tw-space-x-reverse: 0;
    margin-right: calc(2rem * var(--tw-space-x-reverse));
    margin-left: calc(2rem * calc(1 - var(--tw-space-x-reverse)));
  }
}

@media (min-width: 1280px) {

  .xl\\:tw-not-sr-only {
    position: static;
    width: auto;
    height: auto;
    padding: 0;
    margin: 0;
    overflow: visible;
    clip: auto;
    white-space: normal;
  }

  .xl\\:tw-grid-cols-3 {
    grid-template-columns: repeat(3, minmax(0, 1fr));
  }

  .xl\\:tw-grid-cols-4 {
    grid-template-columns: repeat(4, minmax(0, 1fr));
  }

  .xl\\:tw-whitespace-nowrap {
    white-space: nowrap;
  }
}

.ltr\\:tw-left-2:where([dir="ltr"], [dir="ltr"] *) {
  left: 0.5rem;
}

.ltr\\:tw-left-2\\.5:where([dir="ltr"], [dir="ltr"] *) {
  left: 0.625rem;
}

.rtl\\:tw-right-2:where([dir="rtl"], [dir="rtl"] *) {
  right: 0.5rem;
}

.rtl\\:tw-right-2\\.5:where([dir="rtl"], [dir="rtl"] *) {
  right: 0.625rem;
}

.rtl\\:tw-ps-2:where([dir="rtl"], [dir="rtl"] *) {
  padding-inline-start: 0.5rem;
}

@media (prefers-color-scheme: dark) {

  .dark\\:tw--rotate-90 {
    --tw-rotate: -90deg;
    transform: translate(var(--tw-translate-x), var(--tw-translate-y)) rotate(var(--tw-rotate)) skewX(var(--tw-skew-x)) skewY(var(--tw-skew-y)) scaleX(var(--tw-scale-x)) scaleY(var(--tw-scale-y));
  }

  .dark\\:tw-rotate-0 {
    --tw-rotate: 0deg;
    transform: translate(var(--tw-translate-x), var(--tw-translate-y)) rotate(var(--tw-rotate)) skewX(var(--tw-skew-x)) skewY(var(--tw-skew-y)) scaleX(var(--tw-scale-x)) scaleY(var(--tw-scale-y));
  }

  .dark\\:tw-scale-0 {
    --tw-scale-x: 0;
    --tw-scale-y: 0;
    transform: translate(var(--tw-translate-x), var(--tw-translate-y)) rotate(var(--tw-rotate)) skewX(var(--tw-skew-x)) skewY(var(--tw-skew-y)) scaleX(var(--tw-scale-x)) scaleY(var(--tw-scale-y));
  }

  .dark\\:tw-scale-100 {
    --tw-scale-x: 1;
    --tw-scale-y: 1;
    transform: translate(var(--tw-translate-x), var(--tw-translate-y)) rotate(var(--tw-rotate)) skewX(var(--tw-skew-x)) skewY(var(--tw-skew-y)) scaleX(var(--tw-scale-x)) scaleY(var(--tw-scale-y));
  }

  .dark\\:tw-border-destructive {
    border-color: hsl(var(--destructive));
  }
}

.\\[\\&\\:has\\(\\[role\\=checkbox\\]\\)\\]\\:tw-pe-0:has([role=checkbox]) {
  padding-inline-end: 0px;
}

.\\[\\&\\>span\\:last-child\\]\\:tw-truncate>span:last-child {
  overflow: hidden;
  text-overflow: ellipsis;
  white-space: nowrap;
}

.\\[\\&\\>span\\]\\:tw-line-clamp-1>span {
  overflow: hidden;
  display: -webkit-box;
  -webkit-box-orient: vertical;
  -webkit-line-clamp: 1;
}

.\\[\\&\\>svg\\+div\\]\\:tw-translate-y-\\[-3px\\]>svg+div {
  --tw-translate-y: -3px;
  transform: translate(var(--tw-translate-x), var(--tw-translate-y)) rotate(var(--tw-rotate)) skewX(var(--tw-skew-x)) skewY(var(--tw-skew-y)) scaleX(var(--tw-scale-x)) scaleY(var(--tw-scale-y));
}

.\\[\\&\\>svg\\]\\:tw-absolute>svg {
  position: absolute;
}

.\\[\\&\\>svg\\]\\:tw-left-4>svg {
  left: 1rem;
}

.\\[\\&\\>svg\\]\\:tw-top-4>svg {
  top: 1rem;
}

.\\[\\&\\>svg\\]\\:tw-size-4>svg {
  width: 1rem;
  height: 1rem;
}

.\\[\\&\\>svg\\]\\:tw-shrink-0>svg {
  flex-shrink: 0;
}

.\\[\\&\\>svg\\]\\:tw-text-destructive>svg {
  color: hsl(var(--destructive));
}

.\\[\\&\\>svg\\]\\:tw-text-foreground>svg {
  color: hsl(var(--foreground));
}

.\\[\\&\\>svg\\]\\:tw-text-sidebar-accent-foreground>svg {
  color: hsl(var(--sidebar-accent-foreground));
}

.\\[\\&\\>svg\\~\\*\\]\\:tw-pl-7>svg~* {
  padding-left: 1.75rem;
}

.\\[\\&\\>tr\\]\\:last\\:tw-border-b-0:last-child>tr {
  border-bottom-width: 0px;
}

.\\[\\&_\\[cmdk-group-heading\\]\\]\\:tw-px-2 [cmdk-group-heading] {
  padding-left: 0.5rem;
  padding-right: 0.5rem;
}

.\\[\\&_\\[cmdk-group-heading\\]\\]\\:tw-py-1\\.5 [cmdk-group-heading] {
  padding-top: 0.375rem;
  padding-bottom: 0.375rem;
}

.\\[\\&_\\[cmdk-group-heading\\]\\]\\:tw-text-xs [cmdk-group-heading] {
  font-size: 0.75rem;
  line-height: 1rem;
}

.\\[\\&_\\[cmdk-group-heading\\]\\]\\:tw-font-medium [cmdk-group-heading] {
  font-weight: 500;
}

.\\[\\&_\\[cmdk-group-heading\\]\\]\\:tw-text-muted-foreground [cmdk-group-heading] {
  color: hsl(var(--muted-foreground));
}

.\\[\\&_\\[cmdk-group\\]\\:not\\(\\[hidden\\]\\)_\\~\\[cmdk-group\\]\\]\\:tw-pt-0 [cmdk-group]:not([hidden]) ~[cmdk-group] {
  padding-top: 0px;
}

.\\[\\&_\\[cmdk-group\\]\\]\\:tw-px-2 [cmdk-group] {
  padding-left: 0.5rem;
  padding-right: 0.5rem;
}

.\\[\\&_\\[cmdk-input-wrapper\\]_svg\\]\\:tw-h-5 [cmdk-input-wrapper] svg {
  height: 1.25rem;
}

.\\[\\&_\\[cmdk-input-wrapper\\]_svg\\]\\:tw-w-5 [cmdk-input-wrapper] svg {
  width: 1.25rem;
}

.\\[\\&_\\[cmdk-input\\]\\]\\:tw-h-12 [cmdk-input] {
  height: 3rem;
}

.\\[\\&_\\[cmdk-item\\]\\]\\:tw-px-2 [cmdk-item] {
  padding-left: 0.5rem;
  padding-right: 0.5rem;
}

.\\[\\&_\\[cmdk-item\\]\\]\\:tw-py-3 [cmdk-item] {
  padding-top: 0.75rem;
  padding-bottom: 0.75rem;
}

.\\[\\&_\\[cmdk-item\\]_svg\\]\\:tw-h-5 [cmdk-item] svg {
  height: 1.25rem;
}

.\\[\\&_\\[cmdk-item\\]_svg\\]\\:tw-w-5 [cmdk-item] svg {
  width: 1.25rem;
}

.\\[\\&_p\\]\\:tw-leading-relaxed p {
  line-height: 1.625;
}

.\\[\\&_tr\\:last-child\\]\\:tw-border-0 tr:last-child {
  border-width: 0px;
}

.\\[\\&_tr\\]\\:tw-border-b tr {
  border-bottom-width: 1px;
}

[data-side=primary][data-collapsible=offcanvas] .\\[\\[data-side\\=primary\\]\\[data-collapsible\\=offcanvas\\]_\\&\\]\\:tw--right-2 {
  right: -0.5rem;
}

[data-side=primary][data-state=collapsed] .\\[\\[data-side\\=primary\\]\\[data-state\\=collapsed\\]_\\&\\]\\:tw-cursor-e-resize {
  cursor: e-resize;
}

[data-side=secondary][data-collapsible=offcanvas] .\\[\\[data-side\\=secondary\\]\\[data-collapsible\\=offcanvas\\]_\\&\\]\\:tw--left-2 {
  left: -0.5rem;
}

[data-side=secondary][data-state=collapsed] .\\[\\[data-side\\=secondary\\]\\[data-state\\=collapsed\\]_\\&\\]\\:tw-cursor-w-resize {
  cursor: w-resize;
}

[data-side=secondary] .\\[\\[data-side\\=secondary\\]_\\&\\]\\:tw-cursor-e-resize {
  cursor: e-resize;
}

[data-side=secondary] .\\[\\[data-side\\=secondary\\]_\\&\\]\\:tw-cursor-w-resize {
  cursor: w-resize;
}
.papi-icon-button {
  border: 0;
  border-radius: 3em;
  cursor: pointer;
  display: inline-block;
}

.papi-icon-button.primary {
  background-color: #1ea7fd;
  color: white;
}

.papi-icon-button.secondary {
  background-color: transparent;
  color: #333;
}

.papi-icon-button.paratext {
  background-color: darkgreen;
  color: greenyellow;
}

.papi-icon-button.paratext.bright {
  background-color: greenyellow;
  color: darkgreen;
}
.papi-multi-column-menu {
  background-color: rgb(222, 222, 222);
  display: flex;
  flex-direction: column;
  padding-left: 3px;
  padding-right: 3px;
}

.papi-menu-column {
  font-size: 11pt;
  font-weight: 600;
  padding-bottom: 2px;
}

.papi-menu-column ul {
  padding-top: 0;
}

.papi-menu-column-header {
  background-color: rgb(181, 181, 181);
  padding-left: 24px;
  margin-top: 0;
  margin-bottom: 0;
}

.papi-multi-column-menu.paratext {
  background-color: rgb(76, 106, 76);
  color: rgb(214, 255, 152);
}

.papi-multi-column-menu.paratext.bright {
  color: rgb(76, 106, 76);
  background-color: rgb(214, 255, 152);
}
.banded-row:hover {
  cursor: pointer;
}

.banded-row[data-state='selected']:hover {
  cursor: default;
}
<<<<<<< HEAD
=======
.papi-menu-drawer-paper {
  height: fit-content !important;
  position: absolute !important;
}

.papi-toolbar-children {
  padding: 10px;
  display: flex;
  gap: 8px;
}
>>>>>>> 10b36e80
.papi-menu-item {
  background-color: transparent;
}

.papi-menu-icon-trailing {
  margin-left: 10px;
  place-content: flex-end;
}

.papi-menu-item img {
  max-width: 24px;
  max-height: 24px;
}
<<<<<<< HEAD
.papi-menu-drawer-paper {
  height: fit-content !important;
  position: absolute !important;
}

.papi-toolbar-children {
  padding: 10px;
  display: flex;
  gap: 8px;
}
=======
>>>>>>> 10b36e80
`, "top");
export {
  Sm as Alert,
  Cm as AlertDescription,
  Tm as AlertTitle,
  wh as BOOK_SELECTOR_STRING_KEYS,
  Rm as Badge,
  uh as BookChapterControl,
  Ac as BookSelectionMode,
  fh as BookSelector,
  wt as Button,
  _m as Card,
  Am as CardContent,
  Im as CardDescription,
  Mm as CardFooter,
  Pm as CardHeader,
  $m as CardTitle,
  Ic as ChapterRangeSelector,
  ko as Checkbox,
  Ch as Checklist,
  qr as ComboBox,
  Lc as DataTable,
  Mh as DisableButton,
  uo as DropdownMenu,
  wo as DropdownMenuCheckboxItem,
  or as DropdownMenuContent,
  Ql as DropdownMenuGroup,
  bi as DropdownMenuItem,
  Lm as DropdownMenuItemType,
  Cn as DropdownMenuLabel,
  lh as DropdownMenuPortal,
  dh as DropdownMenuRadioGroup,
  vi as DropdownMenuRadioItem,
  ar as DropdownMenuSeparator,
  nc as DropdownMenuShortcut,
  ch as DropdownMenuSub,
  ec as DropdownMenuSubContent,
  tc as DropdownMenuSubTrigger,
  gi as DropdownMenuTrigger,
  Ah as EnableButton,
  Lh as Filter,
  Fm as FilterButton,
  Bh as FilterDropdown,
  Fh as Footer,
  ym as GridMenu,
  km as HamburgerMenuButton,
  bh as INVENTORY_STRING_KEYS,
  Oh as IconButton,
  Ke as Input,
  Ih as InstallButton,
  vh as Inventory,
  Mt as Label,
  jh as MarkdownRenderer,
  Bs as MenuItem,
  zh as MoreInfo,
  Jc as MultiSelectComboBox,
  yh as NavigationContentSearch,
  Vh as NoExtensionsFound,
  Ti as RadioGroup,
  Wr as RadioGroupItem,
  Nh as ScriptureResultsViewer,
  kh as ScrollGroupSelector,
  Di as SearchBar,
  Ve as Select,
  ke as SelectContent,
  Dc as SelectGroup,
  Bt as SelectItem,
  jc as SelectLabel,
  $i as SelectScrollDownButton,
  Pi as SelectScrollUpButton,
  Bc as SelectSeparator,
  Ne as SelectTrigger,
  ze as SelectValue,
  Eo as Separator,
  Eh as SettingsList,
  Th as SettingsListHeader,
  Sh as SettingsListItem,
  bd as SettingsSidebar,
  xh as SettingsSidebarContentSearch,
  Dm as Slider,
  Ph as Sonner,
  An as Spinner,
  jm as Switch,
  ir as Table,
  lr as TableBody,
  Fc as TableCaption,
  Fe as TableCell,
  zc as TableFooter,
  yn as TableHead,
  sr as TableHeader,
  ie as TableRow,
  $h as Tabs,
  zm as TabsContent,
  Bm as TabsList,
  Vm as TabsTrigger,
  Rh as TextField,
  Mi as ToggleGroup,
  Xn as ToggleGroupItem,
  _h as Toolbar,
  Gh as UiLanguageSelector,
  Dh as UpdateButton,
  Gm as VersionHistory,
  ji as VerticalTabs,
  Vi as VerticalTabsContent,
  Bi as VerticalTabsList,
  Zc as VerticalTabsTrigger,
  Om as badgeVariants,
  Sc as buttonVariants,
  N as cn,
  Xc as getBookNumFromId,
  Uc as getLinesFromUSFM,
  pa as getNumberFromUSFM,
  Hc as getStatusForItem,
  hh as inventoryCountColumn,
  mh as inventoryItemColumn,
  gh as inventoryStatusColumn,
  Wh as sonner,
  Uh as useEvent,
  Xh as useEventAsync,
  lo as usePromise
};
//# sourceMappingURL=index.js.map<|MERGE_RESOLUTION|>--- conflicted
+++ resolved
@@ -2578,17 +2578,6 @@
   ] }) });
 }
 function Di({
-<<<<<<< HEAD
-  onSearch: t,
-  placeholder: e,
-  isFullWidth: n,
-  className: r
-}) {
-  const [o, a] = ut(""), i = (c) => {
-    a(c), t(c);
-  }, l = xt();
-  return /* @__PURE__ */ x("div", { className: N("tw-relative", { "tw-w-full": n }, r), children: [
-=======
   value: t,
   onSearch: e,
   placeholder: n,
@@ -2597,7 +2586,6 @@
 }) {
   const a = xt();
   return /* @__PURE__ */ x("div", { className: N("tw-relative", { "tw-w-full": r }, o), children: [
->>>>>>> 10b36e80
     /* @__PURE__ */ s(
       ii,
       {
@@ -2612,21 +2600,12 @@
       Ke,
       {
         className: "tw-w-full tw-text-ellipsis tw-pe-9 tw-ps-9",
-<<<<<<< HEAD
-        placeholder: e,
-        value: o,
-        onChange: (c) => i(c.target.value)
-      }
-    ),
-    o && /* @__PURE__ */ x(
-=======
         placeholder: n,
         value: t,
         onChange: (i) => e(i.target.value)
       }
     ),
     t && /* @__PURE__ */ x(
->>>>>>> 10b36e80
       wt,
       {
         variant: "ghost",
@@ -2637,11 +2616,7 @@
           { "tw-right-0": a === "ltr" }
         ),
         onClick: () => {
-<<<<<<< HEAD
-          i("");
-=======
           e("");
->>>>>>> 10b36e80
         },
         children: [
           /* @__PURE__ */ s(co, { className: "tw-h-4 tw-w-4" }),
@@ -2710,11 +2685,7 @@
 }) {
   return /* @__PURE__ */ x("div", { className: "pr-twp", children: [
     /* @__PURE__ */ x("div", { className: "tw-sticky tw-top-0 tw-space-y-2 tw-pb-2", children: [
-<<<<<<< HEAD
-      r ? /* @__PURE__ */ s("h1", { children: r }) : "",
-=======
       o ? /* @__PURE__ */ s("h1", { children: o }) : "",
->>>>>>> 10b36e80
       /* @__PURE__ */ s(
         Di,
         {
@@ -2726,13 +2697,8 @@
       )
     ] }),
     /* @__PURE__ */ x(ji, { children: [
-<<<<<<< HEAD
-      /* @__PURE__ */ s(Bi, { children: t.map((a) => /* @__PURE__ */ s(Zc, { value: a.value, children: a.value }, a.key)) }),
-      t.map((a) => /* @__PURE__ */ s(Vi, { value: a.value, children: a.content }, a.key))
-=======
       /* @__PURE__ */ s(Bi, { children: t.map((i) => /* @__PURE__ */ s(Zc, { value: i.value, children: i.value }, i.key)) }),
       t.map((i) => /* @__PURE__ */ s(Vi, { value: i.value, children: i.content }, i.key))
->>>>>>> 10b36e80
     ] })
   ] });
 }
@@ -3332,30 +3298,19 @@
   children: r,
   handleSelectSidebarItem: o,
   selectedSidebarItem: a,
-<<<<<<< HEAD
-  onSearch: i,
-  extensionsSidebarGroupLabel: l,
-  projectsSidebarGroupLabel: c,
-  buttonPlaceholderText: d
-=======
   searchValue: i,
   onSearch: l,
   extensionsSidebarGroupLabel: c,
   projectsSidebarGroupLabel: d,
   buttonPlaceholderText: p
->>>>>>> 10b36e80
 }) {
   return /* @__PURE__ */ x("div", { className: "tw-box-border tw-flex tw-h-full tw-flex-col tw-p-3", children: [
     /* @__PURE__ */ s("div", { className: "tw-box-border tw-flex tw-items-center tw-justify-center tw-py-4", children: /* @__PURE__ */ s(
       Di,
       {
         className: "tw-w-9/12",
-<<<<<<< HEAD
-        onSearch: i,
-=======
         value: i,
         onSearch: l,
->>>>>>> 10b36e80
         placeholder: "Search app settings, extension settings, and project settings"
       }
     ) }),
@@ -14181,32 +14136,6 @@
 [data-side=secondary] .\\[\\[data-side\\=secondary\\]_\\&\\]\\:tw-cursor-w-resize {
   cursor: w-resize;
 }
-.papi-icon-button {
-  border: 0;
-  border-radius: 3em;
-  cursor: pointer;
-  display: inline-block;
-}
-
-.papi-icon-button.primary {
-  background-color: #1ea7fd;
-  color: white;
-}
-
-.papi-icon-button.secondary {
-  background-color: transparent;
-  color: #333;
-}
-
-.papi-icon-button.paratext {
-  background-color: darkgreen;
-  color: greenyellow;
-}
-
-.papi-icon-button.paratext.bright {
-  background-color: greenyellow;
-  color: darkgreen;
-}
 .papi-multi-column-menu {
   background-color: rgb(222, 222, 222);
   display: flex;
@@ -14241,6 +14170,32 @@
   color: rgb(76, 106, 76);
   background-color: rgb(214, 255, 152);
 }
+.papi-icon-button {
+  border: 0;
+  border-radius: 3em;
+  cursor: pointer;
+  display: inline-block;
+}
+
+.papi-icon-button.primary {
+  background-color: #1ea7fd;
+  color: white;
+}
+
+.papi-icon-button.secondary {
+  background-color: transparent;
+  color: #333;
+}
+
+.papi-icon-button.paratext {
+  background-color: darkgreen;
+  color: greenyellow;
+}
+
+.papi-icon-button.paratext.bright {
+  background-color: greenyellow;
+  color: darkgreen;
+}
 .banded-row:hover {
   cursor: pointer;
 }
@@ -14248,8 +14203,19 @@
 .banded-row[data-state='selected']:hover {
   cursor: default;
 }
-<<<<<<< HEAD
-=======
+.papi-menu-item {
+  background-color: transparent;
+}
+
+.papi-menu-icon-trailing {
+  margin-left: 10px;
+  place-content: flex-end;
+}
+
+.papi-menu-item img {
+  max-width: 24px;
+  max-height: 24px;
+}
 .papi-menu-drawer-paper {
   height: fit-content !important;
   position: absolute !important;
@@ -14260,33 +14226,6 @@
   display: flex;
   gap: 8px;
 }
->>>>>>> 10b36e80
-.papi-menu-item {
-  background-color: transparent;
-}
-
-.papi-menu-icon-trailing {
-  margin-left: 10px;
-  place-content: flex-end;
-}
-
-.papi-menu-item img {
-  max-width: 24px;
-  max-height: 24px;
-}
-<<<<<<< HEAD
-.papi-menu-drawer-paper {
-  height: fit-content !important;
-  position: absolute !important;
-}
-
-.papi-toolbar-children {
-  padding: 10px;
-  display: flex;
-  gap: 8px;
-}
-=======
->>>>>>> 10b36e80
 `, "top");
 export {
   Sm as Alert,
