import gp, { jsx as p, jsxs as T, Fragment as cr } from "react/jsx-runtime";
import * as M from "react";
import D, { forwardRef as nn, useCallback as Se, useState as fe, useRef as Nr, useEffect as We, useLayoutEffect as oa, useMemo as lr } from "react";
import { History as vp, ChevronRight as li, Check as on, Circle as ci, ArrowDownWideNarrow as bp, Clock as wp, Bookmark as yp, X as xp, Search as Np, ChevronsUpDown as kp, FilterIcon as Ep, ChevronDown as an, ChevronUp as Tp, ArrowLeftIcon as Sp, ChevronLeftIcon as Cp, ChevronRightIcon as Op, ArrowRightIcon as Rp, ArrowUpIcon as Pp, ArrowDownIcon as _p, ArrowUpDownIcon as $p, CircleCheckIcon as Ip, CircleXIcon as Ap, CircleHelpIcon as Mp, ChevronLeft as Dp, LoaderCircle as Bp, Download as jp, Filter as Vp, User as Lp, Link as Fp, CircleHelp as zp } from "lucide-react";
import kr, { clsx as Gp } from "clsx";
import { extendTailwindMerge as Up } from "tailwind-merge";
import * as me from "@radix-ui/react-dropdown-menu";
import { DropdownMenuTrigger as Hp } from "@radix-ui/react-dropdown-menu";
import { getChaptersForBook as Xp, formatScrRef as $n, compareScrRefs as Jn, scrRefToBBBCCCVVV as In, getLocalizeKeyForScrollGroupId as ue, NumberFormat as Wp, formatBytes as Yp } from "platform-bible-utils";
import { Slot as qp } from "@radix-ui/react-slot";
import { cva as sn } from "class-variance-authority";
import * as di from "@radix-ui/react-label";
import * as bt from "@radix-ui/react-radio-group";
import * as wt from "@radix-ui/react-popover";
import { Command as Re } from "cmdk";
import * as Ye from "@radix-ui/react-dialog";
import { useReactTable as ui, getCoreRowModel as fi, getPaginationRowModel as Kp, getSortedRowModel as mi, getFilteredRowModel as Jp, flexRender as ft, getExpandedRowModel as Zp, getGroupedRowModel as Qp } from "@tanstack/react-table";
import * as be from "@radix-ui/react-select";
import * as pn from "@radix-ui/react-toggle-group";
import * as hi from "@radix-ui/react-toggle";
import * as Pe from "@radix-ui/react-tabs";
import * as gi from "@radix-ui/react-separator";
import * as Zn from "@radix-ui/react-checkbox";
import el, { ThemeContext as rl, internal_processStyles as tl } from "@mui/styled-engine";
import { MenuItem as nl, ListItemText as ol, ListItemIcon as vi, Menu as al, Grid as bi, List as il, IconButton as wi, Drawer as sl, AppBar as pl, Toolbar as ll } from "@mui/material";
import * as cl from "react-dom";
import Lt from "react-dom";
import { Toaster as dl } from "sonner";
import { toast as Fv } from "sonner";
import * as lt from "@radix-ui/react-slider";
import * as Qn from "@radix-ui/react-switch";
const ul = Up({ prefix: "pr-" });
function R(...e) {
  return ul(Gp(e));
}
const Ct = D.forwardRef(
  ({ className: e, type: r, ...t }, n) => /* @__PURE__ */ p(
    "input",
    {
<<<<<<< HEAD
      type: t,
      className: M(
        "pr-twp pr-flex pr-h-10 pr-rounded-md pr-bg-background pr-px-3 pr-py-2 pr-text-sm pr-ring-offset-background file:pr-border-0 file:pr-bg-transparent file:pr-text-sm file:pr-font-medium placeholder:pr-text-muted-foreground disabled:pr-cursor-not-allowed disabled:pr-opacity-50",
=======
      type: r,
      className: R(
        "pr-twp pr-flex pr-rounded-md pr-bg-background pr-px-3 pr-py-2 pr-text-sm pr-ring-offset-background file:pr-border-0 file:pr-bg-transparent file:pr-text-sm file:pr-font-medium placeholder:pr-text-muted-foreground disabled:pr-cursor-not-allowed disabled:pr-opacity-50",
>>>>>>> 334d7df0
        e
      ),
      ref: n,
      ...t
    }
  )
);
Ct.displayName = "Input";
const fl = nn(
  ({ handleSearch: e, handleKeyDown: r, handleOnClick: t, handleSubmit: n, ...o }, a) => /* @__PURE__ */ T("div", { className: "pr-relative", children: [
    /* @__PURE__ */ p(
      Ct,
      {
        ...o,
        type: "text",
        className: "pr-box-border pr-gap-2.5 pr-rounded-lg pr-border pr-border-solid pr-bg-background pr-py-2 pr-pl-4 pr-pr-3 pr-font-medium pr-shadow-none pr-outline-none",
        onChange: (i) => e(i.target.value),
        onKeyDown: (i) => {
          i.key === "Enter" && n(), r(i);
        },
        onClick: t,
        ref: a
      }
    ),
    /* @__PURE__ */ p(
      vp,
      {
        className: "pr-absolute pr-right-3 pr-top-1/2 pr-h-4 pr-w-4 pr--translate-y-1/2 pr-transform pr-cursor-pointer pr-text-muted-foreground",
        onClick: () => {
          console.log("back in history");
        }
      }
    )
  ] })
);
var ml = Object.defineProperty, hl = (e, r, t) => r in e ? ml(e, r, { enumerable: !0, configurable: !0, writable: !0, value: t }) : e[r] = t, te = (e, r, t) => hl(e, typeof r != "symbol" ? r + "" : r, t);
const Tr = [
  "GEN",
  "EXO",
  "LEV",
  "NUM",
  "DEU",
  "JOS",
  "JDG",
  "RUT",
  "1SA",
  "2SA",
  // 10
  "1KI",
  "2KI",
  "1CH",
  "2CH",
  "EZR",
  "NEH",
  "EST",
  "JOB",
  "PSA",
  "PRO",
  // 20
  "ECC",
  "SNG",
  "ISA",
  "JER",
  "LAM",
  "EZK",
  "DAN",
  "HOS",
  "JOL",
  "AMO",
  // 30
  "OBA",
  "JON",
  "MIC",
  "NAM",
  "HAB",
  "ZEP",
  "HAG",
  "ZEC",
  "MAL",
  "MAT",
  // 40
  "MRK",
  "LUK",
  "JHN",
  "ACT",
  "ROM",
  "1CO",
  "2CO",
  "GAL",
  "EPH",
  "PHP",
  // 50
  "COL",
  "1TH",
  "2TH",
  "1TI",
  "2TI",
  "TIT",
  "PHM",
  "HEB",
  "JAS",
  "1PE",
  // 60
  "2PE",
  "1JN",
  "2JN",
  "3JN",
  "JUD",
  "REV",
  "TOB",
  "JDT",
  "ESG",
  "WIS",
  // 70
  "SIR",
  "BAR",
  "LJE",
  "S3Y",
  "SUS",
  "BEL",
  "1MA",
  "2MA",
  "3MA",
  "4MA",
  // 80
  "1ES",
  "2ES",
  "MAN",
  "PS2",
  "ODA",
  "PSS",
  "JSA",
  // actual variant text for JOS, now in LXA text
  "JDB",
  // actual variant text for JDG, now in LXA text
  "TBS",
  // actual variant text for TOB, now in LXA text
  "SST",
  // actual variant text for SUS, now in LXA text // 90
  "DNT",
  // actual variant text for DAN, now in LXA text
  "BLT",
  // actual variant text for BEL, now in LXA text
  "XXA",
  "XXB",
  "XXC",
  "XXD",
  "XXE",
  "XXF",
  "XXG",
  "FRT",
  // 100
  "BAK",
  "OTH",
  "3ES",
  // Used previously but really should be 2ES
  "EZA",
  // Used to be called 4ES, but not actually in any known project
  "5EZ",
  // Used to be called 5ES, but not actually in any known project
  "6EZ",
  // Used to be called 6ES, but not actually in any known project
  "INT",
  "CNC",
  "GLO",
  "TDX",
  // 110
  "NDX",
  "DAG",
  "PS3",
  "2BA",
  "LBA",
  "JUB",
  "ENO",
  "1MQ",
  "2MQ",
  "3MQ",
  // 120
  "REP",
  "4BA",
  "LAO"
], mo = [
  "XXA",
  "XXB",
  "XXC",
  "XXD",
  "XXE",
  "XXF",
  "XXG",
  "FRT",
  "BAK",
  "OTH",
  "INT",
  "CNC",
  "GLO",
  "TDX",
  "NDX"
], yi = [
  "Genesis",
  "Exodus",
  "Leviticus",
  "Numbers",
  "Deuteronomy",
  "Joshua",
  "Judges",
  "Ruth",
  "1 Samuel",
  "2 Samuel",
  "1 Kings",
  "2 Kings",
  "1 Chronicles",
  "2 Chronicles",
  "Ezra",
  "Nehemiah",
  "Esther (Hebrew)",
  "Job",
  "Psalms",
  "Proverbs",
  "Ecclesiastes",
  "Song of Songs",
  "Isaiah",
  "Jeremiah",
  "Lamentations",
  "Ezekiel",
  "Daniel (Hebrew)",
  "Hosea",
  "Joel",
  "Amos",
  "Obadiah",
  "Jonah",
  "Micah",
  "Nahum",
  "Habakkuk",
  "Zephaniah",
  "Haggai",
  "Zechariah",
  "Malachi",
  "Matthew",
  "Mark",
  "Luke",
  "John",
  "Acts",
  "Romans",
  "1 Corinthians",
  "2 Corinthians",
  "Galatians",
  "Ephesians",
  "Philippians",
  "Colossians",
  "1 Thessalonians",
  "2 Thessalonians",
  "1 Timothy",
  "2 Timothy",
  "Titus",
  "Philemon",
  "Hebrews",
  "James",
  "1 Peter",
  "2 Peter",
  "1 John",
  "2 John",
  "3 John",
  "Jude",
  "Revelation",
  "Tobit",
  "Judith",
  "Esther Greek",
  "Wisdom of Solomon",
  "Sirach (Ecclesiasticus)",
  "Baruch",
  "Letter of Jeremiah",
  "Song of 3 Young Men",
  "Susanna",
  "Bel and the Dragon",
  "1 Maccabees",
  "2 Maccabees",
  "3 Maccabees",
  "4 Maccabees",
  "1 Esdras (Greek)",
  "2 Esdras (Latin)",
  "Prayer of Manasseh",
  "Psalm 151",
  "Odes",
  "Psalms of Solomon",
  // WARNING, if you change the spelling of the *obsolete* tag be sure to update
  // IsObsolete routine
  "Joshua A. *obsolete*",
  "Judges B. *obsolete*",
  "Tobit S. *obsolete*",
  "Susanna Th. *obsolete*",
  "Daniel Th. *obsolete*",
  "Bel Th. *obsolete*",
  "Extra A",
  "Extra B",
  "Extra C",
  "Extra D",
  "Extra E",
  "Extra F",
  "Extra G",
  "Front Matter",
  "Back Matter",
  "Other Matter",
  "3 Ezra *obsolete*",
  "Apocalypse of Ezra",
  "5 Ezra (Latin Prologue)",
  "6 Ezra (Latin Epilogue)",
  "Introduction",
  "Concordance ",
  "Glossary ",
  "Topical Index",
  "Names Index",
  "Daniel Greek",
  "Psalms 152-155",
  "2 Baruch (Apocalypse)",
  "Letter of Baruch",
  "Jubilees",
  "Enoch",
  "1 Meqabyan",
  "2 Meqabyan",
  "3 Meqabyan",
  "Reproof (Proverbs 25-31)",
  "4 Baruch (Rest of Baruch)",
  "Laodiceans"
], aa = Tl();
function Jr(e, r = !0) {
  return r && (e = e.toUpperCase()), e in aa ? aa[e] : 0;
}
function ho(e) {
  return Jr(e) > 0;
}
function gl(e) {
  const r = typeof e == "string" ? Jr(e) : e;
  return r >= 40 && r <= 66;
}
function vl(e) {
  return (typeof e == "string" ? Jr(e) : e) <= 39;
}
function xi(e) {
  return e <= 66;
}
function bl(e) {
  const r = typeof e == "string" ? Jr(e) : e;
  return Ei(r) && !xi(r);
}
function* wl() {
  for (let e = 1; e <= Tr.length; e++)
    yield e;
}
const yl = 1, Ni = Tr.length;
function xl() {
  return ["XXA", "XXB", "XXC", "XXD", "XXE", "XXF", "XXG"];
}
function go(e, r = "***") {
  const t = e - 1;
  return t < 0 || t >= Tr.length ? r : Tr[t];
}
function ki(e) {
  return e <= 0 || e > Ni ? "******" : yi[e - 1];
}
function Nl(e) {
  return ki(Jr(e));
}
function Ei(e) {
  const r = typeof e == "number" ? go(e) : e;
  return ho(r) && !mo.includes(r);
}
function kl(e) {
  const r = typeof e == "number" ? go(e) : e;
  return ho(r) && mo.includes(r);
}
function El(e) {
  return yi[e - 1].includes("*obsolete*");
}
function Tl() {
  const e = {};
  for (let r = 0; r < Tr.length; r++)
    e[Tr[r]] = r + 1;
  return e;
}
const ce = {
  allBookIds: Tr,
  nonCanonicalIds: mo,
  bookIdToNumber: Jr,
  isBookIdValid: ho,
  isBookNT: gl,
  isBookOT: vl,
  isBookOTNT: xi,
  isBookDC: bl,
  allBookNumbers: wl,
  firstBook: yl,
  lastBook: Ni,
  extraBooks: xl,
  bookNumberToId: go,
  bookNumberToEnglishName: ki,
  bookIdToEnglishName: Nl,
  isCanonical: Ei,
  isExtraMaterial: kl,
  isObsolete: El
};
var Ue = /* @__PURE__ */ ((e) => (e[e.Unknown = 0] = "Unknown", e[e.Original = 1] = "Original", e[e.Septuagint = 2] = "Septuagint", e[e.Vulgate = 3] = "Vulgate", e[e.English = 4] = "English", e[e.RussianProtestant = 5] = "RussianProtestant", e[e.RussianOrthodox = 6] = "RussianOrthodox", e))(Ue || {});
const $e = class {
  // private versInfo: Versification;
  constructor(r) {
    if (te(this, "name"), te(this, "fullPath"), te(this, "isPresent"), te(this, "hasVerseSegments"), te(this, "isCustomized"), te(this, "baseVersification"), te(this, "scriptureBooks"), te(this, "_type"), r == null)
      throw new Error("Argument undefined");
    typeof r == "string" ? (this.name = r, this._type = Ue[r]) : (this._type = r, this.name = Ue[r]);
  }
  get type() {
    return this._type;
  }
  equals(r) {
    return !r.type || !this.type ? !1 : r.type === this.type;
  }
};
te($e, "Original", new $e(Ue.Original)), te($e, "Septuagint", new $e(Ue.Septuagint)), te($e, "Vulgate", new $e(Ue.Vulgate)), te($e, "English", new $e(Ue.English)), te($e, "RussianProtestant", new $e(Ue.RussianProtestant)), te($e, "RussianOrthodox", new $e(Ue.RussianOrthodox));
let gr = $e;
function ia(e, r) {
  const t = r[0];
  for (let n = 1; n < r.length; n++)
    e = e.split(r[n]).join(t);
  return e.split(t);
}
var Ti = /* @__PURE__ */ ((e) => (e[e.Valid = 0] = "Valid", e[e.UnknownVersification = 1] = "UnknownVersification", e[e.OutOfRange = 2] = "OutOfRange", e[e.VerseOutOfOrder = 3] = "VerseOutOfOrder", e[e.VerseRepeated = 4] = "VerseRepeated", e))(Ti || {});
const Te = class oe {
  constructor(r, t, n, o) {
    if (te(this, "firstChapter"), te(this, "lastChapter"), te(this, "lastVerse"), te(this, "hasSegmentsDefined"), te(this, "text"), te(this, "BBBCCCVVVS"), te(this, "longHashCode"), te(this, "versification"), te(this, "rtlMark", "‏"), te(this, "_bookNum", 0), te(this, "_chapterNum", 0), te(this, "_verseNum", 0), te(this, "_verse"), n == null && o == null)
      if (r != null && typeof r == "string") {
        const a = r, i = t != null && t instanceof gr ? t : void 0;
        this.setEmpty(i), this.parse(a);
      } else if (r != null && typeof r == "number") {
        const a = t != null && t instanceof gr ? t : void 0;
        this.setEmpty(a), this._verseNum = r % oe.chapterDigitShifter, this._chapterNum = Math.floor(
          r % oe.bookDigitShifter / oe.chapterDigitShifter
        ), this._bookNum = Math.floor(r / oe.bookDigitShifter);
      } else if (t == null)
        if (r != null && r instanceof oe) {
          const a = r;
          this._bookNum = a.bookNum, this._chapterNum = a.chapterNum, this._verseNum = a.verseNum, this._verse = a.verse, this.versification = a.versification;
        } else {
          if (r == null)
            return;
          const a = r instanceof gr ? r : oe.defaultVersification;
          this.setEmpty(a);
        }
      else
        throw new Error("VerseRef constructor not supported.");
    else if (r != null && t != null && n != null)
      if (typeof r == "string" && typeof t == "string" && typeof n == "string")
        this.setEmpty(o), this.updateInternal(r, t, n);
      else if (typeof r == "number" && typeof t == "number" && typeof n == "number")
        this._bookNum = r, this._chapterNum = t, this._verseNum = n, this.versification = o ?? oe.defaultVersification;
      else
        throw new Error("VerseRef constructor not supported.");
    else
      throw new Error("VerseRef constructor not supported.");
  }
  /**
   * Determines if the verse string is in a valid format (does not consider versification).
   */
  static isVerseParseable(r) {
    return r.length > 0 && "0123456789".includes(r[0]) && !r.endsWith(this.verseRangeSeparator) && !r.endsWith(this.verseSequenceIndicator);
  }
  /**
   * Tries to parse the specified string into a verse reference.
   * @param str - The string to attempt to parse.
   * @returns success: `true` if the specified string was successfully parsed, `false` otherwise.
   * @returns verseRef: The result of the parse if successful, or empty VerseRef if it failed
   */
  static tryParse(r) {
    let t;
    try {
      return t = new oe(r), { success: !0, verseRef: t };
    } catch (n) {
      if (n instanceof nt)
        return t = new oe(), { success: !1, verseRef: t };
      throw n;
    }
  }
  /**
   * Gets the reference as a comparable integer where the book, chapter, and verse each occupy 3
   * digits.
   * @param bookNum - Book number (this is 1-based, not an index).
   * @param chapterNum - Chapter number.
   * @param verseNum - Verse number.
   * @returns The reference as a comparable integer where the book, chapter, and verse each occupy 3
   * digits.
   */
  static getBBBCCCVVV(r, t, n) {
    return r % oe.bcvMaxValue * oe.bookDigitShifter + (t >= 0 ? t % oe.bcvMaxValue * oe.chapterDigitShifter : 0) + (n >= 0 ? n % oe.bcvMaxValue : 0);
  }
  /**
   * Deserializes a serialized VerseRef.
   * @param serializedVerseRef - Serialized VerseRef to create from.
   * @returns the deserialized VerseRef.
   */
  static fromJSON(r) {
    const { book: t, chapterNum: n, verseNum: o, verse: a, versificationStr: i } = r, s = a || o.toString();
    let l;
    return i && (l = new gr(i)), t ? new oe(t, n.toString(), s, l) : new oe();
  }
  /**
   * Parses a verse string and gets the leading numeric portion as a number.
   * @param verseStr - verse string to parse
   * @returns true if the entire string could be parsed as a single, simple verse number (1-999);
   *    false if the verse string represented a verse bridge, contained segment letters, or was invalid
   */
  static tryGetVerseNum(r) {
    let t;
    if (!r)
      return t = -1, { success: !0, vNum: t };
    t = 0;
    let n;
    for (let o = 0; o < r.length; o++) {
      if (n = r[o], n < "0" || n > "9")
        return o === 0 && (t = -1), { success: !1, vNum: t };
      if (t = t * 10 + +n - 0, t > oe.bcvMaxValue)
        return t = -1, { success: !1, vNum: t };
    }
    return { success: !0, vNum: t };
  }
  /**
   * Checks to see if a VerseRef hasn't been set - all values are the default.
   */
  get isDefault() {
    return this.bookNum === 0 && this.chapterNum === 0 && this.verseNum === 0 && this.versification == null;
  }
  /**
   * Gets whether the verse contains multiple verses.
   */
  get hasMultiple() {
    return this._verse != null && (this._verse.includes(oe.verseRangeSeparator) || this._verse.includes(oe.verseSequenceIndicator));
  }
  /**
   * Gets or sets the book of the reference. Book is the 3-letter abbreviation in capital letters,
   * e.g. `'MAT'`.
   */
  get book() {
    return ce.bookNumberToId(this.bookNum, "");
  }
  set book(r) {
    this.bookNum = ce.bookIdToNumber(r);
  }
  /**
   * Gets or sets the chapter of the reference,. e.g. `'3'`.
   */
  get chapter() {
    return this.isDefault || this._chapterNum < 0 ? "" : this._chapterNum.toString();
  }
  set chapter(r) {
    const t = +r;
    this._chapterNum = Number.isInteger(t) ? t : -1;
  }
  /**
   * Gets or sets the verse of the reference, including range, segments, and sequences, e.g. `'4'`,
   * or `'4b-5a, 7'`.
   */
  get verse() {
    return this._verse != null ? this._verse : this.isDefault || this._verseNum < 0 ? "" : this._verseNum.toString();
  }
  set verse(r) {
    const { success: t, vNum: n } = oe.tryGetVerseNum(r);
    this._verse = t ? void 0 : r.replace(this.rtlMark, ""), this._verseNum = n, !(this._verseNum >= 0) && ({ vNum: this._verseNum } = oe.tryGetVerseNum(this._verse));
  }
  /**
   * Get or set Book based on book number, e.g. `42`.
   */
  get bookNum() {
    return this._bookNum;
  }
  set bookNum(r) {
    if (r <= 0 || r > ce.lastBook)
      throw new nt(
        "BookNum must be greater than zero and less than or equal to last book"
      );
    this._bookNum = r;
  }
  /**
   * Gets or sets the chapter number, e.g. `3`. `-1` if not valid.
   */
  get chapterNum() {
    return this._chapterNum;
  }
  set chapterNum(r) {
    this.chapterNum = r;
  }
  /**
   * Gets or sets verse start number, e.g. `4`. `-1` if not valid.
   */
  get verseNum() {
    return this._verseNum;
  }
  set verseNum(r) {
    this._verseNum = r;
  }
  /**
   * String representing the versification (should ONLY be used for serialization/deserialization).
   *
   * @remarks This is for backwards compatibility when ScrVers was an enumeration.
   */
  get versificationStr() {
    var r;
    return (r = this.versification) == null ? void 0 : r.name;
  }
  set versificationStr(r) {
    this.versification = this.versification != null ? new gr(r) : void 0;
  }
  /**
   * Determines if the reference is valid.
   */
  get valid() {
    return this.validStatus === 0;
  }
  /**
   * Get the valid status for this reference.
   */
  get validStatus() {
    return this.validateVerse(oe.verseRangeSeparators, oe.verseSequenceIndicators);
  }
  /**
   * Gets the reference as a comparable integer where the book,
   * chapter, and verse each occupy three digits and the verse is 0.
   */
  get BBBCCC() {
    return oe.getBBBCCCVVV(this._bookNum, this._chapterNum, 0);
  }
  /**
   * Gets the reference as a comparable integer where the book,
   * chapter, and verse each occupy three digits. If verse is not null
   * (i.e., this reference represents a complex reference with verse
   * segments or bridge) this cannot be used for an exact comparison.
   */
  get BBBCCCVVV() {
    return oe.getBBBCCCVVV(this._bookNum, this._chapterNum, this._verseNum);
  }
  /**
   * Gets whether the verse is defined as an excluded verse in the versification.
   * Does not handle verse ranges.
   */
  // eslint-disable-next-line @typescript-eslint/class-literal-property-style
  get isExcluded() {
    return !1;
  }
  /**
   * Parses the reference in the specified string.
   * Optionally versification can follow reference as in GEN 3:11/4
   * Throw an exception if
   * - invalid book name
   * - chapter number is missing or not a number
   * - verse number is missing or does not start with a number
   * - versification is invalid
   * @param verseStr - string to parse e.g. 'MAT 3:11'
   */
  parse(r) {
    if (r = r.replace(this.rtlMark, ""), r.includes("/")) {
      const a = r.split("/");
      if (r = a[0], a.length > 1)
        try {
          const i = +a[1].trim();
          this.versification = new gr(Ue[i]);
        } catch {
          throw new nt("Invalid reference : " + r);
        }
    }
    const t = r.trim().split(" ");
    if (t.length !== 2)
      throw new nt("Invalid reference : " + r);
    const n = t[1].split(":"), o = +n[0];
    if (n.length !== 2 || ce.bookIdToNumber(t[0]) === 0 || !Number.isInteger(o) || o < 0 || !oe.isVerseParseable(n[1]))
      throw new nt("Invalid reference : " + r);
    this.updateInternal(t[0], n[0], n[1]);
  }
  /**
   * Simplifies this verse ref so that it has no bridging of verses or
   * verse segments like `'1a'`.
   */
  simplify() {
    this._verse = void 0;
  }
  /**
   * Makes a clone of the reference.
   *
   * @returns The cloned VerseRef.
   */
  clone() {
    return new oe(this);
  }
  toString() {
    const r = this.book;
    return r === "" ? "" : `${r} ${this.chapter}:${this.verse}`;
  }
  toJSON() {
    let r = this.verse;
    (r === "" || r === this.verseNum.toString()) && (r = void 0);
    const t = {
      book: this.book,
      chapterNum: this.chapterNum,
      verseNum: this.verseNum,
      verse: r,
      versificationStr: this.versificationStr
    };
    return r || delete t.verse, t;
  }
  /**
   * Compares this `VerseRef` with supplied one.
   * @param verseRef - object to compare this one to.
   * @returns `true` if this `VerseRef` is equal to the supplied one, `false` otherwise.
   */
  equals(r) {
    return r instanceof oe ? r._bookNum === this._bookNum && r._chapterNum === this._chapterNum && r._verseNum === this._verseNum && r.verse === this.verse && (r.versification == null && this.versification == null || r.versification != null && this.versification != null && r.versification.equals(this.versification)) : !1;
  }
  /**
   * Enumerate all individual verses contained in a VerseRef.
   * Verse ranges are indicated by "-" and consecutive verses by ","s.
   * Examples:
   * GEN 1:2 returns GEN 1:2
   * GEN 1:1a-3b,5 returns GEN 1:1a, GEN 1:2, GEN 1:3b, GEN 1:5
   * GEN 1:2a-2c returns //! ??????
   *
   * @param specifiedVersesOnly - if set to <c>true</c> return only verses that are
   * explicitly specified only, not verses within a range. Defaults to `false`.
   * @param verseRangeSeparators - Verse range separators.
   * Defaults to `VerseRef.verseRangeSeparators`.
   * @param verseSequenceSeparators - Verse sequence separators.
   * Defaults to `VerseRef.verseSequenceIndicators`.
   * @returns An array of all single verse references in this VerseRef.
   */
  allVerses(r = !1, t = oe.verseRangeSeparators, n = oe.verseSequenceIndicators) {
    if (this._verse == null || this.chapterNum <= 0)
      return [this.clone()];
    const o = [], a = ia(this._verse, n);
    for (const i of a.map((s) => ia(s, t))) {
      const s = this.clone();
      s.verse = i[0];
      const l = s.verseNum;
      if (o.push(s), i.length > 1) {
        const u = this.clone();
        if (u.verse = i[1], !r)
          for (let f = l + 1; f < u.verseNum; f++) {
            const b = new oe(
              this._bookNum,
              this._chapterNum,
              f,
              this.versification
            );
            this.isExcluded || o.push(b);
          }
        o.push(u);
      }
    }
    return o;
  }
  /**
   * Validates a verse number using the supplied separators rather than the defaults.
   */
  validateVerse(r, t) {
    if (!this.verse)
      return this.internalValid;
    let n = 0;
    for (const o of this.allVerses(!0, r, t)) {
      const a = o.internalValid;
      if (a !== 0)
        return a;
      const i = o.BBBCCCVVV;
      if (n > i)
        return 3;
      if (n === i)
        return 4;
      n = i;
    }
    return 0;
  }
  /**
   * Gets whether a single verse reference is valid.
   */
  get internalValid() {
    return this.versification == null ? 1 : this._bookNum <= 0 || this._bookNum > ce.lastBook ? 2 : (ce.isCanonical(this._bookNum), 0);
  }
  setEmpty(r = oe.defaultVersification) {
    this._bookNum = 0, this._chapterNum = -1, this._verse = void 0, this.versification = r;
  }
  updateInternal(r, t, n) {
    this.bookNum = ce.bookIdToNumber(r), this.chapter = t, this.verse = n;
  }
};
te(Te, "defaultVersification", gr.English), te(Te, "verseRangeSeparator", "-"), te(Te, "verseSequenceIndicator", ","), te(Te, "verseRangeSeparators", [Te.verseRangeSeparator]), te(Te, "verseSequenceIndicators", [Te.verseSequenceIndicator]), te(Te, "chapterDigitShifter", 1e3), te(Te, "bookDigitShifter", Te.chapterDigitShifter * Te.chapterDigitShifter), te(Te, "bcvMaxValue", Te.chapterDigitShifter - 1), /**
* The valid status of the VerseRef.
*/
te(Te, "ValidStatusType", Ti);
let nt = class extends Error {
};
const vo = me.Root, Si = me.Trigger, Sl = me.Group, av = me.Portal, iv = me.Sub, sv = me.RadioGroup, Cl = D.forwardRef(({ className: e, inset: r, children: t, ...n }, o) => /* @__PURE__ */ T(
  me.SubTrigger,
  {
    ref: o,
    className: R(
      "pr-flex pr-cursor-default pr-select-none pr-items-center pr-rounded-sm pr-px-2 pr-py-1.5 pr-text-sm pr-outline-none focus:pr-bg-accent data-[state=open]:pr-bg-accent",
      r && "pr-pl-8",
      e
    ),
    ...n,
    children: [
      t,
      /* @__PURE__ */ p(li, { className: "pr-ml-auto pr-h-4 pr-w-4" })
    ]
  }
));
Cl.displayName = me.SubTrigger.displayName;
const Ol = D.forwardRef(({ className: e, ...r }, t) => /* @__PURE__ */ p(
  me.SubContent,
  {
    ref: t,
    className: R(
      "pr-z-50 pr-min-w-[8rem] pr-overflow-hidden pr-rounded-md pr-border pr-bg-popover pr-p-1 pr-text-popover-foreground pr-shadow-lg data-[state=open]:pr-animate-in data-[state=closed]:pr-animate-out data-[state=closed]:pr-fade-out-0 data-[state=open]:pr-fade-in-0 data-[state=closed]:pr-zoom-out-95 data-[state=open]:pr-zoom-in-95 data-[side=bottom]:pr-slide-in-from-top-2 data-[side=left]:pr-slide-in-from-right-2 data-[side=right]:pr-slide-in-from-left-2 data-[side=top]:pr-slide-in-from-bottom-2",
      e
    ),
    ...r
  }
));
Ol.displayName = me.SubContent.displayName;
const ln = D.forwardRef(({ className: e, sideOffset: r = 4, ...t }, n) => /* @__PURE__ */ p(me.Portal, { children: /* @__PURE__ */ p(
  me.Content,
  {
    ref: n,
    sideOffset: r,
    className: R(
      /* adding pr-twp because the dropdown content is added to the dom as a sibling to the app root */
      "pr-twp pr-z-50 pr-min-w-[8rem] pr-overflow-hidden pr-rounded-md pr-border pr-bg-popover pr-p-1 pr-text-popover-foreground pr-shadow-md data-[state=open]:pr-animate-in data-[state=closed]:pr-animate-out data-[state=closed]:pr-fade-out-0 data-[state=open]:pr-fade-in-0 data-[state=closed]:pr-zoom-out-95 data-[state=open]:pr-zoom-in-95 data-[side=bottom]:pr-slide-in-from-top-2 data-[side=left]:pr-slide-in-from-right-2 data-[side=right]:pr-slide-in-from-left-2 data-[side=top]:pr-slide-in-from-bottom-2",
      e
    ),
    ...t
  }
) }));
ln.displayName = me.Content.displayName;
const Ci = D.forwardRef(({ className: e, inset: r, ...t }, n) => /* @__PURE__ */ p(
  me.Item,
  {
    ref: n,
    className: R(
      // removed: pr-relative pr-flex focus:pr-text-accent-foreground
      "pr-cursor-default pr-select-none pr-items-center pr-rounded-sm pr-px-2 pr-py-1.5 pr-text-sm pr-outline-none pr-transition-colors focus:pr-bg-accent data-[disabled]:pr-pointer-events-none data-[disabled]:pr-opacity-50",
      r && "pr-pl-8",
      e
    ),
    ...t
  }
));
Ci.displayName = me.Item.displayName;
const bo = D.forwardRef(({ className: e, children: r, checked: t, ...n }, o) => /* @__PURE__ */ T(
  me.CheckboxItem,
  {
    ref: o,
    className: R(
      "pr-relative pr-flex pr-cursor-default pr-select-none pr-items-center pr-rounded-sm pr-py-1.5 pr-pl-8 pr-pr-2 pr-text-sm pr-outline-none pr-transition-colors focus:pr-bg-accent focus:pr-text-accent-foreground data-[disabled]:pr-pointer-events-none data-[disabled]:pr-opacity-50",
      e
    ),
    checked: t,
    ...n,
    children: [
      /* @__PURE__ */ p("span", { className: "pr-absolute pr-left-2 pr-flex pr-h-3.5 pr-w-3.5 pr-items-center pr-justify-center", children: /* @__PURE__ */ p(me.ItemIndicator, { children: /* @__PURE__ */ p(on, { className: "pr-h-4 pr-w-4" }) }) }),
      r
    ]
  }
));
bo.displayName = me.CheckboxItem.displayName;
const Oi = D.forwardRef(({ className: e, children: r, ...t }, n) => /* @__PURE__ */ T(
  me.RadioItem,
  {
    ref: n,
    className: R(
      "pr-relative pr-flex pr-cursor-default pr-select-none pr-items-center pr-rounded-sm pr-py-1.5 pr-pl-8 pr-pr-2 pr-text-sm pr-outline-none pr-transition-colors focus:pr-bg-accent focus:pr-text-accent-foreground data-[disabled]:pr-pointer-events-none data-[disabled]:pr-opacity-50",
      e
    ),
    ...t,
    children: [
      /* @__PURE__ */ p("span", { className: "pr-absolute pr-left-2 pr-flex pr-h-3.5 pr-w-3.5 pr-items-center pr-justify-center", children: /* @__PURE__ */ p(me.ItemIndicator, { children: /* @__PURE__ */ p(ci, { className: "pr-h-2 pr-w-2 pr-fill-current" }) }) }),
      r
    ]
  }
));
Oi.displayName = me.RadioItem.displayName;
const Ot = D.forwardRef(({ className: e, inset: r, ...t }, n) => /* @__PURE__ */ p(
  me.Label,
  {
    ref: n,
    className: R("pr-px-2 pr-py-1.5 pr-text-sm pr-font-semibold", r && "pr-pl-8", e),
    ...t
  }
));
Ot.displayName = me.Label.displayName;
const cn = D.forwardRef(({ className: e, ...r }, t) => /* @__PURE__ */ p(
  me.Separator,
  {
    ref: t,
    className: R("pr--mx-1 pr-my-1 pr-h-px pr-bg-muted", e),
    ...r
  }
));
cn.displayName = me.Separator.displayName;
function Rl({ className: e, ...r }) {
  return /* @__PURE__ */ p(
    "span",
    {
      className: R("pr-ml-auto pr-text-xs pr-tracking-widest pr-opacity-60", e),
      ...r
    }
  );
}
Rl.displayName = "DropdownMenuShortcut";
const Pl = nn(
  ({
    bookId: e,
    handleSelectBook: r,
    isSelected: t,
    handleHighlightBook: n,
    handleKeyDown: o,
    bookType: a,
    children: i
  }, s) => /* @__PURE__ */ T(
    Ci,
    {
      ref: s,
      textValue: e,
      className: R("pr-mx-1 pr-px-1 pr-font-normal pr-text-foreground/80", {
        // Overriding `data-[highlighted]` changes the default gray background that is normally shown on hover
        "pr-bg-amber-50 pr-text-yellow-900 data-[highlighted]:pr-bg-amber-100": t
      }),
      onSelect: (l) => {
        l.preventDefault(), r();
      },
      onKeyDown: (l) => {
        o(l);
      },
      onFocus: n,
      onMouseMove: n,
      children: [
        /* @__PURE__ */ p(
          "span",
          {
            className: R(
              "pr-border-b-0 pr-border-l-2 pr-border-r-0 pr-border-t-0 pr-border-solid pr-px-2",
              {
                "pr-font-bold": t,
                "pr-border-l-red-200": a.toLowerCase() === "ot",
                "pr-border-l-purple-200": a.toLowerCase() === "nt",
                "pr-border-l-indigo-200": a.toLowerCase() === "dc"
              }
            ),
            children: ce.bookIdToEnglishName(e)
          }
        ),
        t && /* @__PURE__ */ p("div", { children: i })
      ]
    },
    e
  )
);
function _l({
  handleSelectChapter: e,
  endChapter: r,
  activeChapter: t,
  highlightedChapter: n,
  handleHighlightedChapter: o
}) {
  const a = Array.from({ length: r }, (s, l) => l + 1), i = Se(
    (s) => {
      o(s);
    },
    [o]
  );
  return /* @__PURE__ */ p("div", { className: R("pr-flex pr-flex-wrap pr-items-start pr-justify-start pr-self-stretch"), children: a.map((s) => /* @__PURE__ */ p(
    "div",
    {
      className: R(
        "pr-box-content pr-flex pr-h-4 pr-w-4 pr-cursor-pointer pr-items-center pr-justify-end pr-rounded-md pr-p-2 pr-text-amber-800",
        {
          "pr-font-semibold pr-text-amber-900": s === t,
          "pr-bg-amber-200": s === n
        }
      ),
      onClick: (l) => {
        l.preventDefault(), l.stopPropagation(), e(s);
      },
      role: "button",
      onKeyDown: (l) => {
        l.key === "Enter" && e(s);
      },
      tabIndex: 0,
      onMouseMove: () => i(s),
      children: s
    },
    s
  )) });
}
function $l({ handleSort: e, handleLocationHistory: r, handleBookmarks: t }) {
  return /* @__PURE__ */ T(Ot, { className: "pr-flex pr-justify-between", children: [
    /* @__PURE__ */ p("p", { className: "pr-inline-block pr-align-middle", children: "Go To" }),
    /* @__PURE__ */ T("div", { className: "pr-flex pr-items-center", children: [
      /* @__PURE__ */ p(
        bp,
        {
          onClick: e,
          className: "pr-m-2 pr-h-4 pr-w-4 pr-cursor-pointer pr-gap-2"
        }
      ),
      /* @__PURE__ */ p(
        wp,
        {
          onClick: r,
          className: "pr-m-2 pr-h-4 pr-w-4 pr-cursor-pointer pr-gap-2"
        }
      ),
      /* @__PURE__ */ p(
        yp,
        {
          onClick: t,
          className: "pr-m-2 pr-h-4 pr-w-4 pr-cursor-pointer pr-gap-2"
        }
      )
    ] })
  ] });
}
const mt = ce.allBookIds, Il = {
  OT: "Old Testament",
  NT: "New Testament",
  DC: "Deuterocanon"
}, sa = ["OT", "NT", "DC"], Al = 32 + 32 + 32, Ml = [
  /^(\w+)$/i,
  // Matches a single word (book name or id)
  /^(\w+)(?:\s(\d+))$/i,
  // Matches a word followed by a chapter number
  /^(\w+)(?:\s(\d+):(\d+))$/i
  // Matches a word followed by a chapter and verse number
], Dl = (e) => ({
  OT: mt.filter((t) => ce.isBookOT(t)),
  NT: mt.filter((t) => ce.isBookNT(t)),
  DC: mt.filter((t) => ce.isBookDC(t))
})[e], ot = (e) => Xp(ce.bookIdToNumber(e));
function Bl() {
  return mt.map((r) => ce.bookIdToEnglishName(r));
}
function jl(e) {
  return Bl().includes(e);
}
function Vl(e) {
  const r = e.toLowerCase().replace(/^\w/, (t) => t.toUpperCase());
  if (jl(r))
    return mt.find((n) => ce.bookIdToEnglishName(n) === r);
}
function pv({ scrRef: e, handleSubmit: r }) {
  const [t, n] = fe(""), [o, a] = fe(
    ce.bookNumberToId(e.bookNum)
  ), [i, s] = fe(e.chapterNum ?? 0), [l, u] = fe(
    ce.bookNumberToId(e.bookNum)
  ), [f, b] = fe(!1), [v, c] = fe(f), h = Nr(void 0), d = Nr(void 0), g = Nr(void 0), y = Se(
    (k) => Dl(k).filter((j) => {
      const V = ce.bookIdToEnglishName(j).toLowerCase(), Z = t.replace(/[^a-zA-Z]/g, "").toLowerCase();
      return V.includes(Z) || // Match book name
      j.toLowerCase().includes(Z);
    }),
    [t]
  ), C = (k) => {
    n(k);
  }, N = Nr(!1), x = Se((k) => {
    if (N.current) {
      N.current = !1;
      return;
    }
    b(k);
  }, []), w = Se(
    (k, j, V, Z) => {
      if (s(
        ce.bookNumberToId(e.bookNum) !== k ? 1 : e.chapterNum
      ), j || ot(k) === -1) {
        r({
          bookNum: ce.bookIdToNumber(k),
          chapterNum: V || 1,
          verseNum: Z || 1
        }), b(!1), n("");
        return;
      }
      a(o !== k ? k : ""), b(!j);
    },
    [r, e.bookNum, e.chapterNum, o]
  ), O = (k) => {
    k <= 0 || k > ot(o) || w(o, !0, k);
  }, _ = Se(() => {
    Ml.forEach((k) => {
      const j = t.match(k);
      if (j) {
        const [V, Z = void 0, K = void 0] = j.slice(1), H = Vl(V);
        (ce.isBookIdValid(V) || H) && w(
          H ?? V,
          !0,
          Z ? parseInt(Z, 10) : 1,
          K ? parseInt(K, 10) : 1
        );
      }
    });
  }, [w, t]), B = Se(
    (k) => {
      f ? (k.key === "ArrowDown" || k.key === "ArrowUp") && (typeof g < "u" && // Ref uses null
      // eslint-disable-next-line no-null/no-null
      g.current !== null ? g.current.focus() : typeof d < "u" && // Ref uses null
      // eslint-disable-next-line no-null/no-null
      d.current !== null && d.current.focus(), k.preventDefault()) : b(!0);
    },
    [f]
  ), S = (k) => {
    const { key: j } = k;
    j === "ArrowRight" || j === "ArrowLeft" || j === "ArrowDown" || j === "ArrowUp" || j === "Enter" || (h.current.dispatchEvent(new KeyboardEvent("keydown", { key: j })), h.current.focus());
  }, P = (k) => {
    const { key: j } = k;
    if (l === o) {
      if (j === "Enter") {
        k.preventDefault(), w(o, !0, i);
        return;
      }
      let V = 0;
      if (j === "ArrowRight")
        if (i < ot(l))
          V = 1;
        else {
          k.preventDefault();
          return;
        }
      else if (j === "ArrowLeft")
        if (i > 1)
          V = -1;
        else {
          k.preventDefault();
          return;
        }
      else
        j === "ArrowDown" ? V = 6 : j === "ArrowUp" && (V = -6);
      i + V <= 0 || i + V > ot(l) ? s(0) : V !== 0 && (s(i + V), k.preventDefault());
    }
  };
  return We(() => {
    o === l ? o === ce.bookNumberToId(e.bookNum) ? s(e.chapterNum) : s(1) : s(0);
  }, [l, e.bookNum, e.chapterNum, o]), oa(() => {
    c(f);
  }, [f]), oa(() => {
    const k = setTimeout(() => {
      if (v && d.current && g.current) {
        const V = g.current.offsetTop - Al;
        d.current.scrollTo({ top: V, behavior: "instant" });
      }
    }, 10);
    return () => {
      clearTimeout(k);
    };
  }, [v]), /* @__PURE__ */ p("div", { className: "pr-twp pr-flex", children: /* @__PURE__ */ T(vo, { modal: !1, open: f, onOpenChange: x, children: [
    /* @__PURE__ */ p(Si, { asChild: !0, children: /* @__PURE__ */ p(
      fl,
      {
        ref: h,
        value: t,
        handleSearch: C,
        handleKeyDown: B,
        handleOnClick: () => {
          a(ce.bookNumberToId(e.bookNum)), u(ce.bookNumberToId(e.bookNum)), s(e.chapterNum > 0 ? e.chapterNum : 0), b(!0), h.current.focus();
        },
        onFocus: () => {
          N.current = !0;
        },
        handleSubmit: _,
        placeholder: `${ce.bookNumberToEnglishName(e.bookNum)} ${e.chapterNum}:${e.verseNum}`
      }
    ) }),
    /* @__PURE__ */ T(
      ln,
      {
        className: "pr-m-1 pr-overflow-y-auto pr-p-0 pr-font-normal pr-text-foreground/80",
        style: { width: "233px", maxHeight: "500px", zIndex: "250" },
        onKeyDown: S,
        align: "start",
        ref: d,
        children: [
          /* @__PURE__ */ p(
            $l,
            {
              handleSort: () => console.log("sorting"),
              handleLocationHistory: () => console.log("location history"),
              handleBookmarks: () => console.log("bookmarks")
            }
          ),
          sa.map(
            (k, j) => y(k).length > 0 && /* @__PURE__ */ T("div", { children: [
              /* @__PURE__ */ p(Ot, { className: "pr-font-semibold pr-text-foreground/80", children: Il[k] }),
              y(k).map((V) => /* @__PURE__ */ p("div", { children: /* @__PURE__ */ p(
                Pl,
                {
                  bookId: V,
                  handleSelectBook: () => w(V, !1),
                  isSelected: o === V,
                  handleHighlightBook: () => u(V),
                  handleKeyDown: P,
                  bookType: k,
                  ref: (Z) => {
                    o === V && (g.current = Z);
                  },
                  children: /* @__PURE__ */ p(
                    _l,
                    {
                      handleSelectChapter: O,
                      endChapter: ot(V),
                      activeChapter: e.bookNum === ce.bookIdToNumber(V) ? e.chapterNum : 0,
                      highlightedChapter: i,
                      handleHighlightedChapter: (Z) => {
                        s(Z);
                      }
                    }
                  )
                }
              ) }, V)),
              sa.length - 1 !== j ? /* @__PURE__ */ p(cn, {}) : void 0
            ] }, k)
          )
        ]
      }
    )
  ] }) });
}
const Ll = sn(
  "pr-twp pr-inline-flex pr-items-center pr-justify-center pr-whitespace-nowrap pr-rounded-md pr-text-sm pr-font-medium pr-ring-offset-background pr-transition-colors focus-visible:pr-outline-none focus-visible:pr-ring-2 focus-visible:pr-ring-ring focus-visible:pr-ring-offset-2 disabled:pr-pointer-events-none disabled:pr-opacity-50",
  {
    variants: {
      variant: {
        default: "pr-bg-primary pr-text-primary-foreground hover:pr-bg-primary/90",
        destructive: "pr-bg-destructive pr-text-destructive-foreground hover:pr-bg-destructive/90",
        outline: "pr-border pr-border-input pr-bg-background hover:pr-bg-accent hover:pr-text-accent-foreground",
        secondary: "pr-bg-secondary pr-text-secondary-foreground hover:pr-bg-secondary/80",
        ghost: "hover:pr-bg-accent hover:pr-text-accent-foreground",
        link: "pr-text-primary pr-underline-offset-4 hover:pr-underline"
      },
      size: {
        default: "pr-h-10 pr-px-4 pr-py-2",
        sm: "pr-h-9 pr-rounded-md pr-px-3",
        lg: "pr-h-11 pr-rounded-md pr-px-8",
        icon: "pr-h-10 pr-w-10"
      }
    },
    defaultVariants: {
      variant: "default",
      size: "default"
    }
  }
), ye = D.forwardRef(
  ({ className: e, variant: r, size: t, asChild: n = !1, ...o }, a) => /* @__PURE__ */ p(n ? qp : "button", { className: R(Ll({ variant: r, size: t, className: e })), ref: a, ...o })
);
ye.displayName = "Button";
const Fl = sn(
  "pr-text-sm pr-font-medium pr-leading-none peer-disabled:pr-cursor-not-allowed peer-disabled:pr-opacity-70"
), He = D.forwardRef(({ className: e, ...r }, t) => /* @__PURE__ */ p(di.Root, { ref: t, className: R("pr-twp", Fl(), e), ...r }));
He.displayName = di.Root.displayName;
const Ri = D.forwardRef(({ className: e, ...r }, t) => /* @__PURE__ */ p(
  bt.Root,
  {
    className: R("pr-twp pr-grid pr-gap-2", e),
    ...r,
    ref: t
  }
));
Ri.displayName = bt.Root.displayName;
const eo = D.forwardRef(({ className: e, ...r }, t) => /* @__PURE__ */ p(
  bt.Item,
  {
    ref: t,
    className: R(
      "pr-twp pr-aspect-square pr-h-4 pr-w-4 pr-rounded-full pr-border pr-border-primary pr-text-primary pr-ring-offset-background focus:pr-outline-none focus-visible:pr-ring-2 focus-visible:pr-ring-ring focus-visible:pr-ring-offset-2 disabled:pr-cursor-not-allowed disabled:pr-opacity-50",
      e
    ),
    ...r,
    children: /* @__PURE__ */ p(bt.Indicator, { className: "pr-flex pr-items-center pr-justify-center", children: /* @__PURE__ */ p(ci, { className: "pr-h-2.5 pr-w-2.5 pr-fill-current pr-text-current" }) })
  }
));
eo.displayName = bt.Item.displayName;
const zl = wt.Root, Gl = wt.Trigger, Pi = D.forwardRef(({ className: e, align: r = "center", sideOffset: t = 4, ...n }, o) => /* @__PURE__ */ p(wt.Portal, { children: /* @__PURE__ */ p(
  wt.Content,
  {
    ref: o,
    align: r,
    sideOffset: t,
    className: R(
      "pr-twp pr-z-50 pr-w-72 pr-rounded-md pr-border pr-bg-popover pr-p-4 pr-text-popover-foreground pr-shadow-md pr-outline-none data-[state=open]:pr-animate-in data-[state=closed]:pr-animate-out data-[state=closed]:pr-fade-out-0 data-[state=open]:pr-fade-in-0 data-[state=closed]:pr-zoom-out-95 data-[state=open]:pr-zoom-in-95 data-[side=bottom]:pr-slide-in-from-top-2 data-[side=left]:pr-slide-in-from-right-2 data-[side=right]:pr-slide-in-from-left-2 data-[side=top]:pr-slide-in-from-bottom-2",
      e
    ),
    ...n
  }
) }));
Pi.displayName = wt.Content.displayName;
const Ul = Ye.Portal, _i = D.forwardRef(({ className: e, ...r }, t) => /* @__PURE__ */ p(
  Ye.Overlay,
  {
    ref: t,
    className: R(
      "pr- pr-fixed pr-inset-0 pr-z-50 pr-bg-black/80 data-[state=open]:pr-animate-in data-[state=closed]:pr-animate-out data-[state=closed]:pr-fade-out-0 data-[state=open]:pr-fade-in-0",
      e
    ),
    ...r
  }
));
_i.displayName = Ye.Overlay.displayName;
const Hl = D.forwardRef(({ className: e, children: r, ...t }, n) => /* @__PURE__ */ T(Ul, { children: [
  /* @__PURE__ */ p(_i, {}),
  /* @__PURE__ */ T(
    Ye.Content,
    {
      ref: n,
      className: R(
        "pr-fixed pr-left-[50%] pr-top-[50%] pr-z-50 pr-grid pr-w-full pr-max-w-lg pr-translate-x-[-50%] pr-translate-y-[-50%] pr-gap-4 pr-border pr-bg-background pr-p-6 pr-shadow-lg pr-duration-200 data-[state=open]:pr-animate-in data-[state=closed]:pr-animate-out data-[state=closed]:pr-fade-out-0 data-[state=open]:pr-fade-in-0 data-[state=closed]:pr-zoom-out-95 data-[state=open]:pr-zoom-in-95 data-[state=closed]:pr-slide-out-to-left-1/2 data-[state=closed]:pr-slide-out-to-top-[48%] data-[state=open]:pr-slide-in-from-left-1/2 data-[state=open]:pr-slide-in-from-top-[48%] sm:pr-rounded-lg",
        e
      ),
      ...t,
      children: [
        r,
        /* @__PURE__ */ T(Ye.Close, { className: "pr-absolute pr-right-4 pr-top-4 pr-rounded-sm pr-opacity-70 pr-ring-offset-background pr-transition-opacity hover:pr-opacity-100 focus:pr-outline-none focus:pr-ring-2 focus:pr-ring-ring focus:pr-ring-offset-2 disabled:pr-pointer-events-none data-[state=open]:pr-bg-accent data-[state=open]:pr-text-muted-foreground", children: [
          /* @__PURE__ */ p(xp, { className: "pr-h-4 pr-w-4" }),
          /* @__PURE__ */ p("span", { className: "pr-sr-only", children: "Close" })
        ] })
      ]
    }
  )
] }));
Hl.displayName = Ye.Content.displayName;
const Xl = D.forwardRef(({ className: e, ...r }, t) => /* @__PURE__ */ p(
  Ye.Title,
  {
    ref: t,
    className: R("pr-text-lg pr-font-semibold pr-leading-none pr-tracking-tight", e),
    ...r
  }
));
Xl.displayName = Ye.Title.displayName;
const Wl = D.forwardRef(({ className: e, ...r }, t) => /* @__PURE__ */ p(
  Ye.Description,
  {
    ref: t,
    className: R("pr-text-sm pr-text-muted-foreground", e),
    ...r
  }
));
Wl.displayName = Ye.Description.displayName;
const $i = D.forwardRef(({ className: e, ...r }, t) => /* @__PURE__ */ p(
  Re,
  {
    ref: t,
    className: R(
      "pr-flex pr-h-full pr-w-full pr-flex-col pr-overflow-hidden pr-rounded-md pr-bg-popover pr-text-popover-foreground",
      e
    ),
    ...r
  }
));
$i.displayName = Re.displayName;
const Ii = D.forwardRef(({ className: e, ...r }, t) => /* @__PURE__ */ T("div", { className: "pr-flex pr-items-center pr-border-b pr-px-3", children: [
  /* @__PURE__ */ p(Np, { className: "pr-me-2 pr-h-4 pr-w-4 pr-shrink-0 pr-opacity-50" }),
  /* @__PURE__ */ p(
    Re.Input,
    {
      ref: t,
      className: R(
        "pr-flex pr-h-11 pr-w-full pr-rounded-md pr-bg-transparent pr-py-3 pr-text-sm pr-outline-none placeholder:pr-text-muted-foreground disabled:pr-cursor-not-allowed disabled:pr-opacity-50",
        e
      ),
      ...r
    }
  )
] }));
Ii.displayName = Re.Input.displayName;
const Ai = D.forwardRef(({ className: e, ...r }, t) => /* @__PURE__ */ p(
  Re.List,
  {
    ref: t,
    className: R("pr-max-h-[300px] pr-overflow-y-auto pr-overflow-x-hidden", e),
    ...r
  }
));
Ai.displayName = Re.List.displayName;
const Mi = D.forwardRef((e, r) => /* @__PURE__ */ p(Re.Empty, { ref: r, className: "pr-py-6 pr-text-center pr-text-sm", ...e }));
Mi.displayName = Re.Empty.displayName;
const Yl = D.forwardRef(({ className: e, ...r }, t) => /* @__PURE__ */ p(
  Re.Group,
  {
    ref: t,
    className: R(
      "pr-overflow-hidden pr-p-1 pr-text-foreground [&_[cmdk-group-heading]]:pr-px-2 [&_[cmdk-group-heading]]:pr-py-1.5 [&_[cmdk-group-heading]]:pr-text-xs [&_[cmdk-group-heading]]:pr-font-medium [&_[cmdk-group-heading]]:pr-text-muted-foreground",
      e
    ),
    ...r
  }
));
Yl.displayName = Re.Group.displayName;
const ql = D.forwardRef(({ className: e, ...r }, t) => /* @__PURE__ */ p(
  Re.Separator,
  {
    ref: t,
    className: R("pr--mx-1 pr-h-px pr-bg-border", e),
    ...r
  }
));
ql.displayName = Re.Separator.displayName;
const Di = D.forwardRef(({ className: e, ...r }, t) => /* @__PURE__ */ p(
  Re.Item,
  {
    ref: t,
    className: R(
      "pr-relative pr-flex pr-cursor-default pr-select-none pr-items-center pr-rounded-sm pr-px-2 pr-py-1.5 pr-text-sm pr-outline-none data-[disabled=true]:pr-pointer-events-none data-[selected=true]:pr-bg-accent data-[selected=true]:pr-text-accent-foreground data-[disabled=true]:pr-opacity-50",
      e
    ),
    ...r
  }
));
Di.displayName = Re.Item.displayName;
function Kl(e) {
  return typeof e == "string" ? e : typeof e == "number" ? e.toString() : e.label;
}
function pa({
  id: e,
  options: r = [],
  className: t,
  value: n,
  onChange: o = () => {
  },
  getOptionLabel: a = Kl,
  buttonPlaceholder: i = "",
  textPlaceholder: s = "",
  commandEmptyMessage: l = "No option found",
  buttonVariant: u = "outline",
  dir: f = "ltr",
  isDisabled: b = !1,
  ...v
}) {
  const [c, h] = fe(!1);
  return /* @__PURE__ */ T(zl, { open: c, onOpenChange: h, ...v, children: [
    /* @__PURE__ */ p(Gl, { asChild: !0, children: /* @__PURE__ */ T(
      ye,
      {
        variant: u,
        role: "combobox",
        "aria-expanded": c,
        id: e,
        className: R("pr-w-[200px] pr-justify-between", t),
        disabled: b,
        children: [
          /* @__PURE__ */ p("span", { className: "pr-overflow-hidden pr-text-ellipsis pr-whitespace-nowrap", children: n ? a(n) : i }),
          /* @__PURE__ */ p(kp, { className: "pr-ms-2 pr-h-4 pr-w-4 pr-shrink-0 pr-opacity-50" })
        ]
      }
    ) }),
    /* @__PURE__ */ p(Pi, { className: "pr-w-[200px] pr-p-0", dir: f, children: /* @__PURE__ */ T($i, { children: [
      /* @__PURE__ */ p(Ii, { dir: f, placeholder: s, className: "pr-text-inherit" }),
      /* @__PURE__ */ p(Mi, { children: l }),
      /* @__PURE__ */ p(Ai, { children: r.map((d) => /* @__PURE__ */ T(
        Di,
        {
          value: a(d),
          onSelect: () => {
            o(d), h(!1);
          },
          children: [
            /* @__PURE__ */ p(
              on,
              {
                className: R("pr-me-2 pr-h-4 pr-w-4", {
                  "pr-opacity-0": !n || a(n) !== a(d)
                })
              }
            ),
            a(d)
          ]
        },
        a(d)
      )) })
    ] }) })
  ] });
}
function Jl({
  startChapter: e,
  endChapter: r,
  handleSelectStartChapter: t,
  handleSelectEndChapter: n,
  isDisabled: o = !1,
  chapterCount: a
}) {
  const i = lr(
    () => Array.from({ length: a }, (u, f) => f + 1),
    [a]
  );
  return /* @__PURE__ */ T(cr, { children: [
    /* @__PURE__ */ p(He, { htmlFor: "start-chapters-combobox", children: "Chapters" }),
    /* @__PURE__ */ p(
      pa,
      {
        isDisabled: o,
        onChange: (u) => {
          t(u), u > r && n(u);
        },
        className: "pr-ml-2 pr-mr-2 pr-w-20",
        options: i,
        getOptionLabel: (u) => u.toString(),
        value: e
      },
      "start chapter"
    ),
    /* @__PURE__ */ p(He, { htmlFor: "end-chapters-combobox", children: "to" }),
    /* @__PURE__ */ p(
      pa,
      {
        isDisabled: o,
        onChange: (u) => {
          n(u), u < e && t(u);
        },
        className: "pr-ml-2 pr-w-20",
        options: i,
        getOptionLabel: (u) => u.toString(),
        value: r
      },
      "end chapter"
    )
  ] });
}
var Zl = /* @__PURE__ */ ((e) => (e.CURRENT_BOOK = "current book", e.CHOOSE_BOOKS = "choose books", e))(Zl || {});
const lv = Object.freeze([
  "%webView_bookSelector_currentBook%",
  "%webView_bookSelector_choose%",
  "%webView_bookSelector_chooseBooks%"
]), An = (e, r) => e[r] ?? r;
function cv({
  handleBookSelectionModeChange: e,
  currentBookName: r,
  onSelectBooks: t,
  selectedBookIds: n,
  chapterCount: o,
  endChapter: a,
  handleSelectEndChapter: i,
  startChapter: s,
  handleSelectStartChapter: l,
  localizedStrings: u
}) {
  const f = An(u, "%webView_bookSelector_currentBook%"), b = An(u, "%webView_bookSelector_choose%"), v = An(u, "%webView_bookSelector_chooseBooks%"), [c, h] = fe(
    "current book"
    /* CURRENT_BOOK */
  ), d = (g) => {
    h(g), e(g);
  };
  return /* @__PURE__ */ p(
    Ri,
    {
      className: "pr-twp pr-flex",
      value: c,
      onValueChange: (g) => d(g),
      children: /* @__PURE__ */ T("div", { className: "pr-flex pr-w-full pr-flex-col pr-gap-4", children: [
        /* @__PURE__ */ T("div", { className: "pr-grid pr-grid-cols-[25%,25%,50%]", children: [
          /* @__PURE__ */ T("div", { className: "pr-flex pr-items-center", children: [
            /* @__PURE__ */ p(eo, {
              value: "current book"
              /* CURRENT_BOOK */
            }),
            /* @__PURE__ */ p(He, { className: "pr-ml-1", children: f })
          ] }),
          /* @__PURE__ */ p(He, { className: "pr-flex pr-items-center", children: r }),
          /* @__PURE__ */ p("div", { className: "pr-flex pr-items-center pr-justify-end", children: /* @__PURE__ */ p(
            Jl,
            {
              isDisabled: c === "choose books",
              handleSelectStartChapter: l,
              handleSelectEndChapter: i,
              chapterCount: o,
              startChapter: s,
              endChapter: a
            }
          ) })
        ] }),
        /* @__PURE__ */ T("div", { className: "pr-grid pr-grid-cols-[25%,50%,25%]", children: [
          /* @__PURE__ */ T("div", { className: "pr-flex pr-items-center", children: [
            /* @__PURE__ */ p(eo, {
              value: "choose books"
              /* CHOOSE_BOOKS */
            }),
            /* @__PURE__ */ p(He, { className: "pr-ml-1", children: v })
          ] }),
          /* @__PURE__ */ p(He, { className: "pr-flex pr-items-center", children: n.map((g) => ce.bookIdToEnglishName(g)).join(", ") }),
          /* @__PURE__ */ p(
            ye,
            {
              disabled: c === "current book",
              onClick: () => t(),
              children: b
            }
          )
        ] })
      ] })
    }
  );
}
function Ql({ table: e }) {
  return /* @__PURE__ */ T(vo, { children: [
    /* @__PURE__ */ p(Hp, { asChild: !0, children: /* @__PURE__ */ T(ye, { variant: "outline", size: "sm", className: "pr-ml-auto pr-hidden pr-h-8 lg:pr-flex", children: [
      /* @__PURE__ */ p(Ep, { className: "pr-mr-2 pr-h-4 pr-w-4" }),
      "View"
    ] }) }),
    /* @__PURE__ */ T(ln, { align: "end", className: "pr-w-[150px]", children: [
      /* @__PURE__ */ p(Ot, { children: "Toggle columns" }),
      /* @__PURE__ */ p(cn, {}),
      e.getAllColumns().filter((r) => r.getCanHide()).map((r) => /* @__PURE__ */ p(
        bo,
        {
          className: "pr-capitalize",
          checked: r.getIsVisible(),
          onCheckedChange: (t) => r.toggleVisibility(!!t),
          children: r.id
        },
        r.id
      ))
    ] })
  ] });
}
const yt = be.Root, ec = be.Group, xt = be.Value, zr = D.forwardRef(({ className: e, children: r, ...t }, n) => /* @__PURE__ */ T(
  be.Trigger,
  {
    ref: n,
    className: R(
      "pr-flex pr-h-10 pr-w-full pr-items-center pr-justify-between pr-rounded-md pr-border pr-border-input pr-bg-background pr-px-3 pr-py-2 pr-text-sm pr-ring-offset-background placeholder:pr-text-muted-foreground focus:pr-outline-none focus:pr-ring-2 focus:pr-ring-ring focus:pr-ring-offset-2 disabled:pr-cursor-not-allowed disabled:pr-opacity-50 [&>span]:pr-line-clamp-1",
      e
    ),
    ...t,
    children: [
      r,
      /* @__PURE__ */ p(be.Icon, { asChild: !0, children: /* @__PURE__ */ p(an, { className: "pr-h-4 pr-w-4 pr-opacity-50" }) })
    ]
  }
));
zr.displayName = be.Trigger.displayName;
const Bi = D.forwardRef(({ className: e, ...r }, t) => /* @__PURE__ */ p(
  be.ScrollUpButton,
  {
    ref: t,
    className: R("pr-flex pr-cursor-default pr-items-center pr-justify-center pr-py-1", e),
    ...r,
    children: /* @__PURE__ */ p(Tp, { className: "pr-h-4 pr-w-4" })
  }
));
Bi.displayName = be.ScrollUpButton.displayName;
const ji = D.forwardRef(({ className: e, ...r }, t) => /* @__PURE__ */ p(
  be.ScrollDownButton,
  {
    ref: t,
    className: R("pr-flex pr-cursor-default pr-items-center pr-justify-center pr-py-1", e),
    ...r,
    children: /* @__PURE__ */ p(an, { className: "pr-h-4 pr-w-4" })
  }
));
ji.displayName = be.ScrollDownButton.displayName;
const Gr = D.forwardRef(({ className: e, children: r, position: t = "popper", ...n }, o) => /* @__PURE__ */ p(be.Portal, { children: /* @__PURE__ */ T(
  be.Content,
  {
    ref: o,
    className: R(
      "pr-twp pr-relative pr-z-50 pr-max-h-96 pr-min-w-[8rem] pr-overflow-hidden pr-rounded-md pr-border pr-bg-popover pr-text-popover-foreground pr-shadow-md data-[state=open]:pr-animate-in data-[state=closed]:pr-animate-out data-[state=closed]:pr-fade-out-0 data-[state=open]:pr-fade-in-0 data-[state=closed]:pr-zoom-out-95 data-[state=open]:pr-zoom-in-95 data-[side=bottom]:pr-slide-in-from-top-2 data-[side=left]:pr-slide-in-from-right-2 data-[side=right]:pr-slide-in-from-left-2 data-[side=top]:pr-slide-in-from-bottom-2",
      t === "popper" && "data-[side=bottom]:pr-translate-y-1 data-[side=left]:pr--translate-x-1 data-[side=right]:pr-translate-x-1 data-[side=top]:pr--translate-y-1",
      e
    ),
    position: t,
    ...n,
    children: [
      /* @__PURE__ */ p(Bi, {}),
      /* @__PURE__ */ p(
        be.Viewport,
        {
          className: R(
            "pr-p-1",
            t === "popper" && "pr-h-[var(--radix-select-trigger-height)] pr-w-full pr-min-w-[var(--radix-select-trigger-width)]"
          ),
          children: r
        }
      ),
      /* @__PURE__ */ p(ji, {})
    ]
  }
) }));
Gr.displayName = be.Content.displayName;
const rc = D.forwardRef(({ className: e, ...r }, t) => /* @__PURE__ */ p(
  be.Label,
  {
    ref: t,
    className: R("pr-py-1.5 pr-pl-8 pr-pr-2 pr-text-sm pr-font-semibold", e),
    ...r
  }
));
rc.displayName = be.Label.displayName;
const Ge = D.forwardRef(({ className: e, children: r, ...t }, n) => /* @__PURE__ */ T(
  be.Item,
  {
    ref: n,
    className: R(
      "pr-relative pr-flex pr-w-full pr-cursor-default pr-select-none pr-items-center pr-rounded-sm pr-py-1.5 pr-pl-8 pr-pr-2 pr-text-sm pr-outline-none focus:pr-bg-accent focus:pr-text-accent-foreground data-[disabled]:pr-pointer-events-none data-[disabled]:pr-opacity-50",
      e
    ),
    ...t,
    children: [
      /* @__PURE__ */ p("span", { className: "pr-absolute pr-left-2 pr-flex pr-h-3.5 pr-w-3.5 pr-items-center pr-justify-center", children: /* @__PURE__ */ p(be.ItemIndicator, { children: /* @__PURE__ */ p(on, { className: "pr-h-4 pr-w-4" }) }) }),
      /* @__PURE__ */ p(be.ItemText, { children: r })
    ]
  }
));
Ge.displayName = be.Item.displayName;
const tc = D.forwardRef(({ className: e, ...r }, t) => /* @__PURE__ */ p(
  be.Separator,
  {
    ref: t,
    className: R("pr--mx-1 pr-my-1 pr-h-px pr-bg-muted", e),
    ...r
  }
));
tc.displayName = be.Separator.displayName;
function nc({ table: e }) {
  return /* @__PURE__ */ p("div", { className: "pr-flex pr-items-center pr-justify-between pr-px-2 pr-pb-3 pr-pt-3", children: /* @__PURE__ */ T("div", { className: "pr-flex pr-items-center pr-space-x-6 lg:pr-space-x-8", children: [
    /* @__PURE__ */ T("div", { className: "pr-flex-1 pr-text-sm pr-text-muted-foreground", children: [
      e.getFilteredSelectedRowModel().rows.length,
      " of",
      " ",
      e.getFilteredRowModel().rows.length,
      " row(s) selected"
    ] }),
    /* @__PURE__ */ T("div", { className: "pr-flex pr-items-center pr-space-x-2", children: [
      /* @__PURE__ */ p("p", { className: "pr-text-nowrap pr-text-sm pr-font-medium", children: "Rows per page" }),
      /* @__PURE__ */ T(
        yt,
        {
          value: `${e.getState().pagination.pageSize}`,
          onValueChange: (r) => {
            e.setPageSize(Number(r));
          },
          children: [
            /* @__PURE__ */ p(zr, { className: "pr-h-8 pr-w-[70px]", children: /* @__PURE__ */ p(xt, { placeholder: e.getState().pagination.pageSize }) }),
            /* @__PURE__ */ p(Gr, { side: "top", children: [10, 20, 30, 40, 50].map((r) => /* @__PURE__ */ p(Ge, { value: `${r}`, children: r }, r)) })
          ]
        }
      )
    ] }),
    /* @__PURE__ */ T("div", { className: "pr-flex pr-w-[100px] pr-items-center pr-justify-center pr-text-sm pr-font-medium", children: [
      "Page ",
      e.getState().pagination.pageIndex + 1,
      " of ",
      e.getPageCount()
    ] }),
    /* @__PURE__ */ T("div", { className: "pr-flex pr-items-center pr-space-x-2", children: [
      /* @__PURE__ */ T(
        ye,
        {
          variant: "outline",
          size: "icon",
          className: "pr-hidden pr-h-8 pr-w-8 pr-p-0 lg:pr-flex",
          onClick: () => e.setPageIndex(0),
          disabled: !e.getCanPreviousPage(),
          children: [
            /* @__PURE__ */ p("span", { className: "pr-sr-only", children: "Go to first page" }),
            /* @__PURE__ */ p(Sp, { className: "pr-h-4 pr-w-4" })
          ]
        }
      ),
      /* @__PURE__ */ T(
        ye,
        {
          variant: "outline",
          size: "icon",
          className: "pr-h-8 pr-w-8 pr-p-0",
          onClick: () => e.previousPage(),
          disabled: !e.getCanPreviousPage(),
          children: [
            /* @__PURE__ */ p("span", { className: "pr-sr-only", children: "Go to previous page" }),
            /* @__PURE__ */ p(Cp, { className: "pr-h-4 pr-w-4" })
          ]
        }
      ),
      /* @__PURE__ */ T(
        ye,
        {
          variant: "outline",
          size: "icon",
          className: "pr-h-8 pr-w-8 pr-p-0",
          onClick: () => e.nextPage(),
          disabled: !e.getCanNextPage(),
          children: [
            /* @__PURE__ */ p("span", { className: "pr-sr-only", children: "Go to next page" }),
            /* @__PURE__ */ p(Op, { className: "pr-h-4 pr-w-4" })
          ]
        }
      ),
      /* @__PURE__ */ T(
        ye,
        {
          variant: "outline",
          size: "icon",
          className: "pr-hidden pr-h-8 pr-w-8 pr-p-0 lg:pr-flex",
          onClick: () => e.setPageIndex(e.getPageCount() - 1),
          disabled: !e.getCanNextPage(),
          children: [
            /* @__PURE__ */ p("span", { className: "pr-sr-only", children: "Go to last page" }),
            /* @__PURE__ */ p(Rp, { className: "pr-h-4 pr-w-4" })
          ]
        }
      )
    ] })
  ] }) });
}
const dn = D.forwardRef(({ className: e, stickyHeader: r, ...t }, n) => /* @__PURE__ */ p("div", { className: R("pr-twp pr-relative pr-w-full", { "pr-overflow-auto": !r }), children: /* @__PURE__ */ p(
  "table",
  {
    ref: n,
    className: R("pr-w-full pr-caption-bottom pr-text-sm", e),
    ...t
  }
) }));
dn.displayName = "Table";
const un = D.forwardRef(({ className: e, stickyHeader: r, ...t }, n) => /* @__PURE__ */ p(
  "thead",
  {
    ref: n,
    className: R(
      { "pr-sticky pr-top-0 pr-bg-muted": r },
      "[&_tr]:pr-border-b",
      e
    ),
    ...t
  }
));
un.displayName = "TableHeader";
const fn = D.forwardRef(({ className: e, ...r }, t) => /* @__PURE__ */ p("tbody", { ref: t, className: R("[&_tr:last-child]:pr-border-0", e), ...r }));
fn.displayName = "TableBody";
const oc = D.forwardRef(({ className: e, ...r }, t) => /* @__PURE__ */ p(
  "tfoot",
  {
    ref: t,
    className: R("pr-border-t pr-bg-muted/50 pr-font-medium [&>tr]:last:pr-border-b-0", e),
    ...r
  }
));
oc.displayName = "TableFooter";
const pr = D.forwardRef(
  ({ className: e, ...r }, t) => /* @__PURE__ */ p(
    "tr",
    {
      ref: t,
      className: R(
        "pr-border-b pr-transition-colors hover:pr-bg-muted/50 data-[state=selected]:pr-bg-muted",
        e
      ),
      ...r
    }
  )
);
pr.displayName = "TableRow";
const Nt = D.forwardRef(({ className: e, ...r }, t) => /* @__PURE__ */ p(
  "th",
  {
    ref: t,
    className: R(
      "pr-h-12 pr-px-4 pr-text-start pr-align-middle pr-font-medium pr-text-muted-foreground [&:has([role=checkbox])]:pr-pe-0",
      e
    ),
    ...r
  }
));
Nt.displayName = "TableHead";
const Ur = D.forwardRef(({ className: e, ...r }, t) => /* @__PURE__ */ p(
  "td",
  {
    ref: t,
    className: R("pr-p-4 pr-align-middle [&:has([role=checkbox])]:pr-pe-0", e),
    ...r
  }
));
Ur.displayName = "TableCell";
const ac = D.forwardRef(({ className: e, ...r }, t) => /* @__PURE__ */ p(
  "caption",
  {
    ref: t,
    className: R("pr-mt-4 pr-text-sm pr-text-muted-foreground", e),
    ...r
  }
));
ac.displayName = "TableCaption";
function ic({
  columns: e,
  data: r,
  enablePagination: t = !1,
  showPaginationControls: n = !1,
  showColumnVisibilityControls: o = !1,
  stickyHeader: a = !1,
  onRowClickHandler: i = () => {
  }
}) {
  var g;
  const [s, l] = fe([]), [u, f] = fe([]), [b, v] = fe({}), [c, h] = fe({}), d = ui({
    data: r,
    columns: e,
    getCoreRowModel: fi(),
    ...t && { getPaginationRowModel: Kp() },
    onSortingChange: l,
    getSortedRowModel: mi(),
    onColumnFiltersChange: f,
    getFilteredRowModel: Jp(),
    onColumnVisibilityChange: v,
    onRowSelectionChange: h,
    state: {
      sorting: s,
      columnFilters: u,
      columnVisibility: b,
      rowSelection: c
    }
  });
  return /* @__PURE__ */ T("div", { className: "pr-twp", children: [
    o && /* @__PURE__ */ p(Ql, { table: d }),
    /* @__PURE__ */ T(dn, { stickyHeader: a, children: [
      /* @__PURE__ */ p(un, { stickyHeader: a, children: d.getHeaderGroups().map((y) => /* @__PURE__ */ p(pr, { children: y.headers.map((C) => /* @__PURE__ */ p(Nt, { children: C.isPlaceholder ? void 0 : ft(C.column.columnDef.header, C.getContext()) }, C.id)) }, y.id)) }),
      /* @__PURE__ */ p(fn, { children: (g = d.getRowModel().rows) != null && g.length ? d.getRowModel().rows.map((y) => /* @__PURE__ */ p(
        pr,
        {
          onClick: () => i(y, d),
          "data-state": y.getIsSelected() && "selected",
          children: y.getVisibleCells().map((C) => /* @__PURE__ */ p(Ur, { children: ft(C.column.columnDef.cell, C.getContext()) }, C.id))
        },
        y.id
      )) : /* @__PURE__ */ p(pr, { children: /* @__PURE__ */ p(Ur, { colSpan: e.length, className: "pr-h-24 pr-text-center", children: "No results." }) }) })
    ] }),
    t && /* @__PURE__ */ T("div", { className: "pr-flex pr-items-center pr-justify-end pr-space-x-2 pr-py-4", children: [
      /* @__PURE__ */ p(
        ye,
        {
          variant: "outline",
          size: "sm",
          onClick: () => d.previousPage(),
          disabled: !d.getCanPreviousPage(),
          children: "Previous"
        }
      ),
      /* @__PURE__ */ p(
        ye,
        {
          variant: "outline",
          size: "sm",
          onClick: () => d.nextPage(),
          disabled: !d.getCanNextPage(),
          children: "Next"
        }
      )
    ] }),
    t && n && /* @__PURE__ */ p(nc, { table: d })
  ] });
}
const sc = (e) => e.split(/(?:\r?\n|\r)|(?=(?:\\(?:v|c|id)))/g), la = (e) => {
  const r = /^\\[vc]\s+(\d+)/, t = e.match(r);
  if (t)
    return +t[1];
}, ca = (e, r, t, n) => {
  if (!e || e === "" || r === "")
    return [];
  const o = [], a = sc(e);
  let i = n.chapterNum, s = n.verseNum, l = 0;
  return a.forEach((u) => {
    u.startsWith("\\id") && (i = 0, s = 0), u.startsWith("\\c") && (i = la(u), s = 0), u.startsWith("\\v") && (s = la(u), i === 0 && (i = n.chapterNum));
    const f = t(u, r);
    for (let b = 0; b < f.length; b++) {
      const v = {
        reference: {
          ...n,
          chapterNum: i !== void 0 ? +i : -1,
          verseNum: s !== void 0 ? +s : -1
        },
        snippet: u,
        key: l
      };
      l += 1, o.push(v);
    }
  }), o;
};
function pc({
  selectedItem: e,
  text: r,
  extractItems: t,
  scriptureReference: n,
  setScriptureReference: o,
  localizedStrings: a
}) {
  const i = a["%webView_inventory_occurrences_table_header_reference%"], s = a["%webView_inventory_occurrences_table_header_occurrence%"], [l, u] = fe(
    ca(r, e, t, n)
  );
  return We(
    () => u(ca(r, e, t, n)),
    [r, e, n, t]
  ), /* @__PURE__ */ T(dn, { stickyHeader: !0, children: [
    /* @__PURE__ */ p(un, { stickyHeader: !0, children: /* @__PURE__ */ T(pr, { children: [
      /* @__PURE__ */ p(Nt, { children: i }),
      /* @__PURE__ */ p(Nt, { children: s })
    ] }) }),
    /* @__PURE__ */ p(fn, { children: l.map((f) => /* @__PURE__ */ T(
      pr,
      {
        onClick: () => {
          o(f.reference);
        },
        children: [
          /* @__PURE__ */ p(Ur, { children: `${ce.bookNumberToEnglishName(f.reference.bookNum)} ${f.reference.chapterNum}:${f.reference.verseNum}` }),
          /* @__PURE__ */ p(Ur, { children: f.snippet })
        ]
      },
      f.key
    )) })
  ] });
}
const dv = Object.freeze([
  "%webView_inventory_all%",
  "%webView_inventory_approved%",
  "%webView_inventory_unapproved%",
  "%webView_inventory_unknown%",
  "%webView_inventory_scope_currentBook%",
  "%webView_inventory_scope_chapter%",
  "%webView_inventory_scope_verse%",
  "%webView_inventory_filter_text%",
  "%webView_inventory_occurrences_table_header_reference%",
  "%webView_inventory_occurrences_table_header_occurrence%"
]), wo = (e) => e === "asc" ? /* @__PURE__ */ p(Pp, { className: "pr-ms-2 pr-h-4 pr-w-4" }) : e === "desc" ? /* @__PURE__ */ p(_p, { className: "pr-ms-2 pr-h-4 pr-w-4" }) : /* @__PURE__ */ p($p, { className: "pr-ms-2 pr-h-4 pr-w-4" }), lc = (e, r, t) => {
  let n = e;
  return r !== "all" && (n = n.filter(
    (o) => r === "approved" && o.status === "approved" || r === "unapproved" && o.status === "unapproved" || r === "unknown" && o.status === "unknown"
  )), t !== "" && (n = n.filter((o) => o.item.includes(t))), n;
}, cc = (e, r, t) => {
  const n = [], o = r(e);
  for (let a = 0; a < o.length; a++) {
    const i = o[a], s = n.find((l) => l.item === i);
    if (s)
      s.count += 1;
    else {
      const l = {
        item: i,
        count: 1,
        status: t(i)
      };
      n.push(l);
    }
  }
  return n;
}, nr = (e, r) => e[r] ?? r;
function uv({
  scriptureReference: e,
  setScriptureReference: r,
  localizedStrings: t,
  extractItems: n,
  approvedItems: o,
  onApprovedItemsChange: a,
  unapprovedItems: i,
  onUnapprovedItemsChange: s,
  text: l,
  scope: u,
  onScopeChange: f,
  getColumns: b
}) {
  const v = nr(t, "%webView_inventory_all%"), c = nr(t, "%webView_inventory_approved%"), h = nr(t, "%webView_inventory_unapproved%"), d = nr(t, "%webView_inventory_unknown%"), g = nr(t, "%webView_inventory_scope_currentBook%"), y = nr(t, "%webView_inventory_scope_chapter%"), C = nr(t, "%webView_inventory_scope_verse%"), N = nr(t, "%webView_inventory_filter_text%"), [x, w] = fe([]), [O, _] = fe("all"), [B, S] = fe(""), [P, k] = fe(""), j = Se(
    (F, E) => {
      w((G) => {
        let z = [];
        return F.forEach((Y) => {
          z = G.map((U) => U.item === Y && U.status !== E ? { ...U, status: E } : U);
        }), z;
      });
      let I = [...o];
      F.forEach((G) => {
        E === "approved" ? I.includes(G) || I.push(G) : I = I.filter((z) => z !== G);
      }), a(I);
      let X = [...i];
      F.forEach((G) => {
        E === "unapproved" ? X.includes(G) || X.push(G) : X = X.filter(
          (z) => z !== G
        );
      }), s(X);
    },
    [o, a, i, s]
  ), V = Se(
    (F) => o.includes(F) ? "approved" : i.includes(F) ? "unapproved" : "unknown",
    [o, i]
  );
  We(() => {
    l && w(cc(l, n, V));
  }, [n, l, V]);
  const Z = lr(() => lc(x, O, B), [x, O, B]);
  We(() => {
    k("");
  }, [Z]);
  const K = (F, E) => {
    E.toggleAllRowsSelected(!1), F.toggleSelected(void 0), k(F.getValue("item"));
  }, H = lr(() => b(j), [b, j]), re = (F) => {
    if (F === "book" || F === "chapter" || F === "verse")
      f(F);
    else
      throw new Error(`Invalid scope value: ${F}`);
  }, ae = (F) => {
    if (F === "all" || F === "approved" || F === "unapproved" || F === "unknown")
      _(F);
    else
      throw new Error(`Invalid status filter value: ${F}`);
  };
  return /* @__PURE__ */ T("div", { className: "pr-twp pr-flex pr-h-full pr-flex-col", children: [
    /* @__PURE__ */ T("div", { className: "pr-flex", children: [
      /* @__PURE__ */ T(
        yt,
        {
          onValueChange: (F) => ae(F),
          defaultValue: O,
          children: [
            /* @__PURE__ */ p(zr, { className: "pr-m-1", children: /* @__PURE__ */ p(xt, { placeholder: "Select filter" }) }),
            /* @__PURE__ */ T(Gr, { children: [
              /* @__PURE__ */ p(Ge, { value: "all", children: v }),
              /* @__PURE__ */ p(Ge, { value: "approved", children: c }),
              /* @__PURE__ */ p(Ge, { value: "unapproved", children: h }),
              /* @__PURE__ */ p(Ge, { value: "unknown", children: d })
            ] })
          ]
        }
      ),
      /* @__PURE__ */ T(yt, { onValueChange: (F) => re(F), defaultValue: u, children: [
        /* @__PURE__ */ p(zr, { className: "pr-m-1", children: /* @__PURE__ */ p(xt, { placeholder: "Select scope" }) }),
        /* @__PURE__ */ T(Gr, { children: [
          /* @__PURE__ */ p(Ge, { value: "book", children: g }),
          /* @__PURE__ */ p(Ge, { value: "chapter", children: y }),
          /* @__PURE__ */ p(Ge, { value: "verse", children: C })
        ] })
      ] }),
      /* @__PURE__ */ p(
        Ct,
        {
          className: "pr-m-1 pr-rounded-md pr-border",
          placeholder: N,
          value: B,
          onChange: (F) => {
            S(F.target.value);
          }
        }
      )
    ] }),
    /* @__PURE__ */ p("div", { className: "pr-m-1 pr-flex-1 pr-overflow-auto pr-rounded-md pr-border", children: /* @__PURE__ */ p(
      ic,
      {
        columns: H,
        data: Z,
        onRowClickHandler: K,
        stickyHeader: !0
      }
    ) }),
    P !== "" && /* @__PURE__ */ p("div", { className: "pr-m-1 pr-flex-1 pr-overflow-auto pr-rounded-md pr-border", children: /* @__PURE__ */ p(
      pc,
      {
        selectedItem: P,
        text: l,
        extractItems: n,
        scriptureReference: e,
        setScriptureReference: (F) => r(F),
        localizedStrings: t
      }
    ) })
  ] });
}
const Vi = sn(
  "pr-twp pr-inline-flex pr-items-center pr-justify-center pr-rounded-md pr-text-sm pr-font-medium pr-ring-offset-background pr-transition-colors hover:pr-bg-muted hover:pr-text-muted-foreground focus-visible:pr-outline-none focus-visible:pr-ring-2 focus-visible:pr-ring-ring focus-visible:pr-ring-offset-2 disabled:pr-pointer-events-none disabled:pr-opacity-50 data-[state=on]:pr-bg-accent data-[state=on]:pr-text-accent-foreground",
  {
    variants: {
      variant: {
        default: "pr-bg-transparent",
        outline: "pr-border pr-border-input pr-bg-transparent hover:pr-bg-accent hover:pr-text-accent-foreground"
      },
      size: {
        default: "pr-h-10 pr-px-3",
        sm: "pr-h-9 pr-px-2.5",
        lg: "pr-h-11 pr-px-5"
      }
    },
    defaultVariants: {
      variant: "default",
      size: "default"
    }
  }
), dc = D.forwardRef(({ className: e, variant: r, size: t, ...n }, o) => /* @__PURE__ */ p(
  hi.Root,
  {
    ref: o,
    className: R(Vi({ variant: r, size: t, className: e })),
    ...n
  }
));
dc.displayName = hi.Root.displayName;
const Li = D.createContext({
  size: "default",
  variant: "default"
}), Fi = D.forwardRef(({ className: e, variant: r, size: t, children: n, ...o }, a) => /* @__PURE__ */ p(
  pn.Root,
  {
    ref: a,
    className: R("pr-twp pr-flex pr-items-center pr-justify-center pr-gap-1", e),
    ...o,
    children: /* @__PURE__ */ p(
      Li.Provider,
      {
        value: { variant: r, size: t },
        children: n
      }
    )
  }
));
Fi.displayName = pn.Root.displayName;
const Xt = D.forwardRef(({ className: e, children: r, variant: t, size: n, ...o }, a) => {
  const i = D.useContext(Li);
  return /* @__PURE__ */ p(
    pn.Item,
    {
      ref: a,
      className: R(
        Vi({
          variant: i.variant || t,
          size: i.size || n
        }),
        e
      ),
      ...o,
      children: r
    }
  );
});
Xt.displayName = pn.Item.displayName;
const fv = (e) => ({
  accessorKey: "item",
  header: ({ column: r }) => /* @__PURE__ */ T(ye, { variant: "ghost", onClick: () => r.toggleSorting(void 0), children: [
    e,
    wo(r.getIsSorted())
  ] })
}), mv = (e) => ({
  accessorKey: "count",
  header: ({ column: r }) => /* @__PURE__ */ p("div", { className: "pr-flex pr-justify-end pr-tabular-nums", children: /* @__PURE__ */ T(ye, { variant: "ghost", onClick: () => r.toggleSorting(void 0), children: [
    e,
    wo(r.getIsSorted())
  ] }) }),
  cell: ({ row: r }) => /* @__PURE__ */ p("div", { className: "pr-flex pr-justify-end", children: r.getValue("count") })
}), hv = (e, r) => ({
  accessorKey: "status",
  header: ({ column: t }) => /* @__PURE__ */ p("div", { className: "pr-flex pr-justify-center", children: /* @__PURE__ */ T(ye, { variant: "ghost", onClick: () => t.toggleSorting(void 0), children: [
    e,
    wo(t.getIsSorted())
  ] }) }),
  cell: ({ row: t }) => {
    const n = t.getValue("status"), o = t.getValue("item");
    return /* @__PURE__ */ T(Fi, { value: n, variant: "outline", type: "single", children: [
      /* @__PURE__ */ p(Xt, { onClick: () => r([o], "approved"), value: "approved", children: /* @__PURE__ */ p(Ip, {}) }),
      /* @__PURE__ */ p(
        Xt,
        {
          onClick: () => r([o], "unapproved"),
          value: "unapproved",
          children: /* @__PURE__ */ p(Ap, {})
        }
      ),
      /* @__PURE__ */ p(Xt, { onClick: () => r([o], "unknown"), value: "unknown", children: /* @__PURE__ */ p(Mp, {}) })
    ] });
  }
});
function uc({ onSearch: e, placeholder: r, isFullWidth: t }) {
  const [n, o] = fe(""), a = (i) => {
    o(i), e(i);
  };
  return /* @__PURE__ */ p(
    Ct,
    {
      className: R(
        "pr-flex pr-h-10 pr-rounded-md pr-border pr-border-input pr-bg-background pr-px-3 pr-py-2 pr-text-sm pr-ring-offset-background file:pr-border-0 file:pr-bg-transparent file:pr-text-sm file:pr-font-medium placeholder:pr-text-muted-foreground focus-visible:pr-outline-none focus-visible:pr-ring-2 focus-visible:pr-ring-[color:hsl(240,5%,64.9%)] focus-visible:pr-ring-offset-2 disabled:pr-cursor-not-allowed disabled:pr-opacity-50",
        { "pr-w-full": t }
      ),
      placeholder: r,
      value: n,
      onChange: (i) => a(i.target.value)
    }
  );
}
const zi = D.forwardRef(({ className: e, ...r }, t) => /* @__PURE__ */ p(
  Pe.Root,
  {
    orientation: "vertical",
    ref: t,
    className: R("pr-flex pr-gap-1 pr-rounded-md pr-text-muted-foreground", e),
    ...r
  }
));
zi.displayName = Pe.List.displayName;
const Gi = D.forwardRef(({ className: e, ...r }, t) => /* @__PURE__ */ p(
  Pe.List,
  {
    ref: t,
    className: R(
      "pr-flex-fit pr-mlk-items-center pr-w-[124px] pr-justify-center pr-rounded-md pr-bg-muted pr-p-1 pr-text-muted-foreground",
      e
    ),
    ...r
  }
));
Gi.displayName = Pe.List.displayName;
const fc = D.forwardRef(({ className: e, ...r }, t) => /* @__PURE__ */ p(
  Pe.Trigger,
  {
    ref: t,
    ...r,
    className: R(
      "overflow-clip pr-inline-flex pr-w-[116px] pr-cursor-pointer pr-items-center pr-justify-center pr-break-words pr-rounded-sm pr-border-0 pr-bg-muted pr-px-3 pr-py-1.5 pr-text-sm pr-font-medium pr-text-inherit pr-ring-offset-background pr-transition-all hover:pr-text-foreground focus-visible:pr-outline-none focus-visible:pr-ring-2 focus-visible:pr-ring-ring focus-visible:pr-ring-offset-2 disabled:pr-pointer-events-none disabled:pr-opacity-50 data-[state=active]:pr-bg-background data-[state=active]:pr-text-foreground data-[state=active]:pr-shadow-sm",
      e
    )
  }
)), Ui = D.forwardRef(({ className: e, ...r }, t) => /* @__PURE__ */ p(
  Pe.Content,
  {
    ref: t,
    className: R(
      "mt-2 pr-ms-5 pr-flex-grow pr-text-foreground pr-ring-offset-background focus-visible:pr-outline-none focus-visible:pr-ring-2 focus-visible:pr-ring-ring focus-visible:pr-ring-offset-2",
      e
    ),
    ...r
  }
));
Ui.displayName = Pe.Content.displayName;
function gv({
  tabList: e,
  onSearch: r,
  searchPlaceholder: t,
  headerTitle: n,
  isSearchBarFullWidth: o = !1,
  direction: a = "ltr"
}) {
  return /* @__PURE__ */ T("div", { className: "pr-twp", children: [
    /* @__PURE__ */ T("div", { className: "pr-sticky pr-top-0 pr-space-y-2 pr-pb-2", children: [
      n ? /* @__PURE__ */ p("h1", { children: n }) : "",
      /* @__PURE__ */ p(
        uc,
        {
          isFullWidth: o,
          onSearch: r,
          placeholder: t
        }
      )
    ] }),
    /* @__PURE__ */ T(zi, { dir: a, children: [
      /* @__PURE__ */ p(Gi, { children: e.map((i) => /* @__PURE__ */ p(fc, { value: i.value, children: i.value }, i.key)) }),
      e.map((i) => /* @__PURE__ */ p(Ui, { value: i.value, children: i.content }, i.key))
    ] })
  ] });
}
const ir = "scrBook", mc = "scrRef", vr = "source", hc = "details", gc = "Scripture Reference", vc = "Scripture Book", Hi = "Type", bc = "Details";
function wc(e, r) {
  const t = r ?? !1;
  return [
    {
      accessorFn: (n) => `${ce.bookNumberToId(n.start.bookNum)} ${n.start.chapterNum}:${n.start.verseNum}`,
      id: ir,
      header: (e == null ? void 0 : e.scriptureReferenceColumnName) ?? gc,
      cell: (n) => {
        const o = n.row.original;
        return n.row.getIsGrouped() ? ce.bookNumberToEnglishName(o.start.bookNum) : n.row.groupingColumnId === ir ? $n(o.start) : void 0;
      },
      getGroupingValue: (n) => n.start.bookNum,
      sortingFn: (n, o) => Jn(n.original.start, o.original.start),
      enableGrouping: !0
    },
    {
      accessorFn: (n) => $n(n.start),
      id: mc,
      header: void 0,
      cell: (n) => {
        const o = n.row.original;
        return n.row.getIsGrouped() ? void 0 : $n(o.start);
      },
      sortingFn: (n, o) => Jn(n.original.start, o.original.start),
      enableGrouping: !1
    },
    {
      accessorFn: (n) => n.source.displayName,
      id: vr,
      header: t ? (e == null ? void 0 : e.typeColumnName) ?? Hi : void 0,
      cell: (n) => t || n.row.getIsGrouped() ? n.getValue() : void 0,
      getGroupingValue: (n) => n.source.id,
      sortingFn: (n, o) => n.original.source.displayName.localeCompare(o.original.source.displayName),
      enableGrouping: !0
    },
    {
      accessorFn: (n) => n.detail,
      id: hc,
      header: (e == null ? void 0 : e.detailsColumnName) ?? bc,
      cell: (n) => n.getValue(),
      enableGrouping: !1
    }
  ];
}
const yc = (e) => {
  if (!("offset" in e.start))
    throw new Error("No offset available in range start");
  if (e.end && !("offset" in e.end))
    throw new Error("No offset available in range end");
  const { offset: r } = e.start;
  let t = 0;
  return e.end && ({ offset: t } = e.end), !e.end || Jn(e.start, e.end) === 0 ? `${In(e.start)}+${r}` : `${In(e.start)}+${r}-${In(e.end)}+${t}`;
}, da = (e) => `${yc({ start: e.start, end: e.end })} ${e.source.displayName} ${e.detail}`;
function vv({
  sources: e,
  showColumnHeaders: r = !1,
  showSourceColumn: t = !1,
  scriptureReferenceColumnName: n,
  scriptureBookGroupName: o,
  typeColumnName: a,
  detailsColumnName: i,
  onRowSelected: s,
  direction: l = "ltr"
}) {
  const [u, f] = fe([]), [b, v] = fe([{ id: ir, desc: !1 }]), [c, h] = fe({}), d = lr(
    () => e.flatMap((S) => S.data.map((P) => ({
      ...P,
      source: S.source
    }))),
    [e]
  ), g = lr(
    () => wc(
      {
        scriptureReferenceColumnName: n,
        typeColumnName: a,
        detailsColumnName: i
      },
      t
    ),
    [n, a, i, t]
  );
  We(() => {
    u.includes(vr) ? v([
      { id: vr, desc: !1 },
      { id: ir, desc: !1 }
    ]) : v([{ id: ir, desc: !1 }]);
  }, [u]);
  const y = ui({
    data: d,
    columns: g,
    state: {
      grouping: u,
      sorting: b,
      rowSelection: c
    },
    onGroupingChange: f,
    onSortingChange: v,
    onRowSelectionChange: h,
    getExpandedRowModel: Zp(),
    getGroupedRowModel: Qp(),
    getCoreRowModel: fi(),
    getSortedRowModel: mi(),
    getRowId: da,
    autoResetExpanded: !1,
    enableMultiRowSelection: !1,
    enableSubRowSelection: !1
  });
  We(() => {
    if (s) {
      const S = y.getSelectedRowModel().rowsById, P = Object.keys(S);
      if (P.length === 1) {
        const k = d.find((j) => da(j) === P[0]) || void 0;
        k && s(k);
      }
    }
  }, [c, d, s, y]);
  const C = o ?? vc, N = a ?? Hi, x = [
    { label: "No Grouping", value: [] },
    { label: `Group by ${C}`, value: [ir] },
    { label: `Group by ${N}`, value: [vr] },
    {
      label: `Group by ${C} and ${N}`,
      value: [ir, vr]
    },
    {
      label: `Group by ${N} and ${C}`,
      value: [vr, ir]
    }
  ], w = (S) => {
    f(JSON.parse(S));
  }, O = (S, P) => {
    !S.getIsGrouped() && !S.getIsSelected() && S.getToggleSelectedHandler()(P);
  }, _ = (S, P) => S.getIsGrouped() ? "" : R("banded-row", P % 2 === 0 ? "even" : "odd"), B = (S, P, k) => {
    if (!((S == null ? void 0 : S.length) === 0 || P.depth < k.column.getGroupedIndex())) {
      if (P.getIsGrouped())
        switch (P.depth) {
          case 1:
            return "pr-ps-4";
          default:
            return;
        }
      switch (P.depth) {
        case 1:
          return "pr-ps-8";
        case 2:
          return "pr-ps-12";
        default:
          return;
      }
    }
  };
  return /* @__PURE__ */ T("div", { className: "pr-twp pr-flex pr-h-full pr-w-full pr-flex-col", children: [
    !r && /* @__PURE__ */ T(
      yt,
      {
        value: JSON.stringify(u),
        onValueChange: (S) => {
          w(S);
        },
        children: [
          /* @__PURE__ */ p(zr, { className: "pr-mb-1 pr-mt-2", children: /* @__PURE__ */ p(xt, {}) }),
          /* @__PURE__ */ p(Gr, { position: "item-aligned", children: /* @__PURE__ */ p(ec, { children: x.map((S) => /* @__PURE__ */ p(Ge, { value: JSON.stringify(S.value), children: S.label }, S.label)) }) })
        ]
      }
    ),
    /* @__PURE__ */ T(dn, { className: "pr-relative pr-flex pr-flex-col pr-overflow-y-auto pr-p-0", children: [
      r && /* @__PURE__ */ p(un, { children: y.getHeaderGroups().map((S) => /* @__PURE__ */ p(pr, { children: S.headers.filter((P) => P.column.columnDef.header).map((P) => (
        /* For sticky column headers to work, we probably need to change the default definition of the shadcn Table component. See https://github.com/shadcn-ui/ui/issues/1151 */
        /* @__PURE__ */ p(Nt, { colSpan: P.colSpan, className: "top-0 pr-sticky", children: P.isPlaceholder ? void 0 : /* @__PURE__ */ T("div", { children: [
          P.column.getCanGroup() ? /* @__PURE__ */ p(
            ye,
            {
              variant: "ghost",
              title: `Toggle grouping by ${P.column.columnDef.header}`,
              onClick: P.column.getToggleGroupingHandler(),
              type: "button",
              children: P.column.getIsGrouped() ? "🛑" : "👊 "
            }
          ) : void 0,
          " ",
          ft(P.column.columnDef.header, P.getContext())
        ] }) }, P.id)
      )) }, S.id)) }),
      /* @__PURE__ */ p(fn, { children: y.getRowModel().rows.map((S, P) => /* @__PURE__ */ p(
        pr,
        {
          "data-state": S.getIsSelected() ? "selected" : "",
          className: R(_(S, P)),
          onClick: (k) => O(S, k),
          children: S.getVisibleCells().map((k) => {
            if (!(k.getIsPlaceholder() || k.column.columnDef.enableGrouping && !k.getIsGrouped() && (k.column.columnDef.id !== vr || !t)))
              return /* @__PURE__ */ p(
                Ur,
                {
                  className: R(
                    k.column.columnDef.id,
                    "pr-p-[1px]",
                    B(u, S, k)
                  ),
                  children: (() => k.getIsGrouped() ? /* @__PURE__ */ T(
                    ye,
                    {
                      variant: "link",
                      onClick: S.getToggleExpandedHandler(),
                      type: "button",
                      children: [
                        S.getIsExpanded() && /* @__PURE__ */ p(an, {}),
                        !S.getIsExpanded() && (l === "ltr" ? /* @__PURE__ */ p(li, {}) : /* @__PURE__ */ p(Dp, {})),
                        " ",
                        ft(k.column.columnDef.cell, k.getContext()),
                        " (",
                        S.subRows.length,
                        ")"
                      ]
                    }
                  ) : ft(k.column.columnDef.cell, k.getContext()))()
                },
                k.id
              );
          })
        },
        S.id
      )) })
    ] })
  ] });
}
const Mn = {
  [ue("undefined")]: "Ø",
  [ue(0)]: "A",
  [ue(1)]: "B",
  [ue(2)]: "C",
  [ue(3)]: "D",
  [ue(4)]: "E",
  [ue(5)]: "F",
  [ue(6)]: "G",
  [ue(7)]: "H",
  [ue(8)]: "I",
  [ue(9)]: "J",
  [ue(10)]: "K",
  [ue(11)]: "L",
  [ue(12)]: "M",
  [ue(13)]: "N",
  [ue(14)]: "O",
  [ue(15)]: "P",
  [ue(16)]: "Q",
  [ue(17)]: "R",
  [ue(18)]: "S",
  [ue(19)]: "T",
  [ue(20)]: "U",
  [ue(21)]: "V",
  [ue(22)]: "W",
  [ue(23)]: "X",
  [ue(24)]: "Y",
  [ue(25)]: "Z"
};
function bv({
  availableScrollGroupIds: e,
  scrollGroupId: r,
  onChangeScrollGroupId: t,
  localizedStrings: n = {}
}) {
  const o = {
    ...Mn,
    ...Object.fromEntries(
      Object.entries(n).map(
        ([a, i]) => [
          a,
          a === i && a in Mn ? Mn[a] : i
        ]
      )
    )
  };
  return /* @__PURE__ */ T(
    yt,
    {
      value: `${r}`,
      onValueChange: (a) => t(
        a === "undefined" ? void 0 : parseInt(a, 10)
      ),
      children: [
        /* @__PURE__ */ p(zr, { className: "pr-twp pr-w-auto", children: /* @__PURE__ */ p(
          xt,
          {
            placeholder: o[ue(r)] ?? r
          }
        ) }),
        /* @__PURE__ */ p(
          Gr,
          {
            style: { zIndex: 250 },
            children: e.map((a) => /* @__PURE__ */ p(Ge, { value: `${a}`, children: o[ue(a)] }, `${a}`))
          }
        )
      ]
    }
  );
}
const Xi = D.forwardRef(({ className: e, orientation: r = "horizontal", decorative: t = !0, ...n }, o) => /* @__PURE__ */ p(
  gi.Root,
  {
    ref: o,
    decorative: t,
    orientation: r,
    className: R(
      "pr-twp pr-shrink-0 pr-bg-border",
      r === "horizontal" ? "pr-h-[1px] pr-w-full" : "pr-h-full pr-w-[1px]",
      e
    ),
    ...n
  }
));
Xi.displayName = gi.Root.displayName;
function wv({ children: e }) {
  return /* @__PURE__ */ p("div", { className: "pr-twp pr-grid", children: e });
}
function yv({
  primary: e,
  secondary: r,
  children: t,
  isLoading: n = !1,
  loadingMessage: o
}) {
  return /* @__PURE__ */ T("div", { className: "pr-flex pr-items-center pr-justify-between pr-space-x-4 pr-py-2", children: [
    /* @__PURE__ */ T("div", { children: [
      /* @__PURE__ */ p("p", { className: "pr-text-sm pr-font-medium pr-leading-none", children: e }),
      /* @__PURE__ */ p("p", { className: "pr-whitespace-normal pr-break-words pr-text-sm pr-text-muted-foreground", children: r })
    ] }),
    n ? /* @__PURE__ */ p("p", { className: "pr-text-sm pr-text-muted-foreground", children: o }) : /* @__PURE__ */ p("div", { children: t })
  ] });
}
function xv({
  primary: e,
  secondary: r,
  includeSeparator: t = !1
}) {
  return /* @__PURE__ */ T("div", { className: "pr-space-y-4 pr-py-2", children: [
    /* @__PURE__ */ T("div", { children: [
      /* @__PURE__ */ p("h3", { className: "pr-text-lg pr-font-medium", children: e }),
      /* @__PURE__ */ p("p", { className: "pr-text-sm pr-text-muted-foreground", children: r })
    ] }),
    t ? /* @__PURE__ */ p(Xi, {}) : ""
  ] });
}
const Wi = D.forwardRef(({ className: e, ...r }, t) => /* @__PURE__ */ p(
  Zn.Root,
  {
    ref: t,
    className: R(
      "pr-peer pr-twp pr-h-4 pr-w-4 pr-shrink-0 pr-rounded-sm pr-border pr-border-primary pr-ring-offset-background focus-visible:pr-outline-none focus-visible:pr-ring-2 focus-visible:pr-ring-ring focus-visible:pr-ring-offset-2 disabled:pr-cursor-not-allowed disabled:pr-opacity-50 data-[state=checked]:pr-bg-primary data-[state=checked]:pr-text-primary-foreground",
      e
    ),
    ...r,
    children: /* @__PURE__ */ p(
      Zn.Indicator,
      {
        className: R("pr-flex pr-items-center pr-justify-center pr-text-current"),
        children: /* @__PURE__ */ p(on, { className: "pr-h-4 pr-w-4" })
      }
    )
  }
));
Wi.displayName = Zn.Root.displayName;
function Nv({
  id: e,
  className: r,
  legend: t,
  listItems: n,
  selectedListItems: o,
  handleSelectListItem: a,
  createLabel: i
}) {
  return /* @__PURE__ */ T("fieldset", { id: e, className: `pr-twp ${r}`, children: [
    t && /* @__PURE__ */ p("legend", { children: /* @__PURE__ */ p(He, { children: t }) }),
    n.map((s) => /* @__PURE__ */ T("div", { className: "pr-m-2 pr-flex pr-items-center", children: [
      /* @__PURE__ */ p(
        Wi,
        {
          className: "pr-mr-2 pr-align-middle",
          checked: o.includes(s),
          onCheckedChange: (l) => a(s, l)
        },
        s
      ),
      /* @__PURE__ */ p(He, { children: i ? i(s) : s })
    ] }))
  ] });
}
function xc(e) {
  return e && e.__esModule && Object.prototype.hasOwnProperty.call(e, "default") ? e.default : e;
}
function Nc(e) {
  if (e.__esModule)
    return e;
  var r = e.default;
  if (typeof r == "function") {
    var t = function n() {
      return this instanceof n ? Reflect.construct(r, arguments, this.constructor) : r.apply(this, arguments);
    };
    t.prototype = r.prototype;
  } else
    t = {};
  return Object.defineProperty(t, "__esModule", { value: !0 }), Object.keys(e).forEach(function(n) {
    var o = Object.getOwnPropertyDescriptor(e, n);
    Object.defineProperty(t, n, o.get ? o : {
      enumerable: !0,
      get: function() {
        return e[n];
      }
    });
  }), t;
}
var yo = {}, Yi = { exports: {} };
(function(e) {
  function r(t) {
    return t && t.__esModule ? t : {
      default: t
    };
  }
  e.exports = r, e.exports.__esModule = !0, e.exports.default = e.exports;
})(Yi);
var kc = Yi.exports, Dn = {};
function xo(e, r) {
  return process.env.NODE_ENV === "production" ? () => null : function(...n) {
    return e(...n) || r(...n);
  };
}
function $() {
  return $ = Object.assign ? Object.assign.bind() : function(e) {
    for (var r = 1; r < arguments.length; r++) {
      var t = arguments[r];
      for (var n in t)
        Object.prototype.hasOwnProperty.call(t, n) && (e[n] = t[n]);
    }
    return e;
  }, $.apply(this, arguments);
}
function yr(e) {
  if (typeof e != "object" || e === null)
    return !1;
  const r = Object.getPrototypeOf(e);
  return (r === null || r === Object.prototype || Object.getPrototypeOf(r) === null) && !(Symbol.toStringTag in e) && !(Symbol.iterator in e);
}
function qi(e) {
  if (!yr(e))
    return e;
  const r = {};
  return Object.keys(e).forEach((t) => {
    r[t] = qi(e[t]);
  }), r;
}
function Qe(e, r, t = {
  clone: !0
}) {
  const n = t.clone ? $({}, e) : e;
  return yr(e) && yr(r) && Object.keys(r).forEach((o) => {
    o !== "__proto__" && (yr(r[o]) && o in e && yr(e[o]) ? n[o] = Qe(e[o], r[o], t) : t.clone ? n[o] = yr(r[o]) ? qi(r[o]) : r[o] : n[o] = r[o]);
  }), n;
}
var ro = { exports: {} }, Ft = { exports: {} }, ie = {};
/** @license React v16.13.1
 * react-is.production.min.js
 *
 * Copyright (c) Facebook, Inc. and its affiliates.
 *
 * This source code is licensed under the MIT license found in the
 * LICENSE file in the root directory of this source tree.
 */
var ua;
function Ec() {
  if (ua)
    return ie;
  ua = 1;
  var e = typeof Symbol == "function" && Symbol.for, r = e ? Symbol.for("react.element") : 60103, t = e ? Symbol.for("react.portal") : 60106, n = e ? Symbol.for("react.fragment") : 60107, o = e ? Symbol.for("react.strict_mode") : 60108, a = e ? Symbol.for("react.profiler") : 60114, i = e ? Symbol.for("react.provider") : 60109, s = e ? Symbol.for("react.context") : 60110, l = e ? Symbol.for("react.async_mode") : 60111, u = e ? Symbol.for("react.concurrent_mode") : 60111, f = e ? Symbol.for("react.forward_ref") : 60112, b = e ? Symbol.for("react.suspense") : 60113, v = e ? Symbol.for("react.suspense_list") : 60120, c = e ? Symbol.for("react.memo") : 60115, h = e ? Symbol.for("react.lazy") : 60116, d = e ? Symbol.for("react.block") : 60121, g = e ? Symbol.for("react.fundamental") : 60117, y = e ? Symbol.for("react.responder") : 60118, C = e ? Symbol.for("react.scope") : 60119;
  function N(w) {
    if (typeof w == "object" && w !== null) {
      var O = w.$$typeof;
      switch (O) {
        case r:
          switch (w = w.type, w) {
            case l:
            case u:
            case n:
            case a:
            case o:
            case b:
              return w;
            default:
              switch (w = w && w.$$typeof, w) {
                case s:
                case f:
                case h:
                case c:
                case i:
                  return w;
                default:
                  return O;
              }
          }
        case t:
          return O;
      }
    }
  }
  function x(w) {
    return N(w) === u;
  }
  return ie.AsyncMode = l, ie.ConcurrentMode = u, ie.ContextConsumer = s, ie.ContextProvider = i, ie.Element = r, ie.ForwardRef = f, ie.Fragment = n, ie.Lazy = h, ie.Memo = c, ie.Portal = t, ie.Profiler = a, ie.StrictMode = o, ie.Suspense = b, ie.isAsyncMode = function(w) {
    return x(w) || N(w) === l;
  }, ie.isConcurrentMode = x, ie.isContextConsumer = function(w) {
    return N(w) === s;
  }, ie.isContextProvider = function(w) {
    return N(w) === i;
  }, ie.isElement = function(w) {
    return typeof w == "object" && w !== null && w.$$typeof === r;
  }, ie.isForwardRef = function(w) {
    return N(w) === f;
  }, ie.isFragment = function(w) {
    return N(w) === n;
  }, ie.isLazy = function(w) {
    return N(w) === h;
  }, ie.isMemo = function(w) {
    return N(w) === c;
  }, ie.isPortal = function(w) {
    return N(w) === t;
  }, ie.isProfiler = function(w) {
    return N(w) === a;
  }, ie.isStrictMode = function(w) {
    return N(w) === o;
  }, ie.isSuspense = function(w) {
    return N(w) === b;
  }, ie.isValidElementType = function(w) {
    return typeof w == "string" || typeof w == "function" || w === n || w === u || w === a || w === o || w === b || w === v || typeof w == "object" && w !== null && (w.$$typeof === h || w.$$typeof === c || w.$$typeof === i || w.$$typeof === s || w.$$typeof === f || w.$$typeof === g || w.$$typeof === y || w.$$typeof === C || w.$$typeof === d);
  }, ie.typeOf = N, ie;
}
var se = {};
/** @license React v16.13.1
 * react-is.development.js
 *
 * Copyright (c) Facebook, Inc. and its affiliates.
 *
 * This source code is licensed under the MIT license found in the
 * LICENSE file in the root directory of this source tree.
 */
var fa;
function Tc() {
  return fa || (fa = 1, process.env.NODE_ENV !== "production" && function() {
    var e = typeof Symbol == "function" && Symbol.for, r = e ? Symbol.for("react.element") : 60103, t = e ? Symbol.for("react.portal") : 60106, n = e ? Symbol.for("react.fragment") : 60107, o = e ? Symbol.for("react.strict_mode") : 60108, a = e ? Symbol.for("react.profiler") : 60114, i = e ? Symbol.for("react.provider") : 60109, s = e ? Symbol.for("react.context") : 60110, l = e ? Symbol.for("react.async_mode") : 60111, u = e ? Symbol.for("react.concurrent_mode") : 60111, f = e ? Symbol.for("react.forward_ref") : 60112, b = e ? Symbol.for("react.suspense") : 60113, v = e ? Symbol.for("react.suspense_list") : 60120, c = e ? Symbol.for("react.memo") : 60115, h = e ? Symbol.for("react.lazy") : 60116, d = e ? Symbol.for("react.block") : 60121, g = e ? Symbol.for("react.fundamental") : 60117, y = e ? Symbol.for("react.responder") : 60118, C = e ? Symbol.for("react.scope") : 60119;
    function N(A) {
      return typeof A == "string" || typeof A == "function" || // Note: its typeof might be other than 'symbol' or 'number' if it's a polyfill.
      A === n || A === u || A === a || A === o || A === b || A === v || typeof A == "object" && A !== null && (A.$$typeof === h || A.$$typeof === c || A.$$typeof === i || A.$$typeof === s || A.$$typeof === f || A.$$typeof === g || A.$$typeof === y || A.$$typeof === C || A.$$typeof === d);
    }
    function x(A) {
      if (typeof A == "object" && A !== null) {
        var Ne = A.$$typeof;
        switch (Ne) {
          case r:
            var L = A.type;
            switch (L) {
              case l:
              case u:
              case n:
              case a:
              case o:
              case b:
                return L;
              default:
                var xe = L && L.$$typeof;
                switch (xe) {
                  case s:
                  case f:
                  case h:
                  case c:
                  case i:
                    return xe;
                  default:
                    return Ne;
                }
            }
          case t:
            return Ne;
        }
      }
    }
    var w = l, O = u, _ = s, B = i, S = r, P = f, k = n, j = h, V = c, Z = t, K = a, H = o, re = b, ae = !1;
    function F(A) {
      return ae || (ae = !0, console.warn("The ReactIs.isAsyncMode() alias has been deprecated, and will be removed in React 17+. Update your code to use ReactIs.isConcurrentMode() instead. It has the exact same API.")), E(A) || x(A) === l;
    }
    function E(A) {
      return x(A) === u;
    }
    function I(A) {
      return x(A) === s;
    }
    function X(A) {
      return x(A) === i;
    }
    function G(A) {
      return typeof A == "object" && A !== null && A.$$typeof === r;
    }
    function z(A) {
      return x(A) === f;
    }
    function Y(A) {
      return x(A) === n;
    }
    function U(A) {
      return x(A) === h;
    }
    function q(A) {
      return x(A) === c;
    }
    function W(A) {
      return x(A) === t;
    }
    function J(A) {
      return x(A) === a;
    }
    function Q(A) {
      return x(A) === o;
    }
    function de(A) {
      return x(A) === b;
    }
    se.AsyncMode = w, se.ConcurrentMode = O, se.ContextConsumer = _, se.ContextProvider = B, se.Element = S, se.ForwardRef = P, se.Fragment = k, se.Lazy = j, se.Memo = V, se.Portal = Z, se.Profiler = K, se.StrictMode = H, se.Suspense = re, se.isAsyncMode = F, se.isConcurrentMode = E, se.isContextConsumer = I, se.isContextProvider = X, se.isElement = G, se.isForwardRef = z, se.isFragment = Y, se.isLazy = U, se.isMemo = q, se.isPortal = W, se.isProfiler = J, se.isStrictMode = Q, se.isSuspense = de, se.isValidElementType = N, se.typeOf = x;
  }()), se;
}
var ma;
function Ki() {
  return ma || (ma = 1, process.env.NODE_ENV === "production" ? Ft.exports = Ec() : Ft.exports = Tc()), Ft.exports;
}
/*
object-assign
(c) Sindre Sorhus
@license MIT
*/
var Bn, ha;
function Sc() {
  if (ha)
    return Bn;
  ha = 1;
  var e = Object.getOwnPropertySymbols, r = Object.prototype.hasOwnProperty, t = Object.prototype.propertyIsEnumerable;
  function n(a) {
    if (a == null)
      throw new TypeError("Object.assign cannot be called with null or undefined");
    return Object(a);
  }
  function o() {
    try {
      if (!Object.assign)
        return !1;
      var a = new String("abc");
      if (a[5] = "de", Object.getOwnPropertyNames(a)[0] === "5")
        return !1;
      for (var i = {}, s = 0; s < 10; s++)
        i["_" + String.fromCharCode(s)] = s;
      var l = Object.getOwnPropertyNames(i).map(function(f) {
        return i[f];
      });
      if (l.join("") !== "0123456789")
        return !1;
      var u = {};
      return "abcdefghijklmnopqrst".split("").forEach(function(f) {
        u[f] = f;
      }), Object.keys(Object.assign({}, u)).join("") === "abcdefghijklmnopqrst";
    } catch {
      return !1;
    }
  }
  return Bn = o() ? Object.assign : function(a, i) {
    for (var s, l = n(a), u, f = 1; f < arguments.length; f++) {
      s = Object(arguments[f]);
      for (var b in s)
        r.call(s, b) && (l[b] = s[b]);
      if (e) {
        u = e(s);
        for (var v = 0; v < u.length; v++)
          t.call(s, u[v]) && (l[u[v]] = s[u[v]]);
      }
    }
    return l;
  }, Bn;
}
var jn, ga;
function No() {
  if (ga)
    return jn;
  ga = 1;
  var e = "SECRET_DO_NOT_PASS_THIS_OR_YOU_WILL_BE_FIRED";
  return jn = e, jn;
}
var Vn, va;
function Ji() {
  return va || (va = 1, Vn = Function.call.bind(Object.prototype.hasOwnProperty)), Vn;
}
var Ln, ba;
function Cc() {
  if (ba)
    return Ln;
  ba = 1;
  var e = function() {
  };
  if (process.env.NODE_ENV !== "production") {
    var r = No(), t = {}, n = Ji();
    e = function(a) {
      var i = "Warning: " + a;
      typeof console < "u" && console.error(i);
      try {
        throw new Error(i);
      } catch {
      }
    };
  }
  function o(a, i, s, l, u) {
    if (process.env.NODE_ENV !== "production") {
      for (var f in a)
        if (n(a, f)) {
          var b;
          try {
            if (typeof a[f] != "function") {
              var v = Error(
                (l || "React class") + ": " + s + " type `" + f + "` is invalid; it must be a function, usually from the `prop-types` package, but received `" + typeof a[f] + "`.This often happens because of typos such as `PropTypes.function` instead of `PropTypes.func`."
              );
              throw v.name = "Invariant Violation", v;
            }
            b = a[f](i, f, l, s, null, r);
          } catch (h) {
            b = h;
          }
          if (b && !(b instanceof Error) && e(
            (l || "React class") + ": type specification of " + s + " `" + f + "` is invalid; the type checker function must return `null` or an `Error` but returned a " + typeof b + ". You may have forgotten to pass an argument to the type checker creator (arrayOf, instanceOf, objectOf, oneOf, oneOfType, and shape all require an argument)."
          ), b instanceof Error && !(b.message in t)) {
            t[b.message] = !0;
            var c = u ? u() : "";
            e(
              "Failed " + s + " type: " + b.message + (c ?? "")
            );
          }
        }
    }
  }
  return o.resetWarningCache = function() {
    process.env.NODE_ENV !== "production" && (t = {});
  }, Ln = o, Ln;
}
var Fn, wa;
function Oc() {
  if (wa)
    return Fn;
  wa = 1;
  var e = Ki(), r = Sc(), t = No(), n = Ji(), o = Cc(), a = function() {
  };
  process.env.NODE_ENV !== "production" && (a = function(s) {
    var l = "Warning: " + s;
    typeof console < "u" && console.error(l);
    try {
      throw new Error(l);
    } catch {
    }
  });
  function i() {
    return null;
  }
  return Fn = function(s, l) {
    var u = typeof Symbol == "function" && Symbol.iterator, f = "@@iterator";
    function b(E) {
      var I = E && (u && E[u] || E[f]);
      if (typeof I == "function")
        return I;
    }
    var v = "<<anonymous>>", c = {
      array: y("array"),
      bigint: y("bigint"),
      bool: y("boolean"),
      func: y("function"),
      number: y("number"),
      object: y("object"),
      string: y("string"),
      symbol: y("symbol"),
      any: C(),
      arrayOf: N,
      element: x(),
      elementType: w(),
      instanceOf: O,
      node: P(),
      objectOf: B,
      oneOf: _,
      oneOfType: S,
      shape: j,
      exact: V
    };
    function h(E, I) {
      return E === I ? E !== 0 || 1 / E === 1 / I : E !== E && I !== I;
    }
    function d(E, I) {
      this.message = E, this.data = I && typeof I == "object" ? I : {}, this.stack = "";
    }
    d.prototype = Error.prototype;
    function g(E) {
      if (process.env.NODE_ENV !== "production")
        var I = {}, X = 0;
      function G(Y, U, q, W, J, Q, de) {
        if (W = W || v, Q = Q || q, de !== t) {
          if (l) {
            var A = new Error(
              "Calling PropTypes validators directly is not supported by the `prop-types` package. Use `PropTypes.checkPropTypes()` to call them. Read more at http://fb.me/use-check-prop-types"
            );
            throw A.name = "Invariant Violation", A;
          } else if (process.env.NODE_ENV !== "production" && typeof console < "u") {
            var Ne = W + ":" + q;
            !I[Ne] && // Avoid spamming the console because they are often not actionable except for lib authors
            X < 3 && (a(
              "You are manually calling a React.PropTypes validation function for the `" + Q + "` prop on `" + W + "`. This is deprecated and will throw in the standalone `prop-types` package. You may be seeing this warning due to a third-party PropTypes library. See https://fb.me/react-warning-dont-call-proptypes for details."
            ), I[Ne] = !0, X++);
          }
        }
        return U[q] == null ? Y ? U[q] === null ? new d("The " + J + " `" + Q + "` is marked as required " + ("in `" + W + "`, but its value is `null`.")) : new d("The " + J + " `" + Q + "` is marked as required in " + ("`" + W + "`, but its value is `undefined`.")) : null : E(U, q, W, J, Q);
      }
      var z = G.bind(null, !1);
      return z.isRequired = G.bind(null, !0), z;
    }
    function y(E) {
      function I(X, G, z, Y, U, q) {
        var W = X[G], J = H(W);
        if (J !== E) {
          var Q = re(W);
          return new d(
            "Invalid " + Y + " `" + U + "` of type " + ("`" + Q + "` supplied to `" + z + "`, expected ") + ("`" + E + "`."),
            { expectedType: E }
          );
        }
        return null;
      }
      return g(I);
    }
    function C() {
      return g(i);
    }
    function N(E) {
      function I(X, G, z, Y, U) {
        if (typeof E != "function")
          return new d("Property `" + U + "` of component `" + z + "` has invalid PropType notation inside arrayOf.");
        var q = X[G];
        if (!Array.isArray(q)) {
          var W = H(q);
          return new d("Invalid " + Y + " `" + U + "` of type " + ("`" + W + "` supplied to `" + z + "`, expected an array."));
        }
        for (var J = 0; J < q.length; J++) {
          var Q = E(q, J, z, Y, U + "[" + J + "]", t);
          if (Q instanceof Error)
            return Q;
        }
        return null;
      }
      return g(I);
    }
    function x() {
      function E(I, X, G, z, Y) {
        var U = I[X];
        if (!s(U)) {
          var q = H(U);
          return new d("Invalid " + z + " `" + Y + "` of type " + ("`" + q + "` supplied to `" + G + "`, expected a single ReactElement."));
        }
        return null;
      }
      return g(E);
    }
    function w() {
      function E(I, X, G, z, Y) {
        var U = I[X];
        if (!e.isValidElementType(U)) {
          var q = H(U);
          return new d("Invalid " + z + " `" + Y + "` of type " + ("`" + q + "` supplied to `" + G + "`, expected a single ReactElement type."));
        }
        return null;
      }
      return g(E);
    }
    function O(E) {
      function I(X, G, z, Y, U) {
        if (!(X[G] instanceof E)) {
          var q = E.name || v, W = F(X[G]);
          return new d("Invalid " + Y + " `" + U + "` of type " + ("`" + W + "` supplied to `" + z + "`, expected ") + ("instance of `" + q + "`."));
        }
        return null;
      }
      return g(I);
    }
    function _(E) {
      if (!Array.isArray(E))
        return process.env.NODE_ENV !== "production" && (arguments.length > 1 ? a(
          "Invalid arguments supplied to oneOf, expected an array, got " + arguments.length + " arguments. A common mistake is to write oneOf(x, y, z) instead of oneOf([x, y, z])."
        ) : a("Invalid argument supplied to oneOf, expected an array.")), i;
      function I(X, G, z, Y, U) {
        for (var q = X[G], W = 0; W < E.length; W++)
          if (h(q, E[W]))
            return null;
        var J = JSON.stringify(E, function(de, A) {
          var Ne = re(A);
          return Ne === "symbol" ? String(A) : A;
        });
        return new d("Invalid " + Y + " `" + U + "` of value `" + String(q) + "` " + ("supplied to `" + z + "`, expected one of " + J + "."));
      }
      return g(I);
    }
    function B(E) {
      function I(X, G, z, Y, U) {
        if (typeof E != "function")
          return new d("Property `" + U + "` of component `" + z + "` has invalid PropType notation inside objectOf.");
        var q = X[G], W = H(q);
        if (W !== "object")
          return new d("Invalid " + Y + " `" + U + "` of type " + ("`" + W + "` supplied to `" + z + "`, expected an object."));
        for (var J in q)
          if (n(q, J)) {
            var Q = E(q, J, z, Y, U + "." + J, t);
            if (Q instanceof Error)
              return Q;
          }
        return null;
      }
      return g(I);
    }
    function S(E) {
      if (!Array.isArray(E))
        return process.env.NODE_ENV !== "production" && a("Invalid argument supplied to oneOfType, expected an instance of array."), i;
      for (var I = 0; I < E.length; I++) {
        var X = E[I];
        if (typeof X != "function")
          return a(
            "Invalid argument supplied to oneOfType. Expected an array of check functions, but received " + ae(X) + " at index " + I + "."
          ), i;
      }
      function G(z, Y, U, q, W) {
        for (var J = [], Q = 0; Q < E.length; Q++) {
          var de = E[Q], A = de(z, Y, U, q, W, t);
          if (A == null)
            return null;
          A.data && n(A.data, "expectedType") && J.push(A.data.expectedType);
        }
        var Ne = J.length > 0 ? ", expected one of type [" + J.join(", ") + "]" : "";
        return new d("Invalid " + q + " `" + W + "` supplied to " + ("`" + U + "`" + Ne + "."));
      }
      return g(G);
    }
    function P() {
      function E(I, X, G, z, Y) {
        return Z(I[X]) ? null : new d("Invalid " + z + " `" + Y + "` supplied to " + ("`" + G + "`, expected a ReactNode."));
      }
      return g(E);
    }
    function k(E, I, X, G, z) {
      return new d(
        (E || "React class") + ": " + I + " type `" + X + "." + G + "` is invalid; it must be a function, usually from the `prop-types` package, but received `" + z + "`."
      );
    }
    function j(E) {
      function I(X, G, z, Y, U) {
        var q = X[G], W = H(q);
        if (W !== "object")
          return new d("Invalid " + Y + " `" + U + "` of type `" + W + "` " + ("supplied to `" + z + "`, expected `object`."));
        for (var J in E) {
          var Q = E[J];
          if (typeof Q != "function")
            return k(z, Y, U, J, re(Q));
          var de = Q(q, J, z, Y, U + "." + J, t);
          if (de)
            return de;
        }
        return null;
      }
      return g(I);
    }
    function V(E) {
      function I(X, G, z, Y, U) {
        var q = X[G], W = H(q);
        if (W !== "object")
          return new d("Invalid " + Y + " `" + U + "` of type `" + W + "` " + ("supplied to `" + z + "`, expected `object`."));
        var J = r({}, X[G], E);
        for (var Q in J) {
          var de = E[Q];
          if (n(E, Q) && typeof de != "function")
            return k(z, Y, U, Q, re(de));
          if (!de)
            return new d(
              "Invalid " + Y + " `" + U + "` key `" + Q + "` supplied to `" + z + "`.\nBad object: " + JSON.stringify(X[G], null, "  ") + `
Valid keys: ` + JSON.stringify(Object.keys(E), null, "  ")
            );
          var A = de(q, Q, z, Y, U + "." + Q, t);
          if (A)
            return A;
        }
        return null;
      }
      return g(I);
    }
    function Z(E) {
      switch (typeof E) {
        case "number":
        case "string":
        case "undefined":
          return !0;
        case "boolean":
          return !E;
        case "object":
          if (Array.isArray(E))
            return E.every(Z);
          if (E === null || s(E))
            return !0;
          var I = b(E);
          if (I) {
            var X = I.call(E), G;
            if (I !== E.entries) {
              for (; !(G = X.next()).done; )
                if (!Z(G.value))
                  return !1;
            } else
              for (; !(G = X.next()).done; ) {
                var z = G.value;
                if (z && !Z(z[1]))
                  return !1;
              }
          } else
            return !1;
          return !0;
        default:
          return !1;
      }
    }
    function K(E, I) {
      return E === "symbol" ? !0 : I ? I["@@toStringTag"] === "Symbol" || typeof Symbol == "function" && I instanceof Symbol : !1;
    }
    function H(E) {
      var I = typeof E;
      return Array.isArray(E) ? "array" : E instanceof RegExp ? "object" : K(I, E) ? "symbol" : I;
    }
    function re(E) {
      if (typeof E > "u" || E === null)
        return "" + E;
      var I = H(E);
      if (I === "object") {
        if (E instanceof Date)
          return "date";
        if (E instanceof RegExp)
          return "regexp";
      }
      return I;
    }
    function ae(E) {
      var I = re(E);
      switch (I) {
        case "array":
        case "object":
          return "an " + I;
        case "boolean":
        case "date":
        case "regexp":
          return "a " + I;
        default:
          return I;
      }
    }
    function F(E) {
      return !E.constructor || !E.constructor.name ? v : E.constructor.name;
    }
    return c.checkPropTypes = o, c.resetWarningCache = o.resetWarningCache, c.PropTypes = c, c;
  }, Fn;
}
var zn, ya;
function Rc() {
  if (ya)
    return zn;
  ya = 1;
  var e = No();
  function r() {
  }
  function t() {
  }
  return t.resetWarningCache = r, zn = function() {
    function n(i, s, l, u, f, b) {
      if (b !== e) {
        var v = new Error(
          "Calling PropTypes validators directly is not supported by the `prop-types` package. Use PropTypes.checkPropTypes() to call them. Read more at http://fb.me/use-check-prop-types"
        );
        throw v.name = "Invariant Violation", v;
      }
    }
    n.isRequired = n;
    function o() {
      return n;
    }
    var a = {
      array: n,
      bigint: n,
      bool: n,
      func: n,
      number: n,
      object: n,
      string: n,
      symbol: n,
      any: n,
      arrayOf: o,
      element: n,
      elementType: n,
      instanceOf: o,
      node: n,
      objectOf: o,
      oneOf: o,
      oneOfType: o,
      shape: o,
      exact: o,
      checkPropTypes: t,
      resetWarningCache: r
    };
    return a.PropTypes = a, a;
  }, zn;
}
if (process.env.NODE_ENV !== "production") {
  var Pc = Ki(), _c = !0;
  ro.exports = Oc()(Pc.isElement, _c);
} else
  ro.exports = Rc()();
var $c = ro.exports;
const m = /* @__PURE__ */ xc($c);
function Ic(e) {
  const {
    prototype: r = {}
  } = e;
  return !!r.isReactComponent;
}
function Zi(e, r, t, n, o) {
  const a = e[r], i = o || r;
  if (a == null || // When server-side rendering React doesn't warn either.
  // This is not an accurate check for SSR.
  // This is only in place for Emotion compat.
  // TODO: Revisit once https://github.com/facebook/react/issues/20047 is resolved.
  typeof window > "u")
    return null;
  let s;
  const l = a.type;
  return typeof l == "function" && !Ic(l) && (s = "Did you accidentally use a plain function component for an element instead?"), s !== void 0 ? new Error(`Invalid ${n} \`${i}\` supplied to \`${t}\`. Expected an element that can hold a ref. ${s} For more information see https://mui.com/r/caveat-with-refs-guide`) : null;
}
const Qi = xo(m.element, Zi);
Qi.isRequired = xo(m.element.isRequired, Zi);
const es = Qi, Ac = "exact-prop: ​";
function Mc(e) {
  return process.env.NODE_ENV === "production" ? e : $({}, e, {
    [Ac]: (r) => {
      const t = Object.keys(r).filter((n) => !e.hasOwnProperty(n));
      return t.length > 0 ? new Error(`The following props are not supported: ${t.map((n) => `\`${n}\``).join(", ")}. Please remove them.`) : null;
    }
  });
}
function Hr(e) {
  let r = "https://mui.com/production-error/?code=" + e;
  for (let t = 1; t < arguments.length; t += 1)
    r += "&args[]=" + encodeURIComponent(arguments[t]);
  return "Minified MUI error #" + e + "; visit " + r + " for the full message.";
}
var to = { exports: {} }, pe = {};
/**
 * @license React
 * react-is.production.min.js
 *
 * Copyright (c) Facebook, Inc. and its affiliates.
 *
 * This source code is licensed under the MIT license found in the
 * LICENSE file in the root directory of this source tree.
 */
var xa;
function Dc() {
  if (xa)
    return pe;
  xa = 1;
  var e = Symbol.for("react.element"), r = Symbol.for("react.portal"), t = Symbol.for("react.fragment"), n = Symbol.for("react.strict_mode"), o = Symbol.for("react.profiler"), a = Symbol.for("react.provider"), i = Symbol.for("react.context"), s = Symbol.for("react.server_context"), l = Symbol.for("react.forward_ref"), u = Symbol.for("react.suspense"), f = Symbol.for("react.suspense_list"), b = Symbol.for("react.memo"), v = Symbol.for("react.lazy"), c = Symbol.for("react.offscreen"), h;
  h = Symbol.for("react.module.reference");
  function d(g) {
    if (typeof g == "object" && g !== null) {
      var y = g.$$typeof;
      switch (y) {
        case e:
          switch (g = g.type, g) {
            case t:
            case o:
            case n:
            case u:
            case f:
              return g;
            default:
              switch (g = g && g.$$typeof, g) {
                case s:
                case i:
                case l:
                case v:
                case b:
                case a:
                  return g;
                default:
                  return y;
              }
          }
        case r:
          return y;
      }
    }
  }
  return pe.ContextConsumer = i, pe.ContextProvider = a, pe.Element = e, pe.ForwardRef = l, pe.Fragment = t, pe.Lazy = v, pe.Memo = b, pe.Portal = r, pe.Profiler = o, pe.StrictMode = n, pe.Suspense = u, pe.SuspenseList = f, pe.isAsyncMode = function() {
    return !1;
  }, pe.isConcurrentMode = function() {
    return !1;
  }, pe.isContextConsumer = function(g) {
    return d(g) === i;
  }, pe.isContextProvider = function(g) {
    return d(g) === a;
  }, pe.isElement = function(g) {
    return typeof g == "object" && g !== null && g.$$typeof === e;
  }, pe.isForwardRef = function(g) {
    return d(g) === l;
  }, pe.isFragment = function(g) {
    return d(g) === t;
  }, pe.isLazy = function(g) {
    return d(g) === v;
  }, pe.isMemo = function(g) {
    return d(g) === b;
  }, pe.isPortal = function(g) {
    return d(g) === r;
  }, pe.isProfiler = function(g) {
    return d(g) === o;
  }, pe.isStrictMode = function(g) {
    return d(g) === n;
  }, pe.isSuspense = function(g) {
    return d(g) === u;
  }, pe.isSuspenseList = function(g) {
    return d(g) === f;
  }, pe.isValidElementType = function(g) {
    return typeof g == "string" || typeof g == "function" || g === t || g === o || g === n || g === u || g === f || g === c || typeof g == "object" && g !== null && (g.$$typeof === v || g.$$typeof === b || g.$$typeof === a || g.$$typeof === i || g.$$typeof === l || g.$$typeof === h || g.getModuleId !== void 0);
  }, pe.typeOf = d, pe;
}
var le = {};
/**
 * @license React
 * react-is.development.js
 *
 * Copyright (c) Facebook, Inc. and its affiliates.
 *
 * This source code is licensed under the MIT license found in the
 * LICENSE file in the root directory of this source tree.
 */
var Na;
function Bc() {
  return Na || (Na = 1, process.env.NODE_ENV !== "production" && function() {
    var e = Symbol.for("react.element"), r = Symbol.for("react.portal"), t = Symbol.for("react.fragment"), n = Symbol.for("react.strict_mode"), o = Symbol.for("react.profiler"), a = Symbol.for("react.provider"), i = Symbol.for("react.context"), s = Symbol.for("react.server_context"), l = Symbol.for("react.forward_ref"), u = Symbol.for("react.suspense"), f = Symbol.for("react.suspense_list"), b = Symbol.for("react.memo"), v = Symbol.for("react.lazy"), c = Symbol.for("react.offscreen"), h = !1, d = !1, g = !1, y = !1, C = !1, N;
    N = Symbol.for("react.module.reference");
    function x(L) {
      return !!(typeof L == "string" || typeof L == "function" || L === t || L === o || C || L === n || L === u || L === f || y || L === c || h || d || g || typeof L == "object" && L !== null && (L.$$typeof === v || L.$$typeof === b || L.$$typeof === a || L.$$typeof === i || L.$$typeof === l || // This needs to include all possible module reference object
      // types supported by any Flight configuration anywhere since
      // we don't know which Flight build this will end up being used
      // with.
      L.$$typeof === N || L.getModuleId !== void 0));
    }
    function w(L) {
      if (typeof L == "object" && L !== null) {
        var xe = L.$$typeof;
        switch (xe) {
          case e:
            var Fe = L.type;
            switch (Fe) {
              case t:
              case o:
              case n:
              case u:
              case f:
                return Fe;
              default:
                var fr = Fe && Fe.$$typeof;
                switch (fr) {
                  case s:
                  case i:
                  case l:
                  case v:
                  case b:
                  case a:
                    return fr;
                  default:
                    return xe;
                }
            }
          case r:
            return xe;
        }
      }
    }
    var O = i, _ = a, B = e, S = l, P = t, k = v, j = b, V = r, Z = o, K = n, H = u, re = f, ae = !1, F = !1;
    function E(L) {
      return ae || (ae = !0, console.warn("The ReactIs.isAsyncMode() alias has been deprecated, and will be removed in React 18+.")), !1;
    }
    function I(L) {
      return F || (F = !0, console.warn("The ReactIs.isConcurrentMode() alias has been deprecated, and will be removed in React 18+.")), !1;
    }
    function X(L) {
      return w(L) === i;
    }
    function G(L) {
      return w(L) === a;
    }
    function z(L) {
      return typeof L == "object" && L !== null && L.$$typeof === e;
    }
    function Y(L) {
      return w(L) === l;
    }
    function U(L) {
      return w(L) === t;
    }
    function q(L) {
      return w(L) === v;
    }
    function W(L) {
      return w(L) === b;
    }
    function J(L) {
      return w(L) === r;
    }
    function Q(L) {
      return w(L) === o;
    }
    function de(L) {
      return w(L) === n;
    }
    function A(L) {
      return w(L) === u;
    }
    function Ne(L) {
      return w(L) === f;
    }
    le.ContextConsumer = O, le.ContextProvider = _, le.Element = B, le.ForwardRef = S, le.Fragment = P, le.Lazy = k, le.Memo = j, le.Portal = V, le.Profiler = Z, le.StrictMode = K, le.Suspense = H, le.SuspenseList = re, le.isAsyncMode = E, le.isConcurrentMode = I, le.isContextConsumer = X, le.isContextProvider = G, le.isElement = z, le.isForwardRef = Y, le.isFragment = U, le.isLazy = q, le.isMemo = W, le.isPortal = J, le.isProfiler = Q, le.isStrictMode = de, le.isSuspense = A, le.isSuspenseList = Ne, le.isValidElementType = x, le.typeOf = w;
  }()), le;
}
process.env.NODE_ENV === "production" ? to.exports = Dc() : to.exports = Bc();
var ka = to.exports;
const jc = /^\s*function(?:\s|\s*\/\*.*\*\/\s*)+([^(\s/]*)\s*/;
function Vc(e) {
  const r = `${e}`.match(jc);
  return r && r[1] || "";
}
function rs(e, r = "") {
  return e.displayName || e.name || Vc(e) || r;
}
function Ea(e, r, t) {
  const n = rs(r);
  return e.displayName || (n !== "" ? `${t}(${n})` : t);
}
function Lc(e) {
  if (e != null) {
    if (typeof e == "string")
      return e;
    if (typeof e == "function")
      return rs(e, "Component");
    if (typeof e == "object")
      switch (e.$$typeof) {
        case ka.ForwardRef:
          return Ea(e, e.render, "ForwardRef");
        case ka.Memo:
          return Ea(e, e.type, "memo");
        default:
          return;
      }
  }
}
function kt(e, r, t, n, o) {
  if (process.env.NODE_ENV === "production")
    return null;
  const a = e[r], i = o || r;
  return a == null ? null : a && a.nodeType !== 1 ? new Error(`Invalid ${n} \`${i}\` supplied to \`${t}\`. Expected an HTMLElement.`) : null;
}
const Fc = m.oneOfType([m.func, m.object]), ts = Fc;
function qe(e) {
  if (typeof e != "string")
    throw new Error(process.env.NODE_ENV !== "production" ? "MUI: `capitalize(string)` expects a string argument." : Hr(7));
  return e.charAt(0).toUpperCase() + e.slice(1);
}
function zc(...e) {
  return e.reduce((r, t) => t == null ? r : function(...o) {
    r.apply(this, o), t.apply(this, o);
  }, () => {
  });
}
function Gc(e, r = 166) {
  let t;
  function n(...o) {
    const a = () => {
      e.apply(this, o);
    };
    clearTimeout(t), t = setTimeout(a, r);
  }
  return n.clear = () => {
    clearTimeout(t);
  }, n;
}
function Uc(e, r) {
  return process.env.NODE_ENV === "production" ? () => null : (t, n, o, a, i) => {
    const s = o || "<<anonymous>>", l = i || n;
    return typeof t[n] < "u" ? new Error(`The ${a} \`${l}\` of \`${s}\` is deprecated. ${r}`) : null;
  };
}
function Hc(e, r) {
  var t, n;
  return /* @__PURE__ */ M.isValidElement(e) && r.indexOf(
    // For server components `muiName` is avaialble in element.type._payload.value.muiName
    // relevant info - https://github.com/facebook/react/blob/2807d781a08db8e9873687fccc25c0f12b4fb3d4/packages/react/src/ReactLazy.js#L45
    // eslint-disable-next-line no-underscore-dangle
    (t = e.type.muiName) != null ? t : (n = e.type) == null || (n = n._payload) == null || (n = n.value) == null ? void 0 : n.muiName
  ) !== -1;
}
function Jt(e) {
  return e && e.ownerDocument || document;
}
function Xc(e) {
  return Jt(e).defaultView || window;
}
function Wc(e, r) {
  if (process.env.NODE_ENV === "production")
    return () => null;
  const t = r ? $({}, r.propTypes) : null;
  return (o) => (a, i, s, l, u, ...f) => {
    const b = u || i, v = t == null ? void 0 : t[b];
    if (v) {
      const c = v(a, i, s, l, u, ...f);
      if (c)
        return c;
    }
    return typeof a[i] < "u" && !a[o] ? new Error(`The prop \`${b}\` of \`${e}\` can only be used together with the \`${o}\` prop.`) : null;
  };
}
function Zt(e, r) {
  typeof e == "function" ? e(r) : e && (e.current = r);
}
const Yc = typeof window < "u" ? M.useLayoutEffect : M.useEffect, Xr = Yc;
let Ta = 0;
function qc(e) {
  const [r, t] = M.useState(e), n = e || r;
  return M.useEffect(() => {
    r == null && (Ta += 1, t(`mui-${Ta}`));
  }, [r]), n;
}
const Sa = M["useId".toString()];
function ns(e) {
  if (Sa !== void 0) {
    const r = Sa();
    return e ?? r;
  }
  return qc(e);
}
function Kc(e, r, t, n, o) {
  if (process.env.NODE_ENV === "production")
    return null;
  const a = o || r;
  return typeof e[r] < "u" ? new Error(`The prop \`${a}\` is not supported. Please remove it.`) : null;
}
function os({
  controlled: e,
  default: r,
  name: t,
  state: n = "value"
}) {
  const {
    current: o
  } = M.useRef(e !== void 0), [a, i] = M.useState(r), s = o ? e : a;
  if (process.env.NODE_ENV !== "production") {
    M.useEffect(() => {
      o !== (e !== void 0) && console.error([`MUI: A component is changing the ${o ? "" : "un"}controlled ${n} state of ${t} to be ${o ? "un" : ""}controlled.`, "Elements should not switch from uncontrolled to controlled (or vice versa).", `Decide between using a controlled or uncontrolled ${t} element for the lifetime of the component.`, "The nature of the state is determined during the first render. It's considered controlled if the value is not `undefined`.", "More info: https://fb.me/react-controlled-components"].join(`
`));
    }, [n, t, e]);
    const {
      current: u
    } = M.useRef(r);
    M.useEffect(() => {
      !o && u !== r && console.error([`MUI: A component is changing the default ${n} state of an uncontrolled ${t} after being initialized. To suppress this warning opt to use a controlled ${t}.`].join(`
`));
    }, [JSON.stringify(r)]);
  }
  const l = M.useCallback((u) => {
    o || i(u);
  }, []);
  return [s, l];
}
function no(e) {
  const r = M.useRef(e);
  return Xr(() => {
    r.current = e;
  }), M.useRef((...t) => (
    // @ts-expect-error hide `this`
    (0, r.current)(...t)
  )).current;
}
function Sr(...e) {
  return M.useMemo(() => e.every((r) => r == null) ? null : (r) => {
    e.forEach((t) => {
      Zt(t, r);
    });
  }, e);
}
const Ca = {};
function Jc(e, r) {
  const t = M.useRef(Ca);
  return t.current === Ca && (t.current = e(r)), t;
}
const Zc = [];
function Qc(e) {
  M.useEffect(e, Zc);
}
class Rt {
  constructor() {
    this.currentId = null, this.clear = () => {
      this.currentId !== null && (clearTimeout(this.currentId), this.currentId = null);
    }, this.disposeEffect = () => this.clear;
  }
  static create() {
    return new Rt();
  }
  /**
   * Executes `fn` after `delay`, clearing any previously scheduled call.
   */
  start(r, t) {
    this.clear(), this.currentId = setTimeout(() => {
      this.currentId = null, t();
    }, r);
  }
}
function ct() {
  const e = Jc(Rt.create).current;
  return Qc(e.disposeEffect), e;
}
let mn = !0, oo = !1;
const ed = new Rt(), rd = {
  text: !0,
  search: !0,
  url: !0,
  tel: !0,
  email: !0,
  password: !0,
  number: !0,
  date: !0,
  month: !0,
  week: !0,
  time: !0,
  datetime: !0,
  "datetime-local": !0
};
function td(e) {
  const {
    type: r,
    tagName: t
  } = e;
  return !!(t === "INPUT" && rd[r] && !e.readOnly || t === "TEXTAREA" && !e.readOnly || e.isContentEditable);
}
function nd(e) {
  e.metaKey || e.altKey || e.ctrlKey || (mn = !0);
}
function Gn() {
  mn = !1;
}
function od() {
  this.visibilityState === "hidden" && oo && (mn = !0);
}
function ad(e) {
  e.addEventListener("keydown", nd, !0), e.addEventListener("mousedown", Gn, !0), e.addEventListener("pointerdown", Gn, !0), e.addEventListener("touchstart", Gn, !0), e.addEventListener("visibilitychange", od, !0);
}
function id(e) {
  const {
    target: r
  } = e;
  try {
    return r.matches(":focus-visible");
  } catch {
  }
  return mn || td(r);
}
function as() {
  const e = M.useCallback((o) => {
    o != null && ad(o.ownerDocument);
  }, []), r = M.useRef(!1);
  function t() {
    return r.current ? (oo = !0, ed.start(100, () => {
      oo = !1;
    }), r.current = !1, !0) : !1;
  }
  function n(o) {
    return id(o) ? (r.current = !0, !0) : !1;
  }
  return {
    isFocusVisibleRef: r,
    onFocus: n,
    onBlur: t,
    ref: e
  };
}
function is(e, r) {
  const t = $({}, r);
  return Object.keys(e).forEach((n) => {
    if (n.toString().match(/^(components|slots)$/))
      t[n] = $({}, e[n], t[n]);
    else if (n.toString().match(/^(componentsProps|slotProps)$/)) {
      const o = e[n] || {}, a = r[n];
      t[n] = {}, !a || !Object.keys(a) ? t[n] = o : !o || !Object.keys(o) ? t[n] = a : (t[n] = $({}, a), Object.keys(o).forEach((i) => {
        t[n][i] = is(o[i], a[i]);
      }));
    } else
      t[n] === void 0 && (t[n] = e[n]);
  }), t;
}
function ko(e, r, t = void 0) {
  const n = {};
  return Object.keys(e).forEach(
    // `Object.keys(slots)` can't be wider than `T` because we infer `T` from `slots`.
    // @ts-expect-error https://github.com/microsoft/TypeScript/pull/12253#issuecomment-263132208
    (o) => {
      n[o] = e[o].reduce((a, i) => {
        if (i) {
          const s = r(i);
          s !== "" && a.push(s), t && t[i] && a.push(t[i]);
        }
        return a;
      }, []).join(" ");
    }
  ), n;
}
const Oa = (e) => e, sd = () => {
  let e = Oa;
  return {
    configure(r) {
      e = r;
    },
    generate(r) {
      return e(r);
    },
    reset() {
      e = Oa;
    }
  };
}, pd = sd(), ss = pd, ps = {
  active: "active",
  checked: "checked",
  completed: "completed",
  disabled: "disabled",
  error: "error",
  expanded: "expanded",
  focused: "focused",
  focusVisible: "focusVisible",
  open: "open",
  readOnly: "readOnly",
  required: "required",
  selected: "selected"
};
function hn(e, r, t = "Mui") {
  const n = ps[r];
  return n ? `${t}-${n}` : `${ss.generate(e)}-${r}`;
}
function ls(e, r, t = "Mui") {
  const n = {};
  return r.forEach((o) => {
    n[o] = hn(e, o, t);
  }), n;
}
function ld(e, r = Number.MIN_SAFE_INTEGER, t = Number.MAX_SAFE_INTEGER) {
  return Math.max(r, Math.min(e, t));
}
function ke(e, r) {
  if (e == null)
    return {};
  var t = {}, n = Object.keys(e), o, a;
  for (a = 0; a < n.length; a++)
    o = n[a], !(r.indexOf(o) >= 0) && (t[o] = e[o]);
  return t;
}
const cd = ["values", "unit", "step"], dd = (e) => {
  const r = Object.keys(e).map((t) => ({
    key: t,
    val: e[t]
  })) || [];
  return r.sort((t, n) => t.val - n.val), r.reduce((t, n) => $({}, t, {
    [n.key]: n.val
  }), {});
};
function ud(e) {
  const {
    // The breakpoint **start** at this value.
    // For instance with the first breakpoint xs: [xs, sm).
    values: r = {
      xs: 0,
      // phone
      sm: 600,
      // tablet
      md: 900,
      // small laptop
      lg: 1200,
      // desktop
      xl: 1536
      // large screen
    },
    unit: t = "px",
    step: n = 5
  } = e, o = ke(e, cd), a = dd(r), i = Object.keys(a);
  function s(v) {
    return `@media (min-width:${typeof r[v] == "number" ? r[v] : v}${t})`;
  }
  function l(v) {
    return `@media (max-width:${(typeof r[v] == "number" ? r[v] : v) - n / 100}${t})`;
  }
  function u(v, c) {
    const h = i.indexOf(c);
    return `@media (min-width:${typeof r[v] == "number" ? r[v] : v}${t}) and (max-width:${(h !== -1 && typeof r[i[h]] == "number" ? r[i[h]] : c) - n / 100}${t})`;
  }
  function f(v) {
    return i.indexOf(v) + 1 < i.length ? u(v, i[i.indexOf(v) + 1]) : s(v);
  }
  function b(v) {
    const c = i.indexOf(v);
    return c === 0 ? s(i[1]) : c === i.length - 1 ? l(i[c]) : u(v, i[i.indexOf(v) + 1]).replace("@media", "@media not all and");
  }
  return $({
    keys: i,
    values: a,
    up: s,
    down: l,
    between: u,
    only: f,
    not: b,
    unit: t
  }, o);
}
const fd = {
  borderRadius: 4
}, md = fd, hd = process.env.NODE_ENV !== "production" ? m.oneOfType([m.number, m.string, m.object, m.array]) : {}, dr = hd;
function ht(e, r) {
  return r ? Qe(e, r, {
    clone: !1
    // No need to clone deep, it's way faster.
  }) : e;
}
const Eo = {
  xs: 0,
  // phone
  sm: 600,
  // tablet
  md: 900,
  // small laptop
  lg: 1200,
  // desktop
  xl: 1536
  // large screen
}, Ra = {
  // Sorted ASC by size. That's important.
  // It can't be configured as it's used statically for propTypes.
  keys: ["xs", "sm", "md", "lg", "xl"],
  up: (e) => `@media (min-width:${Eo[e]}px)`
};
function er(e, r, t) {
  const n = e.theme || {};
  if (Array.isArray(r)) {
    const a = n.breakpoints || Ra;
    return r.reduce((i, s, l) => (i[a.up(a.keys[l])] = t(r[l]), i), {});
  }
  if (typeof r == "object") {
    const a = n.breakpoints || Ra;
    return Object.keys(r).reduce((i, s) => {
      if (Object.keys(a.values || Eo).indexOf(s) !== -1) {
        const l = a.up(s);
        i[l] = t(r[s], s);
      } else {
        const l = s;
        i[l] = r[l];
      }
      return i;
    }, {});
  }
  return t(r);
}
function gd(e = {}) {
  var r;
  return ((r = e.keys) == null ? void 0 : r.reduce((n, o) => {
    const a = e.up(o);
    return n[a] = {}, n;
  }, {})) || {};
}
function vd(e, r) {
  return e.reduce((t, n) => {
    const o = t[n];
    return (!o || Object.keys(o).length === 0) && delete t[n], t;
  }, r);
}
function gn(e, r, t = !0) {
  if (!r || typeof r != "string")
    return null;
  if (e && e.vars && t) {
    const n = `vars.${r}`.split(".").reduce((o, a) => o && o[a] ? o[a] : null, e);
    if (n != null)
      return n;
  }
  return r.split(".").reduce((n, o) => n && n[o] != null ? n[o] : null, e);
}
function Qt(e, r, t, n = t) {
  let o;
  return typeof e == "function" ? o = e(t) : Array.isArray(e) ? o = e[t] || n : o = gn(e, t) || n, r && (o = r(o, n, e)), o;
}
function we(e) {
  const {
    prop: r,
    cssProperty: t = e.prop,
    themeKey: n,
    transform: o
  } = e, a = (i) => {
    if (i[r] == null)
      return null;
    const s = i[r], l = i.theme, u = gn(l, n) || {};
    return er(i, s, (b) => {
      let v = Qt(u, o, b);
      return b === v && typeof b == "string" && (v = Qt(u, o, `${r}${b === "default" ? "" : qe(b)}`, b)), t === !1 ? v : {
        [t]: v
      };
    });
  };
  return a.propTypes = process.env.NODE_ENV !== "production" ? {
    [r]: dr
  } : {}, a.filterProps = [r], a;
}
function bd(e) {
  const r = {};
  return (t) => (r[t] === void 0 && (r[t] = e(t)), r[t]);
}
const wd = {
  m: "margin",
  p: "padding"
}, yd = {
  t: "Top",
  r: "Right",
  b: "Bottom",
  l: "Left",
  x: ["Left", "Right"],
  y: ["Top", "Bottom"]
}, Pa = {
  marginX: "mx",
  marginY: "my",
  paddingX: "px",
  paddingY: "py"
}, xd = bd((e) => {
  if (e.length > 2)
    if (Pa[e])
      e = Pa[e];
    else
      return [e];
  const [r, t] = e.split(""), n = wd[r], o = yd[t] || "";
  return Array.isArray(o) ? o.map((a) => n + a) : [n + o];
}), vn = ["m", "mt", "mr", "mb", "ml", "mx", "my", "margin", "marginTop", "marginRight", "marginBottom", "marginLeft", "marginX", "marginY", "marginInline", "marginInlineStart", "marginInlineEnd", "marginBlock", "marginBlockStart", "marginBlockEnd"], bn = ["p", "pt", "pr", "pb", "pl", "px", "py", "padding", "paddingTop", "paddingRight", "paddingBottom", "paddingLeft", "paddingX", "paddingY", "paddingInline", "paddingInlineStart", "paddingInlineEnd", "paddingBlock", "paddingBlockStart", "paddingBlockEnd"], Nd = [...vn, ...bn];
function Pt(e, r, t, n) {
  var o;
  const a = (o = gn(e, r, !1)) != null ? o : t;
  return typeof a == "number" ? (i) => typeof i == "string" ? i : (process.env.NODE_ENV !== "production" && typeof i != "number" && console.error(`MUI: Expected ${n} argument to be a number or a string, got ${i}.`), a * i) : Array.isArray(a) ? (i) => typeof i == "string" ? i : (process.env.NODE_ENV !== "production" && (Number.isInteger(i) ? i > a.length - 1 && console.error([`MUI: The value provided (${i}) overflows.`, `The supported values are: ${JSON.stringify(a)}.`, `${i} > ${a.length - 1}, you need to add the missing values.`].join(`
`)) : console.error([`MUI: The \`theme.${r}\` array type cannot be combined with non integer values.You should either use an integer value that can be used as index, or define the \`theme.${r}\` as a number.`].join(`
`))), a[i]) : typeof a == "function" ? a : (process.env.NODE_ENV !== "production" && console.error([`MUI: The \`theme.${r}\` value (${a}) is invalid.`, "It should be a number, an array or a function."].join(`
`)), () => {
  });
}
function cs(e) {
  return Pt(e, "spacing", 8, "spacing");
}
function _t(e, r) {
  if (typeof r == "string" || r == null)
    return r;
  const t = Math.abs(r), n = e(t);
  return r >= 0 ? n : typeof n == "number" ? -n : `-${n}`;
}
function kd(e, r) {
  return (t) => e.reduce((n, o) => (n[o] = _t(r, t), n), {});
}
function Ed(e, r, t, n) {
  if (r.indexOf(t) === -1)
    return null;
  const o = xd(t), a = kd(o, n), i = e[t];
  return er(e, i, a);
}
function ds(e, r) {
  const t = cs(e.theme);
  return Object.keys(e).map((n) => Ed(e, r, n, t)).reduce(ht, {});
}
function ge(e) {
  return ds(e, vn);
}
ge.propTypes = process.env.NODE_ENV !== "production" ? vn.reduce((e, r) => (e[r] = dr, e), {}) : {};
ge.filterProps = vn;
function ve(e) {
  return ds(e, bn);
}
ve.propTypes = process.env.NODE_ENV !== "production" ? bn.reduce((e, r) => (e[r] = dr, e), {}) : {};
ve.filterProps = bn;
process.env.NODE_ENV !== "production" && Nd.reduce((e, r) => (e[r] = dr, e), {});
function Td(e = 8) {
  if (e.mui)
    return e;
  const r = cs({
    spacing: e
  }), t = (...n) => (process.env.NODE_ENV !== "production" && (n.length <= 4 || console.error(`MUI: Too many arguments provided, expected between 0 and 4, got ${n.length}`)), (n.length === 0 ? [1] : n).map((a) => {
    const i = r(a);
    return typeof i == "number" ? `${i}px` : i;
  }).join(" "));
  return t.mui = !0, t;
}
function wn(...e) {
  const r = e.reduce((n, o) => (o.filterProps.forEach((a) => {
    n[a] = o;
  }), n), {}), t = (n) => Object.keys(n).reduce((o, a) => r[a] ? ht(o, r[a](n)) : o, {});
  return t.propTypes = process.env.NODE_ENV !== "production" ? e.reduce((n, o) => Object.assign(n, o.propTypes), {}) : {}, t.filterProps = e.reduce((n, o) => n.concat(o.filterProps), []), t;
}
function De(e) {
  return typeof e != "number" ? e : `${e}px solid`;
}
function Le(e, r) {
  return we({
    prop: e,
    themeKey: "borders",
    transform: r
  });
}
const Sd = Le("border", De), Cd = Le("borderTop", De), Od = Le("borderRight", De), Rd = Le("borderBottom", De), Pd = Le("borderLeft", De), _d = Le("borderColor"), $d = Le("borderTopColor"), Id = Le("borderRightColor"), Ad = Le("borderBottomColor"), Md = Le("borderLeftColor"), Dd = Le("outline", De), Bd = Le("outlineColor"), yn = (e) => {
  if (e.borderRadius !== void 0 && e.borderRadius !== null) {
    const r = Pt(e.theme, "shape.borderRadius", 4, "borderRadius"), t = (n) => ({
      borderRadius: _t(r, n)
    });
    return er(e, e.borderRadius, t);
  }
  return null;
};
yn.propTypes = process.env.NODE_ENV !== "production" ? {
  borderRadius: dr
} : {};
yn.filterProps = ["borderRadius"];
wn(Sd, Cd, Od, Rd, Pd, _d, $d, Id, Ad, Md, yn, Dd, Bd);
const xn = (e) => {
  if (e.gap !== void 0 && e.gap !== null) {
    const r = Pt(e.theme, "spacing", 8, "gap"), t = (n) => ({
      gap: _t(r, n)
    });
    return er(e, e.gap, t);
  }
  return null;
};
xn.propTypes = process.env.NODE_ENV !== "production" ? {
  gap: dr
} : {};
xn.filterProps = ["gap"];
const Nn = (e) => {
  if (e.columnGap !== void 0 && e.columnGap !== null) {
    const r = Pt(e.theme, "spacing", 8, "columnGap"), t = (n) => ({
      columnGap: _t(r, n)
    });
    return er(e, e.columnGap, t);
  }
  return null;
};
Nn.propTypes = process.env.NODE_ENV !== "production" ? {
  columnGap: dr
} : {};
Nn.filterProps = ["columnGap"];
const kn = (e) => {
  if (e.rowGap !== void 0 && e.rowGap !== null) {
    const r = Pt(e.theme, "spacing", 8, "rowGap"), t = (n) => ({
      rowGap: _t(r, n)
    });
    return er(e, e.rowGap, t);
  }
  return null;
};
kn.propTypes = process.env.NODE_ENV !== "production" ? {
  rowGap: dr
} : {};
kn.filterProps = ["rowGap"];
const jd = we({
  prop: "gridColumn"
}), Vd = we({
  prop: "gridRow"
}), Ld = we({
  prop: "gridAutoFlow"
}), Fd = we({
  prop: "gridAutoColumns"
}), zd = we({
  prop: "gridAutoRows"
}), Gd = we({
  prop: "gridTemplateColumns"
}), Ud = we({
  prop: "gridTemplateRows"
}), Hd = we({
  prop: "gridTemplateAreas"
}), Xd = we({
  prop: "gridArea"
});
wn(xn, Nn, kn, jd, Vd, Ld, Fd, zd, Gd, Ud, Hd, Xd);
function Fr(e, r) {
  return r === "grey" ? r : e;
}
const Wd = we({
  prop: "color",
  themeKey: "palette",
  transform: Fr
}), Yd = we({
  prop: "bgcolor",
  cssProperty: "backgroundColor",
  themeKey: "palette",
  transform: Fr
}), qd = we({
  prop: "backgroundColor",
  themeKey: "palette",
  transform: Fr
});
wn(Wd, Yd, qd);
function Ie(e) {
  return e <= 1 && e !== 0 ? `${e * 100}%` : e;
}
const Kd = we({
  prop: "width",
  transform: Ie
}), To = (e) => {
  if (e.maxWidth !== void 0 && e.maxWidth !== null) {
    const r = (t) => {
      var n, o;
      const a = ((n = e.theme) == null || (n = n.breakpoints) == null || (n = n.values) == null ? void 0 : n[t]) || Eo[t];
      return a ? ((o = e.theme) == null || (o = o.breakpoints) == null ? void 0 : o.unit) !== "px" ? {
        maxWidth: `${a}${e.theme.breakpoints.unit}`
      } : {
        maxWidth: a
      } : {
        maxWidth: Ie(t)
      };
    };
    return er(e, e.maxWidth, r);
  }
  return null;
};
To.filterProps = ["maxWidth"];
const Jd = we({
  prop: "minWidth",
  transform: Ie
}), Zd = we({
  prop: "height",
  transform: Ie
}), Qd = we({
  prop: "maxHeight",
  transform: Ie
}), eu = we({
  prop: "minHeight",
  transform: Ie
});
we({
  prop: "size",
  cssProperty: "width",
  transform: Ie
});
we({
  prop: "size",
  cssProperty: "height",
  transform: Ie
});
const ru = we({
  prop: "boxSizing"
});
wn(Kd, To, Jd, Zd, Qd, eu, ru);
const tu = {
  // borders
  border: {
    themeKey: "borders",
    transform: De
  },
  borderTop: {
    themeKey: "borders",
    transform: De
  },
  borderRight: {
    themeKey: "borders",
    transform: De
  },
  borderBottom: {
    themeKey: "borders",
    transform: De
  },
  borderLeft: {
    themeKey: "borders",
    transform: De
  },
  borderColor: {
    themeKey: "palette"
  },
  borderTopColor: {
    themeKey: "palette"
  },
  borderRightColor: {
    themeKey: "palette"
  },
  borderBottomColor: {
    themeKey: "palette"
  },
  borderLeftColor: {
    themeKey: "palette"
  },
  outline: {
    themeKey: "borders",
    transform: De
  },
  outlineColor: {
    themeKey: "palette"
  },
  borderRadius: {
    themeKey: "shape.borderRadius",
    style: yn
  },
  // palette
  color: {
    themeKey: "palette",
    transform: Fr
  },
  bgcolor: {
    themeKey: "palette",
    cssProperty: "backgroundColor",
    transform: Fr
  },
  backgroundColor: {
    themeKey: "palette",
    transform: Fr
  },
  // spacing
  p: {
    style: ve
  },
  pt: {
    style: ve
  },
  pr: {
    style: ve
  },
  pb: {
    style: ve
  },
  pl: {
    style: ve
  },
  px: {
    style: ve
  },
  py: {
    style: ve
  },
  padding: {
    style: ve
  },
  paddingTop: {
    style: ve
  },
  paddingRight: {
    style: ve
  },
  paddingBottom: {
    style: ve
  },
  paddingLeft: {
    style: ve
  },
  paddingX: {
    style: ve
  },
  paddingY: {
    style: ve
  },
  paddingInline: {
    style: ve
  },
  paddingInlineStart: {
    style: ve
  },
  paddingInlineEnd: {
    style: ve
  },
  paddingBlock: {
    style: ve
  },
  paddingBlockStart: {
    style: ve
  },
  paddingBlockEnd: {
    style: ve
  },
  m: {
    style: ge
  },
  mt: {
    style: ge
  },
  mr: {
    style: ge
  },
  mb: {
    style: ge
  },
  ml: {
    style: ge
  },
  mx: {
    style: ge
  },
  my: {
    style: ge
  },
  margin: {
    style: ge
  },
  marginTop: {
    style: ge
  },
  marginRight: {
    style: ge
  },
  marginBottom: {
    style: ge
  },
  marginLeft: {
    style: ge
  },
  marginX: {
    style: ge
  },
  marginY: {
    style: ge
  },
  marginInline: {
    style: ge
  },
  marginInlineStart: {
    style: ge
  },
  marginInlineEnd: {
    style: ge
  },
  marginBlock: {
    style: ge
  },
  marginBlockStart: {
    style: ge
  },
  marginBlockEnd: {
    style: ge
  },
  // display
  displayPrint: {
    cssProperty: !1,
    transform: (e) => ({
      "@media print": {
        display: e
      }
    })
  },
  display: {},
  overflow: {},
  textOverflow: {},
  visibility: {},
  whiteSpace: {},
  // flexbox
  flexBasis: {},
  flexDirection: {},
  flexWrap: {},
  justifyContent: {},
  alignItems: {},
  alignContent: {},
  order: {},
  flex: {},
  flexGrow: {},
  flexShrink: {},
  alignSelf: {},
  justifyItems: {},
  justifySelf: {},
  // grid
  gap: {
    style: xn
  },
  rowGap: {
    style: kn
  },
  columnGap: {
    style: Nn
  },
  gridColumn: {},
  gridRow: {},
  gridAutoFlow: {},
  gridAutoColumns: {},
  gridAutoRows: {},
  gridTemplateColumns: {},
  gridTemplateRows: {},
  gridTemplateAreas: {},
  gridArea: {},
  // positions
  position: {},
  zIndex: {
    themeKey: "zIndex"
  },
  top: {},
  right: {},
  bottom: {},
  left: {},
  // shadows
  boxShadow: {
    themeKey: "shadows"
  },
  // sizing
  width: {
    transform: Ie
  },
  maxWidth: {
    style: To
  },
  minWidth: {
    transform: Ie
  },
  height: {
    transform: Ie
  },
  maxHeight: {
    transform: Ie
  },
  minHeight: {
    transform: Ie
  },
  boxSizing: {},
  // typography
  fontFamily: {
    themeKey: "typography"
  },
  fontSize: {
    themeKey: "typography"
  },
  fontStyle: {
    themeKey: "typography"
  },
  fontWeight: {
    themeKey: "typography"
  },
  letterSpacing: {},
  textTransform: {},
  lineHeight: {},
  textAlign: {},
  typography: {
    cssProperty: !1,
    themeKey: "typography"
  }
}, So = tu;
function nu(...e) {
  const r = e.reduce((n, o) => n.concat(Object.keys(o)), []), t = new Set(r);
  return e.every((n) => t.size === Object.keys(n).length);
}
function ou(e, r) {
  return typeof e == "function" ? e(r) : e;
}
function au() {
  function e(t, n, o, a) {
    const i = {
      [t]: n,
      theme: o
    }, s = a[t];
    if (!s)
      return {
        [t]: n
      };
    const {
      cssProperty: l = t,
      themeKey: u,
      transform: f,
      style: b
    } = s;
    if (n == null)
      return null;
    if (u === "typography" && n === "inherit")
      return {
        [t]: n
      };
    const v = gn(o, u) || {};
    return b ? b(i) : er(i, n, (h) => {
      let d = Qt(v, f, h);
      return h === d && typeof h == "string" && (d = Qt(v, f, `${t}${h === "default" ? "" : qe(h)}`, h)), l === !1 ? d : {
        [l]: d
      };
    });
  }
  function r(t) {
    var n;
    const {
      sx: o,
      theme: a = {}
    } = t || {};
    if (!o)
      return null;
    const i = (n = a.unstable_sxConfig) != null ? n : So;
    function s(l) {
      let u = l;
      if (typeof l == "function")
        u = l(a);
      else if (typeof l != "object")
        return l;
      if (!u)
        return null;
      const f = gd(a.breakpoints), b = Object.keys(f);
      let v = f;
      return Object.keys(u).forEach((c) => {
        const h = ou(u[c], a);
        if (h != null)
          if (typeof h == "object")
            if (i[c])
              v = ht(v, e(c, h, a, i));
            else {
              const d = er({
                theme: a
              }, h, (g) => ({
                [c]: g
              }));
              nu(d, h) ? v[c] = r({
                sx: h,
                theme: a
              }) : v = ht(v, d);
            }
          else
            v = ht(v, e(c, h, a, i));
      }), vd(b, v);
    }
    return Array.isArray(o) ? o.map(s) : s(o);
  }
  return r;
}
const us = au();
us.filterProps = ["sx"];
const Co = us;
function iu(e, r) {
  const t = this;
  return t.vars && typeof t.getColorSchemeSelector == "function" ? {
    [t.getColorSchemeSelector(e).replace(/(\[[^\]]+\])/, "*:where($1)")]: r
  } : t.palette.mode === e ? r : {};
}
const su = ["breakpoints", "palette", "spacing", "shape"];
function Oo(e = {}, ...r) {
  const {
    breakpoints: t = {},
    palette: n = {},
    spacing: o,
    shape: a = {}
  } = e, i = ke(e, su), s = ud(t), l = Td(o);
  let u = Qe({
    breakpoints: s,
    direction: "ltr",
    components: {},
    // Inject component definitions.
    palette: $({
      mode: "light"
    }, n),
    spacing: l,
    shape: $({}, md, a)
  }, i);
  return u.applyStyles = iu, u = r.reduce((f, b) => Qe(f, b), u), u.unstable_sxConfig = $({}, So, i == null ? void 0 : i.unstable_sxConfig), u.unstable_sx = function(b) {
    return Co({
      sx: b,
      theme: this
    });
  }, u;
}
function pu(e) {
  return Object.keys(e).length === 0;
}
function fs(e = null) {
  const r = M.useContext(rl);
  return !r || pu(r) ? e : r;
}
const lu = Oo();
function ms(e = lu) {
  return fs(e);
}
const cu = ["ownerState"], du = ["variants"], uu = ["name", "slot", "skipVariantsResolver", "skipSx", "overridesResolver"];
function fu(e) {
  return Object.keys(e).length === 0;
}
function mu(e) {
  return typeof e == "string" && // 96 is one less than the char code
  // for "a" so this is checking that
  // it's a lowercase character
  e.charCodeAt(0) > 96;
}
function Wt(e) {
  return e !== "ownerState" && e !== "theme" && e !== "sx" && e !== "as";
}
const hu = Oo(), _a = (e) => e && e.charAt(0).toLowerCase() + e.slice(1);
function zt({
  defaultTheme: e,
  theme: r,
  themeId: t
}) {
  return fu(r) ? e : r[t] || r;
}
function gu(e) {
  return e ? (r, t) => t[e] : null;
}
function Yt(e, r) {
  let {
    ownerState: t
  } = r, n = ke(r, cu);
  const o = typeof e == "function" ? e($({
    ownerState: t
  }, n)) : e;
  if (Array.isArray(o))
    return o.flatMap((a) => Yt(a, $({
      ownerState: t
    }, n)));
  if (o && typeof o == "object" && Array.isArray(o.variants)) {
    const {
      variants: a = []
    } = o;
    let s = ke(o, du);
    return a.forEach((l) => {
      let u = !0;
      typeof l.props == "function" ? u = l.props($({
        ownerState: t
      }, n, t)) : Object.keys(l.props).forEach((f) => {
        (t == null ? void 0 : t[f]) !== l.props[f] && n[f] !== l.props[f] && (u = !1);
      }), u && (Array.isArray(s) || (s = [s]), s.push(typeof l.style == "function" ? l.style($({
        ownerState: t
      }, n, t)) : l.style));
    }), s;
  }
  return o;
}
function vu(e = {}) {
  const {
    themeId: r,
    defaultTheme: t = hu,
    rootShouldForwardProp: n = Wt,
    slotShouldForwardProp: o = Wt
  } = e, a = (i) => Co($({}, i, {
    theme: zt($({}, i, {
      defaultTheme: t,
      themeId: r
    }))
  }));
  return a.__mui_systemSx = !0, (i, s = {}) => {
    tl(i, (w) => w.filter((O) => !(O != null && O.__mui_systemSx)));
    const {
      name: l,
      slot: u,
      skipVariantsResolver: f,
      skipSx: b,
      // TODO v6: remove `lowercaseFirstLetter()` in the next major release
      // For more details: https://github.com/mui/material-ui/pull/37908
      overridesResolver: v = gu(_a(u))
    } = s, c = ke(s, uu), h = f !== void 0 ? f : (
      // TODO v6: remove `Root` in the next major release
      // For more details: https://github.com/mui/material-ui/pull/37908
      u && u !== "Root" && u !== "root" || !1
    ), d = b || !1;
    let g;
    process.env.NODE_ENV !== "production" && l && (g = `${l}-${_a(u || "Root")}`);
    let y = Wt;
    u === "Root" || u === "root" ? y = n : u ? y = o : mu(i) && (y = void 0);
    const C = el(i, $({
      shouldForwardProp: y,
      label: g
    }, c)), N = (w) => typeof w == "function" && w.__emotion_real !== w || yr(w) ? (O) => Yt(w, $({}, O, {
      theme: zt({
        theme: O.theme,
        defaultTheme: t,
        themeId: r
      })
    })) : w, x = (w, ...O) => {
      let _ = N(w);
      const B = O ? O.map(N) : [];
      l && v && B.push((k) => {
        const j = zt($({}, k, {
          defaultTheme: t,
          themeId: r
        }));
        if (!j.components || !j.components[l] || !j.components[l].styleOverrides)
          return null;
        const V = j.components[l].styleOverrides, Z = {};
        return Object.entries(V).forEach(([K, H]) => {
          Z[K] = Yt(H, $({}, k, {
            theme: j
          }));
        }), v(k, Z);
      }), l && !h && B.push((k) => {
        var j;
        const V = zt($({}, k, {
          defaultTheme: t,
          themeId: r
        })), Z = V == null || (j = V.components) == null || (j = j[l]) == null ? void 0 : j.variants;
        return Yt({
          variants: Z
        }, $({}, k, {
          theme: V
        }));
      }), d || B.push(a);
      const S = B.length - O.length;
      if (Array.isArray(w) && S > 0) {
        const k = new Array(S).fill("");
        _ = [...w, ...k], _.raw = [...w.raw, ...k];
      }
      const P = C(_, ...B);
      if (process.env.NODE_ENV !== "production") {
        let k;
        l && (k = `${l}${qe(u || "")}`), k === void 0 && (k = `Styled(${Lc(i)})`), P.displayName = k;
      }
      return i.muiName && (P.muiName = i.muiName), P;
    };
    return C.withConfig && (x.withConfig = C.withConfig), x;
  };
}
function bu(e) {
  const {
    theme: r,
    name: t,
    props: n
  } = e;
  return !r || !r.components || !r.components[t] || !r.components[t].defaultProps ? n : is(r.components[t].defaultProps, n);
}
function wu({
  props: e,
  name: r,
  defaultTheme: t,
  themeId: n
}) {
  let o = ms(t);
  return n && (o = o[n] || o), bu({
    theme: o,
    name: r,
    props: e
  });
}
function Ro(e, r = 0, t = 1) {
  return process.env.NODE_ENV !== "production" && (e < r || e > t) && console.error(`MUI: The value provided ${e} is out of range [${r}, ${t}].`), ld(e, r, t);
}
function yu(e) {
  e = e.slice(1);
  const r = new RegExp(`.{1,${e.length >= 6 ? 2 : 1}}`, "g");
  let t = e.match(r);
  return t && t[0].length === 1 && (t = t.map((n) => n + n)), t ? `rgb${t.length === 4 ? "a" : ""}(${t.map((n, o) => o < 3 ? parseInt(n, 16) : Math.round(parseInt(n, 16) / 255 * 1e3) / 1e3).join(", ")})` : "";
}
function Cr(e) {
  if (e.type)
    return e;
  if (e.charAt(0) === "#")
    return Cr(yu(e));
  const r = e.indexOf("("), t = e.substring(0, r);
  if (["rgb", "rgba", "hsl", "hsla", "color"].indexOf(t) === -1)
    throw new Error(process.env.NODE_ENV !== "production" ? `MUI: Unsupported \`${e}\` color.
The following formats are supported: #nnn, #nnnnnn, rgb(), rgba(), hsl(), hsla(), color().` : Hr(9, e));
  let n = e.substring(r + 1, e.length - 1), o;
  if (t === "color") {
    if (n = n.split(" "), o = n.shift(), n.length === 4 && n[3].charAt(0) === "/" && (n[3] = n[3].slice(1)), ["srgb", "display-p3", "a98-rgb", "prophoto-rgb", "rec-2020"].indexOf(o) === -1)
      throw new Error(process.env.NODE_ENV !== "production" ? `MUI: unsupported \`${o}\` color space.
The following color spaces are supported: srgb, display-p3, a98-rgb, prophoto-rgb, rec-2020.` : Hr(10, o));
  } else
    n = n.split(",");
  return n = n.map((a) => parseFloat(a)), {
    type: t,
    values: n,
    colorSpace: o
  };
}
function En(e) {
  const {
    type: r,
    colorSpace: t
  } = e;
  let {
    values: n
  } = e;
  return r.indexOf("rgb") !== -1 ? n = n.map((o, a) => a < 3 ? parseInt(o, 10) : o) : r.indexOf("hsl") !== -1 && (n[1] = `${n[1]}%`, n[2] = `${n[2]}%`), r.indexOf("color") !== -1 ? n = `${t} ${n.join(" ")}` : n = `${n.join(", ")}`, `${r}(${n})`;
}
function xu(e) {
  e = Cr(e);
  const {
    values: r
  } = e, t = r[0], n = r[1] / 100, o = r[2] / 100, a = n * Math.min(o, 1 - o), i = (u, f = (u + t / 30) % 12) => o - a * Math.max(Math.min(f - 3, 9 - f, 1), -1);
  let s = "rgb";
  const l = [Math.round(i(0) * 255), Math.round(i(8) * 255), Math.round(i(4) * 255)];
  return e.type === "hsla" && (s += "a", l.push(r[3])), En({
    type: s,
    values: l
  });
}
function $a(e) {
  e = Cr(e);
  let r = e.type === "hsl" || e.type === "hsla" ? Cr(xu(e)).values : e.values;
  return r = r.map((t) => (e.type !== "color" && (t /= 255), t <= 0.03928 ? t / 12.92 : ((t + 0.055) / 1.055) ** 2.4)), Number((0.2126 * r[0] + 0.7152 * r[1] + 0.0722 * r[2]).toFixed(3));
}
function Ia(e, r) {
  const t = $a(e), n = $a(r);
  return (Math.max(t, n) + 0.05) / (Math.min(t, n) + 0.05);
}
function hs(e, r) {
  return e = Cr(e), r = Ro(r), (e.type === "rgb" || e.type === "hsl") && (e.type += "a"), e.type === "color" ? e.values[3] = `/${r}` : e.values[3] = r, En(e);
}
function Nu(e, r) {
  if (e = Cr(e), r = Ro(r), e.type.indexOf("hsl") !== -1)
    e.values[2] *= 1 - r;
  else if (e.type.indexOf("rgb") !== -1 || e.type.indexOf("color") !== -1)
    for (let t = 0; t < 3; t += 1)
      e.values[t] *= 1 - r;
  return En(e);
}
function ku(e, r) {
  if (e = Cr(e), r = Ro(r), e.type.indexOf("hsl") !== -1)
    e.values[2] += (100 - e.values[2]) * r;
  else if (e.type.indexOf("rgb") !== -1)
    for (let t = 0; t < 3; t += 1)
      e.values[t] += (255 - e.values[t]) * r;
  else if (e.type.indexOf("color") !== -1)
    for (let t = 0; t < 3; t += 1)
      e.values[t] += (1 - e.values[t]) * r;
  return En(e);
}
function Eu(e, r) {
  return $({
    toolbar: {
      minHeight: 56,
      [e.up("xs")]: {
        "@media (orientation: landscape)": {
          minHeight: 48
        }
      },
      [e.up("sm")]: {
        minHeight: 64
      }
    }
  }, r);
}
const Tu = {
  black: "#000",
  white: "#fff"
}, Et = Tu, Su = {
  50: "#fafafa",
  100: "#f5f5f5",
  200: "#eeeeee",
  300: "#e0e0e0",
  400: "#bdbdbd",
  500: "#9e9e9e",
  600: "#757575",
  700: "#616161",
  800: "#424242",
  900: "#212121",
  A100: "#f5f5f5",
  A200: "#eeeeee",
  A400: "#bdbdbd",
  A700: "#616161"
}, Cu = Su, Ou = {
  50: "#f3e5f5",
  100: "#e1bee7",
  200: "#ce93d8",
  300: "#ba68c8",
  400: "#ab47bc",
  500: "#9c27b0",
  600: "#8e24aa",
  700: "#7b1fa2",
  800: "#6a1b9a",
  900: "#4a148c",
  A100: "#ea80fc",
  A200: "#e040fb",
  A400: "#d500f9",
  A700: "#aa00ff"
}, Ir = Ou, Ru = {
  50: "#ffebee",
  100: "#ffcdd2",
  200: "#ef9a9a",
  300: "#e57373",
  400: "#ef5350",
  500: "#f44336",
  600: "#e53935",
  700: "#d32f2f",
  800: "#c62828",
  900: "#b71c1c",
  A100: "#ff8a80",
  A200: "#ff5252",
  A400: "#ff1744",
  A700: "#d50000"
}, Ar = Ru, Pu = {
  50: "#fff3e0",
  100: "#ffe0b2",
  200: "#ffcc80",
  300: "#ffb74d",
  400: "#ffa726",
  500: "#ff9800",
  600: "#fb8c00",
  700: "#f57c00",
  800: "#ef6c00",
  900: "#e65100",
  A100: "#ffd180",
  A200: "#ffab40",
  A400: "#ff9100",
  A700: "#ff6d00"
}, at = Pu, _u = {
  50: "#e3f2fd",
  100: "#bbdefb",
  200: "#90caf9",
  300: "#64b5f6",
  400: "#42a5f5",
  500: "#2196f3",
  600: "#1e88e5",
  700: "#1976d2",
  800: "#1565c0",
  900: "#0d47a1",
  A100: "#82b1ff",
  A200: "#448aff",
  A400: "#2979ff",
  A700: "#2962ff"
}, Mr = _u, $u = {
  50: "#e1f5fe",
  100: "#b3e5fc",
  200: "#81d4fa",
  300: "#4fc3f7",
  400: "#29b6f6",
  500: "#03a9f4",
  600: "#039be5",
  700: "#0288d1",
  800: "#0277bd",
  900: "#01579b",
  A100: "#80d8ff",
  A200: "#40c4ff",
  A400: "#00b0ff",
  A700: "#0091ea"
}, Dr = $u, Iu = {
  50: "#e8f5e9",
  100: "#c8e6c9",
  200: "#a5d6a7",
  300: "#81c784",
  400: "#66bb6a",
  500: "#4caf50",
  600: "#43a047",
  700: "#388e3c",
  800: "#2e7d32",
  900: "#1b5e20",
  A100: "#b9f6ca",
  A200: "#69f0ae",
  A400: "#00e676",
  A700: "#00c853"
}, Br = Iu, Au = ["mode", "contrastThreshold", "tonalOffset"], Aa = {
  // The colors used to style the text.
  text: {
    // The most important text.
    primary: "rgba(0, 0, 0, 0.87)",
    // Secondary text.
    secondary: "rgba(0, 0, 0, 0.6)",
    // Disabled text have even lower visual prominence.
    disabled: "rgba(0, 0, 0, 0.38)"
  },
  // The color used to divide different elements.
  divider: "rgba(0, 0, 0, 0.12)",
  // The background colors used to style the surfaces.
  // Consistency between these values is important.
  background: {
    paper: Et.white,
    default: Et.white
  },
  // The colors used to style the action elements.
  action: {
    // The color of an active action like an icon button.
    active: "rgba(0, 0, 0, 0.54)",
    // The color of an hovered action.
    hover: "rgba(0, 0, 0, 0.04)",
    hoverOpacity: 0.04,
    // The color of a selected action.
    selected: "rgba(0, 0, 0, 0.08)",
    selectedOpacity: 0.08,
    // The color of a disabled action.
    disabled: "rgba(0, 0, 0, 0.26)",
    // The background color of a disabled action.
    disabledBackground: "rgba(0, 0, 0, 0.12)",
    disabledOpacity: 0.38,
    focus: "rgba(0, 0, 0, 0.12)",
    focusOpacity: 0.12,
    activatedOpacity: 0.12
  }
}, Un = {
  text: {
    primary: Et.white,
    secondary: "rgba(255, 255, 255, 0.7)",
    disabled: "rgba(255, 255, 255, 0.5)",
    icon: "rgba(255, 255, 255, 0.5)"
  },
  divider: "rgba(255, 255, 255, 0.12)",
  background: {
    paper: "#121212",
    default: "#121212"
  },
  action: {
    active: Et.white,
    hover: "rgba(255, 255, 255, 0.08)",
    hoverOpacity: 0.08,
    selected: "rgba(255, 255, 255, 0.16)",
    selectedOpacity: 0.16,
    disabled: "rgba(255, 255, 255, 0.3)",
    disabledBackground: "rgba(255, 255, 255, 0.12)",
    disabledOpacity: 0.38,
    focus: "rgba(255, 255, 255, 0.12)",
    focusOpacity: 0.12,
    activatedOpacity: 0.24
  }
};
function Ma(e, r, t, n) {
  const o = n.light || n, a = n.dark || n * 1.5;
  e[r] || (e.hasOwnProperty(t) ? e[r] = e[t] : r === "light" ? e.light = ku(e.main, o) : r === "dark" && (e.dark = Nu(e.main, a)));
}
function Mu(e = "light") {
  return e === "dark" ? {
    main: Mr[200],
    light: Mr[50],
    dark: Mr[400]
  } : {
    main: Mr[700],
    light: Mr[400],
    dark: Mr[800]
  };
}
function Du(e = "light") {
  return e === "dark" ? {
    main: Ir[200],
    light: Ir[50],
    dark: Ir[400]
  } : {
    main: Ir[500],
    light: Ir[300],
    dark: Ir[700]
  };
}
function Bu(e = "light") {
  return e === "dark" ? {
    main: Ar[500],
    light: Ar[300],
    dark: Ar[700]
  } : {
    main: Ar[700],
    light: Ar[400],
    dark: Ar[800]
  };
}
function ju(e = "light") {
  return e === "dark" ? {
    main: Dr[400],
    light: Dr[300],
    dark: Dr[700]
  } : {
    main: Dr[700],
    light: Dr[500],
    dark: Dr[900]
  };
}
function Vu(e = "light") {
  return e === "dark" ? {
    main: Br[400],
    light: Br[300],
    dark: Br[700]
  } : {
    main: Br[800],
    light: Br[500],
    dark: Br[900]
  };
}
function Lu(e = "light") {
  return e === "dark" ? {
    main: at[400],
    light: at[300],
    dark: at[700]
  } : {
    main: "#ed6c02",
    // closest to orange[800] that pass 3:1.
    light: at[500],
    dark: at[900]
  };
}
function Fu(e) {
  const {
    mode: r = "light",
    contrastThreshold: t = 3,
    tonalOffset: n = 0.2
  } = e, o = ke(e, Au), a = e.primary || Mu(r), i = e.secondary || Du(r), s = e.error || Bu(r), l = e.info || ju(r), u = e.success || Vu(r), f = e.warning || Lu(r);
  function b(d) {
    const g = Ia(d, Un.text.primary) >= t ? Un.text.primary : Aa.text.primary;
    if (process.env.NODE_ENV !== "production") {
      const y = Ia(d, g);
      y < 3 && console.error([`MUI: The contrast ratio of ${y}:1 for ${g} on ${d}`, "falls below the WCAG recommended absolute minimum contrast ratio of 3:1.", "https://www.w3.org/TR/2008/REC-WCAG20-20081211/#visual-audio-contrast-contrast"].join(`
`));
    }
    return g;
  }
  const v = ({
    color: d,
    name: g,
    mainShade: y = 500,
    lightShade: C = 300,
    darkShade: N = 700
  }) => {
    if (d = $({}, d), !d.main && d[y] && (d.main = d[y]), !d.hasOwnProperty("main"))
      throw new Error(process.env.NODE_ENV !== "production" ? `MUI: The color${g ? ` (${g})` : ""} provided to augmentColor(color) is invalid.
The color object needs to have a \`main\` property or a \`${y}\` property.` : Hr(11, g ? ` (${g})` : "", y));
    if (typeof d.main != "string")
      throw new Error(process.env.NODE_ENV !== "production" ? `MUI: The color${g ? ` (${g})` : ""} provided to augmentColor(color) is invalid.
\`color.main\` should be a string, but \`${JSON.stringify(d.main)}\` was provided instead.

Did you intend to use one of the following approaches?

import { green } from "@mui/material/colors";

const theme1 = createTheme({ palette: {
  primary: green,
} });

const theme2 = createTheme({ palette: {
  primary: { main: green[500] },
} });` : Hr(12, g ? ` (${g})` : "", JSON.stringify(d.main)));
    return Ma(d, "light", C, n), Ma(d, "dark", N, n), d.contrastText || (d.contrastText = b(d.main)), d;
  }, c = {
    dark: Un,
    light: Aa
  };
  return process.env.NODE_ENV !== "production" && (c[r] || console.error(`MUI: The palette mode \`${r}\` is not supported.`)), Qe($({
    // A collection of common colors.
    common: $({}, Et),
    // prevent mutable object.
    // The palette mode, can be light or dark.
    mode: r,
    // The colors used to represent primary interface elements for a user.
    primary: v({
      color: a,
      name: "primary"
    }),
    // The colors used to represent secondary interface elements for a user.
    secondary: v({
      color: i,
      name: "secondary",
      mainShade: "A400",
      lightShade: "A200",
      darkShade: "A700"
    }),
    // The colors used to represent interface elements that the user should be made aware of.
    error: v({
      color: s,
      name: "error"
    }),
    // The colors used to represent potentially dangerous actions or important messages.
    warning: v({
      color: f,
      name: "warning"
    }),
    // The colors used to present information to the user that is neutral and not necessarily important.
    info: v({
      color: l,
      name: "info"
    }),
    // The colors used to indicate the successful completion of an action that user triggered.
    success: v({
      color: u,
      name: "success"
    }),
    // The grey colors.
    grey: Cu,
    // Used by `getContrastText()` to maximize the contrast between
    // the background and the text.
    contrastThreshold: t,
    // Takes a background color and returns the text color that maximizes the contrast.
    getContrastText: b,
    // Generate a rich color object.
    augmentColor: v,
    // Used by the functions below to shift a color's luminance by approximately
    // two indexes within its tonal palette.
    // E.g., shift from Red 500 to Red 300 or Red 700.
    tonalOffset: n
  }, c[r]), o);
}
const zu = ["fontFamily", "fontSize", "fontWeightLight", "fontWeightRegular", "fontWeightMedium", "fontWeightBold", "htmlFontSize", "allVariants", "pxToRem"];
function Gu(e) {
  return Math.round(e * 1e5) / 1e5;
}
const Da = {
  textTransform: "uppercase"
}, Ba = '"Roboto", "Helvetica", "Arial", sans-serif';
function Uu(e, r) {
  const t = typeof r == "function" ? r(e) : r, {
    fontFamily: n = Ba,
    // The default font size of the Material Specification.
    fontSize: o = 14,
    // px
    fontWeightLight: a = 300,
    fontWeightRegular: i = 400,
    fontWeightMedium: s = 500,
    fontWeightBold: l = 700,
    // Tell MUI what's the font-size on the html element.
    // 16px is the default font-size used by browsers.
    htmlFontSize: u = 16,
    // Apply the CSS properties to all the variants.
    allVariants: f,
    pxToRem: b
  } = t, v = ke(t, zu);
  process.env.NODE_ENV !== "production" && (typeof o != "number" && console.error("MUI: `fontSize` is required to be a number."), typeof u != "number" && console.error("MUI: `htmlFontSize` is required to be a number."));
  const c = o / 14, h = b || ((y) => `${y / u * c}rem`), d = (y, C, N, x, w) => $({
    fontFamily: n,
    fontWeight: y,
    fontSize: h(C),
    // Unitless following https://meyerweb.com/eric/thoughts/2006/02/08/unitless-line-heights/
    lineHeight: N
  }, n === Ba ? {
    letterSpacing: `${Gu(x / C)}em`
  } : {}, w, f), g = {
    h1: d(a, 96, 1.167, -1.5),
    h2: d(a, 60, 1.2, -0.5),
    h3: d(i, 48, 1.167, 0),
    h4: d(i, 34, 1.235, 0.25),
    h5: d(i, 24, 1.334, 0),
    h6: d(s, 20, 1.6, 0.15),
    subtitle1: d(i, 16, 1.75, 0.15),
    subtitle2: d(s, 14, 1.57, 0.1),
    body1: d(i, 16, 1.5, 0.15),
    body2: d(i, 14, 1.43, 0.15),
    button: d(s, 14, 1.75, 0.4, Da),
    caption: d(i, 12, 1.66, 0.4),
    overline: d(i, 12, 2.66, 1, Da),
    // TODO v6: Remove handling of 'inherit' variant from the theme as it is already handled in Material UI's Typography component. Also, remember to remove the associated types.
    inherit: {
      fontFamily: "inherit",
      fontWeight: "inherit",
      fontSize: "inherit",
      lineHeight: "inherit",
      letterSpacing: "inherit"
    }
  };
  return Qe($({
    htmlFontSize: u,
    pxToRem: h,
    fontFamily: n,
    fontSize: o,
    fontWeightLight: a,
    fontWeightRegular: i,
    fontWeightMedium: s,
    fontWeightBold: l
  }, g), v, {
    clone: !1
    // No need to clone deep
  });
}
const Hu = 0.2, Xu = 0.14, Wu = 0.12;
function he(...e) {
  return [`${e[0]}px ${e[1]}px ${e[2]}px ${e[3]}px rgba(0,0,0,${Hu})`, `${e[4]}px ${e[5]}px ${e[6]}px ${e[7]}px rgba(0,0,0,${Xu})`, `${e[8]}px ${e[9]}px ${e[10]}px ${e[11]}px rgba(0,0,0,${Wu})`].join(",");
}
const Yu = ["none", he(0, 2, 1, -1, 0, 1, 1, 0, 0, 1, 3, 0), he(0, 3, 1, -2, 0, 2, 2, 0, 0, 1, 5, 0), he(0, 3, 3, -2, 0, 3, 4, 0, 0, 1, 8, 0), he(0, 2, 4, -1, 0, 4, 5, 0, 0, 1, 10, 0), he(0, 3, 5, -1, 0, 5, 8, 0, 0, 1, 14, 0), he(0, 3, 5, -1, 0, 6, 10, 0, 0, 1, 18, 0), he(0, 4, 5, -2, 0, 7, 10, 1, 0, 2, 16, 1), he(0, 5, 5, -3, 0, 8, 10, 1, 0, 3, 14, 2), he(0, 5, 6, -3, 0, 9, 12, 1, 0, 3, 16, 2), he(0, 6, 6, -3, 0, 10, 14, 1, 0, 4, 18, 3), he(0, 6, 7, -4, 0, 11, 15, 1, 0, 4, 20, 3), he(0, 7, 8, -4, 0, 12, 17, 2, 0, 5, 22, 4), he(0, 7, 8, -4, 0, 13, 19, 2, 0, 5, 24, 4), he(0, 7, 9, -4, 0, 14, 21, 2, 0, 5, 26, 4), he(0, 8, 9, -5, 0, 15, 22, 2, 0, 6, 28, 5), he(0, 8, 10, -5, 0, 16, 24, 2, 0, 6, 30, 5), he(0, 8, 11, -5, 0, 17, 26, 2, 0, 6, 32, 5), he(0, 9, 11, -5, 0, 18, 28, 2, 0, 7, 34, 6), he(0, 9, 12, -6, 0, 19, 29, 2, 0, 7, 36, 6), he(0, 10, 13, -6, 0, 20, 31, 3, 0, 8, 38, 7), he(0, 10, 13, -6, 0, 21, 33, 3, 0, 8, 40, 7), he(0, 10, 14, -6, 0, 22, 35, 3, 0, 8, 42, 7), he(0, 11, 14, -7, 0, 23, 36, 3, 0, 9, 44, 8), he(0, 11, 15, -7, 0, 24, 38, 3, 0, 9, 46, 8)], qu = Yu, Ku = ["duration", "easing", "delay"], Ju = {
  // This is the most common easing curve.
  easeInOut: "cubic-bezier(0.4, 0, 0.2, 1)",
  // Objects enter the screen at full velocity from off-screen and
  // slowly decelerate to a resting point.
  easeOut: "cubic-bezier(0.0, 0, 0.2, 1)",
  // Objects leave the screen at full velocity. They do not decelerate when off-screen.
  easeIn: "cubic-bezier(0.4, 0, 1, 1)",
  // The sharp curve is used by objects that may return to the screen at any time.
  sharp: "cubic-bezier(0.4, 0, 0.6, 1)"
}, Zu = {
  shortest: 150,
  shorter: 200,
  short: 250,
  // most basic recommended timing
  standard: 300,
  // this is to be used in complex animations
  complex: 375,
  // recommended when something is entering screen
  enteringScreen: 225,
  // recommended when something is leaving screen
  leavingScreen: 195
};
function ja(e) {
  return `${Math.round(e)}ms`;
}
function Qu(e) {
  if (!e)
    return 0;
  const r = e / 36;
  return Math.round((4 + 15 * r ** 0.25 + r / 5) * 10);
}
function ef(e) {
  const r = $({}, Ju, e.easing), t = $({}, Zu, e.duration);
  return $({
    getAutoHeightDuration: Qu,
    create: (o = ["all"], a = {}) => {
      const {
        duration: i = t.standard,
        easing: s = r.easeInOut,
        delay: l = 0
      } = a, u = ke(a, Ku);
      if (process.env.NODE_ENV !== "production") {
        const f = (v) => typeof v == "string", b = (v) => !isNaN(parseFloat(v));
        !f(o) && !Array.isArray(o) && console.error('MUI: Argument "props" must be a string or Array.'), !b(i) && !f(i) && console.error(`MUI: Argument "duration" must be a number or a string but found ${i}.`), f(s) || console.error('MUI: Argument "easing" must be a string.'), !b(l) && !f(l) && console.error('MUI: Argument "delay" must be a number or a string.'), typeof a != "object" && console.error(["MUI: Secong argument of transition.create must be an object.", "Arguments should be either `create('prop1', options)` or `create(['prop1', 'prop2'], options)`"].join(`
`)), Object.keys(u).length !== 0 && console.error(`MUI: Unrecognized argument(s) [${Object.keys(u).join(",")}].`);
      }
      return (Array.isArray(o) ? o : [o]).map((f) => `${f} ${typeof i == "string" ? i : ja(i)} ${s} ${typeof l == "string" ? l : ja(l)}`).join(",");
    }
  }, e, {
    easing: r,
    duration: t
  });
}
const rf = {
  mobileStepper: 1e3,
  fab: 1050,
  speedDial: 1050,
  appBar: 1100,
  drawer: 1200,
  modal: 1300,
  snackbar: 1400,
  tooltip: 1500
}, tf = rf, nf = ["breakpoints", "mixins", "spacing", "palette", "transitions", "typography", "shape"];
function of(e = {}, ...r) {
  const {
    mixins: t = {},
    palette: n = {},
    transitions: o = {},
    typography: a = {}
  } = e, i = ke(e, nf);
  if (e.vars)
    throw new Error(process.env.NODE_ENV !== "production" ? "MUI: `vars` is a private field used for CSS variables support.\nPlease use another name." : Hr(18));
  const s = Fu(n), l = Oo(e);
  let u = Qe(l, {
    mixins: Eu(l.breakpoints, t),
    palette: s,
    // Don't use [...shadows] until you've verified its transpiled code is not invoking the iterator protocol.
    shadows: qu.slice(),
    typography: Uu(s, a),
    transitions: ef(o),
    zIndex: $({}, tf)
  });
  if (u = Qe(u, i), u = r.reduce((f, b) => Qe(f, b), u), process.env.NODE_ENV !== "production") {
    const f = ["active", "checked", "completed", "disabled", "error", "expanded", "focused", "focusVisible", "required", "selected"], b = (v, c) => {
      let h;
      for (h in v) {
        const d = v[h];
        if (f.indexOf(h) !== -1 && Object.keys(d).length > 0) {
          if (process.env.NODE_ENV !== "production") {
            const g = hn("", h);
            console.error([`MUI: The \`${c}\` component increases the CSS specificity of the \`${h}\` internal state.`, "You can not override it like this: ", JSON.stringify(v, null, 2), "", `Instead, you need to use the '&.${g}' syntax:`, JSON.stringify({
              root: {
                [`&.${g}`]: d
              }
            }, null, 2), "", "https://mui.com/r/state-classes-guide"].join(`
`));
          }
          v[h] = {};
        }
      }
    };
    Object.keys(u.components).forEach((v) => {
      const c = u.components[v].styleOverrides;
      c && v.indexOf("Mui") === 0 && b(c, v);
    });
  }
  return u.unstable_sxConfig = $({}, So, i == null ? void 0 : i.unstable_sxConfig), u.unstable_sx = function(b) {
    return Co({
      sx: b,
      theme: this
    });
  }, u;
}
const af = of(), Po = af, _o = "$$material";
function $o({
  props: e,
  name: r
}) {
  return wu({
    props: e,
    name: r,
    defaultTheme: Po,
    themeId: _o
  });
}
const sf = (e) => Wt(e) && e !== "classes", pf = vu({
  themeId: _o,
  defaultTheme: Po,
  rootShouldForwardProp: sf
}), $t = pf;
function lf(e) {
  return hn("MuiSvgIcon", e);
}
ls("MuiSvgIcon", ["root", "colorPrimary", "colorSecondary", "colorAction", "colorError", "colorDisabled", "fontSizeInherit", "fontSizeSmall", "fontSizeMedium", "fontSizeLarge"]);
const cf = ["children", "className", "color", "component", "fontSize", "htmlColor", "inheritViewBox", "titleAccess", "viewBox"], df = (e) => {
  const {
    color: r,
    fontSize: t,
    classes: n
  } = e, o = {
    root: ["root", r !== "inherit" && `color${qe(r)}`, `fontSize${qe(t)}`]
  };
  return ko(o, lf, n);
}, uf = $t("svg", {
  name: "MuiSvgIcon",
  slot: "Root",
  overridesResolver: (e, r) => {
    const {
      ownerState: t
    } = e;
    return [r.root, t.color !== "inherit" && r[`color${qe(t.color)}`], r[`fontSize${qe(t.fontSize)}`]];
  }
})(({
  theme: e,
  ownerState: r
}) => {
  var t, n, o, a, i, s, l, u, f, b, v, c, h;
  return {
    userSelect: "none",
    width: "1em",
    height: "1em",
    display: "inline-block",
    // the <svg> will define the property that has `currentColor`
    // e.g. heroicons uses fill="none" and stroke="currentColor"
    fill: r.hasSvgAsChild ? void 0 : "currentColor",
    flexShrink: 0,
    transition: (t = e.transitions) == null || (n = t.create) == null ? void 0 : n.call(t, "fill", {
      duration: (o = e.transitions) == null || (o = o.duration) == null ? void 0 : o.shorter
    }),
    fontSize: {
      inherit: "inherit",
      small: ((a = e.typography) == null || (i = a.pxToRem) == null ? void 0 : i.call(a, 20)) || "1.25rem",
      medium: ((s = e.typography) == null || (l = s.pxToRem) == null ? void 0 : l.call(s, 24)) || "1.5rem",
      large: ((u = e.typography) == null || (f = u.pxToRem) == null ? void 0 : f.call(u, 35)) || "2.1875rem"
    }[r.fontSize],
    // TODO v5 deprecate, v6 remove for sx
    color: (b = (v = (e.vars || e).palette) == null || (v = v[r.color]) == null ? void 0 : v.main) != null ? b : {
      action: (c = (e.vars || e).palette) == null || (c = c.action) == null ? void 0 : c.active,
      disabled: (h = (e.vars || e).palette) == null || (h = h.action) == null ? void 0 : h.disabled,
      inherit: void 0
    }[r.color]
  };
}), Io = /* @__PURE__ */ M.forwardRef(function(r, t) {
  const n = $o({
    props: r,
    name: "MuiSvgIcon"
  }), {
    children: o,
    className: a,
    color: i = "inherit",
    component: s = "svg",
    fontSize: l = "medium",
    htmlColor: u,
    inheritViewBox: f = !1,
    titleAccess: b,
    viewBox: v = "0 0 24 24"
  } = n, c = ke(n, cf), h = /* @__PURE__ */ M.isValidElement(o) && o.type === "svg", d = $({}, n, {
    color: i,
    component: s,
    fontSize: l,
    instanceFontSize: r.fontSize,
    inheritViewBox: f,
    viewBox: v,
    hasSvgAsChild: h
  }), g = {};
  f || (g.viewBox = v);
  const y = df(d);
  return /* @__PURE__ */ T(uf, $({
    as: s,
    className: kr(y.root, a),
    focusable: "false",
    color: u,
    "aria-hidden": b ? void 0 : !0,
    role: b ? "img" : void 0,
    ref: t
  }, g, c, h && o.props, {
    ownerState: d,
    children: [h ? o.props.children : o, b ? /* @__PURE__ */ p("title", {
      children: b
    }) : null]
  }));
});
process.env.NODE_ENV !== "production" && (Io.propTypes = {
  // ┌────────────────────────────── Warning ──────────────────────────────┐
  // │ These PropTypes are generated from the TypeScript type definitions. │
  // │    To update them, edit the d.ts file and run `pnpm proptypes`.     │
  // └─────────────────────────────────────────────────────────────────────┘
  /**
   * Node passed into the SVG element.
   */
  children: m.node,
  /**
   * Override or extend the styles applied to the component.
   */
  classes: m.object,
  /**
   * @ignore
   */
  className: m.string,
  /**
   * The color of the component.
   * It supports both default and custom theme colors, which can be added as shown in the
   * [palette customization guide](https://mui.com/material-ui/customization/palette/#custom-colors).
   * You can use the `htmlColor` prop to apply a color attribute to the SVG element.
   * @default 'inherit'
   */
  color: m.oneOfType([m.oneOf(["inherit", "action", "disabled", "primary", "secondary", "error", "info", "success", "warning"]), m.string]),
  /**
   * The component used for the root node.
   * Either a string to use a HTML element or a component.
   */
  component: m.elementType,
  /**
   * The fontSize applied to the icon. Defaults to 24px, but can be configure to inherit font size.
   * @default 'medium'
   */
  fontSize: m.oneOfType([m.oneOf(["inherit", "large", "medium", "small"]), m.string]),
  /**
   * Applies a color attribute to the SVG element.
   */
  htmlColor: m.string,
  /**
   * If `true`, the root node will inherit the custom `component`'s viewBox and the `viewBox`
   * prop will be ignored.
   * Useful when you want to reference a custom `component` and have `SvgIcon` pass that
   * `component`'s viewBox to the root node.
   * @default false
   */
  inheritViewBox: m.bool,
  /**
   * The shape-rendering attribute. The behavior of the different options is described on the
   * [MDN Web Docs](https://developer.mozilla.org/en-US/docs/Web/SVG/Attribute/shape-rendering).
   * If you are having issues with blurry icons you should investigate this prop.
   */
  shapeRendering: m.string,
  /**
   * The system prop that allows defining system overrides as well as additional CSS styles.
   */
  sx: m.oneOfType([m.arrayOf(m.oneOfType([m.func, m.object, m.bool])), m.func, m.object]),
  /**
   * Provides a human-readable title for the element that contains it.
   * https://www.w3.org/TR/SVG-access/#Equivalent
   */
  titleAccess: m.string,
  /**
   * Allows you to redefine what the coordinates without units mean inside an SVG element.
   * For example, if the SVG element is 500 (width) by 200 (height),
   * and you pass viewBox="0 0 50 20",
   * this means that the coordinates inside the SVG will go from the top left corner (0,0)
   * to bottom right (50,20) and each unit will be worth 10px.
   * @default '0 0 24 24'
   */
  viewBox: m.string
});
Io.muiName = "SvgIcon";
const Va = Io;
function gs(e, r) {
  function t(n, o) {
    return /* @__PURE__ */ p(Va, $({
      "data-testid": `${r}Icon`,
      ref: o
    }, n, {
      children: e
    }));
  }
  return process.env.NODE_ENV !== "production" && (t.displayName = `${r}Icon`), t.muiName = Va.muiName, /* @__PURE__ */ M.memo(/* @__PURE__ */ M.forwardRef(t));
}
const ff = {
  configure: (e) => {
    process.env.NODE_ENV !== "production" && console.warn(["MUI: `ClassNameGenerator` import from `@mui/material/utils` is outdated and might cause unexpected issues.", "", "You should use `import { unstable_ClassNameGenerator } from '@mui/material/className'` instead", "", "The detail of the issue: https://github.com/mui/material-ui/issues/30011#issuecomment-1024993401", "", "The updated documentation: https://mui.com/guides/classname-generator/"].join(`
`)), ss.configure(e);
  }
}, mf = /* @__PURE__ */ Object.freeze(/* @__PURE__ */ Object.defineProperty({
  __proto__: null,
  capitalize: qe,
  createChainedFunction: zc,
  createSvgIcon: gs,
  debounce: Gc,
  deprecatedPropType: Uc,
  isMuiElement: Hc,
  ownerDocument: Jt,
  ownerWindow: Xc,
  requirePropFactory: Wc,
  setRef: Zt,
  unstable_ClassNameGenerator: ff,
  unstable_useEnhancedEffect: Xr,
  unstable_useId: ns,
  unsupportedProp: Kc,
  useControlled: os,
  useEventCallback: no,
  useForkRef: Sr,
  useIsFocusVisible: as
}, Symbol.toStringTag, { value: "Module" })), hf = /* @__PURE__ */ Nc(mf);
var La;
function gf() {
  return La || (La = 1, function(e) {
    "use client";
    Object.defineProperty(e, "__esModule", {
      value: !0
    }), Object.defineProperty(e, "default", {
      enumerable: !0,
      get: function() {
        return r.createSvgIcon;
      }
    });
    var r = hf;
  }(Dn)), Dn;
}
var vf = kc;
Object.defineProperty(yo, "__esModule", {
  value: !0
});
var vs = yo.default = void 0, bf = vf(gf()), wf = gp;
vs = yo.default = (0, bf.default)(/* @__PURE__ */ (0, wf.jsx)("path", {
  d: "m10 17 5-5-5-5z"
}), "ArrowRight");
function yf(e) {
  return typeof e == "string";
}
function dt(e, r, t) {
  return e === void 0 || yf(e) ? r : $({}, r, {
    ownerState: $({}, r.ownerState, t)
  });
}
const xf = {
  disableDefaultClasses: !1
}, Nf = /* @__PURE__ */ M.createContext(xf);
function kf(e) {
  const {
    disableDefaultClasses: r
  } = M.useContext(Nf);
  return (t) => r ? "" : e(t);
}
function Ef(e, r = []) {
  if (e === void 0)
    return {};
  const t = {};
  return Object.keys(e).filter((n) => n.match(/^on[A-Z]/) && typeof e[n] == "function" && !r.includes(n)).forEach((n) => {
    t[n] = e[n];
  }), t;
}
function Tf(e, r, t) {
  return typeof e == "function" ? e(r, t) : e;
}
function Fa(e) {
  if (e === void 0)
    return {};
  const r = {};
  return Object.keys(e).filter((t) => !(t.match(/^on[A-Z]/) && typeof e[t] == "function")).forEach((t) => {
    r[t] = e[t];
  }), r;
}
function Sf(e) {
  const {
    getSlotProps: r,
    additionalProps: t,
    externalSlotProps: n,
    externalForwardedProps: o,
    className: a
  } = e;
  if (!r) {
    const c = kr(t == null ? void 0 : t.className, a, o == null ? void 0 : o.className, n == null ? void 0 : n.className), h = $({}, t == null ? void 0 : t.style, o == null ? void 0 : o.style, n == null ? void 0 : n.style), d = $({}, t, o, n);
    return c.length > 0 && (d.className = c), Object.keys(h).length > 0 && (d.style = h), {
      props: d,
      internalRef: void 0
    };
  }
  const i = Ef($({}, o, n)), s = Fa(n), l = Fa(o), u = r(i), f = kr(u == null ? void 0 : u.className, t == null ? void 0 : t.className, a, o == null ? void 0 : o.className, n == null ? void 0 : n.className), b = $({}, u == null ? void 0 : u.style, t == null ? void 0 : t.style, o == null ? void 0 : o.style, n == null ? void 0 : n.style), v = $({}, u, t, l, s);
  return f.length > 0 && (v.className = f), Object.keys(b).length > 0 && (v.style = b), {
    props: v,
    internalRef: u.ref
  };
}
const Cf = ["elementType", "externalSlotProps", "ownerState", "skipResolvingSlotProps"];
function Of(e) {
  var r;
  const {
    elementType: t,
    externalSlotProps: n,
    ownerState: o,
    skipResolvingSlotProps: a = !1
  } = e, i = ke(e, Cf), s = a ? {} : Tf(n, o), {
    props: l,
    internalRef: u
  } = Sf($({}, i, {
    externalSlotProps: s
  })), f = Sr(u, s == null ? void 0 : s.ref, (r = e.additionalProps) == null ? void 0 : r.ref);
  return dt(t, $({}, l, {
    ref: f
  }), o);
}
const bs = "base";
function Rf(e) {
  return `${bs}--${e}`;
}
function Pf(e, r) {
  return `${bs}-${e}-${r}`;
}
function ws(e, r) {
  const t = ps[r];
  return t ? Rf(t) : Pf(e, r);
}
function _f(e, r) {
  const t = {};
  return r.forEach((n) => {
    t[n] = ws(e, n);
  }), t;
}
function $f(e) {
  return typeof e == "function" ? e() : e;
}
const en = /* @__PURE__ */ M.forwardRef(function(r, t) {
  const {
    children: n,
    container: o,
    disablePortal: a = !1
  } = r, [i, s] = M.useState(null), l = Sr(/* @__PURE__ */ M.isValidElement(n) ? n.ref : null, t);
  if (Xr(() => {
    a || s($f(o) || document.body);
  }, [o, a]), Xr(() => {
    if (i && !a)
      return Zt(t, i), () => {
        Zt(t, null);
      };
  }, [t, i, a]), a) {
    if (/* @__PURE__ */ M.isValidElement(n)) {
      const u = {
        ref: l
      };
      return /* @__PURE__ */ M.cloneElement(n, u);
    }
    return /* @__PURE__ */ p(M.Fragment, {
      children: n
    });
  }
  return /* @__PURE__ */ p(M.Fragment, {
    children: i && /* @__PURE__ */ cl.createPortal(n, i)
  });
});
process.env.NODE_ENV !== "production" && (en.propTypes = {
  // ┌────────────────────────────── Warning ──────────────────────────────┐
  // │ These PropTypes are generated from the TypeScript type definitions. │
  // │ To update them, edit the TypeScript types and run `pnpm proptypes`. │
  // └─────────────────────────────────────────────────────────────────────┘
  /**
   * The children to render into the `container`.
   */
  children: m.node,
  /**
   * An HTML element or function that returns one.
   * The `container` will have the portal children appended to it.
   *
   * You can also provide a callback, which is called in a React layout effect.
   * This lets you set the container from a ref, and also makes server-side rendering possible.
   *
   * By default, it uses the body of the top-level document object,
   * so it's simply `document.body` most of the time.
   */
  container: m.oneOfType([kt, m.func]),
  /**
   * The `children` will be under the DOM hierarchy of the parent component.
   * @default false
   */
  disablePortal: m.bool
});
process.env.NODE_ENV !== "production" && (en["propTypes"] = Mc(en.propTypes));
var Ce = "top", je = "bottom", Ve = "right", Oe = "left", Ao = "auto", It = [Ce, je, Ve, Oe], Wr = "start", Tt = "end", If = "clippingParents", ys = "viewport", it = "popper", Af = "reference", za = /* @__PURE__ */ It.reduce(function(e, r) {
  return e.concat([r + "-" + Wr, r + "-" + Tt]);
}, []), xs = /* @__PURE__ */ [].concat(It, [Ao]).reduce(function(e, r) {
  return e.concat([r, r + "-" + Wr, r + "-" + Tt]);
}, []), Mf = "beforeRead", Df = "read", Bf = "afterRead", jf = "beforeMain", Vf = "main", Lf = "afterMain", Ff = "beforeWrite", zf = "write", Gf = "afterWrite", Uf = [Mf, Df, Bf, jf, Vf, Lf, Ff, zf, Gf];
function Ke(e) {
  return e ? (e.nodeName || "").toLowerCase() : null;
}
function Ae(e) {
  if (e == null)
    return window;
  if (e.toString() !== "[object Window]") {
    var r = e.ownerDocument;
    return r && r.defaultView || window;
  }
  return e;
}
function Or(e) {
  var r = Ae(e).Element;
  return e instanceof r || e instanceof Element;
}
function Be(e) {
  var r = Ae(e).HTMLElement;
  return e instanceof r || e instanceof HTMLElement;
}
function Mo(e) {
  if (typeof ShadowRoot > "u")
    return !1;
  var r = Ae(e).ShadowRoot;
  return e instanceof r || e instanceof ShadowRoot;
}
function Hf(e) {
  var r = e.state;
  Object.keys(r.elements).forEach(function(t) {
    var n = r.styles[t] || {}, o = r.attributes[t] || {}, a = r.elements[t];
    !Be(a) || !Ke(a) || (Object.assign(a.style, n), Object.keys(o).forEach(function(i) {
      var s = o[i];
      s === !1 ? a.removeAttribute(i) : a.setAttribute(i, s === !0 ? "" : s);
    }));
  });
}
function Xf(e) {
  var r = e.state, t = {
    popper: {
      position: r.options.strategy,
      left: "0",
      top: "0",
      margin: "0"
    },
    arrow: {
      position: "absolute"
    },
    reference: {}
  };
  return Object.assign(r.elements.popper.style, t.popper), r.styles = t, r.elements.arrow && Object.assign(r.elements.arrow.style, t.arrow), function() {
    Object.keys(r.elements).forEach(function(n) {
      var o = r.elements[n], a = r.attributes[n] || {}, i = Object.keys(r.styles.hasOwnProperty(n) ? r.styles[n] : t[n]), s = i.reduce(function(l, u) {
        return l[u] = "", l;
      }, {});
      !Be(o) || !Ke(o) || (Object.assign(o.style, s), Object.keys(a).forEach(function(l) {
        o.removeAttribute(l);
      }));
    });
  };
}
const Wf = {
  name: "applyStyles",
  enabled: !0,
  phase: "write",
  fn: Hf,
  effect: Xf,
  requires: ["computeStyles"]
};
function Xe(e) {
  return e.split("-")[0];
}
var Er = Math.max, rn = Math.min, Yr = Math.round;
function ao() {
  var e = navigator.userAgentData;
  return e != null && e.brands && Array.isArray(e.brands) ? e.brands.map(function(r) {
    return r.brand + "/" + r.version;
  }).join(" ") : navigator.userAgent;
}
function Ns() {
  return !/^((?!chrome|android).)*safari/i.test(ao());
}
function qr(e, r, t) {
  r === void 0 && (r = !1), t === void 0 && (t = !1);
  var n = e.getBoundingClientRect(), o = 1, a = 1;
  r && Be(e) && (o = e.offsetWidth > 0 && Yr(n.width) / e.offsetWidth || 1, a = e.offsetHeight > 0 && Yr(n.height) / e.offsetHeight || 1);
  var i = Or(e) ? Ae(e) : window, s = i.visualViewport, l = !Ns() && t, u = (n.left + (l && s ? s.offsetLeft : 0)) / o, f = (n.top + (l && s ? s.offsetTop : 0)) / a, b = n.width / o, v = n.height / a;
  return {
    width: b,
    height: v,
    top: f,
    right: u + b,
    bottom: f + v,
    left: u,
    x: u,
    y: f
  };
}
function Do(e) {
  var r = qr(e), t = e.offsetWidth, n = e.offsetHeight;
  return Math.abs(r.width - t) <= 1 && (t = r.width), Math.abs(r.height - n) <= 1 && (n = r.height), {
    x: e.offsetLeft,
    y: e.offsetTop,
    width: t,
    height: n
  };
}
function ks(e, r) {
  var t = r.getRootNode && r.getRootNode();
  if (e.contains(r))
    return !0;
  if (t && Mo(t)) {
    var n = r;
    do {
      if (n && e.isSameNode(n))
        return !0;
      n = n.parentNode || n.host;
    } while (n);
  }
  return !1;
}
function rr(e) {
  return Ae(e).getComputedStyle(e);
}
function Yf(e) {
  return ["table", "td", "th"].indexOf(Ke(e)) >= 0;
}
function ur(e) {
  return ((Or(e) ? e.ownerDocument : (
    // $FlowFixMe[prop-missing]
    e.document
  )) || window.document).documentElement;
}
function Tn(e) {
  return Ke(e) === "html" ? e : (
    // this is a quicker (but less type safe) way to save quite some bytes from the bundle
    // $FlowFixMe[incompatible-return]
    // $FlowFixMe[prop-missing]
    e.assignedSlot || // step into the shadow DOM of the parent of a slotted node
    e.parentNode || // DOM Element detected
    (Mo(e) ? e.host : null) || // ShadowRoot detected
    // $FlowFixMe[incompatible-call]: HTMLElement is a Node
    ur(e)
  );
}
function Ga(e) {
  return !Be(e) || // https://github.com/popperjs/popper-core/issues/837
  rr(e).position === "fixed" ? null : e.offsetParent;
}
function qf(e) {
  var r = /firefox/i.test(ao()), t = /Trident/i.test(ao());
  if (t && Be(e)) {
    var n = rr(e);
    if (n.position === "fixed")
      return null;
  }
  var o = Tn(e);
  for (Mo(o) && (o = o.host); Be(o) && ["html", "body"].indexOf(Ke(o)) < 0; ) {
    var a = rr(o);
    if (a.transform !== "none" || a.perspective !== "none" || a.contain === "paint" || ["transform", "perspective"].indexOf(a.willChange) !== -1 || r && a.willChange === "filter" || r && a.filter && a.filter !== "none")
      return o;
    o = o.parentNode;
  }
  return null;
}
function At(e) {
  for (var r = Ae(e), t = Ga(e); t && Yf(t) && rr(t).position === "static"; )
    t = Ga(t);
  return t && (Ke(t) === "html" || Ke(t) === "body" && rr(t).position === "static") ? r : t || qf(e) || r;
}
function Bo(e) {
  return ["top", "bottom"].indexOf(e) >= 0 ? "x" : "y";
}
function gt(e, r, t) {
  return Er(e, rn(r, t));
}
function Kf(e, r, t) {
  var n = gt(e, r, t);
  return n > t ? t : n;
}
function Es() {
  return {
    top: 0,
    right: 0,
    bottom: 0,
    left: 0
  };
}
function Ts(e) {
  return Object.assign({}, Es(), e);
}
function Ss(e, r) {
  return r.reduce(function(t, n) {
    return t[n] = e, t;
  }, {});
}
var Jf = function(r, t) {
  return r = typeof r == "function" ? r(Object.assign({}, t.rects, {
    placement: t.placement
  })) : r, Ts(typeof r != "number" ? r : Ss(r, It));
};
function Zf(e) {
  var r, t = e.state, n = e.name, o = e.options, a = t.elements.arrow, i = t.modifiersData.popperOffsets, s = Xe(t.placement), l = Bo(s), u = [Oe, Ve].indexOf(s) >= 0, f = u ? "height" : "width";
  if (!(!a || !i)) {
    var b = Jf(o.padding, t), v = Do(a), c = l === "y" ? Ce : Oe, h = l === "y" ? je : Ve, d = t.rects.reference[f] + t.rects.reference[l] - i[l] - t.rects.popper[f], g = i[l] - t.rects.reference[l], y = At(a), C = y ? l === "y" ? y.clientHeight || 0 : y.clientWidth || 0 : 0, N = d / 2 - g / 2, x = b[c], w = C - v[f] - b[h], O = C / 2 - v[f] / 2 + N, _ = gt(x, O, w), B = l;
    t.modifiersData[n] = (r = {}, r[B] = _, r.centerOffset = _ - O, r);
  }
}
function Qf(e) {
  var r = e.state, t = e.options, n = t.element, o = n === void 0 ? "[data-popper-arrow]" : n;
  o != null && (typeof o == "string" && (o = r.elements.popper.querySelector(o), !o) || ks(r.elements.popper, o) && (r.elements.arrow = o));
}
const em = {
  name: "arrow",
  enabled: !0,
  phase: "main",
  fn: Zf,
  effect: Qf,
  requires: ["popperOffsets"],
  requiresIfExists: ["preventOverflow"]
};
function Kr(e) {
  return e.split("-")[1];
}
var rm = {
  top: "auto",
  right: "auto",
  bottom: "auto",
  left: "auto"
};
function tm(e, r) {
  var t = e.x, n = e.y, o = r.devicePixelRatio || 1;
  return {
    x: Yr(t * o) / o || 0,
    y: Yr(n * o) / o || 0
  };
}
function Ua(e) {
  var r, t = e.popper, n = e.popperRect, o = e.placement, a = e.variation, i = e.offsets, s = e.position, l = e.gpuAcceleration, u = e.adaptive, f = e.roundOffsets, b = e.isFixed, v = i.x, c = v === void 0 ? 0 : v, h = i.y, d = h === void 0 ? 0 : h, g = typeof f == "function" ? f({
    x: c,
    y: d
  }) : {
    x: c,
    y: d
  };
  c = g.x, d = g.y;
  var y = i.hasOwnProperty("x"), C = i.hasOwnProperty("y"), N = Oe, x = Ce, w = window;
  if (u) {
    var O = At(t), _ = "clientHeight", B = "clientWidth";
    if (O === Ae(t) && (O = ur(t), rr(O).position !== "static" && s === "absolute" && (_ = "scrollHeight", B = "scrollWidth")), O = O, o === Ce || (o === Oe || o === Ve) && a === Tt) {
      x = je;
      var S = b && O === w && w.visualViewport ? w.visualViewport.height : (
        // $FlowFixMe[prop-missing]
        O[_]
      );
      d -= S - n.height, d *= l ? 1 : -1;
    }
    if (o === Oe || (o === Ce || o === je) && a === Tt) {
      N = Ve;
      var P = b && O === w && w.visualViewport ? w.visualViewport.width : (
        // $FlowFixMe[prop-missing]
        O[B]
      );
      c -= P - n.width, c *= l ? 1 : -1;
    }
  }
  var k = Object.assign({
    position: s
  }, u && rm), j = f === !0 ? tm({
    x: c,
    y: d
  }, Ae(t)) : {
    x: c,
    y: d
  };
  if (c = j.x, d = j.y, l) {
    var V;
    return Object.assign({}, k, (V = {}, V[x] = C ? "0" : "", V[N] = y ? "0" : "", V.transform = (w.devicePixelRatio || 1) <= 1 ? "translate(" + c + "px, " + d + "px)" : "translate3d(" + c + "px, " + d + "px, 0)", V));
  }
  return Object.assign({}, k, (r = {}, r[x] = C ? d + "px" : "", r[N] = y ? c + "px" : "", r.transform = "", r));
}
function nm(e) {
  var r = e.state, t = e.options, n = t.gpuAcceleration, o = n === void 0 ? !0 : n, a = t.adaptive, i = a === void 0 ? !0 : a, s = t.roundOffsets, l = s === void 0 ? !0 : s, u = {
    placement: Xe(r.placement),
    variation: Kr(r.placement),
    popper: r.elements.popper,
    popperRect: r.rects.popper,
    gpuAcceleration: o,
    isFixed: r.options.strategy === "fixed"
  };
  r.modifiersData.popperOffsets != null && (r.styles.popper = Object.assign({}, r.styles.popper, Ua(Object.assign({}, u, {
    offsets: r.modifiersData.popperOffsets,
    position: r.options.strategy,
    adaptive: i,
    roundOffsets: l
  })))), r.modifiersData.arrow != null && (r.styles.arrow = Object.assign({}, r.styles.arrow, Ua(Object.assign({}, u, {
    offsets: r.modifiersData.arrow,
    position: "absolute",
    adaptive: !1,
    roundOffsets: l
  })))), r.attributes.popper = Object.assign({}, r.attributes.popper, {
    "data-popper-placement": r.placement
  });
}
const om = {
  name: "computeStyles",
  enabled: !0,
  phase: "beforeWrite",
  fn: nm,
  data: {}
};
var Gt = {
  passive: !0
};
function am(e) {
  var r = e.state, t = e.instance, n = e.options, o = n.scroll, a = o === void 0 ? !0 : o, i = n.resize, s = i === void 0 ? !0 : i, l = Ae(r.elements.popper), u = [].concat(r.scrollParents.reference, r.scrollParents.popper);
  return a && u.forEach(function(f) {
    f.addEventListener("scroll", t.update, Gt);
  }), s && l.addEventListener("resize", t.update, Gt), function() {
    a && u.forEach(function(f) {
      f.removeEventListener("scroll", t.update, Gt);
    }), s && l.removeEventListener("resize", t.update, Gt);
  };
}
const im = {
  name: "eventListeners",
  enabled: !0,
  phase: "write",
  fn: function() {
  },
  effect: am,
  data: {}
};
var sm = {
  left: "right",
  right: "left",
  bottom: "top",
  top: "bottom"
};
function qt(e) {
  return e.replace(/left|right|bottom|top/g, function(r) {
    return sm[r];
  });
}
var pm = {
  start: "end",
  end: "start"
};
function Ha(e) {
  return e.replace(/start|end/g, function(r) {
    return pm[r];
  });
}
function jo(e) {
  var r = Ae(e), t = r.pageXOffset, n = r.pageYOffset;
  return {
    scrollLeft: t,
    scrollTop: n
  };
}
function Vo(e) {
  return qr(ur(e)).left + jo(e).scrollLeft;
}
function lm(e, r) {
  var t = Ae(e), n = ur(e), o = t.visualViewport, a = n.clientWidth, i = n.clientHeight, s = 0, l = 0;
  if (o) {
    a = o.width, i = o.height;
    var u = Ns();
    (u || !u && r === "fixed") && (s = o.offsetLeft, l = o.offsetTop);
  }
  return {
    width: a,
    height: i,
    x: s + Vo(e),
    y: l
  };
}
function cm(e) {
  var r, t = ur(e), n = jo(e), o = (r = e.ownerDocument) == null ? void 0 : r.body, a = Er(t.scrollWidth, t.clientWidth, o ? o.scrollWidth : 0, o ? o.clientWidth : 0), i = Er(t.scrollHeight, t.clientHeight, o ? o.scrollHeight : 0, o ? o.clientHeight : 0), s = -n.scrollLeft + Vo(e), l = -n.scrollTop;
  return rr(o || t).direction === "rtl" && (s += Er(t.clientWidth, o ? o.clientWidth : 0) - a), {
    width: a,
    height: i,
    x: s,
    y: l
  };
}
function Lo(e) {
  var r = rr(e), t = r.overflow, n = r.overflowX, o = r.overflowY;
  return /auto|scroll|overlay|hidden/.test(t + o + n);
}
function Cs(e) {
  return ["html", "body", "#document"].indexOf(Ke(e)) >= 0 ? e.ownerDocument.body : Be(e) && Lo(e) ? e : Cs(Tn(e));
}
function vt(e, r) {
  var t;
  r === void 0 && (r = []);
  var n = Cs(e), o = n === ((t = e.ownerDocument) == null ? void 0 : t.body), a = Ae(n), i = o ? [a].concat(a.visualViewport || [], Lo(n) ? n : []) : n, s = r.concat(i);
  return o ? s : (
    // $FlowFixMe[incompatible-call]: isBody tells us target will be an HTMLElement here
    s.concat(vt(Tn(i)))
  );
}
function io(e) {
  return Object.assign({}, e, {
    left: e.x,
    top: e.y,
    right: e.x + e.width,
    bottom: e.y + e.height
  });
}
function dm(e, r) {
  var t = qr(e, !1, r === "fixed");
  return t.top = t.top + e.clientTop, t.left = t.left + e.clientLeft, t.bottom = t.top + e.clientHeight, t.right = t.left + e.clientWidth, t.width = e.clientWidth, t.height = e.clientHeight, t.x = t.left, t.y = t.top, t;
}
function Xa(e, r, t) {
  return r === ys ? io(lm(e, t)) : Or(r) ? dm(r, t) : io(cm(ur(e)));
}
function um(e) {
  var r = vt(Tn(e)), t = ["absolute", "fixed"].indexOf(rr(e).position) >= 0, n = t && Be(e) ? At(e) : e;
  return Or(n) ? r.filter(function(o) {
    return Or(o) && ks(o, n) && Ke(o) !== "body";
  }) : [];
}
function fm(e, r, t, n) {
  var o = r === "clippingParents" ? um(e) : [].concat(r), a = [].concat(o, [t]), i = a[0], s = a.reduce(function(l, u) {
    var f = Xa(e, u, n);
    return l.top = Er(f.top, l.top), l.right = rn(f.right, l.right), l.bottom = rn(f.bottom, l.bottom), l.left = Er(f.left, l.left), l;
  }, Xa(e, i, n));
  return s.width = s.right - s.left, s.height = s.bottom - s.top, s.x = s.left, s.y = s.top, s;
}
function Os(e) {
  var r = e.reference, t = e.element, n = e.placement, o = n ? Xe(n) : null, a = n ? Kr(n) : null, i = r.x + r.width / 2 - t.width / 2, s = r.y + r.height / 2 - t.height / 2, l;
  switch (o) {
    case Ce:
      l = {
        x: i,
        y: r.y - t.height
      };
      break;
    case je:
      l = {
        x: i,
        y: r.y + r.height
      };
      break;
    case Ve:
      l = {
        x: r.x + r.width,
        y: s
      };
      break;
    case Oe:
      l = {
        x: r.x - t.width,
        y: s
      };
      break;
    default:
      l = {
        x: r.x,
        y: r.y
      };
  }
  var u = o ? Bo(o) : null;
  if (u != null) {
    var f = u === "y" ? "height" : "width";
    switch (a) {
      case Wr:
        l[u] = l[u] - (r[f] / 2 - t[f] / 2);
        break;
      case Tt:
        l[u] = l[u] + (r[f] / 2 - t[f] / 2);
        break;
    }
  }
  return l;
}
function St(e, r) {
  r === void 0 && (r = {});
  var t = r, n = t.placement, o = n === void 0 ? e.placement : n, a = t.strategy, i = a === void 0 ? e.strategy : a, s = t.boundary, l = s === void 0 ? If : s, u = t.rootBoundary, f = u === void 0 ? ys : u, b = t.elementContext, v = b === void 0 ? it : b, c = t.altBoundary, h = c === void 0 ? !1 : c, d = t.padding, g = d === void 0 ? 0 : d, y = Ts(typeof g != "number" ? g : Ss(g, It)), C = v === it ? Af : it, N = e.rects.popper, x = e.elements[h ? C : v], w = fm(Or(x) ? x : x.contextElement || ur(e.elements.popper), l, f, i), O = qr(e.elements.reference), _ = Os({
    reference: O,
    element: N,
    strategy: "absolute",
    placement: o
  }), B = io(Object.assign({}, N, _)), S = v === it ? B : O, P = {
    top: w.top - S.top + y.top,
    bottom: S.bottom - w.bottom + y.bottom,
    left: w.left - S.left + y.left,
    right: S.right - w.right + y.right
  }, k = e.modifiersData.offset;
  if (v === it && k) {
    var j = k[o];
    Object.keys(P).forEach(function(V) {
      var Z = [Ve, je].indexOf(V) >= 0 ? 1 : -1, K = [Ce, je].indexOf(V) >= 0 ? "y" : "x";
      P[V] += j[K] * Z;
    });
  }
  return P;
}
function mm(e, r) {
  r === void 0 && (r = {});
  var t = r, n = t.placement, o = t.boundary, a = t.rootBoundary, i = t.padding, s = t.flipVariations, l = t.allowedAutoPlacements, u = l === void 0 ? xs : l, f = Kr(n), b = f ? s ? za : za.filter(function(h) {
    return Kr(h) === f;
  }) : It, v = b.filter(function(h) {
    return u.indexOf(h) >= 0;
  });
  v.length === 0 && (v = b);
  var c = v.reduce(function(h, d) {
    return h[d] = St(e, {
      placement: d,
      boundary: o,
      rootBoundary: a,
      padding: i
    })[Xe(d)], h;
  }, {});
  return Object.keys(c).sort(function(h, d) {
    return c[h] - c[d];
  });
}
function hm(e) {
  if (Xe(e) === Ao)
    return [];
  var r = qt(e);
  return [Ha(e), r, Ha(r)];
}
function gm(e) {
  var r = e.state, t = e.options, n = e.name;
  if (!r.modifiersData[n]._skip) {
    for (var o = t.mainAxis, a = o === void 0 ? !0 : o, i = t.altAxis, s = i === void 0 ? !0 : i, l = t.fallbackPlacements, u = t.padding, f = t.boundary, b = t.rootBoundary, v = t.altBoundary, c = t.flipVariations, h = c === void 0 ? !0 : c, d = t.allowedAutoPlacements, g = r.options.placement, y = Xe(g), C = y === g, N = l || (C || !h ? [qt(g)] : hm(g)), x = [g].concat(N).reduce(function(z, Y) {
      return z.concat(Xe(Y) === Ao ? mm(r, {
        placement: Y,
        boundary: f,
        rootBoundary: b,
        padding: u,
        flipVariations: h,
        allowedAutoPlacements: d
      }) : Y);
    }, []), w = r.rects.reference, O = r.rects.popper, _ = /* @__PURE__ */ new Map(), B = !0, S = x[0], P = 0; P < x.length; P++) {
      var k = x[P], j = Xe(k), V = Kr(k) === Wr, Z = [Ce, je].indexOf(j) >= 0, K = Z ? "width" : "height", H = St(r, {
        placement: k,
        boundary: f,
        rootBoundary: b,
        altBoundary: v,
        padding: u
      }), re = Z ? V ? Ve : Oe : V ? je : Ce;
      w[K] > O[K] && (re = qt(re));
      var ae = qt(re), F = [];
      if (a && F.push(H[j] <= 0), s && F.push(H[re] <= 0, H[ae] <= 0), F.every(function(z) {
        return z;
      })) {
        S = k, B = !1;
        break;
      }
      _.set(k, F);
    }
    if (B)
      for (var E = h ? 3 : 1, I = function(Y) {
        var U = x.find(function(q) {
          var W = _.get(q);
          if (W)
            return W.slice(0, Y).every(function(J) {
              return J;
            });
        });
        if (U)
          return S = U, "break";
      }, X = E; X > 0; X--) {
        var G = I(X);
        if (G === "break")
          break;
      }
    r.placement !== S && (r.modifiersData[n]._skip = !0, r.placement = S, r.reset = !0);
  }
}
const vm = {
  name: "flip",
  enabled: !0,
  phase: "main",
  fn: gm,
  requiresIfExists: ["offset"],
  data: {
    _skip: !1
  }
};
function Wa(e, r, t) {
  return t === void 0 && (t = {
    x: 0,
    y: 0
  }), {
    top: e.top - r.height - t.y,
    right: e.right - r.width + t.x,
    bottom: e.bottom - r.height + t.y,
    left: e.left - r.width - t.x
  };
}
function Ya(e) {
  return [Ce, Ve, je, Oe].some(function(r) {
    return e[r] >= 0;
  });
}
function bm(e) {
  var r = e.state, t = e.name, n = r.rects.reference, o = r.rects.popper, a = r.modifiersData.preventOverflow, i = St(r, {
    elementContext: "reference"
  }), s = St(r, {
    altBoundary: !0
  }), l = Wa(i, n), u = Wa(s, o, a), f = Ya(l), b = Ya(u);
  r.modifiersData[t] = {
    referenceClippingOffsets: l,
    popperEscapeOffsets: u,
    isReferenceHidden: f,
    hasPopperEscaped: b
  }, r.attributes.popper = Object.assign({}, r.attributes.popper, {
    "data-popper-reference-hidden": f,
    "data-popper-escaped": b
  });
}
const wm = {
  name: "hide",
  enabled: !0,
  phase: "main",
  requiresIfExists: ["preventOverflow"],
  fn: bm
};
function ym(e, r, t) {
  var n = Xe(e), o = [Oe, Ce].indexOf(n) >= 0 ? -1 : 1, a = typeof t == "function" ? t(Object.assign({}, r, {
    placement: e
  })) : t, i = a[0], s = a[1];
  return i = i || 0, s = (s || 0) * o, [Oe, Ve].indexOf(n) >= 0 ? {
    x: s,
    y: i
  } : {
    x: i,
    y: s
  };
}
function xm(e) {
  var r = e.state, t = e.options, n = e.name, o = t.offset, a = o === void 0 ? [0, 0] : o, i = xs.reduce(function(f, b) {
    return f[b] = ym(b, r.rects, a), f;
  }, {}), s = i[r.placement], l = s.x, u = s.y;
  r.modifiersData.popperOffsets != null && (r.modifiersData.popperOffsets.x += l, r.modifiersData.popperOffsets.y += u), r.modifiersData[n] = i;
}
const Nm = {
  name: "offset",
  enabled: !0,
  phase: "main",
  requires: ["popperOffsets"],
  fn: xm
};
function km(e) {
  var r = e.state, t = e.name;
  r.modifiersData[t] = Os({
    reference: r.rects.reference,
    element: r.rects.popper,
    strategy: "absolute",
    placement: r.placement
  });
}
const Em = {
  name: "popperOffsets",
  enabled: !0,
  phase: "read",
  fn: km,
  data: {}
};
function Tm(e) {
  return e === "x" ? "y" : "x";
}
function Sm(e) {
  var r = e.state, t = e.options, n = e.name, o = t.mainAxis, a = o === void 0 ? !0 : o, i = t.altAxis, s = i === void 0 ? !1 : i, l = t.boundary, u = t.rootBoundary, f = t.altBoundary, b = t.padding, v = t.tether, c = v === void 0 ? !0 : v, h = t.tetherOffset, d = h === void 0 ? 0 : h, g = St(r, {
    boundary: l,
    rootBoundary: u,
    padding: b,
    altBoundary: f
  }), y = Xe(r.placement), C = Kr(r.placement), N = !C, x = Bo(y), w = Tm(x), O = r.modifiersData.popperOffsets, _ = r.rects.reference, B = r.rects.popper, S = typeof d == "function" ? d(Object.assign({}, r.rects, {
    placement: r.placement
  })) : d, P = typeof S == "number" ? {
    mainAxis: S,
    altAxis: S
  } : Object.assign({
    mainAxis: 0,
    altAxis: 0
  }, S), k = r.modifiersData.offset ? r.modifiersData.offset[r.placement] : null, j = {
    x: 0,
    y: 0
  };
  if (O) {
    if (a) {
      var V, Z = x === "y" ? Ce : Oe, K = x === "y" ? je : Ve, H = x === "y" ? "height" : "width", re = O[x], ae = re + g[Z], F = re - g[K], E = c ? -B[H] / 2 : 0, I = C === Wr ? _[H] : B[H], X = C === Wr ? -B[H] : -_[H], G = r.elements.arrow, z = c && G ? Do(G) : {
        width: 0,
        height: 0
      }, Y = r.modifiersData["arrow#persistent"] ? r.modifiersData["arrow#persistent"].padding : Es(), U = Y[Z], q = Y[K], W = gt(0, _[H], z[H]), J = N ? _[H] / 2 - E - W - U - P.mainAxis : I - W - U - P.mainAxis, Q = N ? -_[H] / 2 + E + W + q + P.mainAxis : X + W + q + P.mainAxis, de = r.elements.arrow && At(r.elements.arrow), A = de ? x === "y" ? de.clientTop || 0 : de.clientLeft || 0 : 0, Ne = (V = k == null ? void 0 : k[x]) != null ? V : 0, L = re + J - Ne - A, xe = re + Q - Ne, Fe = gt(c ? rn(ae, L) : ae, re, c ? Er(F, xe) : F);
      O[x] = Fe, j[x] = Fe - re;
    }
    if (s) {
      var fr, Ee = x === "x" ? Ce : Oe, Dt = x === "x" ? je : Ve, ze = O[w], Rr = w === "y" ? "height" : "width", mr = ze + g[Ee], Pr = ze - g[Dt], _r = [Ce, Oe].indexOf(y) !== -1, $r = (fr = k == null ? void 0 : k[w]) != null ? fr : 0, hr = _r ? mr : ze - _[Rr] - B[Rr] - $r + P.altAxis, Zr = _r ? ze + _[Rr] + B[Rr] - $r - P.altAxis : Pr, Bt = c && _r ? Kf(hr, ze, Zr) : gt(c ? hr : mr, ze, c ? Zr : Pr);
      O[w] = Bt, j[w] = Bt - ze;
    }
    r.modifiersData[n] = j;
  }
}
const Cm = {
  name: "preventOverflow",
  enabled: !0,
  phase: "main",
  fn: Sm,
  requiresIfExists: ["offset"]
};
function Om(e) {
  return {
    scrollLeft: e.scrollLeft,
    scrollTop: e.scrollTop
  };
}
function Rm(e) {
  return e === Ae(e) || !Be(e) ? jo(e) : Om(e);
}
function Pm(e) {
  var r = e.getBoundingClientRect(), t = Yr(r.width) / e.offsetWidth || 1, n = Yr(r.height) / e.offsetHeight || 1;
  return t !== 1 || n !== 1;
}
function _m(e, r, t) {
  t === void 0 && (t = !1);
  var n = Be(r), o = Be(r) && Pm(r), a = ur(r), i = qr(e, o, t), s = {
    scrollLeft: 0,
    scrollTop: 0
  }, l = {
    x: 0,
    y: 0
  };
  return (n || !n && !t) && ((Ke(r) !== "body" || // https://github.com/popperjs/popper-core/issues/1078
  Lo(a)) && (s = Rm(r)), Be(r) ? (l = qr(r, !0), l.x += r.clientLeft, l.y += r.clientTop) : a && (l.x = Vo(a))), {
    x: i.left + s.scrollLeft - l.x,
    y: i.top + s.scrollTop - l.y,
    width: i.width,
    height: i.height
  };
}
function $m(e) {
  var r = /* @__PURE__ */ new Map(), t = /* @__PURE__ */ new Set(), n = [];
  e.forEach(function(a) {
    r.set(a.name, a);
  });
  function o(a) {
    t.add(a.name);
    var i = [].concat(a.requires || [], a.requiresIfExists || []);
    i.forEach(function(s) {
      if (!t.has(s)) {
        var l = r.get(s);
        l && o(l);
      }
    }), n.push(a);
  }
  return e.forEach(function(a) {
    t.has(a.name) || o(a);
  }), n;
}
function Im(e) {
  var r = $m(e);
  return Uf.reduce(function(t, n) {
    return t.concat(r.filter(function(o) {
      return o.phase === n;
    }));
  }, []);
}
function Am(e) {
  var r;
  return function() {
    return r || (r = new Promise(function(t) {
      Promise.resolve().then(function() {
        r = void 0, t(e());
      });
    })), r;
  };
}
function Mm(e) {
  var r = e.reduce(function(t, n) {
    var o = t[n.name];
    return t[n.name] = o ? Object.assign({}, o, n, {
      options: Object.assign({}, o.options, n.options),
      data: Object.assign({}, o.data, n.data)
    }) : n, t;
  }, {});
  return Object.keys(r).map(function(t) {
    return r[t];
  });
}
var qa = {
  placement: "bottom",
  modifiers: [],
  strategy: "absolute"
};
function Ka() {
  for (var e = arguments.length, r = new Array(e), t = 0; t < e; t++)
    r[t] = arguments[t];
  return !r.some(function(n) {
    return !(n && typeof n.getBoundingClientRect == "function");
  });
}
function Dm(e) {
  e === void 0 && (e = {});
  var r = e, t = r.defaultModifiers, n = t === void 0 ? [] : t, o = r.defaultOptions, a = o === void 0 ? qa : o;
  return function(s, l, u) {
    u === void 0 && (u = a);
    var f = {
      placement: "bottom",
      orderedModifiers: [],
      options: Object.assign({}, qa, a),
      modifiersData: {},
      elements: {
        reference: s,
        popper: l
      },
      attributes: {},
      styles: {}
    }, b = [], v = !1, c = {
      state: f,
      setOptions: function(y) {
        var C = typeof y == "function" ? y(f.options) : y;
        d(), f.options = Object.assign({}, a, f.options, C), f.scrollParents = {
          reference: Or(s) ? vt(s) : s.contextElement ? vt(s.contextElement) : [],
          popper: vt(l)
        };
        var N = Im(Mm([].concat(n, f.options.modifiers)));
        return f.orderedModifiers = N.filter(function(x) {
          return x.enabled;
        }), h(), c.update();
      },
      // Sync update – it will always be executed, even if not necessary. This
      // is useful for low frequency updates where sync behavior simplifies the
      // logic.
      // For high frequency updates (e.g. `resize` and `scroll` events), always
      // prefer the async Popper#update method
      forceUpdate: function() {
        if (!v) {
          var y = f.elements, C = y.reference, N = y.popper;
          if (Ka(C, N)) {
            f.rects = {
              reference: _m(C, At(N), f.options.strategy === "fixed"),
              popper: Do(N)
            }, f.reset = !1, f.placement = f.options.placement, f.orderedModifiers.forEach(function(P) {
              return f.modifiersData[P.name] = Object.assign({}, P.data);
            });
            for (var x = 0; x < f.orderedModifiers.length; x++) {
              if (f.reset === !0) {
                f.reset = !1, x = -1;
                continue;
              }
              var w = f.orderedModifiers[x], O = w.fn, _ = w.options, B = _ === void 0 ? {} : _, S = w.name;
              typeof O == "function" && (f = O({
                state: f,
                options: B,
                name: S,
                instance: c
              }) || f);
            }
          }
        }
      },
      // Async and optimistically optimized update – it will not be executed if
      // not necessary (debounced to run at most once-per-tick)
      update: Am(function() {
        return new Promise(function(g) {
          c.forceUpdate(), g(f);
        });
      }),
      destroy: function() {
        d(), v = !0;
      }
    };
    if (!Ka(s, l))
      return c;
    c.setOptions(u).then(function(g) {
      !v && u.onFirstUpdate && u.onFirstUpdate(g);
    });
    function h() {
      f.orderedModifiers.forEach(function(g) {
        var y = g.name, C = g.options, N = C === void 0 ? {} : C, x = g.effect;
        if (typeof x == "function") {
          var w = x({
            state: f,
            name: y,
            instance: c,
            options: N
          }), O = function() {
          };
          b.push(w || O);
        }
      });
    }
    function d() {
      b.forEach(function(g) {
        return g();
      }), b = [];
    }
    return c;
  };
}
var Bm = [im, Em, om, Wf, Nm, vm, Cm, em, wm], jm = /* @__PURE__ */ Dm({
  defaultModifiers: Bm
});
const Rs = "Popper";
function Vm(e) {
  return ws(Rs, e);
}
_f(Rs, ["root"]);
const Lm = ["anchorEl", "children", "direction", "disablePortal", "modifiers", "open", "placement", "popperOptions", "popperRef", "slotProps", "slots", "TransitionProps", "ownerState"], Fm = ["anchorEl", "children", "container", "direction", "disablePortal", "keepMounted", "modifiers", "open", "placement", "popperOptions", "popperRef", "style", "transition", "slotProps", "slots"];
function zm(e, r) {
  if (r === "ltr")
    return e;
  switch (e) {
    case "bottom-end":
      return "bottom-start";
    case "bottom-start":
      return "bottom-end";
    case "top-end":
      return "top-start";
    case "top-start":
      return "top-end";
    default:
      return e;
  }
}
function tn(e) {
  return typeof e == "function" ? e() : e;
}
function Sn(e) {
  return e.nodeType !== void 0;
}
function Gm(e) {
  return !Sn(e);
}
const Um = () => ko({
  root: ["root"]
}, kf(Vm)), Hm = {}, Xm = /* @__PURE__ */ M.forwardRef(function(r, t) {
  var n;
  const {
    anchorEl: o,
    children: a,
    direction: i,
    disablePortal: s,
    modifiers: l,
    open: u,
    placement: f,
    popperOptions: b,
    popperRef: v,
    slotProps: c = {},
    slots: h = {},
    TransitionProps: d
    // @ts-ignore internal logic
    // prevent from spreading to DOM, it can come from the parent component e.g. Select.
  } = r, g = ke(r, Lm), y = M.useRef(null), C = Sr(y, t), N = M.useRef(null), x = Sr(N, v), w = M.useRef(x);
  Xr(() => {
    w.current = x;
  }, [x]), M.useImperativeHandle(v, () => N.current, []);
  const O = zm(f, i), [_, B] = M.useState(O), [S, P] = M.useState(tn(o));
  M.useEffect(() => {
    N.current && N.current.forceUpdate();
  }), M.useEffect(() => {
    o && P(tn(o));
  }, [o]), Xr(() => {
    if (!S || !u)
      return;
    const K = (ae) => {
      B(ae.placement);
    };
    if (process.env.NODE_ENV !== "production" && S && Sn(S) && S.nodeType === 1) {
      const ae = S.getBoundingClientRect();
      process.env.NODE_ENV !== "test" && ae.top === 0 && ae.left === 0 && ae.right === 0 && ae.bottom === 0 && console.warn(["MUI: The `anchorEl` prop provided to the component is invalid.", "The anchor element should be part of the document layout.", "Make sure the element is present in the document or that it's not display none."].join(`
`));
    }
    let H = [{
      name: "preventOverflow",
      options: {
        altBoundary: s
      }
    }, {
      name: "flip",
      options: {
        altBoundary: s
      }
    }, {
      name: "onUpdate",
      enabled: !0,
      phase: "afterWrite",
      fn: ({
        state: ae
      }) => {
        K(ae);
      }
    }];
    l != null && (H = H.concat(l)), b && b.modifiers != null && (H = H.concat(b.modifiers));
    const re = jm(S, y.current, $({
      placement: O
    }, b, {
      modifiers: H
    }));
    return w.current(re), () => {
      re.destroy(), w.current(null);
    };
  }, [S, s, l, u, b, O]);
  const k = {
    placement: _
  };
  d !== null && (k.TransitionProps = d);
  const j = Um(), V = (n = h.root) != null ? n : "div", Z = Of({
    elementType: V,
    externalSlotProps: c.root,
    externalForwardedProps: g,
    additionalProps: {
      role: "tooltip",
      ref: C
    },
    ownerState: r,
    className: j.root
  });
  return /* @__PURE__ */ p(V, $({}, Z, {
    children: typeof a == "function" ? a(k) : a
  }));
}), Ps = /* @__PURE__ */ M.forwardRef(function(r, t) {
  const {
    anchorEl: n,
    children: o,
    container: a,
    direction: i = "ltr",
    disablePortal: s = !1,
    keepMounted: l = !1,
    modifiers: u,
    open: f,
    placement: b = "bottom",
    popperOptions: v = Hm,
    popperRef: c,
    style: h,
    transition: d = !1,
    slotProps: g = {},
    slots: y = {}
  } = r, C = ke(r, Fm), [N, x] = M.useState(!0), w = () => {
    x(!1);
  }, O = () => {
    x(!0);
  };
  if (!l && !f && (!d || N))
    return null;
  let _;
  if (a)
    _ = a;
  else if (n) {
    const P = tn(n);
    _ = P && Sn(P) ? Jt(P).body : Jt(null).body;
  }
  const B = !f && l && (!d || N) ? "none" : void 0, S = d ? {
    in: f,
    onEnter: w,
    onExited: O
  } : void 0;
  return /* @__PURE__ */ p(en, {
    disablePortal: s,
    container: _,
    children: /* @__PURE__ */ p(Xm, $({
      anchorEl: n,
      direction: i,
      disablePortal: s,
      modifiers: u,
      ref: t,
      open: d ? !N : f,
      placement: b,
      popperOptions: v,
      popperRef: c,
      slotProps: g,
      slots: y
    }, C, {
      style: $({
        // Prevents scroll issue, waiting for Popper.js to add this style once initiated.
        position: "fixed",
        // Fix Popper.js display issue
        top: 0,
        left: 0,
        display: B
      }, h),
      TransitionProps: S,
      children: o
    }))
  });
});
process.env.NODE_ENV !== "production" && (Ps.propTypes = {
  // ┌────────────────────────────── Warning ──────────────────────────────┐
  // │ These PropTypes are generated from the TypeScript type definitions. │
  // │ To update them, edit the TypeScript types and run `pnpm proptypes`. │
  // └─────────────────────────────────────────────────────────────────────┘
  /**
   * An HTML element, [virtualElement](https://popper.js.org/docs/v2/virtual-elements/),
   * or a function that returns either.
   * It's used to set the position of the popper.
   * The return value will passed as the reference object of the Popper instance.
   */
  anchorEl: xo(m.oneOfType([kt, m.object, m.func]), (e) => {
    if (e.open) {
      const r = tn(e.anchorEl);
      if (r && Sn(r) && r.nodeType === 1) {
        const t = r.getBoundingClientRect();
        if (process.env.NODE_ENV !== "test" && t.top === 0 && t.left === 0 && t.right === 0 && t.bottom === 0)
          return new Error(["MUI: The `anchorEl` prop provided to the component is invalid.", "The anchor element should be part of the document layout.", "Make sure the element is present in the document or that it's not display none."].join(`
`));
      } else if (!r || typeof r.getBoundingClientRect != "function" || Gm(r) && r.contextElement != null && r.contextElement.nodeType !== 1)
        return new Error(["MUI: The `anchorEl` prop provided to the component is invalid.", "It should be an HTML element instance or a virtualElement ", "(https://popper.js.org/docs/v2/virtual-elements/)."].join(`
`));
    }
    return null;
  }),
  /**
   * Popper render function or node.
   */
  children: m.oneOfType([m.node, m.func]),
  /**
   * An HTML element or function that returns one.
   * The `container` will have the portal children appended to it.
   *
   * You can also provide a callback, which is called in a React layout effect.
   * This lets you set the container from a ref, and also makes server-side rendering possible.
   *
   * By default, it uses the body of the top-level document object,
   * so it's simply `document.body` most of the time.
   */
  container: m.oneOfType([kt, m.func]),
  /**
   * Direction of the text.
   * @default 'ltr'
   */
  direction: m.oneOf(["ltr", "rtl"]),
  /**
   * The `children` will be under the DOM hierarchy of the parent component.
   * @default false
   */
  disablePortal: m.bool,
  /**
   * Always keep the children in the DOM.
   * This prop can be useful in SEO situation or
   * when you want to maximize the responsiveness of the Popper.
   * @default false
   */
  keepMounted: m.bool,
  /**
   * Popper.js is based on a "plugin-like" architecture,
   * most of its features are fully encapsulated "modifiers".
   *
   * A modifier is a function that is called each time Popper.js needs to
   * compute the position of the popper.
   * For this reason, modifiers should be very performant to avoid bottlenecks.
   * To learn how to create a modifier, [read the modifiers documentation](https://popper.js.org/docs/v2/modifiers/).
   */
  modifiers: m.arrayOf(m.shape({
    data: m.object,
    effect: m.func,
    enabled: m.bool,
    fn: m.func,
    name: m.any,
    options: m.object,
    phase: m.oneOf(["afterMain", "afterRead", "afterWrite", "beforeMain", "beforeRead", "beforeWrite", "main", "read", "write"]),
    requires: m.arrayOf(m.string),
    requiresIfExists: m.arrayOf(m.string)
  })),
  /**
   * If `true`, the component is shown.
   */
  open: m.bool.isRequired,
  /**
   * Popper placement.
   * @default 'bottom'
   */
  placement: m.oneOf(["auto-end", "auto-start", "auto", "bottom-end", "bottom-start", "bottom", "left-end", "left-start", "left", "right-end", "right-start", "right", "top-end", "top-start", "top"]),
  /**
   * Options provided to the [`Popper.js`](https://popper.js.org/docs/v2/constructors/#options) instance.
   * @default {}
   */
  popperOptions: m.shape({
    modifiers: m.array,
    onFirstUpdate: m.func,
    placement: m.oneOf(["auto-end", "auto-start", "auto", "bottom-end", "bottom-start", "bottom", "left-end", "left-start", "left", "right-end", "right-start", "right", "top-end", "top-start", "top"]),
    strategy: m.oneOf(["absolute", "fixed"])
  }),
  /**
   * A ref that points to the used popper instance.
   */
  popperRef: ts,
  /**
   * The props used for each slot inside the Popper.
   * @default {}
   */
  slotProps: m.shape({
    root: m.oneOfType([m.func, m.object])
  }),
  /**
   * The components used for each slot inside the Popper.
   * Either a string to use a HTML element or a component.
   * @default {}
   */
  slots: m.shape({
    root: m.elementType
  }),
  /**
   * Help supporting a react-transition-group/Transition component.
   * @default false
   */
  transition: m.bool
});
function _s() {
  const e = ms(Po);
  return process.env.NODE_ENV !== "production" && M.useDebugValue(e), e[_o] || e;
}
function so(e, r) {
  return so = Object.setPrototypeOf ? Object.setPrototypeOf.bind() : function(n, o) {
    return n.__proto__ = o, n;
  }, so(e, r);
}
function Wm(e, r) {
  e.prototype = Object.create(r.prototype), e.prototype.constructor = e, so(e, r);
}
const Ja = {
  disabled: !1
};
var Ym = process.env.NODE_ENV !== "production" ? m.oneOfType([m.number, m.shape({
  enter: m.number,
  exit: m.number,
  appear: m.number
}).isRequired]) : null;
process.env.NODE_ENV !== "production" && m.oneOfType([m.string, m.shape({
  enter: m.string,
  exit: m.string,
  active: m.string
}), m.shape({
  enter: m.string,
  enterDone: m.string,
  enterActive: m.string,
  exit: m.string,
  exitDone: m.string,
  exitActive: m.string
})]);
const $s = D.createContext(null);
var qm = function(r) {
  return r.scrollTop;
}, ut = "unmounted", br = "exited", wr = "entering", Lr = "entered", po = "exiting", tr = /* @__PURE__ */ function(e) {
  Wm(r, e);
  function r(n, o) {
    var a;
    a = e.call(this, n, o) || this;
    var i = o, s = i && !i.isMounting ? n.enter : n.appear, l;
    return a.appearStatus = null, n.in ? s ? (l = br, a.appearStatus = wr) : l = Lr : n.unmountOnExit || n.mountOnEnter ? l = ut : l = br, a.state = {
      status: l
    }, a.nextCallback = null, a;
  }
  r.getDerivedStateFromProps = function(o, a) {
    var i = o.in;
    return i && a.status === ut ? {
      status: br
    } : null;
  };
  var t = r.prototype;
  return t.componentDidMount = function() {
    this.updateStatus(!0, this.appearStatus);
  }, t.componentDidUpdate = function(o) {
    var a = null;
    if (o !== this.props) {
      var i = this.state.status;
      this.props.in ? i !== wr && i !== Lr && (a = wr) : (i === wr || i === Lr) && (a = po);
    }
    this.updateStatus(!1, a);
  }, t.componentWillUnmount = function() {
    this.cancelNextCallback();
  }, t.getTimeouts = function() {
    var o = this.props.timeout, a, i, s;
    return a = i = s = o, o != null && typeof o != "number" && (a = o.exit, i = o.enter, s = o.appear !== void 0 ? o.appear : i), {
      exit: a,
      enter: i,
      appear: s
    };
  }, t.updateStatus = function(o, a) {
    if (o === void 0 && (o = !1), a !== null)
      if (this.cancelNextCallback(), a === wr) {
        if (this.props.unmountOnExit || this.props.mountOnEnter) {
          var i = this.props.nodeRef ? this.props.nodeRef.current : Lt.findDOMNode(this);
          i && qm(i);
        }
        this.performEnter(o);
      } else
        this.performExit();
    else
      this.props.unmountOnExit && this.state.status === br && this.setState({
        status: ut
      });
  }, t.performEnter = function(o) {
    var a = this, i = this.props.enter, s = this.context ? this.context.isMounting : o, l = this.props.nodeRef ? [s] : [Lt.findDOMNode(this), s], u = l[0], f = l[1], b = this.getTimeouts(), v = s ? b.appear : b.enter;
    if (!o && !i || Ja.disabled) {
      this.safeSetState({
        status: Lr
      }, function() {
        a.props.onEntered(u);
      });
      return;
    }
    this.props.onEnter(u, f), this.safeSetState({
      status: wr
    }, function() {
      a.props.onEntering(u, f), a.onTransitionEnd(v, function() {
        a.safeSetState({
          status: Lr
        }, function() {
          a.props.onEntered(u, f);
        });
      });
    });
  }, t.performExit = function() {
    var o = this, a = this.props.exit, i = this.getTimeouts(), s = this.props.nodeRef ? void 0 : Lt.findDOMNode(this);
    if (!a || Ja.disabled) {
      this.safeSetState({
        status: br
      }, function() {
        o.props.onExited(s);
      });
      return;
    }
    this.props.onExit(s), this.safeSetState({
      status: po
    }, function() {
      o.props.onExiting(s), o.onTransitionEnd(i.exit, function() {
        o.safeSetState({
          status: br
        }, function() {
          o.props.onExited(s);
        });
      });
    });
  }, t.cancelNextCallback = function() {
    this.nextCallback !== null && (this.nextCallback.cancel(), this.nextCallback = null);
  }, t.safeSetState = function(o, a) {
    a = this.setNextCallback(a), this.setState(o, a);
  }, t.setNextCallback = function(o) {
    var a = this, i = !0;
    return this.nextCallback = function(s) {
      i && (i = !1, a.nextCallback = null, o(s));
    }, this.nextCallback.cancel = function() {
      i = !1;
    }, this.nextCallback;
  }, t.onTransitionEnd = function(o, a) {
    this.setNextCallback(a);
    var i = this.props.nodeRef ? this.props.nodeRef.current : Lt.findDOMNode(this), s = o == null && !this.props.addEndListener;
    if (!i || s) {
      setTimeout(this.nextCallback, 0);
      return;
    }
    if (this.props.addEndListener) {
      var l = this.props.nodeRef ? [this.nextCallback] : [i, this.nextCallback], u = l[0], f = l[1];
      this.props.addEndListener(u, f);
    }
    o != null && setTimeout(this.nextCallback, o);
  }, t.render = function() {
    var o = this.state.status;
    if (o === ut)
      return null;
    var a = this.props, i = a.children;
    a.in, a.mountOnEnter, a.unmountOnExit, a.appear, a.enter, a.exit, a.timeout, a.addEndListener, a.onEnter, a.onEntering, a.onEntered, a.onExit, a.onExiting, a.onExited, a.nodeRef;
    var s = ke(a, ["children", "in", "mountOnEnter", "unmountOnExit", "appear", "enter", "exit", "timeout", "addEndListener", "onEnter", "onEntering", "onEntered", "onExit", "onExiting", "onExited", "nodeRef"]);
    return (
      // allows for nested Transitions
      /* @__PURE__ */ D.createElement($s.Provider, {
        value: null
      }, typeof i == "function" ? i(o, s) : D.cloneElement(D.Children.only(i), s))
    );
  }, r;
}(D.Component);
tr.contextType = $s;
tr.propTypes = process.env.NODE_ENV !== "production" ? {
  /**
   * A React reference to DOM element that need to transition:
   * https://stackoverflow.com/a/51127130/4671932
   *
   *   - When `nodeRef` prop is used, `node` is not passed to callback functions
   *      (e.g. `onEnter`) because user already has direct access to the node.
   *   - When changing `key` prop of `Transition` in a `TransitionGroup` a new
   *     `nodeRef` need to be provided to `Transition` with changed `key` prop
   *     (see
   *     [test/CSSTransition-test.js](https://github.com/reactjs/react-transition-group/blob/13435f897b3ab71f6e19d724f145596f5910581c/test/CSSTransition-test.js#L362-L437)).
   */
  nodeRef: m.shape({
    current: typeof Element > "u" ? m.any : function(e, r, t, n, o, a) {
      var i = e[r];
      return m.instanceOf(i && "ownerDocument" in i ? i.ownerDocument.defaultView.Element : Element)(e, r, t, n, o, a);
    }
  }),
  /**
   * A `function` child can be used instead of a React element. This function is
   * called with the current transition status (`'entering'`, `'entered'`,
   * `'exiting'`, `'exited'`), which can be used to apply context
   * specific props to a component.
   *
   * ```jsx
   * <Transition in={this.state.in} timeout={150}>
   *   {state => (
   *     <MyComponent className={`fade fade-${state}`} />
   *   )}
   * </Transition>
   * ```
   */
  children: m.oneOfType([m.func.isRequired, m.element.isRequired]).isRequired,
  /**
   * Show the component; triggers the enter or exit states
   */
  in: m.bool,
  /**
   * By default the child component is mounted immediately along with
   * the parent `Transition` component. If you want to "lazy mount" the component on the
   * first `in={true}` you can set `mountOnEnter`. After the first enter transition the component will stay
   * mounted, even on "exited", unless you also specify `unmountOnExit`.
   */
  mountOnEnter: m.bool,
  /**
   * By default the child component stays mounted after it reaches the `'exited'` state.
   * Set `unmountOnExit` if you'd prefer to unmount the component after it finishes exiting.
   */
  unmountOnExit: m.bool,
  /**
   * By default the child component does not perform the enter transition when
   * it first mounts, regardless of the value of `in`. If you want this
   * behavior, set both `appear` and `in` to `true`.
   *
   * > **Note**: there are no special appear states like `appearing`/`appeared`, this prop
   * > only adds an additional enter transition. However, in the
   * > `<CSSTransition>` component that first enter transition does result in
   * > additional `.appear-*` classes, that way you can choose to style it
   * > differently.
   */
  appear: m.bool,
  /**
   * Enable or disable enter transitions.
   */
  enter: m.bool,
  /**
   * Enable or disable exit transitions.
   */
  exit: m.bool,
  /**
   * The duration of the transition, in milliseconds.
   * Required unless `addEndListener` is provided.
   *
   * You may specify a single timeout for all transitions:
   *
   * ```jsx
   * timeout={500}
   * ```
   *
   * or individually:
   *
   * ```jsx
   * timeout={{
   *  appear: 500,
   *  enter: 300,
   *  exit: 500,
   * }}
   * ```
   *
   * - `appear` defaults to the value of `enter`
   * - `enter` defaults to `0`
   * - `exit` defaults to `0`
   *
   * @type {number | { enter?: number, exit?: number, appear?: number }}
   */
  timeout: function(r) {
    var t = Ym;
    r.addEndListener || (t = t.isRequired);
    for (var n = arguments.length, o = new Array(n > 1 ? n - 1 : 0), a = 1; a < n; a++)
      o[a - 1] = arguments[a];
    return t.apply(void 0, [r].concat(o));
  },
  /**
   * Add a custom transition end trigger. Called with the transitioning
   * DOM node and a `done` callback. Allows for more fine grained transition end
   * logic. Timeouts are still used as a fallback if provided.
   *
   * **Note**: when `nodeRef` prop is passed, `node` is not passed.
   *
   * ```jsx
   * addEndListener={(node, done) => {
   *   // use the css transitionend event to mark the finish of a transition
   *   node.addEventListener('transitionend', done, false);
   * }}
   * ```
   */
  addEndListener: m.func,
  /**
   * Callback fired before the "entering" status is applied. An extra parameter
   * `isAppearing` is supplied to indicate if the enter stage is occurring on the initial mount
   *
   * **Note**: when `nodeRef` prop is passed, `node` is not passed.
   *
   * @type Function(node: HtmlElement, isAppearing: bool) -> void
   */
  onEnter: m.func,
  /**
   * Callback fired after the "entering" status is applied. An extra parameter
   * `isAppearing` is supplied to indicate if the enter stage is occurring on the initial mount
   *
   * **Note**: when `nodeRef` prop is passed, `node` is not passed.
   *
   * @type Function(node: HtmlElement, isAppearing: bool)
   */
  onEntering: m.func,
  /**
   * Callback fired after the "entered" status is applied. An extra parameter
   * `isAppearing` is supplied to indicate if the enter stage is occurring on the initial mount
   *
   * **Note**: when `nodeRef` prop is passed, `node` is not passed.
   *
   * @type Function(node: HtmlElement, isAppearing: bool) -> void
   */
  onEntered: m.func,
  /**
   * Callback fired before the "exiting" status is applied.
   *
   * **Note**: when `nodeRef` prop is passed, `node` is not passed.
   *
   * @type Function(node: HtmlElement) -> void
   */
  onExit: m.func,
  /**
   * Callback fired after the "exiting" status is applied.
   *
   * **Note**: when `nodeRef` prop is passed, `node` is not passed.
   *
   * @type Function(node: HtmlElement) -> void
   */
  onExiting: m.func,
  /**
   * Callback fired after the "exited" status is applied.
   *
   * **Note**: when `nodeRef` prop is passed, `node` is not passed
   *
   * @type Function(node: HtmlElement) -> void
   */
  onExited: m.func
} : {};
function jr() {
}
tr.defaultProps = {
  in: !1,
  mountOnEnter: !1,
  unmountOnExit: !1,
  appear: !1,
  enter: !0,
  exit: !0,
  onEnter: jr,
  onEntering: jr,
  onEntered: jr,
  onExit: jr,
  onExiting: jr,
  onExited: jr
};
tr.UNMOUNTED = ut;
tr.EXITED = br;
tr.ENTERING = wr;
tr.ENTERED = Lr;
tr.EXITING = po;
const Km = tr, Jm = (e) => e.scrollTop;
function Za(e, r) {
  var t, n;
  const {
    timeout: o,
    easing: a,
    style: i = {}
  } = e;
  return {
    duration: (t = i.transitionDuration) != null ? t : typeof o == "number" ? o : o[r.mode] || 0,
    easing: (n = i.transitionTimingFunction) != null ? n : typeof a == "object" ? a[r.mode] : a,
    delay: i.transitionDelay
  };
}
const Zm = ["addEndListener", "appear", "children", "easing", "in", "onEnter", "onEntered", "onEntering", "onExit", "onExited", "onExiting", "style", "timeout", "TransitionComponent"];
function lo(e) {
  return `scale(${e}, ${e ** 2})`;
}
const Qm = {
  entering: {
    opacity: 1,
    transform: lo(1)
  },
  entered: {
    opacity: 1,
    transform: "none"
  }
}, Hn = typeof navigator < "u" && /^((?!chrome|android).)*(safari|mobile)/i.test(navigator.userAgent) && /(os |version\/)15(.|_)4/i.test(navigator.userAgent), Fo = /* @__PURE__ */ M.forwardRef(function(r, t) {
  const {
    addEndListener: n,
    appear: o = !0,
    children: a,
    easing: i,
    in: s,
    onEnter: l,
    onEntered: u,
    onEntering: f,
    onExit: b,
    onExited: v,
    onExiting: c,
    style: h,
    timeout: d = "auto",
    // eslint-disable-next-line react/prop-types
    TransitionComponent: g = Km
  } = r, y = ke(r, Zm), C = ct(), N = M.useRef(), x = _s(), w = M.useRef(null), O = Sr(w, a.ref, t), _ = (K) => (H) => {
    if (K) {
      const re = w.current;
      H === void 0 ? K(re) : K(re, H);
    }
  }, B = _(f), S = _((K, H) => {
    Jm(K);
    const {
      duration: re,
      delay: ae,
      easing: F
    } = Za({
      style: h,
      timeout: d,
      easing: i
    }, {
      mode: "enter"
    });
    let E;
    d === "auto" ? (E = x.transitions.getAutoHeightDuration(K.clientHeight), N.current = E) : E = re, K.style.transition = [x.transitions.create("opacity", {
      duration: E,
      delay: ae
    }), x.transitions.create("transform", {
      duration: Hn ? E : E * 0.666,
      delay: ae,
      easing: F
    })].join(","), l && l(K, H);
  }), P = _(u), k = _(c), j = _((K) => {
    const {
      duration: H,
      delay: re,
      easing: ae
    } = Za({
      style: h,
      timeout: d,
      easing: i
    }, {
      mode: "exit"
    });
    let F;
    d === "auto" ? (F = x.transitions.getAutoHeightDuration(K.clientHeight), N.current = F) : F = H, K.style.transition = [x.transitions.create("opacity", {
      duration: F,
      delay: re
    }), x.transitions.create("transform", {
      duration: Hn ? F : F * 0.666,
      delay: Hn ? re : re || F * 0.333,
      easing: ae
    })].join(","), K.style.opacity = 0, K.style.transform = lo(0.75), b && b(K);
  }), V = _(v);
  return /* @__PURE__ */ p(g, $({
    appear: o,
    in: s,
    nodeRef: w,
    onEnter: S,
    onEntered: P,
    onEntering: B,
    onExit: j,
    onExited: V,
    onExiting: k,
    addEndListener: (K) => {
      d === "auto" && C.start(N.current || 0, K), n && n(w.current, K);
    },
    timeout: d === "auto" ? null : d
  }, y, {
    children: (K, H) => /* @__PURE__ */ M.cloneElement(a, $({
      style: $({
        opacity: 0,
        transform: lo(0.75),
        visibility: K === "exited" && !s ? "hidden" : void 0
      }, Qm[K], h, a.props.style),
      ref: O
    }, H))
  }));
});
process.env.NODE_ENV !== "production" && (Fo.propTypes = {
  // ┌────────────────────────────── Warning ──────────────────────────────┐
  // │ These PropTypes are generated from the TypeScript type definitions. │
  // │    To update them, edit the d.ts file and run `pnpm proptypes`.     │
  // └─────────────────────────────────────────────────────────────────────┘
  /**
   * Add a custom transition end trigger. Called with the transitioning DOM
   * node and a done callback. Allows for more fine grained transition end
   * logic. Note: Timeouts are still used as a fallback if provided.
   */
  addEndListener: m.func,
  /**
   * Perform the enter transition when it first mounts if `in` is also `true`.
   * Set this to `false` to disable this behavior.
   * @default true
   */
  appear: m.bool,
  /**
   * A single child content element.
   */
  children: es.isRequired,
  /**
   * The transition timing function.
   * You may specify a single easing or a object containing enter and exit values.
   */
  easing: m.oneOfType([m.shape({
    enter: m.string,
    exit: m.string
  }), m.string]),
  /**
   * If `true`, the component will transition in.
   */
  in: m.bool,
  /**
   * @ignore
   */
  onEnter: m.func,
  /**
   * @ignore
   */
  onEntered: m.func,
  /**
   * @ignore
   */
  onEntering: m.func,
  /**
   * @ignore
   */
  onExit: m.func,
  /**
   * @ignore
   */
  onExited: m.func,
  /**
   * @ignore
   */
  onExiting: m.func,
  /**
   * @ignore
   */
  style: m.object,
  /**
   * The duration for the transition, in milliseconds.
   * You may specify a single timeout for all transitions, or individually with an object.
   *
   * Set to 'auto' to automatically calculate transition time based on height.
   * @default 'auto'
   */
  timeout: m.oneOfType([m.oneOf(["auto"]), m.number, m.shape({
    appear: m.number,
    enter: m.number,
    exit: m.number
  })])
});
Fo.muiSupportAuto = !0;
const Qa = Fo, eh = ["anchorEl", "component", "components", "componentsProps", "container", "disablePortal", "keepMounted", "modifiers", "open", "placement", "popperOptions", "popperRef", "transition", "slots", "slotProps"], rh = $t(Ps, {
  name: "MuiPopper",
  slot: "Root",
  overridesResolver: (e, r) => r.root
})({}), Is = /* @__PURE__ */ M.forwardRef(function(r, t) {
  var n;
  const o = fs(), a = $o({
    props: r,
    name: "MuiPopper"
  }), {
    anchorEl: i,
    component: s,
    components: l,
    componentsProps: u,
    container: f,
    disablePortal: b,
    keepMounted: v,
    modifiers: c,
    open: h,
    placement: d,
    popperOptions: g,
    popperRef: y,
    transition: C,
    slots: N,
    slotProps: x
  } = a, w = ke(a, eh), O = (n = N == null ? void 0 : N.root) != null ? n : l == null ? void 0 : l.Root, _ = $({
    anchorEl: i,
    container: f,
    disablePortal: b,
    keepMounted: v,
    modifiers: c,
    open: h,
    placement: d,
    popperOptions: g,
    popperRef: y,
    transition: C
  }, w);
  return /* @__PURE__ */ p(rh, $({
    as: s,
    direction: o == null ? void 0 : o.direction,
    slots: {
      root: O
    },
    slotProps: x ?? u
  }, _, {
    ref: t
  }));
});
process.env.NODE_ENV !== "production" && (Is.propTypes = {
  // ┌────────────────────────────── Warning ──────────────────────────────┐
  // │ These PropTypes are generated from the TypeScript type definitions. │
  // │ To update them, edit the TypeScript types and run `pnpm proptypes`. │
  // └─────────────────────────────────────────────────────────────────────┘
  /**
   * An HTML element, [virtualElement](https://popper.js.org/docs/v2/virtual-elements/),
   * or a function that returns either.
   * It's used to set the position of the popper.
   * The return value will passed as the reference object of the Popper instance.
   */
  anchorEl: m.oneOfType([kt, m.object, m.func]),
  /**
   * Popper render function or node.
   */
  children: m.oneOfType([m.node, m.func]),
  /**
   * The component used for the root node.
   * Either a string to use a HTML element or a component.
   */
  component: m.elementType,
  /**
   * The components used for each slot inside the Popper.
   * Either a string to use a HTML element or a component.
   * @default {}
   */
  components: m.shape({
    Root: m.elementType
  }),
  /**
   * The props used for each slot inside the Popper.
   * @default {}
   */
  componentsProps: m.shape({
    root: m.oneOfType([m.func, m.object])
  }),
  /**
   * An HTML element or function that returns one.
   * The `container` will have the portal children appended to it.
   *
   * You can also provide a callback, which is called in a React layout effect.
   * This lets you set the container from a ref, and also makes server-side rendering possible.
   *
   * By default, it uses the body of the top-level document object,
   * so it's simply `document.body` most of the time.
   */
  container: m.oneOfType([kt, m.func]),
  /**
   * The `children` will be under the DOM hierarchy of the parent component.
   * @default false
   */
  disablePortal: m.bool,
  /**
   * Always keep the children in the DOM.
   * This prop can be useful in SEO situation or
   * when you want to maximize the responsiveness of the Popper.
   * @default false
   */
  keepMounted: m.bool,
  /**
   * Popper.js is based on a "plugin-like" architecture,
   * most of its features are fully encapsulated "modifiers".
   *
   * A modifier is a function that is called each time Popper.js needs to
   * compute the position of the popper.
   * For this reason, modifiers should be very performant to avoid bottlenecks.
   * To learn how to create a modifier, [read the modifiers documentation](https://popper.js.org/docs/v2/modifiers/).
   */
  modifiers: m.arrayOf(m.shape({
    data: m.object,
    effect: m.func,
    enabled: m.bool,
    fn: m.func,
    name: m.any,
    options: m.object,
    phase: m.oneOf(["afterMain", "afterRead", "afterWrite", "beforeMain", "beforeRead", "beforeWrite", "main", "read", "write"]),
    requires: m.arrayOf(m.string),
    requiresIfExists: m.arrayOf(m.string)
  })),
  /**
   * If `true`, the component is shown.
   */
  open: m.bool.isRequired,
  /**
   * Popper placement.
   * @default 'bottom'
   */
  placement: m.oneOf(["auto-end", "auto-start", "auto", "bottom-end", "bottom-start", "bottom", "left-end", "left-start", "left", "right-end", "right-start", "right", "top-end", "top-start", "top"]),
  /**
   * Options provided to the [`Popper.js`](https://popper.js.org/docs/v2/constructors/#options) instance.
   * @default {}
   */
  popperOptions: m.shape({
    modifiers: m.array,
    onFirstUpdate: m.func,
    placement: m.oneOf(["auto-end", "auto-start", "auto", "bottom-end", "bottom-start", "bottom", "left-end", "left-start", "left", "right-end", "right-start", "right", "top-end", "top-start", "top"]),
    strategy: m.oneOf(["absolute", "fixed"])
  }),
  /**
   * A ref that points to the used popper instance.
   */
  popperRef: ts,
  /**
   * The props used for each slot inside the Popper.
   * @default {}
   */
  slotProps: m.shape({
    root: m.oneOfType([m.func, m.object])
  }),
  /**
   * The components used for each slot inside the Popper.
   * Either a string to use a HTML element or a component.
   * @default {}
   */
  slots: m.shape({
    root: m.elementType
  }),
  /**
   * The system prop that allows defining system overrides as well as additional CSS styles.
   */
  sx: m.oneOfType([m.arrayOf(m.oneOfType([m.func, m.object, m.bool])), m.func, m.object]),
  /**
   * Help supporting a react-transition-group/Transition component.
   * @default false
   */
  transition: m.bool
});
const As = Is;
function th(e) {
  return hn("MuiTooltip", e);
}
const nh = ls("MuiTooltip", ["popper", "popperInteractive", "popperArrow", "popperClose", "tooltip", "tooltipArrow", "touch", "tooltipPlacementLeft", "tooltipPlacementRight", "tooltipPlacementTop", "tooltipPlacementBottom", "arrow"]), sr = nh, oh = ["arrow", "children", "classes", "components", "componentsProps", "describeChild", "disableFocusListener", "disableHoverListener", "disableInteractive", "disableTouchListener", "enterDelay", "enterNextDelay", "enterTouchDelay", "followCursor", "id", "leaveDelay", "leaveTouchDelay", "onClose", "onOpen", "open", "placement", "PopperComponent", "PopperProps", "slotProps", "slots", "title", "TransitionComponent", "TransitionProps"];
function ah(e) {
  return Math.round(e * 1e5) / 1e5;
}
const ih = (e) => {
  const {
    classes: r,
    disableInteractive: t,
    arrow: n,
    touch: o,
    placement: a
  } = e, i = {
    popper: ["popper", !t && "popperInteractive", n && "popperArrow"],
    tooltip: ["tooltip", n && "tooltipArrow", o && "touch", `tooltipPlacement${qe(a.split("-")[0])}`],
    arrow: ["arrow"]
  };
  return ko(i, th, r);
}, sh = $t(As, {
  name: "MuiTooltip",
  slot: "Popper",
  overridesResolver: (e, r) => {
    const {
      ownerState: t
    } = e;
    return [r.popper, !t.disableInteractive && r.popperInteractive, t.arrow && r.popperArrow, !t.open && r.popperClose];
  }
})(({
  theme: e,
  ownerState: r,
  open: t
}) => $({
  zIndex: (e.vars || e).zIndex.tooltip,
  pointerEvents: "none"
}, !r.disableInteractive && {
  pointerEvents: "auto"
}, !t && {
  pointerEvents: "none"
}, r.arrow && {
  [`&[data-popper-placement*="bottom"] .${sr.arrow}`]: {
    top: 0,
    marginTop: "-0.71em",
    "&::before": {
      transformOrigin: "0 100%"
    }
  },
  [`&[data-popper-placement*="top"] .${sr.arrow}`]: {
    bottom: 0,
    marginBottom: "-0.71em",
    "&::before": {
      transformOrigin: "100% 0"
    }
  },
  [`&[data-popper-placement*="right"] .${sr.arrow}`]: $({}, r.isRtl ? {
    right: 0,
    marginRight: "-0.71em"
  } : {
    left: 0,
    marginLeft: "-0.71em"
  }, {
    height: "1em",
    width: "0.71em",
    "&::before": {
      transformOrigin: "100% 100%"
    }
  }),
  [`&[data-popper-placement*="left"] .${sr.arrow}`]: $({}, r.isRtl ? {
    left: 0,
    marginLeft: "-0.71em"
  } : {
    right: 0,
    marginRight: "-0.71em"
  }, {
    height: "1em",
    width: "0.71em",
    "&::before": {
      transformOrigin: "0 0"
    }
  })
})), ph = $t("div", {
  name: "MuiTooltip",
  slot: "Tooltip",
  overridesResolver: (e, r) => {
    const {
      ownerState: t
    } = e;
    return [r.tooltip, t.touch && r.touch, t.arrow && r.tooltipArrow, r[`tooltipPlacement${qe(t.placement.split("-")[0])}`]];
  }
})(({
  theme: e,
  ownerState: r
}) => $({
  backgroundColor: e.vars ? e.vars.palette.Tooltip.bg : hs(e.palette.grey[700], 0.92),
  borderRadius: (e.vars || e).shape.borderRadius,
  color: (e.vars || e).palette.common.white,
  fontFamily: e.typography.fontFamily,
  padding: "4px 8px",
  fontSize: e.typography.pxToRem(11),
  maxWidth: 300,
  margin: 2,
  wordWrap: "break-word",
  fontWeight: e.typography.fontWeightMedium
}, r.arrow && {
  position: "relative",
  margin: 0
}, r.touch && {
  padding: "8px 16px",
  fontSize: e.typography.pxToRem(14),
  lineHeight: `${ah(16 / 14)}em`,
  fontWeight: e.typography.fontWeightRegular
}, {
  [`.${sr.popper}[data-popper-placement*="left"] &`]: $({
    transformOrigin: "right center"
  }, r.isRtl ? $({
    marginLeft: "14px"
  }, r.touch && {
    marginLeft: "24px"
  }) : $({
    marginRight: "14px"
  }, r.touch && {
    marginRight: "24px"
  })),
  [`.${sr.popper}[data-popper-placement*="right"] &`]: $({
    transformOrigin: "left center"
  }, r.isRtl ? $({
    marginRight: "14px"
  }, r.touch && {
    marginRight: "24px"
  }) : $({
    marginLeft: "14px"
  }, r.touch && {
    marginLeft: "24px"
  })),
  [`.${sr.popper}[data-popper-placement*="top"] &`]: $({
    transformOrigin: "center bottom",
    marginBottom: "14px"
  }, r.touch && {
    marginBottom: "24px"
  }),
  [`.${sr.popper}[data-popper-placement*="bottom"] &`]: $({
    transformOrigin: "center top",
    marginTop: "14px"
  }, r.touch && {
    marginTop: "24px"
  })
})), lh = $t("span", {
  name: "MuiTooltip",
  slot: "Arrow",
  overridesResolver: (e, r) => r.arrow
})(({
  theme: e
}) => ({
  overflow: "hidden",
  position: "absolute",
  width: "1em",
  height: "0.71em",
  boxSizing: "border-box",
  color: e.vars ? e.vars.palette.Tooltip.bg : hs(e.palette.grey[700], 0.9),
  "&::before": {
    content: '""',
    margin: "auto",
    display: "block",
    width: "100%",
    height: "100%",
    backgroundColor: "currentColor",
    transform: "rotate(45deg)"
  }
}));
let Ut = !1;
const ei = new Rt();
let st = {
  x: 0,
  y: 0
};
function Ht(e, r) {
  return (t) => {
    r && r(t), e(t);
  };
}
const Ms = /* @__PURE__ */ M.forwardRef(function(r, t) {
  var n, o, a, i, s, l, u, f, b, v, c, h, d, g, y, C, N, x, w;
  const O = $o({
    props: r,
    name: "MuiTooltip"
  }), {
    arrow: _ = !1,
    children: B,
    components: S = {},
    componentsProps: P = {},
    describeChild: k = !1,
    disableFocusListener: j = !1,
    disableHoverListener: V = !1,
    disableInteractive: Z = !1,
    disableTouchListener: K = !1,
    enterDelay: H = 100,
    enterNextDelay: re = 0,
    enterTouchDelay: ae = 700,
    followCursor: F = !1,
    id: E,
    leaveDelay: I = 0,
    leaveTouchDelay: X = 1500,
    onClose: G,
    onOpen: z,
    open: Y,
    placement: U = "bottom",
    PopperComponent: q,
    PopperProps: W = {},
    slotProps: J = {},
    slots: Q = {},
    title: de,
    TransitionComponent: A = Qa,
    TransitionProps: Ne
  } = O, L = ke(O, oh), xe = /* @__PURE__ */ M.isValidElement(B) ? B : /* @__PURE__ */ p("span", {
    children: B
  }), Fe = _s(), fr = Fe.direction === "rtl", [Ee, Dt] = M.useState(), [ze, Rr] = M.useState(null), mr = M.useRef(!1), Pr = Z || F, _r = ct(), $r = ct(), hr = ct(), Zr = ct(), [Bt, Uo] = os({
    controlled: Y,
    default: !1,
    name: "Tooltip",
    state: "open"
  });
  let Je = Bt;
  if (process.env.NODE_ENV !== "production") {
    const {
      current: ee
    } = M.useRef(Y !== void 0);
    M.useEffect(() => {
      Ee && Ee.disabled && !ee && de !== "" && Ee.tagName.toLowerCase() === "button" && console.error(["MUI: You are providing a disabled `button` child to the Tooltip component.", "A disabled element does not fire events.", "Tooltip needs to listen to the child element's events to display the title.", "", "Add a simple wrapper element, such as a `span`."].join(`
`));
    }, [de, Ee, ee]);
  }
  const Cn = ns(E), Qr = M.useRef(), jt = no(() => {
    Qr.current !== void 0 && (document.body.style.WebkitUserSelect = Qr.current, Qr.current = void 0), Zr.clear();
  });
  M.useEffect(() => jt, [jt]);
  const Ho = (ee) => {
    ei.clear(), Ut = !0, Uo(!0), z && !Je && z(ee);
  }, Vt = no(
    /**
     * @param {React.SyntheticEvent | Event} event
     */
    (ee) => {
      ei.start(800 + I, () => {
        Ut = !1;
      }), Uo(!1), G && Je && G(ee), _r.start(Fe.transitions.duration.shortest, () => {
        mr.current = !1;
      });
    }
  ), On = (ee) => {
    mr.current && ee.type !== "touchstart" || (Ee && Ee.removeAttribute("title"), $r.clear(), hr.clear(), H || Ut && re ? $r.start(Ut ? re : H, () => {
      Ho(ee);
    }) : Ho(ee));
  }, Xo = (ee) => {
    $r.clear(), hr.start(I, () => {
      Vt(ee);
    });
  }, {
    isFocusVisibleRef: Wo,
    onBlur: op,
    onFocus: ap,
    ref: ip
  } = as(), [, Yo] = M.useState(!1), qo = (ee) => {
    op(ee), Wo.current === !1 && (Yo(!1), Xo(ee));
  }, Ko = (ee) => {
    Ee || Dt(ee.currentTarget), ap(ee), Wo.current === !0 && (Yo(!0), On(ee));
  }, Jo = (ee) => {
    mr.current = !0;
    const _e = xe.props;
    _e.onTouchStart && _e.onTouchStart(ee);
  }, Zo = On, Qo = Xo, sp = (ee) => {
    Jo(ee), hr.clear(), _r.clear(), jt(), Qr.current = document.body.style.WebkitUserSelect, document.body.style.WebkitUserSelect = "none", Zr.start(ae, () => {
      document.body.style.WebkitUserSelect = Qr.current, On(ee);
    });
  }, pp = (ee) => {
    xe.props.onTouchEnd && xe.props.onTouchEnd(ee), jt(), hr.start(X, () => {
      Vt(ee);
    });
  };
  M.useEffect(() => {
    if (!Je)
      return;
    function ee(_e) {
      (_e.key === "Escape" || _e.key === "Esc") && Vt(_e);
    }
    return document.addEventListener("keydown", ee), () => {
      document.removeEventListener("keydown", ee);
    };
  }, [Vt, Je]);
  const lp = Sr(xe.ref, ip, Dt, t);
  !de && de !== 0 && (Je = !1);
  const Rn = M.useRef(), cp = (ee) => {
    const _e = xe.props;
    _e.onMouseMove && _e.onMouseMove(ee), st = {
      x: ee.clientX,
      y: ee.clientY
    }, Rn.current && Rn.current.update();
  }, et = {}, Pn = typeof de == "string";
  k ? (et.title = !Je && Pn && !V ? de : null, et["aria-describedby"] = Je ? Cn : null) : (et["aria-label"] = Pn ? de : null, et["aria-labelledby"] = Je && !Pn ? Cn : null);
  const Me = $({}, et, L, xe.props, {
    className: kr(L.className, xe.props.className),
    onTouchStart: Jo,
    ref: lp
  }, F ? {
    onMouseMove: cp
  } : {});
  process.env.NODE_ENV !== "production" && (Me["data-mui-internal-clone-element"] = !0, M.useEffect(() => {
    Ee && !Ee.getAttribute("data-mui-internal-clone-element") && console.error(["MUI: The `children` component of the Tooltip is not forwarding its props correctly.", "Please make sure that props are spread on the same element that the ref is applied to."].join(`
`));
  }, [Ee]));
  const rt = {};
  K || (Me.onTouchStart = sp, Me.onTouchEnd = pp), V || (Me.onMouseOver = Ht(Zo, Me.onMouseOver), Me.onMouseLeave = Ht(Qo, Me.onMouseLeave), Pr || (rt.onMouseOver = Zo, rt.onMouseLeave = Qo)), j || (Me.onFocus = Ht(Ko, Me.onFocus), Me.onBlur = Ht(qo, Me.onBlur), Pr || (rt.onFocus = Ko, rt.onBlur = qo)), process.env.NODE_ENV !== "production" && xe.props.title && console.error(["MUI: You have provided a `title` prop to the child of <Tooltip />.", `Remove this title prop \`${xe.props.title}\` or the Tooltip component.`].join(`
`));
  const dp = M.useMemo(() => {
    var ee;
    let _e = [{
      name: "arrow",
      enabled: !!ze,
      options: {
        element: ze,
        padding: 4
      }
    }];
    return (ee = W.popperOptions) != null && ee.modifiers && (_e = _e.concat(W.popperOptions.modifiers)), $({}, W.popperOptions, {
      modifiers: _e
    });
  }, [ze, W]), tt = $({}, O, {
    isRtl: fr,
    arrow: _,
    disableInteractive: Pr,
    placement: U,
    PopperComponentProp: q,
    touch: mr.current
  }), _n = ih(tt), ea = (n = (o = Q.popper) != null ? o : S.Popper) != null ? n : sh, ra = (a = (i = (s = Q.transition) != null ? s : S.Transition) != null ? i : A) != null ? a : Qa, ta = (l = (u = Q.tooltip) != null ? u : S.Tooltip) != null ? l : ph, na = (f = (b = Q.arrow) != null ? b : S.Arrow) != null ? f : lh, up = dt(ea, $({}, W, (v = J.popper) != null ? v : P.popper, {
    className: kr(_n.popper, W == null ? void 0 : W.className, (c = (h = J.popper) != null ? h : P.popper) == null ? void 0 : c.className)
  }), tt), fp = dt(ra, $({}, Ne, (d = J.transition) != null ? d : P.transition), tt), mp = dt(ta, $({}, (g = J.tooltip) != null ? g : P.tooltip, {
    className: kr(_n.tooltip, (y = (C = J.tooltip) != null ? C : P.tooltip) == null ? void 0 : y.className)
  }), tt), hp = dt(na, $({}, (N = J.arrow) != null ? N : P.arrow, {
    className: kr(_n.arrow, (x = (w = J.arrow) != null ? w : P.arrow) == null ? void 0 : x.className)
  }), tt);
  return /* @__PURE__ */ T(M.Fragment, {
    children: [/* @__PURE__ */ M.cloneElement(xe, Me), /* @__PURE__ */ p(ea, $({
      as: q ?? As,
      placement: U,
      anchorEl: F ? {
        getBoundingClientRect: () => ({
          top: st.y,
          left: st.x,
          right: st.x,
          bottom: st.y,
          width: 0,
          height: 0
        })
      } : Ee,
      popperRef: Rn,
      open: Ee ? Je : !1,
      id: Cn,
      transition: !0
    }, rt, up, {
      popperOptions: dp,
      children: ({
        TransitionProps: ee
      }) => /* @__PURE__ */ p(ra, $({
        timeout: Fe.transitions.duration.shorter
      }, ee, fp, {
        children: /* @__PURE__ */ T(ta, $({}, mp, {
          children: [de, _ ? /* @__PURE__ */ p(na, $({}, hp, {
            ref: Rr
          })) : null]
        }))
      }))
    }))]
  });
});
process.env.NODE_ENV !== "production" && (Ms.propTypes = {
  // ┌────────────────────────────── Warning ──────────────────────────────┐
  // │ These PropTypes are generated from the TypeScript type definitions. │
  // │    To update them, edit the d.ts file and run `pnpm proptypes`.     │
  // └─────────────────────────────────────────────────────────────────────┘
  /**
   * If `true`, adds an arrow to the tooltip.
   * @default false
   */
  arrow: m.bool,
  /**
   * Tooltip reference element.
   */
  children: es.isRequired,
  /**
   * Override or extend the styles applied to the component.
   */
  classes: m.object,
  /**
   * @ignore
   */
  className: m.string,
  /**
   * The components used for each slot inside.
   *
   * This prop is an alias for the `slots` prop.
   * It's recommended to use the `slots` prop instead.
   *
   * @default {}
   */
  components: m.shape({
    Arrow: m.elementType,
    Popper: m.elementType,
    Tooltip: m.elementType,
    Transition: m.elementType
  }),
  /**
   * The extra props for the slot components.
   * You can override the existing props or add new ones.
   *
   * This prop is an alias for the `slotProps` prop.
   * It's recommended to use the `slotProps` prop instead, as `componentsProps` will be deprecated in the future.
   *
   * @default {}
   */
  componentsProps: m.shape({
    arrow: m.object,
    popper: m.object,
    tooltip: m.object,
    transition: m.object
  }),
  /**
   * Set to `true` if the `title` acts as an accessible description.
   * By default the `title` acts as an accessible label for the child.
   * @default false
   */
  describeChild: m.bool,
  /**
   * Do not respond to focus-visible events.
   * @default false
   */
  disableFocusListener: m.bool,
  /**
   * Do not respond to hover events.
   * @default false
   */
  disableHoverListener: m.bool,
  /**
   * Makes a tooltip not interactive, i.e. it will close when the user
   * hovers over the tooltip before the `leaveDelay` is expired.
   * @default false
   */
  disableInteractive: m.bool,
  /**
   * Do not respond to long press touch events.
   * @default false
   */
  disableTouchListener: m.bool,
  /**
   * The number of milliseconds to wait before showing the tooltip.
   * This prop won't impact the enter touch delay (`enterTouchDelay`).
   * @default 100
   */
  enterDelay: m.number,
  /**
   * The number of milliseconds to wait before showing the tooltip when one was already recently opened.
   * @default 0
   */
  enterNextDelay: m.number,
  /**
   * The number of milliseconds a user must touch the element before showing the tooltip.
   * @default 700
   */
  enterTouchDelay: m.number,
  /**
   * If `true`, the tooltip follow the cursor over the wrapped element.
   * @default false
   */
  followCursor: m.bool,
  /**
   * This prop is used to help implement the accessibility logic.
   * If you don't provide this prop. It falls back to a randomly generated id.
   */
  id: m.string,
  /**
   * The number of milliseconds to wait before hiding the tooltip.
   * This prop won't impact the leave touch delay (`leaveTouchDelay`).
   * @default 0
   */
  leaveDelay: m.number,
  /**
   * The number of milliseconds after the user stops touching an element before hiding the tooltip.
   * @default 1500
   */
  leaveTouchDelay: m.number,
  /**
   * Callback fired when the component requests to be closed.
   *
   * @param {React.SyntheticEvent} event The event source of the callback.
   */
  onClose: m.func,
  /**
   * Callback fired when the component requests to be open.
   *
   * @param {React.SyntheticEvent} event The event source of the callback.
   */
  onOpen: m.func,
  /**
   * If `true`, the component is shown.
   */
  open: m.bool,
  /**
   * Tooltip placement.
   * @default 'bottom'
   */
  placement: m.oneOf(["bottom-end", "bottom-start", "bottom", "left-end", "left-start", "left", "right-end", "right-start", "right", "top-end", "top-start", "top"]),
  /**
   * The component used for the popper.
   * @default Popper
   */
  PopperComponent: m.elementType,
  /**
   * Props applied to the [`Popper`](/material-ui/api/popper/) element.
   * @default {}
   */
  PopperProps: m.object,
  /**
   * The extra props for the slot components.
   * You can override the existing props or add new ones.
   *
   * This prop is an alias for the `componentsProps` prop, which will be deprecated in the future.
   *
   * @default {}
   */
  slotProps: m.shape({
    arrow: m.object,
    popper: m.object,
    tooltip: m.object,
    transition: m.object
  }),
  /**
   * The components used for each slot inside.
   *
   * This prop is an alias for the `components` prop, which will be deprecated in the future.
   *
   * @default {}
   */
  slots: m.shape({
    arrow: m.elementType,
    popper: m.elementType,
    tooltip: m.elementType,
    transition: m.elementType
  }),
  /**
   * The system prop that allows defining system overrides as well as additional CSS styles.
   */
  sx: m.oneOfType([m.arrayOf(m.oneOfType([m.func, m.object, m.bool])), m.func, m.object]),
  /**
   * Tooltip title. Zero-length titles string, undefined, null and false are never displayed.
   */
  title: m.node,
  /**
   * The component used for the transition.
   * [Follow this guide](/material-ui/transitions/#transitioncomponent-prop) to learn more about the requirements for this component.
   * @default Grow
   */
  TransitionComponent: m.elementType,
  /**
   * Props applied to the transition element.
   * By default, the element is based on this [`Transition`](http://reactcommunity.org/react-transition-group/transition/) component.
   */
  TransitionProps: m.object
});
const ch = Ms;
function ri(e, r, t) {
  return e ? /* @__PURE__ */ p(vi, { className: `papi-menu-icon-${t ? "leading" : "trailing"}`, children: /* @__PURE__ */ p("img", { src: e, alt: `${t ? "Leading" : "Trailing"} icon for ${r}` }) }) : void 0;
}
function Ds(e) {
  const {
    onClick: r,
    label: t,
    tooltip: n,
    allowForLeadingIcons: o = !0,
    iconPathBefore: a = void 0,
    iconPathAfter: i = void 0,
    hasAutoFocus: s = !1,
    className: l,
    isDisabled: u = !1,
    isDense: f = !0,
    isSubMenuParent: b = !1,
    hasDisabledGutters: v = !1,
    hasDivider: c = !1,
    focusVisibleClassName: h,
    id: d,
    children: g
  } = e, y = /* @__PURE__ */ p(
    nl,
    {
      sx: { lineHeight: 0.8 },
      autoFocus: s,
      className: l,
      disabled: u,
      dense: f,
      disableGutters: v,
      divider: c,
      focusVisibleClassName: h,
      onClick: r,
      id: d,
      children: t ? /* @__PURE__ */ T(cr, { children: [
        ri(a, t, !0),
        /* @__PURE__ */ p(ol, { primary: t, inset: !a && o }),
        b ? /* @__PURE__ */ p(vi, { className: "papi-menu-icon-trailing", children: /* @__PURE__ */ p(vs, {}) }) : ri(i, t, !1)
      ] }) : g
    }
  );
  return n ? /* @__PURE__ */ p(ch, { title: n, placement: "right", children: /* @__PURE__ */ p("div", { children: y }) }) : y;
}
function Bs(e) {
  return Object.entries(e.groups).map(([t, n]) => ({ id: t, group: n }));
}
function dh(e) {
  const [r, t] = fe(void 0), { parentMenuItem: n, parentItemProps: o, menuDefinition: a } = e, i = (u) => {
    t(u.currentTarget);
  }, s = () => {
    t(void 0);
  }, l = () => {
    let u = Bs(a).filter((f) => "menuItem" in f.group);
    if (!(n != null && n.id))
      throw new Error("A valid parent menu item is required for submenus.");
    return u = u.filter(
      (f) => "menuItem" in f.group && f.group.menuItem === n.id
    ), /* @__PURE__ */ p(js, { ...e, includedGroups: u });
  };
  return /* @__PURE__ */ T(cr, { children: [
    /* @__PURE__ */ p(Ds, { onClick: i, ...o, isSubMenuParent: !0 }),
    /* @__PURE__ */ p(
      al,
      {
        anchorEl: r,
        open: !!r,
        onClose: s,
        anchorOrigin: {
          vertical: "top",
          horizontal: "right"
        },
        transformOrigin: {
          vertical: "top",
          horizontal: "left"
        },
        children: l()
      },
      n.id
    )
  ] });
}
const uh = (e, r) => r.filter((o) => o.group === e).sort((o, a) => (o.order || 0) - (a.order || 0));
function js(e) {
  const { menuDefinition: r, onClick: t, commandHandler: n, includedGroups: o } = e, { items: a, allowForLeadingIcons: i } = lr(() => {
    const f = o && o.length > 0 ? o : (
      // We're apparently laying out a single-column menu (presumably a context menu). In this
      // case, all groups should be included except ones that belong to a submenu.
      Bs(r).filter((h) => !("menuItem" in h.group))
    ), b = Object.values(f).sort(
      (h, d) => (h.group.order || 0) - (d.group.order || 0)
    ), v = [];
    b.forEach((h) => {
      uh(h.id, r.items).forEach(
        (d) => v.push({ item: d, isLastItemInGroup: !1 })
      ), v.length > 0 && (v[v.length - 1].isLastItemInGroup = !0);
    }), v.length > 0 && (v[v.length - 1].isLastItemInGroup = !1);
    const c = v.some(
      (h) => "iconPathBefore" in h.item && h.item.iconPathBefore
    );
    return { items: v, allowForLeadingIcons: c };
  }, [o, r]), s = ({ item: f, isLastItemInGroup: b }) => ({
    className: "papi-menu-item",
    label: f.label,
    tooltip: f.tooltip,
    iconPathBefore: "iconPathBefore" in f ? f.iconPathBefore : void 0,
    iconPathAfter: "iconPathAfter" in f ? f.iconPathAfter : void 0,
    hasDivider: b,
    // Set hasDivider to true for the last item in a group
    allowForLeadingIcons: i
  }), [l] = a;
  if (!l)
    return /* @__PURE__ */ p("div", {});
  const u = l.item.group;
  return /* @__PURE__ */ p("div", { role: "menu", "aria-label": u, children: a.map((f, b) => {
    const { item: v } = f, c = s(f);
    if ("command" in v) {
      const h = v.group + b;
      return /* @__PURE__ */ p(
        Ds,
        {
          onClick: (d) => {
            t == null || t(d), n(v);
          },
          ...c
        },
        h
      );
    }
    return /* @__PURE__ */ p(
      dh,
      {
        parentMenuItem: v,
        parentItemProps: c,
        ...e
      },
      u + v.id
    );
  }) }, u);
}
function fh(e) {
  const { menuDefinition: r, columnId: t } = e;
  let a = Object.entries(r.groups).map(([i, s]) => ({ id: i, group: s })).filter((i) => "column" in i.group);
  return t && "columns" in r && // Without this type assertion, TS doesn't know what columns is.
  // eslint-disable-next-line no-type-assertion/no-type-assertion
  r.columns[t] && (a = a.filter(
    (i) => "column" in i.group && i.group.column === t
  )), /* @__PURE__ */ p(js, { ...e, includedGroups: a });
}
function mh({
  commandHandler: e,
  menuDefinition: r,
  id: t,
  metadata: n,
  onClick: o,
  className: a
}) {
  return /* @__PURE__ */ T(
    bi,
    {
      id: t,
      item: !0,
      xs: "auto",
      role: "menu",
      "aria-label": t,
      className: `papi-menu-column ${a ?? ""}`,
      children: [
        /* @__PURE__ */ p("h3", { "aria-label": n.label, className: `papi-menu-column-header ${a ?? ""}`, children: n.label }),
        /* @__PURE__ */ p(il, { id: t, dense: !0, className: a ?? "", children: /* @__PURE__ */ p(
          fh,
          {
            commandHandler: e,
            menuDefinition: r,
            columnId: t,
            onClick: o
          }
        ) })
      ]
    }
  );
}
function hh({
  commandHandler: e,
  className: r,
  multiColumnMenu: t,
  id: n
}) {
  const { columns: o } = t, a = lr(() => {
    const i = /* @__PURE__ */ new Map();
    return Object.getOwnPropertyNames(o).forEach((s) => {
      if (s === "isExtensible")
        return;
      const l = s, u = o[l];
      typeof u == "object" && typeof u.order == "number" && !Number.isNaN(u.order) ? i.set(u.order, { id: l, metadata: u }) : console.warn(
        `Property ${s} (${typeof u}) on menu ${n} is not a valid column and is being ignored. This might indicate data corruption`
      );
    }), Array.from(i.values()).sort((s, l) => (s.metadata.order || 0) - (l.metadata.order || 0));
  }, [o, n]);
  return /* @__PURE__ */ p(
    bi,
    {
      container: !0,
      spacing: 0,
      className: `papi-multi-column-menu ${r ?? ""}`,
      columns: a.length,
      role: "menu",
      "aria-label": "GridMenu",
      id: n,
      children: a.map((i, s) => /* @__PURE__ */ p(
        mh,
        {
          commandHandler: e,
          menuDefinition: t,
          ...i,
          className: r
        },
        s
      ))
    }
  );
}
function gh(e) {
  return {
    preserveValue: !0,
    ...e
  };
}
const co = (e, r, t = {}) => {
  const n = Nr(r);
  n.current = r;
  const o = Nr(t);
  o.current = gh(o.current);
  const [a, i] = fe(() => n.current), [s, l] = fe(!0);
  return We(() => {
    let u = !0;
    return l(!!e), (async () => {
      if (e) {
        const f = await e();
        u && (i(() => f), l(!1));
      }
    })(), () => {
      u = !1, o.current.preserveValue || i(() => n.current);
    };
  }, [e]), [a, s];
}, vh = gs(/* @__PURE__ */ p("path", {
  d: "M3 18h18v-2H3zm0-5h18v-2H3zm0-7v2h18V6z"
}), "Menu");
function bh({
  menuProvider: e,
  normalMenu: r,
  fullMenu: t,
  commandHandler: n,
  containerRef: o,
  className: a,
  ariaLabelPrefix: i,
  children: s
}) {
  const [l, u] = fe(!1), [f, b] = fe(!1), v = Se(() => {
    l && u(!1), b(!1);
  }, [l]), c = Se((x) => {
    x.stopPropagation(), u((w) => {
      const O = !w;
      return O && x.shiftKey ? b(!0) : O || b(!1), O;
    });
  }, []), h = Se(
    (x) => (v(), n(x)),
    [n, v]
  ), [d, g] = fe({ top: 1, left: 1 });
  We(() => {
    if (l) {
      const x = o == null ? void 0 : o.current;
      if (x) {
        const w = x.getBoundingClientRect(), O = window.scrollY, _ = window.scrollX, B = w.top + O + x.clientHeight, S = w.left + _;
        g({ top: B, left: S });
      }
    }
  }, [l, o]);
  const [y] = co(
    Se(async () => (e == null ? void 0 : e(!1)) ?? r, [e, r, l]),
    r
  ), [C] = co(
    Se(async () => (e == null ? void 0 : e(!0)) ?? t ?? y, [e, t, y, l]),
    t ?? y
  ), N = f && C ? C : y;
  return /* @__PURE__ */ T(cr, { children: [
    /* @__PURE__ */ p(
      wi,
      {
        sx: {
          paddingTop: 0,
          paddingBottom: 0
        },
        edge: "start",
        className: `papi-menuButton ${a ?? ""}`,
        color: "inherit",
        "aria-label": `${i ?? ""} menu button`,
        onClick: c,
        children: s ?? /* @__PURE__ */ p(vh, {})
      }
    ),
    /* @__PURE__ */ p(
      sl,
      {
        className: `papi-menu-drawer ${a ?? ""}`,
        anchor: "left",
        variant: "temporary",
        open: l,
        onClose: v,
        PaperProps: {
          className: "papi-menu-drawer-paper",
          style: {
            top: d.top,
            left: d.left
          }
        },
        children: N ? /* @__PURE__ */ p(
          hh,
          {
            className: a,
            id: `${i ?? ""} main menu`,
            commandHandler: h,
            multiColumnMenu: N
          }
        ) : void 0
      }
    )
  ] });
}
function kv({
  id: e,
  label: r,
  isDisabled: t = !1,
  tooltip: n,
  isTooltipSuppressed: o = !1,
  adjustMarginToAlignToEdge: a = !1,
  size: i = "medium",
  className: s,
  onClick: l,
  children: u
}) {
  return /* @__PURE__ */ p(
    wi,
    {
      id: e,
      disabled: t,
      edge: a,
      size: i,
      "aria-label": r,
      title: o ? void 0 : n ?? r,
      className: `papi-icon-button ${s ?? ""}`,
      onClick: l,
      children: u
    }
  );
}
const Mt = nn(({ className: e, ...r }, t) => /* @__PURE__ */ p(Bp, { size: 35, className: R("pr-animate-spin", e), ...r, ref: t }));
Mt.displayName = "Spinner";
function Ev({
  id: e,
  isDisabled: r = !1,
  hasError: t = !1,
  isFullWidth: n = !1,
  helperText: o,
  label: a,
  placeholder: i,
  isRequired: s = !1,
  className: l,
  defaultValue: u,
  value: f,
  onChange: b,
  onFocus: v,
  onBlur: c
}) {
  return /* @__PURE__ */ T("div", { className: R("pr-inline-grid pr-items-center pr-gap-1.5", { "pr-w-full": n }), children: [
    /* @__PURE__ */ p(
      He,
      {
        htmlFor: e,
        className: R({
          "pr-text-red-600": t,
          "pr-hidden": !a
        }),
        children: `${a}${s ? "*" : ""}`
      }
    ),
    /* @__PURE__ */ p(
      Ct,
      {
        id: e,
        disabled: r,
        placeholder: i,
        required: s,
        className: R(l, { "pr-border-red-600": t }),
        defaultValue: u,
        value: f,
        onChange: b,
        onFocus: v,
        onBlur: c
      }
    ),
    /* @__PURE__ */ p("p", { className: R({ "pr-hidden": !o }), children: o })
  ] });
}
function Tv({
  menuProvider: e,
  commandHandler: r,
  className: t,
  id: n,
  children: o
}) {
  const a = Nr(void 0);
  return /* @__PURE__ */ p("div", { ref: a, style: { position: "relative" }, children: /* @__PURE__ */ p(pl, { position: "static", id: n, children: /* @__PURE__ */ T(
    ll,
    {
      className: R("pr-bg-muted pr-text-muted-foreground", t),
      variant: "dense",
      children: [
        e ? /* @__PURE__ */ p(
          bh,
          {
            commandHandler: r,
            containerRef: a,
            menuProvider: e
          }
        ) : void 0,
        o ? /* @__PURE__ */ p("div", { className: "papi-toolbar-children", children: o }) : void 0
      ]
    }
  ) }) });
}
const wh = sn(
  "pr-relative pr-w-full pr-rounded-lg pr-border pr-p-4 [&>svg~*]:pr-pl-7 [&>svg+div]:pr-translate-y-[-3px] [&>svg]:pr-absolute [&>svg]:pr-left-4 [&>svg]:pr-top-4 [&>svg]:pr-text-foreground",
  {
    variants: {
      variant: {
        default: "pr-bg-background pr-text-foreground",
        destructive: "pr-border-destructive/50 pr-text-destructive dark:pr-border-destructive [&>svg]:pr-text-destructive"
      }
    },
    defaultVariants: {
      variant: "default"
    }
  }
), yh = D.forwardRef(({ className: e, variant: r, ...t }, n) => /* @__PURE__ */ p("div", { ref: n, role: "alert", className: R(wh({ variant: r }), e), ...t }));
yh.displayName = "Alert";
const xh = D.forwardRef(
  ({ className: e, ...r }, t) => /* @__PURE__ */ T(
    "h5",
    {
      ref: t,
      className: R("pr-mb-1 pr-font-medium pr-leading-none pr-tracking-tight", e),
      ...r,
      children: [
        r.children,
        " "
      ]
    }
  )
);
xh.displayName = "AlertTitle";
const Nh = D.forwardRef(({ className: e, ...r }, t) => /* @__PURE__ */ p("div", { ref: t, className: R("pr-text-sm [&_p]:pr-leading-relaxed", e), ...r }));
Nh.displayName = "AlertDescription";
const kh = D.forwardRef(
  ({ className: e, ...r }, t) => /* @__PURE__ */ p(
    "div",
    {
      ref: t,
      className: R(
        "pr-rounded-lg pr-border pr-bg-card pr-text-card-foreground pr-shadow-sm",
        e
      ),
      ...r
    }
  )
);
kh.displayName = "Card";
const Eh = D.forwardRef(
  ({ className: e, ...r }, t) => /* @__PURE__ */ p(
    "div",
    {
      ref: t,
      className: R("pr-flex pr-flex-col pr-space-y-1.5 pr-p-6", e),
      ...r
    }
  )
);
Eh.displayName = "CardHeader";
const Th = D.forwardRef(
  ({ className: e, ...r }, t) => /* @__PURE__ */ p(
    "h3",
    {
      ref: t,
      className: R("pr-text-2xl pr-font-semibold pr-leading-none pr-tracking-tight", e),
      ...r,
      children: r.children
    }
  )
);
Th.displayName = "CardTitle";
const Sh = D.forwardRef(({ className: e, ...r }, t) => /* @__PURE__ */ p("p", { ref: t, className: R("pr-text-sm pr-text-muted-foreground", e), ...r }));
Sh.displayName = "CardDescription";
const Ch = D.forwardRef(
  ({ className: e, ...r }, t) => /* @__PURE__ */ p("div", { ref: t, className: R("pr-p-6 pr-pt-0", e), ...r })
);
Ch.displayName = "CardContent";
const Oh = D.forwardRef(
  ({ className: e, ...r }, t) => /* @__PURE__ */ p("div", { ref: t, className: R("pr-flex pr-items-center pr-p-6 pr-pt-0", e), ...r })
);
Oh.displayName = "CardFooter";
function Sv({ ...e }) {
  return /* @__PURE__ */ p(
    dl,
    {
      className: "pr-toaster pr-group",
      toastOptions: {
        classNames: {
          toast: "group toast group-[.toaster]:bg-background group-[.toaster]:text-foreground group-[.toaster]:border-border group-[.toaster]:shadow-lg",
          description: "group-[.toast]:text-muted-foreground",
          actionButton: "group-[.toast]:bg-primary group-[.toast]:text-primary-foreground",
          cancelButton: "group-[.toast]:bg-muted group-[.toast]:text-muted-foreground"
        }
      },
      ...e
    }
  );
}
const Rh = D.forwardRef(({ className: e, ...r }, t) => /* @__PURE__ */ T(
  lt.Root,
  {
    ref: t,
    className: R(
      "pr-twp pr-relative pr-flex pr-w-full pr-touch-none pr-select-none pr-items-center",
      e
    ),
    ...r,
    children: [
      /* @__PURE__ */ p(lt.Track, { className: "pr-relative pr-h-2 pr-w-full pr-grow pr-overflow-hidden pr-rounded-full pr-bg-secondary", children: /* @__PURE__ */ p(lt.Range, { className: "pr-absolute pr-h-full pr-bg-primary" }) }),
      /* @__PURE__ */ p(lt.Thumb, { className: "pr-block pr-h-5 pr-w-5 pr-rounded-full pr-border-2 pr-border-primary pr-bg-background pr-ring-offset-background pr-transition-colors focus-visible:pr-outline-none focus-visible:pr-ring-2 focus-visible:pr-ring-ring focus-visible:pr-ring-offset-2 disabled:pr-pointer-events-none disabled:pr-opacity-50" })
    ]
  }
));
Rh.displayName = lt.Root.displayName;
const Ph = D.forwardRef(({ className: e, ...r }, t) => /* @__PURE__ */ p(
  Qn.Root,
  {
    className: R(
      "pr-peer pr-twp pr-inline-flex pr-h-6 pr-w-11 pr-shrink-0 pr-cursor-pointer pr-items-center pr-rounded-full pr-border-2 pr-border-transparent pr-transition-colors focus-visible:pr-outline-none focus-visible:pr-ring-2 focus-visible:pr-ring-ring focus-visible:pr-ring-offset-2 focus-visible:pr-ring-offset-background disabled:pr-cursor-not-allowed disabled:pr-opacity-50 data-[state=checked]:pr-bg-primary data-[state=unchecked]:pr-bg-input",
      e
    ),
    ...r,
    ref: t,
    children: /* @__PURE__ */ p(
      Qn.Thumb,
      {
        className: R(
          "pr-twp pr-pointer-events-none pr-block pr-h-5 pr-w-5 pr-rounded-full pr-bg-background pr-shadow-lg pr-ring-0 pr-transition-transform data-[state=checked]:pr-translate-x-5 data-[state=unchecked]:pr-translate-x-0"
        )
      }
    )
  }
));
Ph.displayName = Qn.Root.displayName;
const Cv = Pe.Root, _h = D.forwardRef(({ className: e, ...r }, t) => /* @__PURE__ */ p(
  Pe.List,
  {
    ref: t,
    className: R(
      "pr-inline-flex pr-h-10 pr-items-center pr-justify-center pr-rounded-md pr-bg-muted pr-p-1 pr-text-muted-foreground",
      e
    ),
    ...r
  }
));
_h.displayName = Pe.List.displayName;
const $h = D.forwardRef(({ className: e, ...r }, t) => /* @__PURE__ */ p(
  Pe.Trigger,
  {
    ref: t,
    className: R(
      "pr-inline-flex pr-items-center pr-justify-center pr-whitespace-nowrap pr-rounded-sm pr-px-3 pr-py-1.5 pr-text-sm pr-font-medium pr-ring-offset-background pr-transition-all hover:pr-text-foreground focus-visible:pr-outline-none focus-visible:pr-ring-2 focus-visible:pr-ring-ring focus-visible:pr-ring-offset-2 disabled:pr-pointer-events-none disabled:pr-opacity-50 data-[state=active]:pr-bg-background data-[state=active]:pr-text-foreground data-[state=active]:pr-shadow-sm",
      e
    ),
    ...r
  }
));
$h.displayName = Pe.Trigger.displayName;
const Ih = D.forwardRef(({ className: e, ...r }, t) => /* @__PURE__ */ p(
  Pe.Content,
  {
    ref: t,
    className: R(
      "pr-mt-2 pr-ring-offset-background focus-visible:pr-outline-none focus-visible:pr-ring-2 focus-visible:pr-ring-ring focus-visible:pr-ring-offset-2",
      e
    ),
    ...r
  }
));
Ih.displayName = Pe.Content.displayName;
function Ov({
  isInstalling: e,
  handleClick: r,
  buttonText: t,
  className: n,
  ...o
}) {
  return /* @__PURE__ */ p(
    ye,
    {
      className: R(
        "pr-h-8 pr-rounded-md pr-text-white pr-transition pr-duration-300 pr-ease-in-out hover:pr-bg-blue-700",
        {
          "pr-cursor-not-allowed pr-bg-blue-700": e,
          "pr-bg-blue-600": !e,
          "pr-bg-white pr-text-blue-600 hover:pr-text-white": !t,
          "pr-w-20": t
        },
        n
      ),
      onClick: r,
      ...o,
      children: e ? /* @__PURE__ */ p(Mt, { size: 15 }) : /* @__PURE__ */ T(cr, { children: [
        /* @__PURE__ */ p(jp, { size: 25, className: R("pr-h-4 pr-w-4", { "pr-mr-1": t }) }),
        t
      ] })
    }
  );
}
function Rv({
  isEnabling: e,
  handleClick: r,
  className: t,
  ...n
}) {
  return /* @__PURE__ */ p(
    ye,
    {
      className: R(
        "pr-h-8 pr-rounded-md pr-bg-blue-600 pr-px-4 pr-text-white pr-transition pr-duration-300 pr-ease-in-out hover:pr-bg-blue-700",
        {
          "pr-cursor-not-allowed pr-bg-blue-700": e
        },
        t
      ),
      onClick: r,
      ...n,
      children: e ? /* @__PURE__ */ T(cr, { children: [
        /* @__PURE__ */ p(Mt, { size: 15, className: "pr-mr-1 pr-text-white" }),
        "Enabling..."
      ] }) : "Enable"
    }
  );
}
function Pv({
  isDisabling: e,
  handleClick: r,
  className: t,
  ...n
}) {
  return /* @__PURE__ */ p(
    ye,
    {
      className: R(
        "pr-h-8 pr-rounded-md pr-bg-gray-300 pr-text-black pr-transition pr-duration-300 pr-ease-in-out hover:pr-bg-gray-400",
        {
          "pr-cursor-not-allowed pr-bg-gray-400": e
        },
        t
      ),
      onClick: r,
      ...n,
      children: e ? /* @__PURE__ */ T(cr, { children: [
        /* @__PURE__ */ p(Mt, { size: 15, className: "pr-mr-1 pr-text-black" }),
        "Disabling..."
      ] }) : "Disable"
    }
  );
}
function _v({
  isUpdating: e,
  handleClick: r,
  className: t,
  ...n
}) {
  return /* @__PURE__ */ p(
    ye,
    {
      className: R(
        "pr-h-8 pr-rounded-md pr-bg-blue-600 pr-px-4 pr-text-white pr-transition pr-duration-300 pr-ease-in-out hover:pr-bg-blue-700 hover:pr-text-white",
        {
          "pr-cursor-not-allowed pr-bg-blue-700": e
        },
        t
      ),
      onClick: r,
      ...n,
      children: e ? /* @__PURE__ */ T(cr, { children: [
        /* @__PURE__ */ p(Mt, { size: 15, className: "pr-mr-1 pr-text-white" }),
        "Updating..."
      ] }) : "Update"
    }
  );
}
function xr() {
  return xr = Object.assign ? Object.assign.bind() : function(e) {
    for (var r = 1; r < arguments.length; r++) {
      var t = arguments[r];
      for (var n in t)
        Object.prototype.hasOwnProperty.call(t, n) && (e[n] = t[n]);
    }
    return e;
  }, xr.apply(this, arguments);
}
const Ah = ["children", "options"], ti = ["allowFullScreen", "allowTransparency", "autoComplete", "autoFocus", "autoPlay", "cellPadding", "cellSpacing", "charSet", "className", "classId", "colSpan", "contentEditable", "contextMenu", "crossOrigin", "encType", "formAction", "formEncType", "formMethod", "formNoValidate", "formTarget", "frameBorder", "hrefLang", "inputMode", "keyParams", "keyType", "marginHeight", "marginWidth", "maxLength", "mediaGroup", "minLength", "noValidate", "radioGroup", "readOnly", "rowSpan", "spellCheck", "srcDoc", "srcLang", "srcSet", "tabIndex", "useMap"].reduce((e, r) => (e[r.toLowerCase()] = r, e), { for: "htmlFor" }), ni = { amp: "&", apos: "'", gt: ">", lt: "<", nbsp: " ", quot: "“" }, Mh = ["style", "script"], Dh = /([-A-Z0-9_:]+)(?:\s*=\s*(?:(?:"((?:\\.|[^"])*)")|(?:'((?:\\.|[^'])*)')|(?:\{((?:\\.|{[^}]*?}|[^}])*)\})))?/gi, Bh = /mailto:/i, jh = /\n{2,}$/, Vs = /^( *>[^\n]+(\n[^\n]+)*\n*)+\n{2,}/, Vh = /^ *> ?/gm, Lh = /^ {2,}\n/, Fh = /^(?:( *[-*_])){3,} *(?:\n *)+\n/, Ls = /^\s*(`{3,}|~{3,}) *(\S+)?([^\n]*?)?\n([\s\S]+?)\s*\1 *(?:\n *)*\n?/, Fs = /^(?: {4}[^\n]+\n*)+(?:\n *)+\n?/, zh = /^(`+)\s*([\s\S]*?[^`])\s*\1(?!`)/, Gh = /^(?:\n *)*\n/, Uh = /\r\n?/g, Hh = /^\[\^([^\]]+)](:.*)\n/, Xh = /^\[\^([^\]]+)]/, Wh = /\f/g, Yh = /^\s*?\[(x|\s)\]/, zs = /^ *(#{1,6}) *([^\n]+?)(?: +#*)?(?:\n *)*(?:\n|$)/, Gs = /^ *(#{1,6}) +([^\n]+?)(?: +#*)?(?:\n *)*(?:\n|$)/, Us = /^([^\n]+)\n *(=|-){3,} *(?:\n *)+\n/, uo = /^ *(?!<[a-z][^ >/]* ?\/>)<([a-z][^ >/]*) ?([^>]*)\/{0}>\n?(\s*(?:<\1[^>]*?>[\s\S]*?<\/\1>|(?!<\1)[\s\S])*?)<\/\1>\n*/i, qh = /&([a-z0-9]+|#[0-9]{1,6}|#x[0-9a-fA-F]{1,6});/gi, Hs = /^<!--[\s\S]*?(?:-->)/, Kh = /^(data|aria|x)-[a-z_][a-z\d_.-]*$/, fo = /^ *<([a-z][a-z0-9:]*)(?:\s+((?:<.*?>|[^>])*))?\/?>(?!<\/\1>)(\s*\n)?/i, Jh = /^\{.*\}$/, Zh = /^(https?:\/\/[^\s<]+[^<.,:;"')\]\s])/, Qh = /^<([^ >]+@[^ >]+)>/, eg = /^<([^ >]+:\/[^ >]+)>/, rg = /-([a-z])?/gi, Xs = /^(.*\|?.*)\n *(\|? *[-:]+ *\|[-| :]*)\n((?:.*\|.*\n)*)\n?/, tg = /^\[([^\]]*)\]:\s+<?([^\s>]+)>?\s*("([^"]*)")?/, ng = /^!\[([^\]]*)\] ?\[([^\]]*)\]/, og = /^\[([^\]]*)\] ?\[([^\]]*)\]/, ag = /(\[|\])/g, ig = /(\n|^[-*]\s|^#|^ {2,}|^-{2,}|^>\s)/, sg = /\t/g, pg = /^ *\| */, lg = /(^ *\||\| *$)/g, cg = / *$/, dg = /^ *:-+: *$/, ug = /^ *:-+ *$/, fg = /^ *-+: *$/, mg = /^([*_])\1((?:\[.*?\][([].*?[)\]]|<.*?>(?:.*?<.*?>)?|`.*?`|~+.*?~+|.)*?)\1\1(?!\1)/, hg = /^([*_])((?:\[.*?\][([].*?[)\]]|<.*?>(?:.*?<.*?>)?|`.*?`|~+.*?~+|.)*?)\1(?!\1|\w)/, gg = /^==((?:\[.*?\]|<.*?>(?:.*?<.*?>)?|`.*?`|.)*?)==/, vg = /^~~((?:\[.*?\]|<.*?>(?:.*?<.*?>)?|`.*?`|.)*?)~~/, bg = /^\\([^0-9A-Za-z\s])/, wg = /^[\s\S]+?(?=[^0-9A-Z\s\u00c0-\uffff&#;.()'"]|\d+\.|\n\n| {2,}\n|\w+:\S|$)/i, yg = /^\n+/, xg = /^([ \t]*)/, Ng = /\\([^\\])/g, oi = / *\n+$/, kg = /(?:^|\n)( *)$/, zo = "(?:\\d+\\.)", Go = "(?:[*+-])";
function Ws(e) {
  return "( *)(" + (e === 1 ? zo : Go) + ") +";
}
const Ys = Ws(1), qs = Ws(2);
function Ks(e) {
  return new RegExp("^" + (e === 1 ? Ys : qs));
}
const Eg = Ks(1), Tg = Ks(2);
function Js(e) {
  return new RegExp("^" + (e === 1 ? Ys : qs) + "[^\\n]*(?:\\n(?!\\1" + (e === 1 ? zo : Go) + " )[^\\n]*)*(\\n|$)", "gm");
}
const Zs = Js(1), Qs = Js(2);
function ep(e) {
  const r = e === 1 ? zo : Go;
  return new RegExp("^( *)(" + r + ") [\\s\\S]+?(?:\\n{2,}(?! )(?!\\1" + r + " (?!" + r + " ))\\n*|\\s*\\n*$)");
}
const rp = ep(1), tp = ep(2);
function ai(e, r) {
  const t = r === 1, n = t ? rp : tp, o = t ? Zs : Qs, a = t ? Eg : Tg;
  return { t(i, s, l) {
    const u = kg.exec(l);
    return u && (s.o || !s._ && !s.u) ? n.exec(i = u[1] + i) : null;
  }, i: ne.HIGH, l(i, s, l) {
    const u = t ? +i[2] : void 0, f = i[0].replace(jh, `
`).match(o);
    let b = !1;
    return { p: f.map(function(v, c) {
      const h = a.exec(v)[0].length, d = new RegExp("^ {1," + h + "}", "gm"), g = v.replace(d, "").replace(a, ""), y = c === f.length - 1, C = g.indexOf(`

`) !== -1 || y && b;
      b = C;
      const N = l._, x = l.o;
      let w;
      l.o = !0, C ? (l._ = !1, w = g.replace(oi, `

`)) : (l._ = !0, w = g.replace(oi, ""));
      const O = s(w, l);
      return l._ = N, l.o = x, O;
    }), m: t, g: u };
  }, h: (i, s, l) => e(i.m ? "ol" : "ul", { key: l.k, start: i.g }, i.p.map(function(u, f) {
    return e("li", { key: f }, s(u, l));
  })) };
}
const Sg = /^\[([^\]]*)]\( *((?:\([^)]*\)|[^() ])*) *"?([^)"]*)?"?\)/, Cg = /^!\[([^\]]*)]\( *((?:\([^)]*\)|[^() ])*) *"?([^)"]*)?"?\)/, np = [Vs, Ls, Fs, zs, Us, Gs, Hs, Xs, Zs, rp, Qs, tp], Og = [...np, /^[^\n]+(?:  \n|\n{2,})/, uo, fo];
function Rg(e) {
  return e.replace(/[ÀÁÂÃÄÅàáâãäåæÆ]/g, "a").replace(/[çÇ]/g, "c").replace(/[ðÐ]/g, "d").replace(/[ÈÉÊËéèêë]/g, "e").replace(/[ÏïÎîÍíÌì]/g, "i").replace(/[Ññ]/g, "n").replace(/[øØœŒÕõÔôÓóÒò]/g, "o").replace(/[ÜüÛûÚúÙù]/g, "u").replace(/[ŸÿÝý]/g, "y").replace(/[^a-z0-9- ]/gi, "").replace(/ /gi, "-").toLowerCase();
}
function Pg(e) {
  return fg.test(e) ? "right" : dg.test(e) ? "center" : ug.test(e) ? "left" : null;
}
function ii(e, r, t) {
  const n = t.$;
  t.$ = !0;
  const o = r(e.trim(), t);
  t.$ = n;
  let a = [[]];
  return o.forEach(function(i, s) {
    i.type === "tableSeparator" ? s !== 0 && s !== o.length - 1 && a.push([]) : (i.type !== "text" || o[s + 1] != null && o[s + 1].type !== "tableSeparator" || (i.v = i.v.replace(cg, "")), a[a.length - 1].push(i));
  }), a;
}
function _g(e, r, t) {
  t._ = !0;
  const n = ii(e[1], r, t), o = e[2].replace(lg, "").split("|").map(Pg), a = function(i, s, l) {
    return i.trim().split(`
`).map(function(u) {
      return ii(u, s, l);
    });
  }(e[3], r, t);
  return t._ = !1, { S: o, A: a, L: n, type: "table" };
}
function si(e, r) {
  return e.S[r] == null ? {} : { textAlign: e.S[r] };
}
function or(e) {
  return function(r, t) {
    return t._ ? e.exec(r) : null;
  };
}
function ar(e) {
  return function(r, t) {
    return t._ || t.u ? e.exec(r) : null;
  };
}
function Ze(e) {
  return function(r, t) {
    return t._ || t.u ? null : e.exec(r);
  };
}
function pt(e) {
  return function(r) {
    return e.exec(r);
  };
}
function $g(e, r, t) {
  if (r._ || r.u || t && !t.endsWith(`
`))
    return null;
  let n = "";
  e.split(`
`).every((a) => !np.some((i) => i.test(a)) && (n += a + `
`, a.trim()));
  const o = n.trimEnd();
  return o == "" ? null : [n, o];
}
function Vr(e) {
  try {
    if (decodeURIComponent(e).replace(/[^A-Za-z0-9/:]/g, "").match(/^\s*(javascript|vbscript|data(?!:image)):/i))
      return;
  } catch {
    return null;
  }
  return e;
}
function pi(e) {
  return e.replace(Ng, "$1");
}
function Kt(e, r, t) {
  const n = t._ || !1, o = t.u || !1;
  t._ = !0, t.u = !0;
  const a = e(r, t);
  return t._ = n, t.u = o, a;
}
function Ig(e, r, t) {
  const n = t._ || !1, o = t.u || !1;
  t._ = !1, t.u = !0;
  const a = e(r, t);
  return t._ = n, t.u = o, a;
}
function Ag(e, r, t) {
  return t._ = !1, e(r, t);
}
const Xn = (e, r, t) => ({ v: Kt(r, e[1], t) });
function Wn() {
  return {};
}
function Yn() {
  return null;
}
function Mg(...e) {
  return e.filter(Boolean).join(" ");
}
function qn(e, r, t) {
  let n = e;
  const o = r.split(".");
  for (; o.length && (n = n[o[0]], n !== void 0); )
    o.shift();
  return n || t;
}
var ne;
function Dg(e, r = {}) {
  r.overrides = r.overrides || {}, r.slugify = r.slugify || Rg, r.namedCodesToUnicode = r.namedCodesToUnicode ? xr({}, ni, r.namedCodesToUnicode) : ni;
  const t = r.createElement || M.createElement;
  function n(c, h, ...d) {
    const g = qn(r.overrides, `${c}.props`, {});
    return t(function(y, C) {
      const N = qn(C, y);
      return N ? typeof N == "function" || typeof N == "object" && "render" in N ? N : qn(C, `${y}.component`, y) : y;
    }(c, r.overrides), xr({}, h, g, { className: Mg(h == null ? void 0 : h.className, g.className) || void 0 }), ...d);
  }
  function o(c) {
    let h = !1;
    r.forceInline ? h = !0 : r.forceBlock || (h = ig.test(c) === !1);
    const d = f(u(h ? c : `${c.trimEnd().replace(yg, "")}

`, { _: h }));
    for (; typeof d[d.length - 1] == "string" && !d[d.length - 1].trim(); )
      d.pop();
    if (r.wrapper === null)
      return d;
    const g = r.wrapper || (h ? "span" : "div");
    let y;
    if (d.length > 1 || r.forceWrapper)
      y = d;
    else {
      if (d.length === 1)
        return y = d[0], typeof y == "string" ? n("span", { key: "outer" }, y) : y;
      y = null;
    }
    return M.createElement(g, { key: "outer" }, y);
  }
  function a(c) {
    const h = c.match(Dh);
    return h ? h.reduce(function(d, g, y) {
      const C = g.indexOf("=");
      if (C !== -1) {
        const N = function(_) {
          return _.indexOf("-") !== -1 && _.match(Kh) === null && (_ = _.replace(rg, function(B, S) {
            return S.toUpperCase();
          })), _;
        }(g.slice(0, C)).trim(), x = function(_) {
          const B = _[0];
          return (B === '"' || B === "'") && _.length >= 2 && _[_.length - 1] === B ? _.slice(1, -1) : _;
        }(g.slice(C + 1).trim()), w = ti[N] || N, O = d[w] = function(_, B) {
          return _ === "style" ? B.split(/;\s?/).reduce(function(S, P) {
            const k = P.slice(0, P.indexOf(":"));
            return S[k.replace(/(-[a-z])/g, (j) => j[1].toUpperCase())] = P.slice(k.length + 1).trim(), S;
          }, {}) : _ === "href" ? Vr(B) : (B.match(Jh) && (B = B.slice(1, B.length - 1)), B === "true" || B !== "false" && B);
        }(N, x);
        typeof O == "string" && (uo.test(O) || fo.test(O)) && (d[w] = M.cloneElement(o(O.trim()), { key: y }));
      } else
        g !== "style" && (d[ti[g] || g] = !0);
      return d;
    }, {}) : null;
  }
  const i = [], s = {}, l = { blockQuote: { t: Ze(Vs), i: ne.HIGH, l: (c, h, d) => ({ v: h(c[0].replace(Vh, ""), d) }), h: (c, h, d) => n("blockquote", { key: d.k }, h(c.v, d)) }, breakLine: { t: pt(Lh), i: ne.HIGH, l: Wn, h: (c, h, d) => n("br", { key: d.k }) }, breakThematic: { t: Ze(Fh), i: ne.HIGH, l: Wn, h: (c, h, d) => n("hr", { key: d.k }) }, codeBlock: { t: Ze(Fs), i: ne.MAX, l: (c) => ({ v: c[0].replace(/^ {4}/gm, "").replace(/\n+$/, ""), M: void 0 }), h: (c, h, d) => n("pre", { key: d.k }, n("code", xr({}, c.O, { className: c.M ? `lang-${c.M}` : "" }), c.v)) }, codeFenced: { t: Ze(Ls), i: ne.MAX, l: (c) => ({ O: a(c[3] || ""), v: c[4], M: c[2] || void 0, type: "codeBlock" }) }, codeInline: { t: ar(zh), i: ne.LOW, l: (c) => ({ v: c[2] }), h: (c, h, d) => n("code", { key: d.k }, c.v) }, footnote: { t: Ze(Hh), i: ne.MAX, l: (c) => (i.push({ I: c[2], j: c[1] }), {}), h: Yn }, footnoteReference: { t: or(Xh), i: ne.HIGH, l: (c) => ({ v: c[1], B: `#${r.slugify(c[1])}` }), h: (c, h, d) => n("a", { key: d.k, href: Vr(c.B) }, n("sup", { key: d.k }, c.v)) }, gfmTask: { t: or(Yh), i: ne.HIGH, l: (c) => ({ R: c[1].toLowerCase() === "x" }), h: (c, h, d) => n("input", { checked: c.R, key: d.k, readOnly: !0, type: "checkbox" }) }, heading: { t: Ze(r.enforceAtxHeadings ? Gs : zs), i: ne.HIGH, l: (c, h, d) => ({ v: Kt(h, c[2], d), T: r.slugify(c[2]), C: c[1].length }), h: (c, h, d) => n(`h${c.C}`, { id: c.T, key: d.k }, h(c.v, d)) }, headingSetext: { t: Ze(Us), i: ne.MAX, l: (c, h, d) => ({ v: Kt(h, c[1], d), C: c[2] === "=" ? 1 : 2, type: "heading" }) }, htmlComment: { t: pt(Hs), i: ne.HIGH, l: () => ({}), h: Yn }, image: { t: ar(Cg), i: ne.HIGH, l: (c) => ({ D: c[1], B: pi(c[2]), F: c[3] }), h: (c, h, d) => n("img", { key: d.k, alt: c.D || void 0, title: c.F || void 0, src: Vr(c.B) }) }, link: { t: or(Sg), i: ne.LOW, l: (c, h, d) => ({ v: Ig(h, c[1], d), B: pi(c[2]), F: c[3] }), h: (c, h, d) => n("a", { key: d.k, href: Vr(c.B), title: c.F }, h(c.v, d)) }, linkAngleBraceStyleDetector: { t: or(eg), i: ne.MAX, l: (c) => ({ v: [{ v: c[1], type: "text" }], B: c[1], type: "link" }) }, linkBareUrlDetector: { t: (c, h) => h.N ? null : or(Zh)(c, h), i: ne.MAX, l: (c) => ({ v: [{ v: c[1], type: "text" }], B: c[1], F: void 0, type: "link" }) }, linkMailtoDetector: { t: or(Qh), i: ne.MAX, l(c) {
    let h = c[1], d = c[1];
    return Bh.test(d) || (d = "mailto:" + d), { v: [{ v: h.replace("mailto:", ""), type: "text" }], B: d, type: "link" };
  } }, orderedList: ai(n, 1), unorderedList: ai(n, 2), newlineCoalescer: { t: Ze(Gh), i: ne.LOW, l: Wn, h: () => `
` }, paragraph: { t: $g, i: ne.LOW, l: Xn, h: (c, h, d) => n("p", { key: d.k }, h(c.v, d)) }, ref: { t: or(tg), i: ne.MAX, l: (c) => (s[c[1]] = { B: c[2], F: c[4] }, {}), h: Yn }, refImage: { t: ar(ng), i: ne.MAX, l: (c) => ({ D: c[1] || void 0, P: c[2] }), h: (c, h, d) => n("img", { key: d.k, alt: c.D, src: Vr(s[c.P].B), title: s[c.P].F }) }, refLink: { t: or(og), i: ne.MAX, l: (c, h, d) => ({ v: h(c[1], d), Z: h(c[0].replace(ag, "\\$1"), d), P: c[2] }), h: (c, h, d) => s[c.P] ? n("a", { key: d.k, href: Vr(s[c.P].B), title: s[c.P].F }, h(c.v, d)) : n("span", { key: d.k }, h(c.Z, d)) }, table: { t: Ze(Xs), i: ne.HIGH, l: _g, h: (c, h, d) => n("table", { key: d.k }, n("thead", null, n("tr", null, c.L.map(function(g, y) {
    return n("th", { key: y, style: si(c, y) }, h(g, d));
  }))), n("tbody", null, c.A.map(function(g, y) {
    return n("tr", { key: y }, g.map(function(C, N) {
      return n("td", { key: N, style: si(c, N) }, h(C, d));
    }));
  }))) }, tableSeparator: { t: function(c, h) {
    return h.$ ? (h._ = !0, pg.exec(c)) : null;
  }, i: ne.HIGH, l: function() {
    return { type: "tableSeparator" };
  }, h: () => " | " }, text: { t: pt(wg), i: ne.MIN, l: (c) => ({ v: c[0].replace(qh, (h, d) => r.namedCodesToUnicode[d] ? r.namedCodesToUnicode[d] : h) }), h: (c) => c.v }, textBolded: { t: ar(mg), i: ne.MED, l: (c, h, d) => ({ v: h(c[2], d) }), h: (c, h, d) => n("strong", { key: d.k }, h(c.v, d)) }, textEmphasized: { t: ar(hg), i: ne.LOW, l: (c, h, d) => ({ v: h(c[2], d) }), h: (c, h, d) => n("em", { key: d.k }, h(c.v, d)) }, textEscaped: { t: ar(bg), i: ne.HIGH, l: (c) => ({ v: c[1], type: "text" }) }, textMarked: { t: ar(gg), i: ne.LOW, l: Xn, h: (c, h, d) => n("mark", { key: d.k }, h(c.v, d)) }, textStrikethroughed: { t: ar(vg), i: ne.LOW, l: Xn, h: (c, h, d) => n("del", { key: d.k }, h(c.v, d)) } };
  r.disableParsingRawHTML !== !0 && (l.htmlBlock = { t: pt(uo), i: ne.HIGH, l(c, h, d) {
    const [, g] = c[3].match(xg), y = new RegExp(`^${g}`, "gm"), C = c[3].replace(y, ""), N = (x = C, Og.some((B) => B.test(x)) ? Ag : Kt);
    var x;
    const w = c[1].toLowerCase(), O = Mh.indexOf(w) !== -1;
    d.N = d.N || w === "a";
    const _ = O ? c[3] : N(h, C, d);
    return d.N = !1, { O: a(c[2]), v: _, G: O, H: O ? w : c[1] };
  }, h: (c, h, d) => n(c.H, xr({ key: d.k }, c.O), c.G ? c.v : h(c.v, d)) }, l.htmlSelfClosing = { t: pt(fo), i: ne.HIGH, l: (c) => ({ O: a(c[2] || ""), H: c[1] }), h: (c, h, d) => n(c.H, xr({}, c.O, { key: d.k })) });
  const u = function(c) {
    let h = Object.keys(c);
    function d(g, y) {
      let C = [], N = "";
      for (; g; ) {
        let x = 0;
        for (; x < h.length; ) {
          const w = h[x], O = c[w], _ = O.t(g, y, N);
          if (_) {
            const B = _[0];
            g = g.substring(B.length);
            const S = O.l(_, d, y);
            S.type == null && (S.type = w), C.push(S), N = B;
            break;
          }
          x++;
        }
      }
      return C;
    }
    return h.sort(function(g, y) {
      let C = c[g].i, N = c[y].i;
      return C !== N ? C - N : g < y ? -1 : 1;
    }), function(g, y) {
      return d(function(C) {
        return C.replace(Uh, `
`).replace(Wh, "").replace(sg, "    ");
      }(g), y);
    };
  }(l), f = (b = function(c) {
    return function(h, d, g) {
      return c[h.type].h(h, d, g);
    };
  }(l), function c(h, d = {}) {
    if (Array.isArray(h)) {
      const g = d.k, y = [];
      let C = !1;
      for (let N = 0; N < h.length; N++) {
        d.k = N;
        const x = c(h[N], d), w = typeof x == "string";
        w && C ? y[y.length - 1] += x : x !== null && y.push(x), C = w;
      }
      return d.k = g, y;
    }
    return b(h, c, d);
  });
  var b;
  const v = o(e);
  return i.length ? n("div", null, v, n("footer", { key: "footer" }, i.map(function(c) {
    return n("div", { id: r.slugify(c.j), key: c.j }, c.j, f(u(c.I, { _: !0 })));
  }))) : v;
}
(function(e) {
  e[e.MAX = 0] = "MAX", e[e.HIGH = 1] = "HIGH", e[e.MED = 2] = "MED", e[e.LOW = 3] = "LOW", e[e.MIN = 4] = "MIN";
})(ne || (ne = {}));
const Bg = (e) => {
  let { children: r, options: t } = e, n = function(o, a) {
    if (o == null)
      return {};
    var i, s, l = {}, u = Object.keys(o);
    for (s = 0; s < u.length; s++)
      a.indexOf(i = u[s]) >= 0 || (l[i] = o[i]);
    return l;
  }(e, Ah);
  return M.cloneElement(Dg(r, t), n);
};
function $v({ id: e, markdown: r }) {
  return /* @__PURE__ */ p("div", { id: e, className: "pr-prose", children: /* @__PURE__ */ p(Bg, { children: r }) });
}
const jg = nn((e, r) => /* @__PURE__ */ T(
  ye,
  {
    ref: r,
    className: "pr-rounded-md pr-border pr-border-dashed pr-border-gray-400 pr-bg-white pr-px-4 pr-py-2 pr-text-black pr-transition pr-duration-300 pr-ease-in-out hover:pr-border-blue-600 hover:pr-bg-white hover:pr-text-blue-600",
    ...e,
    children: [
      /* @__PURE__ */ p(Vp, { size: 16, className: "pr-mr-2 pr-h-4 pr-w-4 pr-text-gray-700 hover:pr-text-blue-600" }),
      "Filter",
      /* @__PURE__ */ p(
        an,
        {
          size: 16,
          className: "pr-ml-2 pr-h-4 pr-w-4 pr-text-gray-700 hover:pr-text-blue-600"
        }
      )
    ]
  }
));
var Vg = /* @__PURE__ */ ((e) => (e[e.Check = 0] = "Check", e[e.Radio = 1] = "Radio", e))(Vg || {});
function Iv({ id: e, groups: r }) {
  return /* @__PURE__ */ p("div", { id: e, children: /* @__PURE__ */ T(vo, { children: [
    /* @__PURE__ */ p(Si, { asChild: !0, children: /* @__PURE__ */ p(jg, {}) }),
    /* @__PURE__ */ p(ln, { children: r.map((t) => /* @__PURE__ */ T("div", { children: [
      /* @__PURE__ */ p(Ot, { children: t.label }),
      /* @__PURE__ */ p(Sl, { children: t.items.map((n) => /* @__PURE__ */ p("div", { children: n.itemType === 0 ? /* @__PURE__ */ p(bo, { onClick: n.onClick, children: n.label }) : /* @__PURE__ */ p(Oi, { onClick: n.onClick, value: n.label, children: n.label }) }, n.label)) }),
      /* @__PURE__ */ p(cn, {})
    ] }, t.label)) })
  ] }) });
}
function Av({ id: e, message: r }) {
  return /* @__PURE__ */ p("div", { id: e, className: "pr-mb-20 pr-mt-20 pr-flex pr-items-center pr-justify-center", children: /* @__PURE__ */ p("div", { className: "pr-w-3/4 pr-rounded-lg pr-bg-gray-100 pr-p-8 pr-text-center", children: /* @__PURE__ */ p("p", { className: "pr-text-lg pr-text-gray-800", children: r }) }) });
}
function Mv({
  id: e,
  category: r,
  downloads: t,
  languages: n,
  moreInfoUrl: o
}) {
  const a = new Wp("en", {
    notation: "compact",
    compactDisplay: "short"
  }).format(Object.values(t).reduce((s, l) => s + l, 0)), i = () => {
    window.scrollTo(0, document.body.scrollHeight);
  };
  return /* @__PURE__ */ T(
    "div",
    {
      id: e,
      className: "pr-flex pr-flex-wrap pr-items-start pr-space-x-4 pr-border-b pr-border-t pr-bg-white pr-pb-4 pr-pt-4",
      children: [
        /* @__PURE__ */ T("div", { className: "pr-flex pr-flex-col pr-items-center", children: [
          /* @__PURE__ */ p("div", { className: "pr-flex pr-items-center pr-rounded-md pr-bg-gray-100 pr-px-2 pr-py-1", children: /* @__PURE__ */ p("span", { className: "pr-text-xs pr-font-semibold pr-text-gray-700", children: r }) }),
          /* @__PURE__ */ p("span", { className: "pr-text-xs pr-text-gray-500", children: "CATEGORY" })
        ] }),
        /* @__PURE__ */ p("div", { className: "pr-mx-2 pr-h-10 pr-border-l pr-border-gray-300" }),
        /* @__PURE__ */ T("div", { className: "pr-flex pr-flex-col pr-items-center", children: [
          /* @__PURE__ */ T("div", { className: "pr-flex pr-items-center pr-rounded-md pr-bg-gray-100 pr-px-2 pr-py-1", children: [
            /* @__PURE__ */ p(Lp, { className: "pr-mr-1 pr-h-4 pr-w-4" }),
            /* @__PURE__ */ p("span", { className: "pr-text-xs pr-font-semibold pr-text-gray-700", children: a })
          ] }),
          /* @__PURE__ */ p("span", { className: "pr-text-xs pr-text-gray-500", children: "USERS" })
        ] }),
        /* @__PURE__ */ p("div", { className: "pr-mx-2 pr-h-10 pr-border-l pr-border-gray-300" }),
        /* @__PURE__ */ T("div", { className: "pr-flex pr-flex-col pr-items-center", children: [
          /* @__PURE__ */ p("div", { className: "pr-flex pr-items-center", children: n.slice(0, 3).map((s) => /* @__PURE__ */ p(
            "span",
            {
              className: "pr-ml-1 pr-rounded-md pr-bg-gray-100 pr-px-2 pr-py-1 pr-text-xs pr-font-semibold pr-text-gray-700",
              children: s.toUpperCase()
            },
            s
          )) }),
          n.length > 3 && /* @__PURE__ */ T(
            "button",
            {
              type: "button",
              onClick: () => i(),
              className: "pr-text-xs pr-text-gray-500 pr-underline",
              children: [
                "+",
                n.length - 3,
                " more languages"
              ]
            }
          )
        ] }),
        /* @__PURE__ */ p("div", { className: "pr-mx-2 pr-h-10 pr-border-l pr-border-gray-300" }),
        /* @__PURE__ */ T("div", { className: "pr-ml-auto pr-flex pr-flex-col pr-space-y-2", children: [
          /* @__PURE__ */ T(
            "a",
            {
              href: o,
              target: "_blank",
              rel: "noreferrer",
              className: "pr-flex pr-items-center pr-text-xs pr-font-semibold pr-text-gray-500 pr-underline",
              children: [
                "Website",
                /* @__PURE__ */ p(Fp, { className: "pr-ml-1 pr-inline pr-h-4 pr-w-4" })
              ]
            }
          ),
          /* @__PURE__ */ T(
            "a",
            {
              href: "https://example.com",
              target: "_blank",
              rel: "noreferrer",
              className: "pr-flex pr-items-center pr-text-xs pr-font-semibold pr-text-gray-500 pr-underline",
              children: [
                "Support",
                /* @__PURE__ */ p(zp, { className: "pr-ml-1 pr-inline pr-h-4 pr-w-4" })
              ]
            }
          )
        ] })
      ]
    }
  );
}
function Lg({ id: e, versionHistory: r }) {
  const [t, n] = fe(!1), o = /* @__PURE__ */ new Date();
  function a(s) {
    const l = new Date(s), u = new Date(o.getTime() - l.getTime()), f = u.getUTCFullYear() - 1970, b = u.getUTCMonth(), v = u.getUTCDate() - 1;
    let c = "";
    return f > 0 ? c = `${f.toString()} year${f === 1 ? "" : "s"} ago` : b > 0 ? c = `${b.toString()} month${b === 1 ? "" : "s"} ago` : v === 0 ? c = "today" : c = `${v.toString()} day${v === 1 ? "" : "s"} ago`, c;
  }
  const i = Object.entries(r).sort((s, l) => l[0].localeCompare(s[0]));
  return /* @__PURE__ */ T("div", { id: e, children: [
    /* @__PURE__ */ p("h3", { className: "pr-text-md pr-font-semibold", children: "What`s New" }),
    /* @__PURE__ */ p("ul", { className: "pr-list-disc pr-pl-5 pr-pr-4 pr-text-xs pr-text-gray-600", children: (t ? i : i.slice(0, 5)).map((s) => /* @__PURE__ */ T("div", { className: "pr-mt-3 pr-flex pr-justify-between", children: [
      /* @__PURE__ */ p("div", { className: "pr-text-gray-600", children: /* @__PURE__ */ p("li", { className: "pr-prose pr-text-xs", children: /* @__PURE__ */ p("span", { children: s[1].description }) }) }),
      /* @__PURE__ */ T("div", { className: "pr-justify-end pr-text-right", children: [
        /* @__PURE__ */ T("div", { children: [
          "Version ",
          s[0]
        ] }),
        /* @__PURE__ */ p("div", { children: a(s[1].date) })
      ] })
    ] }, s[0])) }),
    i.length > 5 && /* @__PURE__ */ p(
      "button",
      {
        type: "button",
        onClick: () => n(!t),
        className: "pr-text-xs pr-text-gray-500 pr-underline",
        children: t ? "Show Less Version History" : "Show All Version History"
      }
    )
  ] });
}
function Dv({
  id: e,
  publisherDisplayName: r,
  fileSize: t,
  locales: n,
  versionHistory: o
}) {
  const a = lr(() => Yp(t), [t]), s = ((l) => {
    const u = new Intl.DisplayNames(navigator.language, { type: "language" });
    return l.map((f) => u.of(f));
  })(n);
  return /* @__PURE__ */ p("div", { id: e, className: "pr-border-t pr-pb-4 pr-pt-4", children: /* @__PURE__ */ T("div", { className: "pr-md:flex-row pr-md:space-x-8 pr-flex pr-flex-col pr-space-x-0", children: [
    /* @__PURE__ */ p(Lg, { versionHistory: o }),
    /* @__PURE__ */ p("div", { className: "pr-md:border-t-0 pr-md:border-l pr-md-h-auto pr-md-ml-8 pr-mt-4 pr-border-t pr-border-gray-300" }),
    /* @__PURE__ */ T("div", { className: "pr-md:mt-0 pr-mt-4 pr-flex-1 pr-space-y-3", children: [
      /* @__PURE__ */ p("h2", { className: "pr-text-md pr-font-semibold", children: "Information" }),
      /* @__PURE__ */ T("div", { className: "pr-flex pr-items-start pr-justify-between pr-pr-4 pr-text-xs pr-text-gray-600", children: [
        /* @__PURE__ */ T("p", { className: "pr-flex pr-flex-col pr-justify-start", children: [
          /* @__PURE__ */ p("span", { className: "pr-mb-2", children: "Publisher" }),
          /* @__PURE__ */ p("span", { className: "pr-font-semibold", children: r }),
          /* @__PURE__ */ p("span", { className: "pr-mb-2 pr-mt-4", children: "Size" }),
          /* @__PURE__ */ p("span", { className: "pr-font-semibold", children: a })
        ] }),
        /* @__PURE__ */ p("div", { className: "pr-flex pr-w-3/4 pr-items-center pr-justify-between pr-text-xs pr-text-gray-600", children: /* @__PURE__ */ T("p", { className: "pr-flex pr-flex-col pr-justify-start", children: [
          /* @__PURE__ */ p("span", { className: "pr-mb-2", children: "Languages" }),
          /* @__PURE__ */ p("span", { className: "pr-font-semibold", children: s.join(", ") })
        ] }) })
      ] })
    ] })
  ] }) });
}
const Bv = (e, r) => {
  We(() => {
    if (!e)
      return () => {
      };
    const t = e(r);
    return () => {
      t();
    };
  }, [e, r]);
}, Kn = () => !1, jv = (e, r) => {
  const [t] = co(
    Se(async () => {
      if (!e)
        return Kn;
      const n = await Promise.resolve(e(r));
      return async () => n();
    }, [r, e]),
    Kn,
    // We want the unsubscriber to return to default value immediately upon changing subscription
    // So the useEffect below will unsubscribe asap
    { preserveValue: !1 }
  );
  We(() => () => {
    t !== Kn && t();
  }, [t]);
};
function Fg(e, r = "top") {
  if (!e || typeof document > "u")
    return;
  const t = document.head || document.querySelector("head"), n = t.querySelector(":first-child"), o = document.createElement("style");
  o.appendChild(document.createTextNode(e)), r === "top" && n ? t.insertBefore(o, n) : t.appendChild(o);
}
Fg(`/*
1. Prevent padding and border from affecting element width. (https://github.com/mozdevs/cssremedy/issues/4)
2. Allow adding a border to an element by just adding a border-width. (https://github.com/tailwindcss/tailwindcss/pull/116)
*/

*:where(.pr-twp,.pr-twp *),
::before:where(.pr-twp,.pr-twp *),
::after:where(.pr-twp,.pr-twp *) {
  box-sizing: border-box; /* 1 */
  border-width: 0; /* 2 */
  border-style: solid; /* 2 */
  border-color: #e5e7eb; /* 2 */
}

::before:where(.pr-twp,.pr-twp *),
::after:where(.pr-twp,.pr-twp *) {
  --tw-content: '';
}

/*
1. Use a consistent sensible line-height in all browsers.
2. Prevent adjustments of font size after orientation changes in iOS.
3. Use a more readable tab size.
4. Use the user's configured \`sans\` font-family by default.
5. Use the user's configured \`sans\` font-feature-settings by default.
6. Use the user's configured \`sans\` font-variation-settings by default.
7. Disable tap highlights on iOS
*/

html:where(.pr-twp,.pr-twp *),
:host:where(.pr-twp,.pr-twp *) {
  line-height: 1.5; /* 1 */
  -webkit-text-size-adjust: 100%; /* 2 */ /* 3 */
  tab-size: 4; /* 3 */
  font-family: ui-sans-serif, system-ui, sans-serif, "Apple Color Emoji", "Segoe UI Emoji", "Segoe UI Symbol", "Noto Color Emoji"; /* 4 */
  font-feature-settings: normal; /* 5 */
  font-variation-settings: normal; /* 6 */
  -webkit-tap-highlight-color: transparent; /* 7 */
}

/*
1. Remove the margin in all browsers.
2. Inherit line-height from \`html\` so users can set them as a class directly on the \`html\` element.
*/

body:where(.pr-twp,.pr-twp *) {
  margin: 0; /* 1 */
  line-height: inherit; /* 2 */
}

/*
1. Add the correct height in Firefox.
2. Correct the inheritance of border color in Firefox. (https://bugzilla.mozilla.org/show_bug.cgi?id=190655)
3. Ensure horizontal rules are visible by default.
*/

hr:where(.pr-twp,.pr-twp *) {
  height: 0; /* 1 */
  color: inherit; /* 2 */
  border-top-width: 1px; /* 3 */
}

/*
Add the correct text decoration in Chrome, Edge, and Safari.
*/

abbr:where([title]):where(.pr-twp,.pr-twp *) {
  text-decoration: underline dotted;
}

/*
Remove the default font size and weight for headings.
*/

h1:where(.pr-twp,.pr-twp *),
h2:where(.pr-twp,.pr-twp *),
h3:where(.pr-twp,.pr-twp *),
h4:where(.pr-twp,.pr-twp *),
h5:where(.pr-twp,.pr-twp *),
h6:where(.pr-twp,.pr-twp *) {
  font-size: inherit;
  font-weight: inherit;
}

/*
Reset links to optimize for opt-in styling instead of opt-out.
*/

a:where(.pr-twp,.pr-twp *) {
  color: inherit;
  text-decoration: inherit;
}

/*
Add the correct font weight in Edge and Safari.
*/

b:where(.pr-twp,.pr-twp *),
strong:where(.pr-twp,.pr-twp *) {
  font-weight: bolder;
}

/*
1. Use the user's configured \`mono\` font-family by default.
2. Use the user's configured \`mono\` font-feature-settings by default.
3. Use the user's configured \`mono\` font-variation-settings by default.
4. Correct the odd \`em\` font sizing in all browsers.
*/

code:where(.pr-twp,.pr-twp *),
kbd:where(.pr-twp,.pr-twp *),
samp:where(.pr-twp,.pr-twp *),
pre:where(.pr-twp,.pr-twp *) {
  font-family: ui-monospace, SFMono-Regular, Menlo, Monaco, Consolas, "Liberation Mono", "Courier New", monospace; /* 1 */
  font-feature-settings: normal; /* 2 */
  font-variation-settings: normal; /* 3 */
  font-size: 1em; /* 4 */
}

/*
Add the correct font size in all browsers.
*/

small:where(.pr-twp,.pr-twp *) {
  font-size: 80%;
}

/*
Prevent \`sub\` and \`sup\` elements from affecting the line height in all browsers.
*/

sub:where(.pr-twp,.pr-twp *),
sup:where(.pr-twp,.pr-twp *) {
  font-size: 75%;
  line-height: 0;
  position: relative;
  vertical-align: baseline;
}

sub:where(.pr-twp,.pr-twp *) {
  bottom: -0.25em;
}

sup:where(.pr-twp,.pr-twp *) {
  top: -0.5em;
}

/*
1. Remove text indentation from table contents in Chrome and Safari. (https://bugs.chromium.org/p/chromium/issues/detail?id=999088, https://bugs.webkit.org/show_bug.cgi?id=201297)
2. Correct table border color inheritance in all Chrome and Safari. (https://bugs.chromium.org/p/chromium/issues/detail?id=935729, https://bugs.webkit.org/show_bug.cgi?id=195016)
3. Remove gaps between table borders by default.
*/

table:where(.pr-twp,.pr-twp *) {
  text-indent: 0; /* 1 */
  border-color: inherit; /* 2 */
  border-collapse: collapse; /* 3 */
}

/*
1. Change the font styles in all browsers.
2. Remove the margin in Firefox and Safari.
3. Remove default padding in all browsers.
*/

button:where(.pr-twp,.pr-twp *),
input:where(.pr-twp,.pr-twp *),
optgroup:where(.pr-twp,.pr-twp *),
select:where(.pr-twp,.pr-twp *),
textarea:where(.pr-twp,.pr-twp *) {
  font-family: inherit; /* 1 */
  font-feature-settings: inherit; /* 1 */
  font-variation-settings: inherit; /* 1 */
  font-size: 100%; /* 1 */
  font-weight: inherit; /* 1 */
  line-height: inherit; /* 1 */
  letter-spacing: inherit; /* 1 */
  color: inherit; /* 1 */
  margin: 0; /* 2 */
  padding: 0; /* 3 */
}

/*
Remove the inheritance of text transform in Edge and Firefox.
*/

button:where(.pr-twp,.pr-twp *),
select:where(.pr-twp,.pr-twp *) {
  text-transform: none;
}

/*
1. Correct the inability to style clickable types in iOS and Safari.
2. Remove default button styles.
*/

button:where(.pr-twp,.pr-twp *),
input:where([type='button']):where(.pr-twp,.pr-twp *),
input:where([type='reset']):where(.pr-twp,.pr-twp *),
input:where([type='submit']):where(.pr-twp,.pr-twp *) {
  -webkit-appearance: button; /* 1 */
  background-color: transparent; /* 2 */
  background-image: none; /* 2 */
}

/*
Use the modern Firefox focus style for all focusable elements.
*/

:-moz-focusring:where(.pr-twp,.pr-twp *) {
  outline: auto;
}

/*
Remove the additional \`:invalid\` styles in Firefox. (https://github.com/mozilla/gecko-dev/blob/2f9eacd9d3d995c937b4251a5557d95d494c9be1/layout/style/res/forms.css#L728-L737)
*/

:-moz-ui-invalid:where(.pr-twp,.pr-twp *) {
  box-shadow: none;
}

/*
Add the correct vertical alignment in Chrome and Firefox.
*/

progress:where(.pr-twp,.pr-twp *) {
  vertical-align: baseline;
}

/*
Correct the cursor style of increment and decrement buttons in Safari.
*/

::-webkit-inner-spin-button:where(.pr-twp,.pr-twp *),
::-webkit-outer-spin-button:where(.pr-twp,.pr-twp *) {
  height: auto;
}

/*
1. Correct the odd appearance in Chrome and Safari.
2. Correct the outline style in Safari.
*/

[type='search']:where(.pr-twp,.pr-twp *) {
  -webkit-appearance: textfield; /* 1 */
  outline-offset: -2px; /* 2 */
}

/*
Remove the inner padding in Chrome and Safari on macOS.
*/

::-webkit-search-decoration:where(.pr-twp,.pr-twp *) {
  -webkit-appearance: none;
}

/*
1. Correct the inability to style clickable types in iOS and Safari.
2. Change font properties to \`inherit\` in Safari.
*/

::-webkit-file-upload-button:where(.pr-twp,.pr-twp *) {
  -webkit-appearance: button; /* 1 */
  font: inherit; /* 2 */
}

/*
Add the correct display in Chrome and Safari.
*/

summary:where(.pr-twp,.pr-twp *) {
  display: list-item;
}

/*
Removes the default spacing and border for appropriate elements.
*/

blockquote:where(.pr-twp,.pr-twp *),
dl:where(.pr-twp,.pr-twp *),
dd:where(.pr-twp,.pr-twp *),
h1:where(.pr-twp,.pr-twp *),
h2:where(.pr-twp,.pr-twp *),
h3:where(.pr-twp,.pr-twp *),
h4:where(.pr-twp,.pr-twp *),
h5:where(.pr-twp,.pr-twp *),
h6:where(.pr-twp,.pr-twp *),
hr:where(.pr-twp,.pr-twp *),
figure:where(.pr-twp,.pr-twp *),
p:where(.pr-twp,.pr-twp *),
pre:where(.pr-twp,.pr-twp *) {
  margin: 0;
}

fieldset:where(.pr-twp,.pr-twp *) {
  margin: 0;
  padding: 0;
}

legend:where(.pr-twp,.pr-twp *) {
  padding: 0;
}

ol:where(.pr-twp,.pr-twp *),
ul:where(.pr-twp,.pr-twp *),
menu:where(.pr-twp,.pr-twp *) {
  list-style: none;
  margin: 0;
  padding: 0;
}

/*
Reset default styling for dialogs.
*/
dialog:where(.pr-twp,.pr-twp *) {
  padding: 0;
}

/*
Prevent resizing textareas horizontally by default.
*/

textarea:where(.pr-twp,.pr-twp *) {
  resize: vertical;
}

/*
1. Reset the default placeholder opacity in Firefox. (https://github.com/tailwindlabs/tailwindcss/issues/3300)
2. Set the default placeholder color to the user's configured gray 400 color.
*/

input::placeholder:where(.pr-twp,.pr-twp *),
textarea::placeholder:where(.pr-twp,.pr-twp *) {
  opacity: 1; /* 1 */
  color: #9ca3af; /* 2 */
}

/*
Set the default cursor for buttons.
*/

button:where(.pr-twp,.pr-twp *),
[role="button"]:where(.pr-twp,.pr-twp *) {
  cursor: pointer;
}

/*
Make sure disabled buttons don't get the pointer cursor.
*/
:disabled:where(.pr-twp,.pr-twp *) {
  cursor: default;
}

/*
1. Make replaced elements \`display: block\` by default. (https://github.com/mozdevs/cssremedy/issues/14)
2. Add \`vertical-align: middle\` to align replaced elements more sensibly by default. (https://github.com/jensimmons/cssremedy/issues/14#issuecomment-634934210)
   This can trigger a poorly considered lint error in some tools but is included by design.
*/

img:where(.pr-twp,.pr-twp *),
svg:where(.pr-twp,.pr-twp *),
video:where(.pr-twp,.pr-twp *),
canvas:where(.pr-twp,.pr-twp *),
audio:where(.pr-twp,.pr-twp *),
iframe:where(.pr-twp,.pr-twp *),
embed:where(.pr-twp,.pr-twp *),
object:where(.pr-twp,.pr-twp *) {
  display: block; /* 1 */
  vertical-align: middle; /* 2 */
}

/*
Constrain images and videos to the parent width and preserve their intrinsic aspect ratio. (https://github.com/mozdevs/cssremedy/issues/14)
*/

img:where(.pr-twp,.pr-twp *),
video:where(.pr-twp,.pr-twp *) {
  max-width: 100%;
  height: auto;
}

/* Make elements with the HTML hidden attribute stay hidden by default */
[hidden]:where(.pr-twp,.pr-twp *) {
  display: none;
}
  @font-face {
    font-family: 'Inter';
    font-display: 'swap';
    src: url('https://fonts.googleapis.com/css2?family=Inter:wght@100..900&display=swap');
  }

  /* Adding the preflight selector (pr-twp) to components was not changing the font as desired.
  So this piece of code adds pr-font-sans everywhere we include preflight. */
  .pr-twp {
  font-family: ui-sans-serif, system-ui, sans-serif, "Apple Color Emoji", "Segoe UI Emoji", "Segoe UI Symbol", "Noto Color Emoji";
}

  :root {
    --background: 0 0% 100%;
    --foreground: 222.2 84% 4.9%;

    --card: 0 0% 100%;
    --card-foreground: 222.2 84% 4.9%;

    --popover: 0 0% 100%;
    --popover-foreground: 222.2 84% 4.9%;

    --primary: 222.2 47.4% 11.2%;
    --primary-foreground: 210 40% 98%;

    --secondary: 210 40% 96.1%;
    --secondary-foreground: 222.2 47.4% 11.2%;

    --muted: 210 40% 96.1%;
    --muted-foreground: 215.4 16.3% 46.9%;

    --accent: 210 40% 96.1%;
    --accent-foreground: 222.2 47.4% 11.2%;

    --destructive: 0 84.2% 60.2%;
    --destructive-foreground: 210 40% 98%;

    --border: 214.3 31.8% 91.4%;
    --input: 214.3 31.8% 91.4%;
    --ring: 222.2 84% 4.9%;

    --radius: 0.5rem;
  }

  .dark {
    --background: 222.2 84% 4.9%;
    --foreground: 210 40% 98%;

    --card: 222.2 84% 4.9%;
    --card-foreground: 210 40% 98%;

    --popover: 222.2 84% 4.9%;
    --popover-foreground: 210 40% 98%;

    --primary: 210 40% 98%;
    --primary-foreground: 222.2 47.4% 11.2%;

    --secondary: 217.2 32.6% 17.5%;
    --secondary-foreground: 210 40% 98%;

    --muted: 217.2 32.6% 17.5%;
    --muted-foreground: 215 20.2% 65.1%;

    --accent: 217.2 32.6% 17.5%;
    --accent-foreground: 210 40% 98%;

    --destructive: 0 62.8% 30.6%;
    --destructive-foreground: 210 40% 98%;

    --border: 217.2 32.6% 17.5%;
    --input: 217.2 32.6% 17.5%;
    --ring: 212.7 26.8% 83.9%;
  }

  /* using color palette https://supercolorpalette.com/?scp=G0-hsl-99827A-E7DDD0-FEF4E7-FEFAF1-FFFFFF-D8E9E3-719892-07463D-0A433D-083030-041616-000000-85DBB8-F2F52E-CD3737 */
  .paratext-light {
    --background: 0 0% 100%;
    --foreground: 0 0% 0%;
    --muted: 33.9 32.4% 86.1%;
    --muted-foreground: 15.5 13.2% 53.9%;
    --popover: 0 0% 100%;
    --popover-foreground: 0 0% 0%;
    --card: 0 0% 100%;
    --card-foreground: 0 0% 0%;
    --border: 220 13% 91%;
    --input: 161.3 26.7% 88.2%;
    --primary: 173.4 82.1% 15.3%;
    --primary-foreground: 40 85.7% 97.3%;
    --secondary: 161.3 26.7% 88.2%;
    --secondary-foreground: 173.4 82.1% 15.3%;
    --accent: 161.3 26.7% 88.2%;
    --accent-foreground: 173.4 82.1% 15.3%;
    --destructive: 0 60% 51%;
    --destructive-foreground: 210 20% 98%;
    --ring: 13.5 13.2% 53.9%;
  }

  .paratext-dark {
    --background: 0 0% 0%;
    --foreground: 0 0% 100%;
    --muted: 15.5 13.2% 53.9%;
    --muted-foreground: 33.9 32.4% 86.1%;
    --popover: 180 71.4% 5%;
    --popover-foreground: 0 0% 100%;
    --card: 0 0% 0%;
    --card-foreground: 0 0% 100%;
    --border: 220 13% 20%;
    --input: 220 13% 20%;
    --primary: 161.3 26.7% 88.2%;
    --primary-foreground: 173.4 82.1% 15.3%;
    --secondary: 180 71.4% 11%;
    --secondary-foreground: 161.3 26.7% 88.2%;
    --accent: 180 71.4% 11%;
    --accent-foreground: 161.3 26.7% 88.2%;
    --destructive: 0 60% 51%;
    --destructive-foreground: 210 20% 98%;
    --ring: 13.5 13.2% 53.9%;
  }
  * {
  border-color: hsl(var(--border));
}

  body {
  background-color: hsl(var(--background));
  color: hsl(var(--foreground));
}

*, ::before, ::after {
  --tw-border-spacing-x: 0;
  --tw-border-spacing-y: 0;
  --tw-translate-x: 0;
  --tw-translate-y: 0;
  --tw-rotate: 0;
  --tw-skew-x: 0;
  --tw-skew-y: 0;
  --tw-scale-x: 1;
  --tw-scale-y: 1;
  --tw-pan-x:  ;
  --tw-pan-y:  ;
  --tw-pinch-zoom:  ;
  --tw-scroll-snap-strictness: proximity;
  --tw-gradient-from-position:  ;
  --tw-gradient-via-position:  ;
  --tw-gradient-to-position:  ;
  --tw-ordinal:  ;
  --tw-slashed-zero:  ;
  --tw-numeric-figure:  ;
  --tw-numeric-spacing:  ;
  --tw-numeric-fraction:  ;
  --tw-ring-inset:  ;
  --tw-ring-offset-width: 0px;
  --tw-ring-offset-color: #fff;
  --tw-ring-color: rgb(59 130 246 / 0.5);
  --tw-ring-offset-shadow: 0 0 #0000;
  --tw-ring-shadow: 0 0 #0000;
  --tw-shadow: 0 0 #0000;
  --tw-shadow-colored: 0 0 #0000;
  --tw-blur:  ;
  --tw-brightness:  ;
  --tw-contrast:  ;
  --tw-grayscale:  ;
  --tw-hue-rotate:  ;
  --tw-invert:  ;
  --tw-saturate:  ;
  --tw-sepia:  ;
  --tw-drop-shadow:  ;
  --tw-backdrop-blur:  ;
  --tw-backdrop-brightness:  ;
  --tw-backdrop-contrast:  ;
  --tw-backdrop-grayscale:  ;
  --tw-backdrop-hue-rotate:  ;
  --tw-backdrop-invert:  ;
  --tw-backdrop-opacity:  ;
  --tw-backdrop-saturate:  ;
  --tw-backdrop-sepia:  ;
  --tw-contain-size:  ;
  --tw-contain-layout:  ;
  --tw-contain-paint:  ;
  --tw-contain-style:  ;
}

::backdrop {
  --tw-border-spacing-x: 0;
  --tw-border-spacing-y: 0;
  --tw-translate-x: 0;
  --tw-translate-y: 0;
  --tw-rotate: 0;
  --tw-skew-x: 0;
  --tw-skew-y: 0;
  --tw-scale-x: 1;
  --tw-scale-y: 1;
  --tw-pan-x:  ;
  --tw-pan-y:  ;
  --tw-pinch-zoom:  ;
  --tw-scroll-snap-strictness: proximity;
  --tw-gradient-from-position:  ;
  --tw-gradient-via-position:  ;
  --tw-gradient-to-position:  ;
  --tw-ordinal:  ;
  --tw-slashed-zero:  ;
  --tw-numeric-figure:  ;
  --tw-numeric-spacing:  ;
  --tw-numeric-fraction:  ;
  --tw-ring-inset:  ;
  --tw-ring-offset-width: 0px;
  --tw-ring-offset-color: #fff;
  --tw-ring-color: rgb(59 130 246 / 0.5);
  --tw-ring-offset-shadow: 0 0 #0000;
  --tw-ring-shadow: 0 0 #0000;
  --tw-shadow: 0 0 #0000;
  --tw-shadow-colored: 0 0 #0000;
  --tw-blur:  ;
  --tw-brightness:  ;
  --tw-contrast:  ;
  --tw-grayscale:  ;
  --tw-hue-rotate:  ;
  --tw-invert:  ;
  --tw-saturate:  ;
  --tw-sepia:  ;
  --tw-drop-shadow:  ;
  --tw-backdrop-blur:  ;
  --tw-backdrop-brightness:  ;
  --tw-backdrop-contrast:  ;
  --tw-backdrop-grayscale:  ;
  --tw-backdrop-hue-rotate:  ;
  --tw-backdrop-invert:  ;
  --tw-backdrop-opacity:  ;
  --tw-backdrop-saturate:  ;
  --tw-backdrop-sepia:  ;
  --tw-contain-size:  ;
  --tw-contain-layout:  ;
  --tw-contain-paint:  ;
  --tw-contain-style:  ;
}
.pr-sr-only {
  position: absolute;
  width: 1px;
  height: 1px;
  padding: 0;
  margin: -1px;
  overflow: hidden;
  clip: rect(0, 0, 0, 0);
  white-space: nowrap;
  border-width: 0;
}
.pr-pointer-events-none {
  pointer-events: none;
}
.pr-fixed {
  position: fixed;
}
.pr-absolute {
  position: absolute;
}
.pr-relative {
  position: relative;
}
.pr-sticky {
  position: sticky;
}
.pr-inset-0 {
  inset: 0px;
}
.pr-inset-y-0 {
  top: 0px;
  bottom: 0px;
}
.pr-bottom-2 {
  bottom: 0.5rem;
}
.pr-left-2 {
  left: 0.5rem;
}
.pr-left-2\\.5 {
  left: 0.625rem;
}
.pr-left-\\[50\\%\\] {
  left: 50%;
}
.pr-right-3 {
  right: 0.75rem;
}
.pr-right-4 {
  right: 1rem;
}
.pr-top-0 {
  top: 0px;
}
.pr-top-1\\/2 {
  top: 50%;
}
.pr-top-2 {
  top: 0.5rem;
}
.pr-top-2\\.5 {
  top: 0.625rem;
}
.pr-top-4 {
  top: 1rem;
}
.pr-top-\\[50\\%\\] {
  top: 50%;
}
.pr-z-10 {
  z-index: 10;
}
.pr-z-30 {
  z-index: 30;
}
.pr-z-50 {
  z-index: 50;
}
.pr-col-span-2 {
  grid-column: span 2 / span 2;
}
.pr-m-1 {
  margin: 0.25rem;
}
.pr-m-2 {
  margin: 0.5rem;
}
.pr--mx-1 {
  margin-left: -0.25rem;
  margin-right: -0.25rem;
}
.pr-mx-1 {
  margin-left: 0.25rem;
  margin-right: 0.25rem;
}
.pr-mx-2 {
  margin-left: 0.5rem;
  margin-right: 0.5rem;
}
.pr-my-1 {
  margin-top: 0.25rem;
  margin-bottom: 0.25rem;
}
.pr-my-2 {
  margin-top: 0.5rem;
  margin-bottom: 0.5rem;
}
.pr-my-4 {
  margin-top: 1rem;
  margin-bottom: 1rem;
}
.pr-mb-1 {
  margin-bottom: 0.25rem;
}
.pr-mb-2 {
  margin-bottom: 0.5rem;
}
.pr-mb-20 {
  margin-bottom: 5rem;
}
.pr-me-2 {
  margin-inline-end: 0.5rem;
}
.pr-ml-1 {
  margin-left: 0.25rem;
}
.pr-ml-2 {
  margin-left: 0.5rem;
}
.pr-ml-auto {
  margin-left: auto;
}
.pr-mr-1 {
  margin-right: 0.25rem;
}
.pr-mr-2 {
  margin-right: 0.5rem;
}
.pr-ms-2 {
  margin-inline-start: 0.5rem;
}
.pr-ms-5 {
  margin-inline-start: 1.25rem;
}
.pr-ms-auto {
  margin-inline-start: auto;
}
.pr-mt-2 {
  margin-top: 0.5rem;
}
.pr-mt-20 {
  margin-top: 5rem;
}
.pr-mt-3 {
  margin-top: 0.75rem;
}
.pr-mt-4 {
  margin-top: 1rem;
}
.pr-mt-auto {
  margin-top: auto;
}
.pr-box-border {
  box-sizing: border-box;
}
.pr-box-content {
  box-sizing: content-box;
}
.pr-block {
  display: block;
}
.pr-inline-block {
  display: inline-block;
}
.pr-inline {
  display: inline;
}
.pr-flex {
  display: flex;
}
.pr-inline-flex {
  display: inline-flex;
}
.pr-grid {
  display: grid;
}
.pr-inline-grid {
  display: inline-grid;
}
.pr-hidden {
  display: none;
}
.pr-aspect-square {
  aspect-ratio: 1 / 1;
}
.pr-h-1\\/2 {
  height: 50%;
}
.pr-h-10 {
  height: 2.5rem;
}
.pr-h-11 {
  height: 2.75rem;
}
.pr-h-12 {
  height: 3rem;
}
.pr-h-14 {
  height: 3.5rem;
}
.pr-h-2 {
  height: 0.5rem;
}
.pr-h-2\\.5 {
  height: 0.625rem;
}
.pr-h-24 {
  height: 6rem;
}
.pr-h-3 {
  height: 0.75rem;
}
.pr-h-3\\.5 {
  height: 0.875rem;
}
.pr-h-4 {
  height: 1rem;
}
.pr-h-5 {
  height: 1.25rem;
}
.pr-h-6 {
  height: 1.5rem;
}
.pr-h-7 {
  height: 1.75rem;
}
.pr-h-8 {
  height: 2rem;
}
.pr-h-9 {
  height: 2.25rem;
}
.pr-h-96 {
  height: 24rem;
}
.pr-h-\\[1\\.2rem\\] {
  height: 1.2rem;
}
.pr-h-\\[100\\%\\] {
  height: 100%;
}
.pr-h-\\[1px\\] {
  height: 1px;
}
.pr-h-\\[405px\\] {
  height: 405px;
}
.pr-h-\\[var\\(--radix-select-trigger-height\\)\\] {
  height: var(--radix-select-trigger-height);
}
.pr-h-full {
  height: 100%;
}
.pr-h-px {
  height: 1px;
}
.pr-max-h-96 {
  max-height: 24rem;
}
.pr-max-h-\\[300px\\] {
  max-height: 300px;
}
.pr-w-0 {
  width: 0px;
}
.pr-w-1\\/3 {
  width: 33.333333%;
}
.pr-w-10 {
  width: 2.5rem;
}
.pr-w-11 {
  width: 2.75rem;
}
.pr-w-14 {
  width: 3.5rem;
}
.pr-w-2 {
  width: 0.5rem;
}
.pr-w-2\\.5 {
  width: 0.625rem;
}
.pr-w-20 {
  width: 5rem;
}
.pr-w-3 {
  width: 0.75rem;
}
.pr-w-3\\.5 {
  width: 0.875rem;
}
.pr-w-3\\/4 {
  width: 75%;
}
.pr-w-4 {
  width: 1rem;
}
.pr-w-5 {
  width: 1.25rem;
}
.pr-w-6 {
  width: 1.5rem;
}
.pr-w-72 {
  width: 18rem;
}
.pr-w-8 {
  width: 2rem;
}
.pr-w-9 {
  width: 2.25rem;
}
.pr-w-\\[1\\.2rem\\] {
  width: 1.2rem;
}
.pr-w-\\[100px\\] {
  width: 100px;
}
.pr-w-\\[116px\\] {
  width: 116px;
}
.pr-w-\\[124px\\] {
  width: 124px;
}
.pr-w-\\[150px\\] {
  width: 150px;
}
.pr-w-\\[1px\\] {
  width: 1px;
}
.pr-w-\\[200px\\] {
  width: 200px;
}
.pr-w-\\[350px\\] {
  width: 350px;
}
.pr-w-\\[70px\\] {
  width: 70px;
}
.pr-w-auto {
  width: auto;
}
.pr-w-full {
  width: 100%;
}
.pr-min-w-\\[8rem\\] {
  min-width: 8rem;
}
.pr-min-w-\\[var\\(--radix-select-trigger-width\\)\\] {
  min-width: var(--radix-select-trigger-width);
}
.pr-max-w-64 {
  max-width: 16rem;
}
.pr-max-w-lg {
  max-width: 32rem;
}
.pr-flex-1 {
  flex: 1 1 0%;
}
.pr-shrink-0 {
  flex-shrink: 0;
}
.pr-flex-grow {
  flex-grow: 1;
}
.pr-grow {
  flex-grow: 1;
}
.pr-caption-bottom {
  caption-side: bottom;
}
.pr--translate-y-1\\/2 {
  --tw-translate-y: -50%;
  transform: translate(var(--tw-translate-x), var(--tw-translate-y)) rotate(var(--tw-rotate)) skewX(var(--tw-skew-x)) skewY(var(--tw-skew-y)) scaleX(var(--tw-scale-x)) scaleY(var(--tw-scale-y));
}
.pr-translate-x-\\[-50\\%\\] {
  --tw-translate-x: -50%;
  transform: translate(var(--tw-translate-x), var(--tw-translate-y)) rotate(var(--tw-rotate)) skewX(var(--tw-skew-x)) skewY(var(--tw-skew-y)) scaleX(var(--tw-scale-x)) scaleY(var(--tw-scale-y));
}
.pr-translate-y-\\[-50\\%\\] {
  --tw-translate-y: -50%;
  transform: translate(var(--tw-translate-x), var(--tw-translate-y)) rotate(var(--tw-rotate)) skewX(var(--tw-skew-x)) skewY(var(--tw-skew-y)) scaleX(var(--tw-scale-x)) scaleY(var(--tw-scale-y));
}
.pr-rotate-0 {
  --tw-rotate: 0deg;
  transform: translate(var(--tw-translate-x), var(--tw-translate-y)) rotate(var(--tw-rotate)) skewX(var(--tw-skew-x)) skewY(var(--tw-skew-y)) scaleX(var(--tw-scale-x)) scaleY(var(--tw-scale-y));
}
.pr-rotate-90 {
  --tw-rotate: 90deg;
  transform: translate(var(--tw-translate-x), var(--tw-translate-y)) rotate(var(--tw-rotate)) skewX(var(--tw-skew-x)) skewY(var(--tw-skew-y)) scaleX(var(--tw-scale-x)) scaleY(var(--tw-scale-y));
}
.pr-scale-0 {
  --tw-scale-x: 0;
  --tw-scale-y: 0;
  transform: translate(var(--tw-translate-x), var(--tw-translate-y)) rotate(var(--tw-rotate)) skewX(var(--tw-skew-x)) skewY(var(--tw-skew-y)) scaleX(var(--tw-scale-x)) scaleY(var(--tw-scale-y));
}
.pr-scale-100 {
  --tw-scale-x: 1;
  --tw-scale-y: 1;
  transform: translate(var(--tw-translate-x), var(--tw-translate-y)) rotate(var(--tw-rotate)) skewX(var(--tw-skew-x)) skewY(var(--tw-skew-y)) scaleX(var(--tw-scale-x)) scaleY(var(--tw-scale-y));
}
.pr-transform {
  transform: translate(var(--tw-translate-x), var(--tw-translate-y)) rotate(var(--tw-rotate)) skewX(var(--tw-skew-x)) skewY(var(--tw-skew-y)) scaleX(var(--tw-scale-x)) scaleY(var(--tw-scale-y));
}
@keyframes pr-spin {

  to {
    transform: rotate(360deg);
  }
}
.pr-animate-spin {
  animation: pr-spin 1s linear infinite;
}
.pr-cursor-default {
  cursor: default;
}
.pr-cursor-not-allowed {
  cursor: not-allowed;
}
.pr-cursor-pointer {
  cursor: pointer;
}
.pr-touch-none {
  touch-action: none;
}
.pr-select-none {
  user-select: none;
}
.pr-list-disc {
  list-style-type: disc;
}
.pr-columns-2 {
  columns: 2;
}
.pr-auto-rows-max {
  grid-auto-rows: max-content;
}
.pr-grid-cols-2 {
  grid-template-columns: repeat(2, minmax(0, 1fr));
}
.pr-grid-cols-\\[25\\%\\,25\\%\\,50\\%\\] {
  grid-template-columns: 25% 25% 50%;
}
.pr-grid-cols-\\[25\\%\\,50\\%\\,25\\%\\] {
  grid-template-columns: 25% 50% 25%;
}
.pr-flex-row {
  flex-direction: row;
}
.pr-flex-col {
  flex-direction: column;
}
.pr-flex-col-reverse {
  flex-direction: column-reverse;
}
.pr-flex-wrap {
  flex-wrap: wrap;
}
.pr-items-start {
  align-items: flex-start;
}
.pr-items-center {
  align-items: center;
}
.pr-justify-start {
  justify-content: flex-start;
}
.pr-justify-end {
  justify-content: flex-end;
}
.pr-justify-center {
  justify-content: center;
}
.pr-justify-between {
  justify-content: space-between;
}
.pr-gap-0 {
  gap: 0px;
}
.pr-gap-0\\.5 {
  gap: 0.125rem;
}
.pr-gap-1 {
  gap: 0.25rem;
}
.pr-gap-1\\.5 {
  gap: 0.375rem;
}
.pr-gap-2 {
  gap: 0.5rem;
}
.pr-gap-2\\.5 {
  gap: 0.625rem;
}
.pr-gap-3 {
  gap: 0.75rem;
}
.pr-gap-4 {
  gap: 1rem;
}
.pr-gap-6 {
  gap: 1.5rem;
}
.pr-gap-x-4 {
  column-gap: 1rem;
}
.pr-space-x-0 > :not([hidden]) ~ :not([hidden]) {
  --tw-space-x-reverse: 0;
  margin-right: calc(0px * var(--tw-space-x-reverse));
  margin-left: calc(0px * calc(1 - var(--tw-space-x-reverse)));
}
.pr-space-x-2 > :not([hidden]) ~ :not([hidden]) {
  --tw-space-x-reverse: 0;
  margin-right: calc(0.5rem * var(--tw-space-x-reverse));
  margin-left: calc(0.5rem * calc(1 - var(--tw-space-x-reverse)));
}
.pr-space-x-4 > :not([hidden]) ~ :not([hidden]) {
  --tw-space-x-reverse: 0;
  margin-right: calc(1rem * var(--tw-space-x-reverse));
  margin-left: calc(1rem * calc(1 - var(--tw-space-x-reverse)));
}
.pr-space-x-6 > :not([hidden]) ~ :not([hidden]) {
  --tw-space-x-reverse: 0;
  margin-right: calc(1.5rem * var(--tw-space-x-reverse));
  margin-left: calc(1.5rem * calc(1 - var(--tw-space-x-reverse)));
}
.pr-space-y-1 > :not([hidden]) ~ :not([hidden]) {
  --tw-space-y-reverse: 0;
  margin-top: calc(0.25rem * calc(1 - var(--tw-space-y-reverse)));
  margin-bottom: calc(0.25rem * var(--tw-space-y-reverse));
}
.pr-space-y-1\\.5 > :not([hidden]) ~ :not([hidden]) {
  --tw-space-y-reverse: 0;
  margin-top: calc(0.375rem * calc(1 - var(--tw-space-y-reverse)));
  margin-bottom: calc(0.375rem * var(--tw-space-y-reverse));
}
.pr-space-y-2 > :not([hidden]) ~ :not([hidden]) {
  --tw-space-y-reverse: 0;
  margin-top: calc(0.5rem * calc(1 - var(--tw-space-y-reverse)));
  margin-bottom: calc(0.5rem * var(--tw-space-y-reverse));
}
.pr-space-y-3 > :not([hidden]) ~ :not([hidden]) {
  --tw-space-y-reverse: 0;
  margin-top: calc(0.75rem * calc(1 - var(--tw-space-y-reverse)));
  margin-bottom: calc(0.75rem * var(--tw-space-y-reverse));
}
.pr-space-y-4 > :not([hidden]) ~ :not([hidden]) {
  --tw-space-y-reverse: 0;
  margin-top: calc(1rem * calc(1 - var(--tw-space-y-reverse)));
  margin-bottom: calc(1rem * var(--tw-space-y-reverse));
}
.pr-self-stretch {
  align-self: stretch;
}
.pr-overflow-auto {
  overflow: auto;
}
.pr-overflow-hidden {
  overflow: hidden;
}
.pr-overflow-y-auto {
  overflow-y: auto;
}
.pr-overflow-x-hidden {
  overflow-x: hidden;
}
.pr-overflow-y-hidden {
  overflow-y: hidden;
}
.pr-text-ellipsis {
  text-overflow: ellipsis;
}
.pr-whitespace-normal {
  white-space: normal;
}
.pr-whitespace-nowrap {
  white-space: nowrap;
}
.pr-text-nowrap {
  text-wrap: nowrap;
}
.pr-text-balance {
  text-wrap: balance;
}
.pr-break-words {
  overflow-wrap: break-word;
}
.pr-rounded-full {
  border-radius: 9999px;
}
.pr-rounded-lg {
  border-radius: var(--radius);
}
.pr-rounded-md {
  border-radius: calc(var(--radius) - 2px);
}
.pr-rounded-sm {
  border-radius: calc(var(--radius) - 4px);
}
.pr-rounded-s-md {
  border-start-start-radius: calc(var(--radius) - 2px);
  border-end-start-radius: calc(var(--radius) - 2px);
}
.pr-rounded-ee-none {
  border-end-end-radius: 0px;
}
.pr-rounded-se-md {
  border-start-end-radius: calc(var(--radius) - 2px);
}
.pr-rounded-ss-none {
  border-start-start-radius: 0px;
}
.pr-border {
  border-width: 1px;
}
.pr-border-0 {
  border-width: 0px;
}
.pr-border-2 {
  border-width: 2px;
}
.pr-border-b {
  border-bottom-width: 1px;
}
.pr-border-b-0 {
  border-bottom-width: 0px;
}
.pr-border-e {
  border-inline-end-width: 1px;
}
.pr-border-l {
  border-left-width: 1px;
}
.pr-border-l-2 {
  border-left-width: 2px;
}
.pr-border-r-0 {
  border-right-width: 0px;
}
.pr-border-t {
  border-top-width: 1px;
}
.pr-border-t-0 {
  border-top-width: 0px;
}
.pr-border-solid {
  border-style: solid;
}
.pr-border-dashed {
  border-style: dashed;
}
.pr-border-black {
  --tw-border-opacity: 1;
  border-color: rgb(0 0 0 / var(--tw-border-opacity));
}
.pr-border-destructive\\/50 {
  border-color: hsl(var(--destructive) / 0.5);
}
.pr-border-gray-300 {
  --tw-border-opacity: 1;
  border-color: rgb(209 213 219 / var(--tw-border-opacity));
}
.pr-border-gray-400 {
  --tw-border-opacity: 1;
  border-color: rgb(156 163 175 / var(--tw-border-opacity));
}
.pr-border-input {
  border-color: hsl(var(--input));
}
.pr-border-primary {
  border-color: hsl(var(--primary));
}
.pr-border-red-600 {
  --tw-border-opacity: 1;
  border-color: rgb(220 38 38 / var(--tw-border-opacity));
}
.pr-border-transparent {
  border-color: transparent;
}
.pr-border-l-indigo-200 {
  --tw-border-opacity: 1;
  border-left-color: rgb(199 210 254 / var(--tw-border-opacity));
}
.pr-border-l-purple-200 {
  --tw-border-opacity: 1;
  border-left-color: rgb(233 213 255 / var(--tw-border-opacity));
}
.pr-border-l-red-200 {
  --tw-border-opacity: 1;
  border-left-color: rgb(254 202 202 / var(--tw-border-opacity));
}
.pr-bg-accent {
  background-color: hsl(var(--accent));
}
.pr-bg-accent-foreground {
  background-color: hsl(var(--accent-foreground));
}
.pr-bg-amber-100 {
  --tw-bg-opacity: 1;
  background-color: rgb(254 243 199 / var(--tw-bg-opacity));
}
.pr-bg-amber-200 {
  --tw-bg-opacity: 1;
  background-color: rgb(253 230 138 / var(--tw-bg-opacity));
}
.pr-bg-amber-50 {
  --tw-bg-opacity: 1;
  background-color: rgb(255 251 235 / var(--tw-bg-opacity));
}
.pr-bg-background {
  background-color: hsl(var(--background));
}
.pr-bg-black\\/80 {
  background-color: rgb(0 0 0 / 0.8);
}
.pr-bg-blue-600 {
  --tw-bg-opacity: 1;
  background-color: rgb(37 99 235 / var(--tw-bg-opacity));
}
.pr-bg-blue-700 {
  --tw-bg-opacity: 1;
  background-color: rgb(29 78 216 / var(--tw-bg-opacity));
}
.pr-bg-border {
  background-color: hsl(var(--border));
}
.pr-bg-card {
  background-color: hsl(var(--card));
}
.pr-bg-card-foreground {
  background-color: hsl(var(--card-foreground));
}
.pr-bg-destructive {
  background-color: hsl(var(--destructive));
}
.pr-bg-destructive-foreground {
  background-color: hsl(var(--destructive-foreground));
}
.pr-bg-foreground {
  background-color: hsl(var(--foreground));
}
.pr-bg-gray-100 {
  --tw-bg-opacity: 1;
  background-color: rgb(243 244 246 / var(--tw-bg-opacity));
}
.pr-bg-gray-300 {
  --tw-bg-opacity: 1;
  background-color: rgb(209 213 219 / var(--tw-bg-opacity));
}
.pr-bg-gray-400 {
  --tw-bg-opacity: 1;
  background-color: rgb(156 163 175 / var(--tw-bg-opacity));
}
.pr-bg-input {
  background-color: hsl(var(--input));
}
.pr-bg-muted {
  background-color: hsl(var(--muted));
}
.pr-bg-muted-foreground {
  background-color: hsl(var(--muted-foreground));
}
.pr-bg-muted\\/40 {
  background-color: hsl(var(--muted) / 0.4);
}
.pr-bg-muted\\/50 {
  background-color: hsl(var(--muted) / 0.5);
}
.pr-bg-neutral-300 {
  --tw-bg-opacity: 1;
  background-color: rgb(212 212 212 / var(--tw-bg-opacity));
}
.pr-bg-popover {
  background-color: hsl(var(--popover));
}
.pr-bg-popover-foreground {
  background-color: hsl(var(--popover-foreground));
}
.pr-bg-primary {
  background-color: hsl(var(--primary));
}
.pr-bg-primary-foreground {
  background-color: hsl(var(--primary-foreground));
}
.pr-bg-ring {
  background-color: hsl(var(--ring));
}
.pr-bg-secondary {
  background-color: hsl(var(--secondary));
}
.pr-bg-secondary-foreground {
  background-color: hsl(var(--secondary-foreground));
}
.pr-bg-transparent {
  background-color: transparent;
}
.pr-bg-white {
  --tw-bg-opacity: 1;
  background-color: rgb(255 255 255 / var(--tw-bg-opacity));
}
.pr-fill-current {
  fill: currentColor;
}
.pr-p-0 {
  padding: 0px;
}
.pr-p-1 {
  padding: 0.25rem;
}
.pr-p-2 {
  padding: 0.5rem;
}
.pr-p-4 {
  padding: 1rem;
}
.pr-p-6 {
  padding: 1.5rem;
}
.pr-p-8 {
  padding: 2rem;
}
.pr-p-\\[1px\\] {
  padding: 1px;
}
.pr-px-1 {
  padding-left: 0.25rem;
  padding-right: 0.25rem;
}
.pr-px-2 {
  padding-left: 0.5rem;
  padding-right: 0.5rem;
}
.pr-px-2\\.5 {
  padding-left: 0.625rem;
  padding-right: 0.625rem;
}
.pr-px-3 {
  padding-left: 0.75rem;
  padding-right: 0.75rem;
}
.pr-px-4 {
  padding-left: 1rem;
  padding-right: 1rem;
}
.pr-px-5 {
  padding-left: 1.25rem;
  padding-right: 1.25rem;
}
.pr-px-6 {
  padding-left: 1.5rem;
  padding-right: 1.5rem;
}
.pr-px-7 {
  padding-left: 1.75rem;
  padding-right: 1.75rem;
}
.pr-px-8 {
  padding-left: 2rem;
  padding-right: 2rem;
}
.pr-py-1 {
  padding-top: 0.25rem;
  padding-bottom: 0.25rem;
}
.pr-py-1\\.5 {
  padding-top: 0.375rem;
  padding-bottom: 0.375rem;
}
.pr-py-2 {
  padding-top: 0.5rem;
  padding-bottom: 0.5rem;
}
.pr-py-3 {
  padding-top: 0.75rem;
  padding-bottom: 0.75rem;
}
.pr-py-4 {
  padding-top: 1rem;
  padding-bottom: 1rem;
}
.pr-py-6 {
  padding-top: 1.5rem;
  padding-bottom: 1.5rem;
}
.pr-pb-2 {
  padding-bottom: 0.5rem;
}
.pr-pb-3 {
  padding-bottom: 0.75rem;
}
.pr-pb-4 {
  padding-bottom: 1rem;
}
.pr-pe-2 {
  padding-inline-end: 0.5rem;
}
.pr-pl-4 {
  padding-left: 1rem;
}
.pr-pl-5 {
  padding-left: 1.25rem;
}
.pr-pl-8 {
  padding-left: 2rem;
}
.pr-pr-2 {
  padding-right: 0.5rem;
}
.pr-pr-3 {
  padding-right: 0.75rem;
}
.pr-pr-4 {
  padding-right: 1rem;
}
.pr-ps-12 {
  padding-inline-start: 3rem;
}
.pr-ps-4 {
  padding-inline-start: 1rem;
}
.pr-ps-8 {
  padding-inline-start: 2rem;
}
.pr-pt-0 {
  padding-top: 0px;
}
.pr-pt-3 {
  padding-top: 0.75rem;
}
.pr-pt-4 {
  padding-top: 1rem;
}
.pr-text-center {
  text-align: center;
}
.pr-text-right {
  text-align: right;
}
.pr-text-start {
  text-align: start;
}
.pr-text-end {
  text-align: end;
}
.pr-align-middle {
  vertical-align: middle;
}
.pr-text-2xl {
  font-size: 1.5rem;
  line-height: 2rem;
}
.pr-text-4xl {
  font-size: 2.25rem;
  line-height: 2.5rem;
}
.pr-text-5xl {
  font-size: 3rem;
  line-height: 1;
}
.pr-text-lg {
  font-size: 1.125rem;
  line-height: 1.75rem;
}
.pr-text-sm {
  font-size: 0.875rem;
  line-height: 1.25rem;
}
.pr-text-xs {
  font-size: 0.75rem;
  line-height: 1rem;
}
.pr-font-bold {
  font-weight: 700;
}
.pr-font-medium {
  font-weight: 500;
}
.pr-font-normal {
  font-weight: 400;
}
.pr-font-semibold {
  font-weight: 600;
}
.pr-uppercase {
  text-transform: uppercase;
}
.pr-capitalize {
  text-transform: capitalize;
}
.pr-not-italic {
  font-style: normal;
}
.pr-tabular-nums {
  --tw-numeric-spacing: tabular-nums;
  font-variant-numeric: var(--tw-ordinal) var(--tw-slashed-zero) var(--tw-numeric-figure) var(--tw-numeric-spacing) var(--tw-numeric-fraction);
}
.pr-leading-9 {
  line-height: 2.25rem;
}
.pr-leading-none {
  line-height: 1;
}
.pr-leading-relaxed {
  line-height: 1.625;
}
.pr-tracking-tight {
  letter-spacing: -0.025em;
}
.pr-tracking-widest {
  letter-spacing: 0.1em;
}
.pr-text-accent-foreground {
  color: hsl(var(--accent-foreground));
}
.pr-text-amber-800 {
  --tw-text-opacity: 1;
  color: rgb(146 64 14 / var(--tw-text-opacity));
}
.pr-text-amber-900 {
  --tw-text-opacity: 1;
  color: rgb(120 53 15 / var(--tw-text-opacity));
}
.pr-text-black {
  --tw-text-opacity: 1;
  color: rgb(0 0 0 / var(--tw-text-opacity));
}
.pr-text-blue-600 {
  --tw-text-opacity: 1;
  color: rgb(37 99 235 / var(--tw-text-opacity));
}
.pr-text-card-foreground {
  color: hsl(var(--card-foreground));
}
.pr-text-current {
  color: currentColor;
}
.pr-text-destructive {
  color: hsl(var(--destructive));
}
.pr-text-destructive-foreground {
  color: hsl(var(--destructive-foreground));
}
.pr-text-foreground {
  color: hsl(var(--foreground));
}
.pr-text-foreground\\/80 {
  color: hsl(var(--foreground) / 0.8);
}
.pr-text-gray-500 {
  --tw-text-opacity: 1;
  color: rgb(107 114 128 / var(--tw-text-opacity));
}
.pr-text-gray-600 {
  --tw-text-opacity: 1;
  color: rgb(75 85 99 / var(--tw-text-opacity));
}
.pr-text-gray-700 {
  --tw-text-opacity: 1;
  color: rgb(55 65 81 / var(--tw-text-opacity));
}
.pr-text-gray-800 {
  --tw-text-opacity: 1;
  color: rgb(31 41 55 / var(--tw-text-opacity));
}
.pr-text-inherit {
  color: inherit;
}
.pr-text-muted-foreground {
  color: hsl(var(--muted-foreground));
}
.pr-text-popover-foreground {
  color: hsl(var(--popover-foreground));
}
.pr-text-primary {
  color: hsl(var(--primary));
}
.pr-text-primary-foreground {
  color: hsl(var(--primary-foreground));
}
.pr-text-red-600 {
  --tw-text-opacity: 1;
  color: rgb(220 38 38 / var(--tw-text-opacity));
}
.pr-text-secondary-foreground {
  color: hsl(var(--secondary-foreground));
}
.pr-text-slate-900 {
  --tw-text-opacity: 1;
  color: rgb(15 23 42 / var(--tw-text-opacity));
}
.pr-text-white {
  --tw-text-opacity: 1;
  color: rgb(255 255 255 / var(--tw-text-opacity));
}
.pr-text-yellow-900 {
  --tw-text-opacity: 1;
  color: rgb(113 63 18 / var(--tw-text-opacity));
}
.pr-underline {
  text-decoration-line: underline;
}
.pr-underline-offset-4 {
  text-underline-offset: 4px;
}
.pr-opacity-0 {
  opacity: 0;
}
.pr-opacity-50 {
  opacity: 0.5;
}
.pr-opacity-60 {
  opacity: 0.6;
}
.pr-opacity-70 {
  opacity: 0.7;
}
.pr-shadow-lg {
  --tw-shadow: 0 10px 15px -3px rgb(0 0 0 / 0.1), 0 4px 6px -4px rgb(0 0 0 / 0.1);
  --tw-shadow-colored: 0 10px 15px -3px var(--tw-shadow-color), 0 4px 6px -4px var(--tw-shadow-color);
  box-shadow: var(--tw-ring-offset-shadow, 0 0 #0000), var(--tw-ring-shadow, 0 0 #0000), var(--tw-shadow);
}
.pr-shadow-md {
  --tw-shadow: 0 4px 6px -1px rgb(0 0 0 / 0.1), 0 2px 4px -2px rgb(0 0 0 / 0.1);
  --tw-shadow-colored: 0 4px 6px -1px var(--tw-shadow-color), 0 2px 4px -2px var(--tw-shadow-color);
  box-shadow: var(--tw-ring-offset-shadow, 0 0 #0000), var(--tw-ring-shadow, 0 0 #0000), var(--tw-shadow);
}
.pr-shadow-none {
  --tw-shadow: 0 0 #0000;
  --tw-shadow-colored: 0 0 #0000;
  box-shadow: var(--tw-ring-offset-shadow, 0 0 #0000), var(--tw-ring-shadow, 0 0 #0000), var(--tw-shadow);
}
.pr-shadow-sm {
  --tw-shadow: 0 1px 2px 0 rgb(0 0 0 / 0.05);
  --tw-shadow-colored: 0 1px 2px 0 var(--tw-shadow-color);
  box-shadow: var(--tw-ring-offset-shadow, 0 0 #0000), var(--tw-ring-shadow, 0 0 #0000), var(--tw-shadow);
}
.pr-outline-none {
  outline: 2px solid transparent;
  outline-offset: 2px;
}
.pr-ring-0 {
  --tw-ring-offset-shadow: var(--tw-ring-inset) 0 0 0 var(--tw-ring-offset-width) var(--tw-ring-offset-color);
  --tw-ring-shadow: var(--tw-ring-inset) 0 0 0 calc(0px + var(--tw-ring-offset-width)) var(--tw-ring-color);
  box-shadow: var(--tw-ring-offset-shadow), var(--tw-ring-shadow), var(--tw-shadow, 0 0 #0000);
}
.pr-ring-offset-background {
  --tw-ring-offset-color: hsl(var(--background));
}
.pr-transition {
  transition-property: color, background-color, border-color, text-decoration-color, fill, stroke, opacity, box-shadow, transform, filter, backdrop-filter;
  transition-timing-function: cubic-bezier(0.4, 0, 0.2, 1);
  transition-duration: 150ms;
}
.pr-transition-all {
  transition-property: all;
  transition-timing-function: cubic-bezier(0.4, 0, 0.2, 1);
  transition-duration: 150ms;
}
.pr-transition-colors {
  transition-property: color, background-color, border-color, text-decoration-color, fill, stroke;
  transition-timing-function: cubic-bezier(0.4, 0, 0.2, 1);
  transition-duration: 150ms;
}
.pr-transition-opacity {
  transition-property: opacity;
  transition-timing-function: cubic-bezier(0.4, 0, 0.2, 1);
  transition-duration: 150ms;
}
.pr-transition-transform {
  transition-property: transform;
  transition-timing-function: cubic-bezier(0.4, 0, 0.2, 1);
  transition-duration: 150ms;
}
.pr-duration-200 {
  transition-duration: 200ms;
}
.pr-duration-300 {
  transition-duration: 300ms;
}
.pr-ease-in-out {
  transition-timing-function: cubic-bezier(0.4, 0, 0.2, 1);
}
@keyframes enter {

  from {
    opacity: var(--tw-enter-opacity, 1);
    transform: translate3d(var(--tw-enter-translate-x, 0), var(--tw-enter-translate-y, 0), 0) scale3d(var(--tw-enter-scale, 1), var(--tw-enter-scale, 1), var(--tw-enter-scale, 1)) rotate(var(--tw-enter-rotate, 0));
  }
}
@keyframes exit {

  to {
    opacity: var(--tw-exit-opacity, 1);
    transform: translate3d(var(--tw-exit-translate-x, 0), var(--tw-exit-translate-y, 0), 0) scale3d(var(--tw-exit-scale, 1), var(--tw-exit-scale, 1), var(--tw-exit-scale, 1)) rotate(var(--tw-exit-rotate, 0));
  }
}
.pr-duration-200 {
  animation-duration: 200ms;
}
.pr-duration-300 {
  animation-duration: 300ms;
}
.pr-ease-in-out {
  animation-timing-function: cubic-bezier(0.4, 0, 0.2, 1);
}
.\\*\\:pr-m-4 > * {
  margin: 1rem;
}
.file\\:pr-border-0::file-selector-button {
  border-width: 0px;
}
.file\\:pr-bg-transparent::file-selector-button {
  background-color: transparent;
}
.file\\:pr-text-sm::file-selector-button {
  font-size: 0.875rem;
  line-height: 1.25rem;
}
.file\\:pr-font-medium::file-selector-button {
  font-weight: 500;
}
.placeholder\\:pr-text-muted-foreground::placeholder {
  color: hsl(var(--muted-foreground));
}
.hover\\:pr-border-blue-600:hover {
  --tw-border-opacity: 1;
  border-color: rgb(37 99 235 / var(--tw-border-opacity));
}
.hover\\:pr-bg-accent:hover {
  background-color: hsl(var(--accent));
}
.hover\\:pr-bg-blue-700:hover {
  --tw-bg-opacity: 1;
  background-color: rgb(29 78 216 / var(--tw-bg-opacity));
}
.hover\\:pr-bg-destructive\\/90:hover {
  background-color: hsl(var(--destructive) / 0.9);
}
.hover\\:pr-bg-gray-400:hover {
  --tw-bg-opacity: 1;
  background-color: rgb(156 163 175 / var(--tw-bg-opacity));
}
.hover\\:pr-bg-muted:hover {
  background-color: hsl(var(--muted));
}
.hover\\:pr-bg-muted\\/50:hover {
  background-color: hsl(var(--muted) / 0.5);
}
.hover\\:pr-bg-primary\\/90:hover {
  background-color: hsl(var(--primary) / 0.9);
}
.hover\\:pr-bg-secondary\\/80:hover {
  background-color: hsl(var(--secondary) / 0.8);
}
.hover\\:pr-bg-white:hover {
  --tw-bg-opacity: 1;
  background-color: rgb(255 255 255 / var(--tw-bg-opacity));
}
.hover\\:pr-text-accent-foreground:hover {
  color: hsl(var(--accent-foreground));
}
.hover\\:pr-text-blue-600:hover {
  --tw-text-opacity: 1;
  color: rgb(37 99 235 / var(--tw-text-opacity));
}
.hover\\:pr-text-foreground:hover {
  color: hsl(var(--foreground));
}
.hover\\:pr-text-muted-foreground:hover {
  color: hsl(var(--muted-foreground));
}
.hover\\:pr-text-white:hover {
  --tw-text-opacity: 1;
  color: rgb(255 255 255 / var(--tw-text-opacity));
}
.hover\\:pr-underline:hover {
  text-decoration-line: underline;
}
.hover\\:pr-opacity-100:hover {
  opacity: 1;
}
.focus\\:pr-bg-accent:focus {
  background-color: hsl(var(--accent));
}
.focus\\:pr-text-accent-foreground:focus {
  color: hsl(var(--accent-foreground));
}
.focus\\:pr-outline-none:focus {
  outline: 2px solid transparent;
  outline-offset: 2px;
}
.focus\\:pr-ring-2:focus {
  --tw-ring-offset-shadow: var(--tw-ring-inset) 0 0 0 var(--tw-ring-offset-width) var(--tw-ring-offset-color);
  --tw-ring-shadow: var(--tw-ring-inset) 0 0 0 calc(2px + var(--tw-ring-offset-width)) var(--tw-ring-color);
  box-shadow: var(--tw-ring-offset-shadow), var(--tw-ring-shadow), var(--tw-shadow, 0 0 #0000);
}
.focus\\:pr-ring-ring:focus {
  --tw-ring-color: hsl(var(--ring));
}
.focus\\:pr-ring-offset-2:focus {
  --tw-ring-offset-width: 2px;
}
.focus-visible\\:pr-outline-none:focus-visible {
  outline: 2px solid transparent;
  outline-offset: 2px;
}
.focus-visible\\:pr-ring-2:focus-visible {
  --tw-ring-offset-shadow: var(--tw-ring-inset) 0 0 0 var(--tw-ring-offset-width) var(--tw-ring-offset-color);
  --tw-ring-shadow: var(--tw-ring-inset) 0 0 0 calc(2px + var(--tw-ring-offset-width)) var(--tw-ring-color);
  box-shadow: var(--tw-ring-offset-shadow), var(--tw-ring-shadow), var(--tw-shadow, 0 0 #0000);
}
.focus-visible\\:pr-ring-\\[color\\:hsl\\(2400o2c 5\\%0o2c 64\\.9\\%\\)\\]:focus-visible {
  --tw-ring-opacity: 1;
  --tw-ring-color: hsl(240 5% 64.9% / var(--tw-ring-opacity));
}
.focus-visible\\:pr-ring-ring:focus-visible {
  --tw-ring-color: hsl(var(--ring));
}
.focus-visible\\:pr-ring-offset-2:focus-visible {
  --tw-ring-offset-width: 2px;
}
.focus-visible\\:pr-ring-offset-background:focus-visible {
  --tw-ring-offset-color: hsl(var(--background));
}
.disabled\\:pr-pointer-events-none:disabled {
  pointer-events: none;
}
.disabled\\:pr-cursor-not-allowed:disabled {
  cursor: not-allowed;
}
.disabled\\:pr-opacity-50:disabled {
  opacity: 0.5;
}
.pr-group:hover .group-hover\\:pr-opacity-100 {
  opacity: 1;
}
.pr-peer:disabled ~ .peer-disabled\\:pr-cursor-not-allowed {
  cursor: not-allowed;
}
.pr-peer:disabled ~ .peer-disabled\\:pr-opacity-70 {
  opacity: 0.7;
}
.data-\\[disabled\\=true\\]\\:pr-pointer-events-none[data-disabled=true] {
  pointer-events: none;
}
.data-\\[disabled\\]\\:pr-pointer-events-none[data-disabled] {
  pointer-events: none;
}
.data-\\[side\\=bottom\\]\\:pr-translate-y-1[data-side=bottom] {
  --tw-translate-y: 0.25rem;
  transform: translate(var(--tw-translate-x), var(--tw-translate-y)) rotate(var(--tw-rotate)) skewX(var(--tw-skew-x)) skewY(var(--tw-skew-y)) scaleX(var(--tw-scale-x)) scaleY(var(--tw-scale-y));
}
.data-\\[side\\=left\\]\\:pr--translate-x-1[data-side=left] {
  --tw-translate-x: -0.25rem;
  transform: translate(var(--tw-translate-x), var(--tw-translate-y)) rotate(var(--tw-rotate)) skewX(var(--tw-skew-x)) skewY(var(--tw-skew-y)) scaleX(var(--tw-scale-x)) scaleY(var(--tw-scale-y));
}
.data-\\[side\\=right\\]\\:pr-translate-x-1[data-side=right] {
  --tw-translate-x: 0.25rem;
  transform: translate(var(--tw-translate-x), var(--tw-translate-y)) rotate(var(--tw-rotate)) skewX(var(--tw-skew-x)) skewY(var(--tw-skew-y)) scaleX(var(--tw-scale-x)) scaleY(var(--tw-scale-y));
}
.data-\\[side\\=top\\]\\:pr--translate-y-1[data-side=top] {
  --tw-translate-y: -0.25rem;
  transform: translate(var(--tw-translate-x), var(--tw-translate-y)) rotate(var(--tw-rotate)) skewX(var(--tw-skew-x)) skewY(var(--tw-skew-y)) scaleX(var(--tw-scale-x)) scaleY(var(--tw-scale-y));
}
.data-\\[state\\=checked\\]\\:pr-translate-x-5[data-state=checked] {
  --tw-translate-x: 1.25rem;
  transform: translate(var(--tw-translate-x), var(--tw-translate-y)) rotate(var(--tw-rotate)) skewX(var(--tw-skew-x)) skewY(var(--tw-skew-y)) scaleX(var(--tw-scale-x)) scaleY(var(--tw-scale-y));
}
.data-\\[state\\=unchecked\\]\\:pr-translate-x-0[data-state=unchecked] {
  --tw-translate-x: 0px;
  transform: translate(var(--tw-translate-x), var(--tw-translate-y)) rotate(var(--tw-rotate)) skewX(var(--tw-skew-x)) skewY(var(--tw-skew-y)) scaleX(var(--tw-scale-x)) scaleY(var(--tw-scale-y));
}
.data-\\[highlighted\\]\\:pr-bg-amber-100[data-highlighted] {
  --tw-bg-opacity: 1;
  background-color: rgb(254 243 199 / var(--tw-bg-opacity));
}
.data-\\[selected\\=true\\]\\:pr-bg-accent[data-selected=true] {
  background-color: hsl(var(--accent));
}
.data-\\[state\\=active\\]\\:pr-bg-background[data-state=active] {
  background-color: hsl(var(--background));
}
.data-\\[state\\=checked\\]\\:pr-bg-primary[data-state=checked] {
  background-color: hsl(var(--primary));
}
.data-\\[state\\=on\\]\\:pr-bg-accent[data-state=on] {
  background-color: hsl(var(--accent));
}
.data-\\[state\\=open\\]\\:pr-bg-accent[data-state=open] {
  background-color: hsl(var(--accent));
}
.data-\\[state\\=selected\\]\\:pr-bg-muted[data-state=selected] {
  background-color: hsl(var(--muted));
}
.data-\\[state\\=unchecked\\]\\:pr-bg-input[data-state=unchecked] {
  background-color: hsl(var(--input));
}
.data-\\[selected\\=true\\]\\:pr-text-accent-foreground[data-selected=true] {
  color: hsl(var(--accent-foreground));
}
.data-\\[state\\=active\\]\\:pr-text-foreground[data-state=active] {
  color: hsl(var(--foreground));
}
.data-\\[state\\=checked\\]\\:pr-text-primary-foreground[data-state=checked] {
  color: hsl(var(--primary-foreground));
}
.data-\\[state\\=on\\]\\:pr-text-accent-foreground[data-state=on] {
  color: hsl(var(--accent-foreground));
}
.data-\\[state\\=open\\]\\:pr-text-muted-foreground[data-state=open] {
  color: hsl(var(--muted-foreground));
}
.data-\\[disabled\\=true\\]\\:pr-opacity-50[data-disabled=true] {
  opacity: 0.5;
}
.data-\\[disabled\\]\\:pr-opacity-50[data-disabled] {
  opacity: 0.5;
}
.data-\\[state\\=active\\]\\:pr-shadow-sm[data-state=active] {
  --tw-shadow: 0 1px 2px 0 rgb(0 0 0 / 0.05);
  --tw-shadow-colored: 0 1px 2px 0 var(--tw-shadow-color);
  box-shadow: var(--tw-ring-offset-shadow, 0 0 #0000), var(--tw-ring-shadow, 0 0 #0000), var(--tw-shadow);
}
.data-\\[state\\=open\\]\\:pr-animate-in[data-state=open] {
  animation-name: enter;
  animation-duration: 150ms;
  --tw-enter-opacity: initial;
  --tw-enter-scale: initial;
  --tw-enter-rotate: initial;
  --tw-enter-translate-x: initial;
  --tw-enter-translate-y: initial;
}
.data-\\[state\\=closed\\]\\:pr-animate-out[data-state=closed] {
  animation-name: exit;
  animation-duration: 150ms;
  --tw-exit-opacity: initial;
  --tw-exit-scale: initial;
  --tw-exit-rotate: initial;
  --tw-exit-translate-x: initial;
  --tw-exit-translate-y: initial;
}
.data-\\[state\\=closed\\]\\:pr-fade-out-0[data-state=closed] {
  --tw-exit-opacity: 0;
}
.data-\\[state\\=open\\]\\:pr-fade-in-0[data-state=open] {
  --tw-enter-opacity: 0;
}
.data-\\[state\\=closed\\]\\:pr-zoom-out-95[data-state=closed] {
  --tw-exit-scale: .95;
}
.data-\\[state\\=open\\]\\:pr-zoom-in-95[data-state=open] {
  --tw-enter-scale: .95;
}
.data-\\[side\\=bottom\\]\\:pr-slide-in-from-top-2[data-side=bottom] {
  --tw-enter-translate-y: -0.5rem;
}
.data-\\[side\\=left\\]\\:pr-slide-in-from-right-2[data-side=left] {
  --tw-enter-translate-x: 0.5rem;
}
.data-\\[side\\=right\\]\\:pr-slide-in-from-left-2[data-side=right] {
  --tw-enter-translate-x: -0.5rem;
}
.data-\\[side\\=top\\]\\:pr-slide-in-from-bottom-2[data-side=top] {
  --tw-enter-translate-y: 0.5rem;
}
.data-\\[state\\=closed\\]\\:pr-slide-out-to-left-1\\/2[data-state=closed] {
  --tw-exit-translate-x: -50%;
}
.data-\\[state\\=closed\\]\\:pr-slide-out-to-top-\\[48\\%\\][data-state=closed] {
  --tw-exit-translate-y: -48%;
}
.data-\\[state\\=open\\]\\:pr-slide-in-from-left-1\\/2[data-state=open] {
  --tw-enter-translate-x: -50%;
}
.data-\\[state\\=open\\]\\:pr-slide-in-from-top-\\[48\\%\\][data-state=open] {
  --tw-enter-translate-y: -48%;
}
@media (min-width: 640px) {

  .sm\\:pr-not-sr-only {
    position: static;
    width: auto;
    height: auto;
    padding: 0;
    margin: 0;
    overflow: visible;
    clip: auto;
    white-space: normal;
  }

  .sm\\:pr-static {
    position: static;
  }

  .sm\\:pr-col-span-2 {
    grid-column: span 2 / span 2;
  }

  .sm\\:pr-flex {
    display: flex;
  }

  .sm\\:pr-table-cell {
    display: table-cell;
  }

  .sm\\:pr-hidden {
    display: none;
  }

  .sm\\:pr-grid-cols-2 {
    grid-template-columns: repeat(2, minmax(0, 1fr));
  }

  .sm\\:pr-flex-row {
    flex-direction: row;
  }

  .sm\\:pr-justify-end {
    justify-content: flex-end;
  }

  .sm\\:pr-gap-4 {
    gap: 1rem;
  }

  .sm\\:pr-space-x-2 > :not([hidden]) ~ :not([hidden]) {
    --tw-space-x-reverse: 0;
    margin-right: calc(0.5rem * var(--tw-space-x-reverse));
    margin-left: calc(0.5rem * calc(1 - var(--tw-space-x-reverse)));
  }

  .sm\\:pr-rounded-lg {
    border-radius: var(--radius);
  }

  .sm\\:pr-border-0 {
    border-width: 0px;
  }

  .sm\\:pr-bg-transparent {
    background-color: transparent;
  }

  .sm\\:pr-px-6 {
    padding-left: 1.5rem;
    padding-right: 1.5rem;
  }

  .sm\\:pr-py-0 {
    padding-top: 0px;
    padding-bottom: 0px;
  }

  .sm\\:pr-py-4 {
    padding-top: 1rem;
    padding-bottom: 1rem;
  }

  .sm\\:pr-py-5 {
    padding-top: 1.25rem;
    padding-bottom: 1.25rem;
  }

  .sm\\:pr-pl-14 {
    padding-left: 3.5rem;
  }

  .sm\\:pr-text-left {
    text-align: left;
  }
}
@media (min-width: 768px) {

  .md\\:pr-inline {
    display: inline;
  }

  .md\\:pr-flex {
    display: flex;
  }

  .md\\:pr-table-cell {
    display: table-cell;
  }

  .md\\:pr-h-8 {
    height: 2rem;
  }

  .md\\:pr-w-8 {
    width: 2rem;
  }

  .md\\:pr-w-\\[200px\\] {
    width: 200px;
  }

  .md\\:pr-grow-0 {
    flex-grow: 0;
  }

  .md\\:pr-grid-cols-4 {
    grid-template-columns: repeat(4, minmax(0, 1fr));
  }

  .md\\:pr-gap-8 {
    gap: 2rem;
  }

  .md\\:pr-text-base {
    font-size: 1rem;
    line-height: 1.5rem;
  }
}
@media (min-width: 1024px) {

  .lg\\:pr-sr-only {
    position: absolute;
    width: 1px;
    height: 1px;
    padding: 0;
    margin: -1px;
    overflow: hidden;
    clip: rect(0, 0, 0, 0);
    white-space: nowrap;
    border-width: 0;
  }

  .lg\\:pr-col-span-2 {
    grid-column: span 2 / span 2;
  }

  .lg\\:pr-flex {
    display: flex;
  }

  .lg\\:pr-w-\\[336px\\] {
    width: 336px;
  }

  .lg\\:pr-grid-cols-2 {
    grid-template-columns: repeat(2, minmax(0, 1fr));
  }

  .lg\\:pr-grid-cols-3 {
    grid-template-columns: repeat(3, minmax(0, 1fr));
  }

  .lg\\:pr-space-x-8 > :not([hidden]) ~ :not([hidden]) {
    --tw-space-x-reverse: 0;
    margin-right: calc(2rem * var(--tw-space-x-reverse));
    margin-left: calc(2rem * calc(1 - var(--tw-space-x-reverse)));
  }
}
@media (min-width: 1280px) {

  .xl\\:pr-not-sr-only {
    position: static;
    width: auto;
    height: auto;
    padding: 0;
    margin: 0;
    overflow: visible;
    clip: auto;
    white-space: normal;
  }

  .xl\\:pr-grid-cols-3 {
    grid-template-columns: repeat(3, minmax(0, 1fr));
  }

  .xl\\:pr-grid-cols-4 {
    grid-template-columns: repeat(4, minmax(0, 1fr));
  }

  .xl\\:pr-whitespace-nowrap {
    white-space: nowrap;
  }
}
@media (prefers-color-scheme: dark) {

  .dark\\:pr--rotate-90 {
    --tw-rotate: -90deg;
    transform: translate(var(--tw-translate-x), var(--tw-translate-y)) rotate(var(--tw-rotate)) skewX(var(--tw-skew-x)) skewY(var(--tw-skew-y)) scaleX(var(--tw-scale-x)) scaleY(var(--tw-scale-y));
  }

  .dark\\:pr-rotate-0 {
    --tw-rotate: 0deg;
    transform: translate(var(--tw-translate-x), var(--tw-translate-y)) rotate(var(--tw-rotate)) skewX(var(--tw-skew-x)) skewY(var(--tw-skew-y)) scaleX(var(--tw-scale-x)) scaleY(var(--tw-scale-y));
  }

  .dark\\:pr-scale-0 {
    --tw-scale-x: 0;
    --tw-scale-y: 0;
    transform: translate(var(--tw-translate-x), var(--tw-translate-y)) rotate(var(--tw-rotate)) skewX(var(--tw-skew-x)) skewY(var(--tw-skew-y)) scaleX(var(--tw-scale-x)) scaleY(var(--tw-scale-y));
  }

  .dark\\:pr-scale-100 {
    --tw-scale-x: 1;
    --tw-scale-y: 1;
    transform: translate(var(--tw-translate-x), var(--tw-translate-y)) rotate(var(--tw-rotate)) skewX(var(--tw-skew-x)) skewY(var(--tw-skew-y)) scaleX(var(--tw-scale-x)) scaleY(var(--tw-scale-y));
  }

  .dark\\:pr-border-destructive {
    border-color: hsl(var(--destructive));
  }
}
.\\[\\&\\:has\\(\\[role\\=checkbox\\]\\)\\]\\:pr-pe-0:has([role=checkbox]) {
  padding-inline-end: 0px;
}
.\\[\\&\\>span\\]\\:pr-line-clamp-1>span {
  overflow: hidden;
  display: -webkit-box;
  -webkit-box-orient: vertical;
  -webkit-line-clamp: 1;
}
.\\[\\&\\>svg\\+div\\]\\:pr-translate-y-\\[-3px\\]>svg+div {
  --tw-translate-y: -3px;
  transform: translate(var(--tw-translate-x), var(--tw-translate-y)) rotate(var(--tw-rotate)) skewX(var(--tw-skew-x)) skewY(var(--tw-skew-y)) scaleX(var(--tw-scale-x)) scaleY(var(--tw-scale-y));
}
.\\[\\&\\>svg\\]\\:pr-absolute>svg {
  position: absolute;
}
.\\[\\&\\>svg\\]\\:pr-left-4>svg {
  left: 1rem;
}
.\\[\\&\\>svg\\]\\:pr-top-4>svg {
  top: 1rem;
}
.\\[\\&\\>svg\\]\\:pr-text-destructive>svg {
  color: hsl(var(--destructive));
}
.\\[\\&\\>svg\\]\\:pr-text-foreground>svg {
  color: hsl(var(--foreground));
}
.\\[\\&\\>svg\\~\\*\\]\\:pr-pl-7>svg~* {
  padding-left: 1.75rem;
}
.\\[\\&\\>tr\\]\\:last\\:pr-border-b-0:last-child>tr {
  border-bottom-width: 0px;
}
.\\[\\&_\\[cmdk-group-heading\\]\\]\\:pr-px-2 [cmdk-group-heading] {
  padding-left: 0.5rem;
  padding-right: 0.5rem;
}
.\\[\\&_\\[cmdk-group-heading\\]\\]\\:pr-py-1\\.5 [cmdk-group-heading] {
  padding-top: 0.375rem;
  padding-bottom: 0.375rem;
}
.\\[\\&_\\[cmdk-group-heading\\]\\]\\:pr-text-xs [cmdk-group-heading] {
  font-size: 0.75rem;
  line-height: 1rem;
}
.\\[\\&_\\[cmdk-group-heading\\]\\]\\:pr-font-medium [cmdk-group-heading] {
  font-weight: 500;
}
.\\[\\&_\\[cmdk-group-heading\\]\\]\\:pr-text-muted-foreground [cmdk-group-heading] {
  color: hsl(var(--muted-foreground));
}
.\\[\\&_\\[cmdk-group\\]\\:not\\(\\[hidden\\]\\)_\\~\\[cmdk-group\\]\\]\\:pr-pt-0 [cmdk-group]:not([hidden]) ~[cmdk-group] {
  padding-top: 0px;
}
.\\[\\&_\\[cmdk-group\\]\\]\\:pr-px-2 [cmdk-group] {
  padding-left: 0.5rem;
  padding-right: 0.5rem;
}
.\\[\\&_\\[cmdk-input-wrapper\\]_svg\\]\\:pr-h-5 [cmdk-input-wrapper] svg {
  height: 1.25rem;
}
.\\[\\&_\\[cmdk-input-wrapper\\]_svg\\]\\:pr-w-5 [cmdk-input-wrapper] svg {
  width: 1.25rem;
}
.\\[\\&_\\[cmdk-input\\]\\]\\:pr-h-12 [cmdk-input] {
  height: 3rem;
}
.\\[\\&_\\[cmdk-item\\]\\]\\:pr-px-2 [cmdk-item] {
  padding-left: 0.5rem;
  padding-right: 0.5rem;
}
.\\[\\&_\\[cmdk-item\\]\\]\\:pr-py-3 [cmdk-item] {
  padding-top: 0.75rem;
  padding-bottom: 0.75rem;
}
.\\[\\&_\\[cmdk-item\\]_svg\\]\\:pr-h-5 [cmdk-item] svg {
  height: 1.25rem;
}
.\\[\\&_\\[cmdk-item\\]_svg\\]\\:pr-w-5 [cmdk-item] svg {
  width: 1.25rem;
}
.\\[\\&_p\\]\\:pr-leading-relaxed p {
  line-height: 1.625;
}
.\\[\\&_tr\\:last-child\\]\\:pr-border-0 tr:last-child {
  border-width: 0px;
}
.\\[\\&_tr\\]\\:pr-border-b tr {
  border-bottom-width: 1px;
}
.papi-icon-button {
  border: 0;
  border-radius: 3em;
  cursor: pointer;
  display: inline-block;
}

.papi-icon-button.primary {
  background-color: #1ea7fd;
  color: white;
}

.papi-icon-button.secondary {
  background-color: transparent;
  color: #333;
}

.papi-icon-button.paratext {
  background-color: darkgreen;
  color: greenyellow;
}

.papi-icon-button.paratext.bright {
  background-color: greenyellow;
  color: darkgreen;
}
<<<<<<< HEAD
.papi-context-menu-target {
  white-space: nowrap;
  cursor: context-menu;
}

.papi-context-menu-target * {
  white-space: normal;
}

.papi-context-menu-target:hover {
  box-shadow: 0 0 10px rgba(0, 0, 0, 0.07); /* Faint shadowy background */
}

.papi-context-menu-target.paratext:hover {
  box-shadow: 0 0 10px rgba(0, 100, 0, 0.07); /* Faint shadowy background */
}

.papi-context-menu-target.paratext.bright:hover {
  box-shadow: 0 0 10px rgba(173, 255, 47, 0.07); /* Faint shadowy background */
}

.papi-context-menu.paratext ul {
  background-color: rgb(76, 106, 76);
  color: rgb(214, 255, 152);
}

.papi-context-menu.paratext.bright ul {
  color: rgb(76, 106, 76);
  background-color: rgb(214, 255, 152);
}
=======
>>>>>>> 334d7df0
.papi-multi-column-menu {
  background-color: rgb(222, 222, 222);
  display: flex;
  flex-direction: column;
  padding-left: 3px;
  padding-right: 3px;
}

.papi-menu-column {
  font-size: 11pt;
  font-weight: 600;
  padding-bottom: 2px;
}

.papi-menu-column ul {
  padding-top: 0;
}

.papi-menu-column-header {
  background-color: rgb(181, 181, 181);
  padding-left: 24px;
  margin-top: 0;
  margin-bottom: 0;
}

.papi-multi-column-menu.paratext {
  background-color: rgb(76, 106, 76);
  color: rgb(214, 255, 152);
}

.papi-multi-column-menu.paratext.bright {
  color: rgb(76, 106, 76);
  background-color: rgb(214, 255, 152);
}
.papi-menu-item {
  background-color: transparent;
}

.papi-menu-icon-trailing {
  margin-left: 10px;
  place-content: flex-end;
}

.papi-menu-item img {
  max-width: 24px;
  max-height: 24px;
}
.papi-checkbox {
  background-color: transparent;
}

.papi-checkbox.error {
  color: #f00;
}
<<<<<<< HEAD

.papi-checkbox.error:hover {
  background-color: rgba(255, 0, 0, 0.2);
}

.papi-checkbox.paratext {
  color: greenyellow;
}

.papi-checkbox-label.paratext {
  color: darkgreen;
}

.papi-checkbox.paratext:hover {
  background-color: rgba(0, 100, 0, 0.3);
}

.papi-checkbox.paratext.bright {
  color: darkgreen;
}

.papi-checkbox-label.paratext.bright {
  background-color: greenyellow;
}

.papi-checkbox.paratext.bright:hover {
  background-color: rgba(173, 255, 47, 0.3);
}

.papi-checkbox.below,
.papi-checkbox.above {
  text-align: center;
}
.banded-row:hover {
  cursor: pointer;
}

.banded-row[data-state="selected"]:hover {
  cursor: default;
}
=======
>>>>>>> 334d7df0
.papi-menu-drawer-paper {
  height: fit-content !important;
  position: absolute !important;
}

.papi-toolbar-children {
  padding: 10px;
  display: flex;
  gap: 8px;
}
<<<<<<< HEAD
.papi-slider {
  background-color: transparent;
  color: #1ea7fd;
}

.papi-slider.vertical {
  min-height: 200px;
}

.papi-slider.paratext {
  background-color: darkgreen;
  color: greenyellow;
}

.papi-slider.paratext.bright {
  background-color: greenyellow;
  color: darkgreen;
}
.papi-switch {
  background-color: transparent;
}

.papi-switch.primary {
  background-color: #1ea7fd;
}

.papi-switch.secondary {
  background-color: #6fc8ff;
}

.papi-switch.error {
  background-color: #f00;
}

.papi-switch.paratext {
  background-color: darkgreen;
  color: greenyellow;
}

.papi-switch.paratext.bright {
  background-color: greenyellow;
  color: darkgreen;
}
.papi-snackbar {
  font-family: Arial, Helvetica, sans-serif;
}

.papi-snackbar.primary {
  background: #1ea7fd;
  color: white;
}

.papi-snackbar.external {
  background-color: lightsteelblue;
  border-color: white;
  border-style: dotted;
  padding: 2%;
  width: 30%;
}

.papi-snackbar.secondary {
  background: transparent;
  color: #333;
}

.papi-snackbar.alert {
  background: lightcoral;
}

.papi-snackbar.paratext {
  background: darkgreen;
  color: greenyellow;
}

.papi-snackbar.bright {
  background: greenyellow;
  color: darkgreen;
}
=======
>>>>>>> 334d7df0
`, "top");
export {
  yh as Alert,
  Nh as AlertDescription,
  xh as AlertTitle,
  lv as BOOK_SELECTOR_STRING_KEYS,
  pv as BookChapterControl,
  Zl as BookSelectionMode,
  cv as BookSelector,
  ye as Button,
  kh as Card,
  Ch as CardContent,
  Sh as CardDescription,
  Oh as CardFooter,
  Eh as CardHeader,
  Th as CardTitle,
  Jl as ChapterRangeSelector,
  Wi as Checkbox,
  Nv as Checklist,
  pa as ComboBox,
  ic as DataTable,
  Pv as DisableButton,
  vo as DropdownMenu,
  bo as DropdownMenuCheckboxItem,
  ln as DropdownMenuContent,
  Sl as DropdownMenuGroup,
  Ci as DropdownMenuItem,
  Vg as DropdownMenuItemType,
  Ot as DropdownMenuLabel,
  av as DropdownMenuPortal,
  sv as DropdownMenuRadioGroup,
  Oi as DropdownMenuRadioItem,
  cn as DropdownMenuSeparator,
  Rl as DropdownMenuShortcut,
  iv as DropdownMenuSub,
  Ol as DropdownMenuSubContent,
  Cl as DropdownMenuSubTrigger,
  Si as DropdownMenuTrigger,
  Rv as EnableButton,
  jg as FilterButton,
  Iv as FilterDropdown,
  Dv as Footer,
  hh as GridMenu,
  bh as HamburgerMenuButton,
  dv as INVENTORY_STRING_KEYS,
  kv as IconButton,
  Ct as Input,
  Ov as InstallButton,
  uv as Inventory,
  He as Label,
  $v as MarkdownRenderer,
  Ds as MenuItem,
  Mv as MoreInfo,
  gv as NavigationContentSearch,
  Av as NoExtensionsFound,
  Ri as RadioGroup,
  eo as RadioGroupItem,
  vv as ScriptureResultsViewer,
  bv as ScrollGroupSelector,
  uc as SearchBar,
  yt as Select,
  Gr as SelectContent,
  ec as SelectGroup,
  Ge as SelectItem,
  rc as SelectLabel,
  ji as SelectScrollDownButton,
  Bi as SelectScrollUpButton,
  tc as SelectSeparator,
  zr as SelectTrigger,
  xt as SelectValue,
  Xi as Separator,
  wv as SettingsList,
  xv as SettingsListHeader,
  yv as SettingsListItem,
  Rh as Slider,
  Sv as Sonner,
  Mt as Spinner,
  Ph as Switch,
  dn as Table,
  fn as TableBody,
  ac as TableCaption,
  Ur as TableCell,
  oc as TableFooter,
  Nt as TableHead,
  un as TableHeader,
  pr as TableRow,
  Cv as Tabs,
  Ih as TabsContent,
  _h as TabsList,
  $h as TabsTrigger,
  Ev as TextField,
  Fi as ToggleGroup,
  Xt as ToggleGroupItem,
  Tv as Toolbar,
  _v as UpdateButton,
  Lg as VersionHistory,
  zi as VerticalTabs,
  Ui as VerticalTabsContent,
  Gi as VerticalTabsList,
  fc as VerticalTabsTrigger,
  Ll as buttonVariants,
  wo as getSortingIcon,
  mv as inventoryCountColumn,
  fv as inventoryItemColumn,
  hv as inventoryStatusColumn,
  Fv as sonner,
  Bv as useEvent,
  jv as useEventAsync,
  co as usePromise
};
//# sourceMappingURL=index.js.map<|MERGE_RESOLUTION|>--- conflicted
+++ resolved
@@ -37,15 +37,9 @@
   ({ className: e, type: r, ...t }, n) => /* @__PURE__ */ p(
     "input",
     {
-<<<<<<< HEAD
-      type: t,
-      className: M(
-        "pr-twp pr-flex pr-h-10 pr-rounded-md pr-bg-background pr-px-3 pr-py-2 pr-text-sm pr-ring-offset-background file:pr-border-0 file:pr-bg-transparent file:pr-text-sm file:pr-font-medium placeholder:pr-text-muted-foreground disabled:pr-cursor-not-allowed disabled:pr-opacity-50",
-=======
       type: r,
       className: R(
-        "pr-twp pr-flex pr-rounded-md pr-bg-background pr-px-3 pr-py-2 pr-text-sm pr-ring-offset-background file:pr-border-0 file:pr-bg-transparent file:pr-text-sm file:pr-font-medium placeholder:pr-text-muted-foreground disabled:pr-cursor-not-allowed disabled:pr-opacity-50",
->>>>>>> 334d7df0
+        "pr-twp pr-flex pr-h-10 pr-rounded-md pr-bg-background pr-px-3 pr-py-2 pr-text-sm pr-ring-offset-background file:pr-border-0 file:pr-bg-transparent file:pr-text-sm file:pr-font-medium placeholder:pr-text-muted-foreground disabled:pr-cursor-not-allowed disabled:pr-opacity-50",
         e
       ),
       ref: n,
@@ -12232,39 +12226,6 @@
   background-color: greenyellow;
   color: darkgreen;
 }
-<<<<<<< HEAD
-.papi-context-menu-target {
-  white-space: nowrap;
-  cursor: context-menu;
-}
-
-.papi-context-menu-target * {
-  white-space: normal;
-}
-
-.papi-context-menu-target:hover {
-  box-shadow: 0 0 10px rgba(0, 0, 0, 0.07); /* Faint shadowy background */
-}
-
-.papi-context-menu-target.paratext:hover {
-  box-shadow: 0 0 10px rgba(0, 100, 0, 0.07); /* Faint shadowy background */
-}
-
-.papi-context-menu-target.paratext.bright:hover {
-  box-shadow: 0 0 10px rgba(173, 255, 47, 0.07); /* Faint shadowy background */
-}
-
-.papi-context-menu.paratext ul {
-  background-color: rgb(76, 106, 76);
-  color: rgb(214, 255, 152);
-}
-
-.papi-context-menu.paratext.bright ul {
-  color: rgb(76, 106, 76);
-  background-color: rgb(214, 255, 152);
-}
-=======
->>>>>>> 334d7df0
 .papi-multi-column-menu {
   background-color: rgb(222, 222, 222);
   display: flex;
@@ -12312,47 +12273,6 @@
   max-width: 24px;
   max-height: 24px;
 }
-.papi-checkbox {
-  background-color: transparent;
-}
-
-.papi-checkbox.error {
-  color: #f00;
-}
-<<<<<<< HEAD
-
-.papi-checkbox.error:hover {
-  background-color: rgba(255, 0, 0, 0.2);
-}
-
-.papi-checkbox.paratext {
-  color: greenyellow;
-}
-
-.papi-checkbox-label.paratext {
-  color: darkgreen;
-}
-
-.papi-checkbox.paratext:hover {
-  background-color: rgba(0, 100, 0, 0.3);
-}
-
-.papi-checkbox.paratext.bright {
-  color: darkgreen;
-}
-
-.papi-checkbox-label.paratext.bright {
-  background-color: greenyellow;
-}
-
-.papi-checkbox.paratext.bright:hover {
-  background-color: rgba(173, 255, 47, 0.3);
-}
-
-.papi-checkbox.below,
-.papi-checkbox.above {
-  text-align: center;
-}
 .banded-row:hover {
   cursor: pointer;
 }
@@ -12360,8 +12280,6 @@
 .banded-row[data-state="selected"]:hover {
   cursor: default;
 }
-=======
->>>>>>> 334d7df0
 .papi-menu-drawer-paper {
   height: fit-content !important;
   position: absolute !important;
@@ -12372,87 +12290,6 @@
   display: flex;
   gap: 8px;
 }
-<<<<<<< HEAD
-.papi-slider {
-  background-color: transparent;
-  color: #1ea7fd;
-}
-
-.papi-slider.vertical {
-  min-height: 200px;
-}
-
-.papi-slider.paratext {
-  background-color: darkgreen;
-  color: greenyellow;
-}
-
-.papi-slider.paratext.bright {
-  background-color: greenyellow;
-  color: darkgreen;
-}
-.papi-switch {
-  background-color: transparent;
-}
-
-.papi-switch.primary {
-  background-color: #1ea7fd;
-}
-
-.papi-switch.secondary {
-  background-color: #6fc8ff;
-}
-
-.papi-switch.error {
-  background-color: #f00;
-}
-
-.papi-switch.paratext {
-  background-color: darkgreen;
-  color: greenyellow;
-}
-
-.papi-switch.paratext.bright {
-  background-color: greenyellow;
-  color: darkgreen;
-}
-.papi-snackbar {
-  font-family: Arial, Helvetica, sans-serif;
-}
-
-.papi-snackbar.primary {
-  background: #1ea7fd;
-  color: white;
-}
-
-.papi-snackbar.external {
-  background-color: lightsteelblue;
-  border-color: white;
-  border-style: dotted;
-  padding: 2%;
-  width: 30%;
-}
-
-.papi-snackbar.secondary {
-  background: transparent;
-  color: #333;
-}
-
-.papi-snackbar.alert {
-  background: lightcoral;
-}
-
-.papi-snackbar.paratext {
-  background: darkgreen;
-  color: greenyellow;
-}
-
-.papi-snackbar.bright {
-  background: greenyellow;
-  color: darkgreen;
-}
-=======
->>>>>>> 334d7df0
 `, "top");
 export {
   yh as Alert,
