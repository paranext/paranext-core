--- conflicted
+++ resolved
@@ -4066,13 +4066,8 @@
   ] }, `dropdown-menu-sub-${i.label}-${i.id}`) }),
   i.tooltip && /* @__PURE__ */ r(Qt, { children: i.tooltip })
 ] }, `tooltip-${i.label}-${"command" in i ? i.command : i.id}`))) : void 0;
-<<<<<<< HEAD
-function Ye({
+function qe({
   onSelectMenuItem: t,
-=======
-function qe({
-  commandHandler: t,
->>>>>>> 58563bcd
   menuData: e,
   tabLabel: n,
   icon: a,
@@ -4088,15 +4083,9 @@
     ] }, i)) })
   ] });
 }
-<<<<<<< HEAD
-function Ss({
+function Is({
   onSelectProjectMenuItem: t,
   onSelectViewInfoMenuItem: e,
-=======
-function Is({
-  projectMenuCommandHandler: t,
-  viewInfoMenuCommandHandler: e,
->>>>>>> 58563bcd
   projectMenuData: n,
   tabViewMenuData: a,
   id: o,
@@ -5013,11 +5002,7 @@
   const n = document.head || document.querySelector("head"), a = n.querySelector(":first-child"), o = document.createElement("style");
   o.appendChild(document.createTextNode(t)), e === "top" && a ? n.insertBefore(o, a) : n.appendChild(o);
 }
-<<<<<<< HEAD
-Bo(`.banded-row:hover {
-=======
 Fo(`.banded-row:hover {
->>>>>>> 58563bcd
   cursor: pointer;
 }
 
@@ -8641,40 +8626,6 @@
 }
 `, "after-all");
 export {
-<<<<<<< HEAD
-  go as Alert,
-  bo as AlertDescription,
-  fo as AlertTitle,
-  vo as Avatar,
-  yo as AvatarFallback,
-  xo as AvatarImage,
-  Qo as BOOK_SELECTOR_STRING_KEYS,
-  bn as Badge,
-  Zo as BookChapterControl,
-  ma as BookSelectionMode,
-  ts as BookSelector,
-  V as Button,
-  No as Card,
-  Ro as CardContent,
-  So as CardDescription,
-  To as CardFooter,
-  ko as CardHeader,
-  Co as CardTitle,
-  ua as ChapterRangeSelector,
-  De as Checkbox,
-  Es as Checklist,
-  pe as ComboBox,
-  ze as Command,
-  Me as CommandEmpty,
-  hn as CommandGroup,
-  Ee as CommandInput,
-  Ve as CommandItem,
-  Ie as CommandList,
-  ka as DataTable,
-  rs as DisableButton,
-  Ht as DropdownMenu,
-  ke as DropdownMenuCheckboxItem,
-=======
   No as Alert,
   Co as AlertDescription,
   ko as AlertTitle,
@@ -8697,11 +8648,16 @@
   Pe as Checkbox,
   Ps as Checklist,
   me as ComboBox,
+  Ie as Command,
+  Ve as CommandEmpty,
+  bn as CommandGroup,
+  Me as CommandInput,
+  Be as CommandItem,
+  De as CommandList,
   Ea as DataTable,
   ls as DisableButton,
   Ut as DropdownMenu,
   Se as DropdownMenuCheckboxItem,
->>>>>>> 58563bcd
   At as DropdownMenuContent,
   rn as DropdownMenuGroup,
   Ce as DropdownMenuItem,
