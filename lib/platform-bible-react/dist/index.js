import Wl, { jsx as d, jsxs as _, Fragment as xt } from "react/jsx-runtime";
import * as N from "react";
import X, { forwardRef as yn, useCallback as Ce, useState as ce, useRef as It, useEffect as Ge, useLayoutEffect as ba, useMemo as At } from "react";
import { History as Xl, ChevronRight as Ri, Check as So, Circle as Yl, ArrowDownWideNarrow as ql, Clock as Kl, Bookmark as Jl, FilterIcon as Zl, ChevronDown as wn, ChevronUp as Ql, ArrowLeftIcon as ec, ChevronLeftIcon as tc, ChevronRightIcon as rc, ArrowRightIcon as nc, ArrowUpIcon as oc, ArrowDownIcon as ac, ArrowUpDownIcon as ic, CircleCheckIcon as va, CircleXIcon as ya, CircleHelpIcon as wa, X as sc, Search as lc, ChevronsUpDown as cc, ChevronLeft as pc, LoaderCircle as dc, Download as uc, Filter as fc, User as mc, Link as hc, CircleHelp as gc } from "lucide-react";
import Oe, { clsx as bc } from "clsx";
import { extendTailwindMerge as vc } from "tailwind-merge";
import * as be from "@radix-ui/react-dropdown-menu";
import { DropdownMenuTrigger as yc } from "@radix-ui/react-dropdown-menu";
import { getChaptersForBook as wc, getLocalizeKeyForScrollGroupId as me, compareScrRefs as co, scrRefToBBBCCCVVV as Un, formatScrRef as Hn, NumberFormat as xc, formatBytes as kc } from "platform-bible-utils";
import { useReactTable as Pi, getCoreRowModel as $i, getPaginationRowModel as Ec, getSortedRowModel as _i, getFilteredRowModel as Nc, flexRender as Tr, getExpandedRowModel as Tc, getGroupedRowModel as Sc } from "@tanstack/react-table";
import { Slot as Cc } from "@radix-ui/react-slot";
import { cva as Co } from "class-variance-authority";
import * as ke from "@radix-ui/react-select";
import { FormControlLabel as xa, FormLabel as Oc, Checkbox as Rc, MenuItem as Pc, ListItemText as $c, ListItemIcon as Ii, Menu as _c, Grid as Mi, List as Ic, IconButton as Ai, Drawer as Mc, Slider as Ac, Snackbar as Dc, Switch as jc, AppBar as Bc, Toolbar as Lc } from "@mui/material";
import * as $r from "@radix-ui/react-popover";
import { Command as De } from "cmdk";
import * as et from "@radix-ui/react-dialog";
import Fc, { ThemeContext as Vc, internal_processStyles as zc } from "@mui/styled-engine";
import * as Uc from "react-dom";
import Qr from "react-dom";
import * as je from "@radix-ui/react-tabs";
import * as Di from "@radix-ui/react-separator";
import * as ji from "@radix-ui/react-label";
import * as xr from "@radix-ui/react-slider";
import * as po from "@radix-ui/react-switch";
const Hc = vc({ prefix: "pr-" });
function L(...e) {
  return Hc(bc(e));
}
const Fr = X.forwardRef(
  ({ className: e, type: t, ...r }, n) => /* @__PURE__ */ d(
    "input",
    {
      type: t,
      className: L(
        "pr-flex pr-h-10 pr-rounded-md pr-bg-background pr-px-3 pr-py-2 pr-text-sm pr-ring-offset-background file:pr-border-0 file:pr-bg-transparent file:pr-text-sm file:pr-font-medium placeholder:pr-text-muted-foreground disabled:pr-cursor-not-allowed disabled:pr-opacity-50",
        e
      ),
      ref: n,
      ...r
    }
  )
);
Fr.displayName = "Input";
const Gc = yn(
  ({ handleSearch: e, handleKeyDown: t, handleOnClick: r, handleSubmit: n, ...o }, a) => /* @__PURE__ */ _("div", { className: "pr-relative", children: [
    /* @__PURE__ */ d(
      Fr,
      {
        ...o,
        type: "text",
        className: "pr-box-border pr-gap-2.5 pr-rounded-lg pr-border pr-border-solid pr-border-black pr-bg-white pr-py-2 pr-pl-4 pr-pr-3 pr-font-medium pr-text-slate-900 pr-shadow-none pr-outline-none",
        onChange: (i) => e(i.target.value),
        onKeyDown: (i) => {
          i.key === "Enter" && n(), t(i);
        },
        onClick: r,
        ref: a
      }
    ),
    /* @__PURE__ */ d(
      Xl,
      {
        className: "pr-absolute pr-right-3 pr-top-1/2 pr-h-4 pr-w-4 pr--translate-y-1/2 pr-transform pr-cursor-pointer pr-text-gray-500",
        onClick: () => {
          console.log("back in history");
        }
      }
    )
  ] })
);
var Wc = Object.defineProperty, Xc = (e, t, r) => t in e ? Wc(e, t, { enumerable: !0, configurable: !0, writable: !0, value: r }) : e[t] = r, oe = (e, t, r) => Xc(e, typeof t != "symbol" ? t + "" : t, r);
const Dt = [
  "GEN",
  "EXO",
  "LEV",
  "NUM",
  "DEU",
  "JOS",
  "JDG",
  "RUT",
  "1SA",
  "2SA",
  // 10
  "1KI",
  "2KI",
  "1CH",
  "2CH",
  "EZR",
  "NEH",
  "EST",
  "JOB",
  "PSA",
  "PRO",
  // 20
  "ECC",
  "SNG",
  "ISA",
  "JER",
  "LAM",
  "EZK",
  "DAN",
  "HOS",
  "JOL",
  "AMO",
  // 30
  "OBA",
  "JON",
  "MIC",
  "NAM",
  "HAB",
  "ZEP",
  "HAG",
  "ZEC",
  "MAL",
  "MAT",
  // 40
  "MRK",
  "LUK",
  "JHN",
  "ACT",
  "ROM",
  "1CO",
  "2CO",
  "GAL",
  "EPH",
  "PHP",
  // 50
  "COL",
  "1TH",
  "2TH",
  "1TI",
  "2TI",
  "TIT",
  "PHM",
  "HEB",
  "JAS",
  "1PE",
  // 60
  "2PE",
  "1JN",
  "2JN",
  "3JN",
  "JUD",
  "REV",
  "TOB",
  "JDT",
  "ESG",
  "WIS",
  // 70
  "SIR",
  "BAR",
  "LJE",
  "S3Y",
  "SUS",
  "BEL",
  "1MA",
  "2MA",
  "3MA",
  "4MA",
  // 80
  "1ES",
  "2ES",
  "MAN",
  "PS2",
  "ODA",
  "PSS",
  "JSA",
  // actual variant text for JOS, now in LXA text
  "JDB",
  // actual variant text for JDG, now in LXA text
  "TBS",
  // actual variant text for TOB, now in LXA text
  "SST",
  // actual variant text for SUS, now in LXA text // 90
  "DNT",
  // actual variant text for DAN, now in LXA text
  "BLT",
  // actual variant text for BEL, now in LXA text
  "XXA",
  "XXB",
  "XXC",
  "XXD",
  "XXE",
  "XXF",
  "XXG",
  "FRT",
  // 100
  "BAK",
  "OTH",
  "3ES",
  // Used previously but really should be 2ES
  "EZA",
  // Used to be called 4ES, but not actually in any known project
  "5EZ",
  // Used to be called 5ES, but not actually in any known project
  "6EZ",
  // Used to be called 6ES, but not actually in any known project
  "INT",
  "CNC",
  "GLO",
  "TDX",
  // 110
  "NDX",
  "DAG",
  "PS3",
  "2BA",
  "LBA",
  "JUB",
  "ENO",
  "1MQ",
  "2MQ",
  "3MQ",
  // 120
  "REP",
  "4BA",
  "LAO"
], Oo = [
  "XXA",
  "XXB",
  "XXC",
  "XXD",
  "XXE",
  "XXF",
  "XXG",
  "FRT",
  "BAK",
  "OTH",
  "INT",
  "CNC",
  "GLO",
  "TDX",
  "NDX"
], Bi = [
  "Genesis",
  "Exodus",
  "Leviticus",
  "Numbers",
  "Deuteronomy",
  "Joshua",
  "Judges",
  "Ruth",
  "1 Samuel",
  "2 Samuel",
  "1 Kings",
  "2 Kings",
  "1 Chronicles",
  "2 Chronicles",
  "Ezra",
  "Nehemiah",
  "Esther (Hebrew)",
  "Job",
  "Psalms",
  "Proverbs",
  "Ecclesiastes",
  "Song of Songs",
  "Isaiah",
  "Jeremiah",
  "Lamentations",
  "Ezekiel",
  "Daniel (Hebrew)",
  "Hosea",
  "Joel",
  "Amos",
  "Obadiah",
  "Jonah",
  "Micah",
  "Nahum",
  "Habakkuk",
  "Zephaniah",
  "Haggai",
  "Zechariah",
  "Malachi",
  "Matthew",
  "Mark",
  "Luke",
  "John",
  "Acts",
  "Romans",
  "1 Corinthians",
  "2 Corinthians",
  "Galatians",
  "Ephesians",
  "Philippians",
  "Colossians",
  "1 Thessalonians",
  "2 Thessalonians",
  "1 Timothy",
  "2 Timothy",
  "Titus",
  "Philemon",
  "Hebrews",
  "James",
  "1 Peter",
  "2 Peter",
  "1 John",
  "2 John",
  "3 John",
  "Jude",
  "Revelation",
  "Tobit",
  "Judith",
  "Esther Greek",
  "Wisdom of Solomon",
  "Sirach (Ecclesiasticus)",
  "Baruch",
  "Letter of Jeremiah",
  "Song of 3 Young Men",
  "Susanna",
  "Bel and the Dragon",
  "1 Maccabees",
  "2 Maccabees",
  "3 Maccabees",
  "4 Maccabees",
  "1 Esdras (Greek)",
  "2 Esdras (Latin)",
  "Prayer of Manasseh",
  "Psalm 151",
  "Odes",
  "Psalms of Solomon",
  // WARNING, if you change the spelling of the *obsolete* tag be sure to update
  // IsObsolete routine
  "Joshua A. *obsolete*",
  "Judges B. *obsolete*",
  "Tobit S. *obsolete*",
  "Susanna Th. *obsolete*",
  "Daniel Th. *obsolete*",
  "Bel Th. *obsolete*",
  "Extra A",
  "Extra B",
  "Extra C",
  "Extra D",
  "Extra E",
  "Extra F",
  "Extra G",
  "Front Matter",
  "Back Matter",
  "Other Matter",
  "3 Ezra *obsolete*",
  "Apocalypse of Ezra",
  "5 Ezra (Latin Prologue)",
  "6 Ezra (Latin Epilogue)",
  "Introduction",
  "Concordance ",
  "Glossary ",
  "Topical Index",
  "Names Index",
  "Daniel Greek",
  "Psalms 152-155",
  "2 Baruch (Apocalypse)",
  "Letter of Baruch",
  "Jubilees",
  "Enoch",
  "1 Meqabyan",
  "2 Meqabyan",
  "3 Meqabyan",
  "Reproof (Proverbs 25-31)",
  "4 Baruch (Rest of Baruch)",
  "Laodiceans"
], ka = np();
function sr(e, t = !0) {
  return t && (e = e.toUpperCase()), e in ka ? ka[e] : 0;
}
function Ro(e) {
  return sr(e) > 0;
}
function Yc(e) {
  const t = typeof e == "string" ? sr(e) : e;
  return t >= 40 && t <= 66;
}
function qc(e) {
  return (typeof e == "string" ? sr(e) : e) <= 39;
}
function Li(e) {
  return e <= 66;
}
function Kc(e) {
  const t = typeof e == "string" ? sr(e) : e;
  return zi(t) && !Li(t);
}
function* Jc() {
  for (let e = 1; e <= Dt.length; e++)
    yield e;
}
const Zc = 1, Fi = Dt.length;
function Qc() {
  return ["XXA", "XXB", "XXC", "XXD", "XXE", "XXF", "XXG"];
}
function Po(e, t = "***") {
  const r = e - 1;
  return r < 0 || r >= Dt.length ? t : Dt[r];
}
function Vi(e) {
  return e <= 0 || e > Fi ? "******" : Bi[e - 1];
}
function ep(e) {
  return Vi(sr(e));
}
function zi(e) {
  const t = typeof e == "number" ? Po(e) : e;
  return Ro(t) && !Oo.includes(t);
}
function tp(e) {
  const t = typeof e == "number" ? Po(e) : e;
  return Ro(t) && Oo.includes(t);
}
function rp(e) {
  return Bi[e - 1].includes("*obsolete*");
}
function np() {
  const e = {};
  for (let t = 0; t < Dt.length; t++)
    e[Dt[t]] = t + 1;
  return e;
}
const he = {
  allBookIds: Dt,
  nonCanonicalIds: Oo,
  bookIdToNumber: sr,
  isBookIdValid: Ro,
  isBookNT: Yc,
  isBookOT: qc,
  isBookOTNT: Li,
  isBookDC: Kc,
  allBookNumbers: Jc,
  firstBook: Zc,
  lastBook: Fi,
  extraBooks: Qc,
  bookNumberToId: Po,
  bookNumberToEnglishName: Vi,
  bookIdToEnglishName: ep,
  isCanonical: zi,
  isExtraMaterial: tp,
  isObsolete: rp
};
var Ze = /* @__PURE__ */ ((e) => (e[e.Unknown = 0] = "Unknown", e[e.Original = 1] = "Original", e[e.Septuagint = 2] = "Septuagint", e[e.Vulgate = 3] = "Vulgate", e[e.English = 4] = "English", e[e.RussianProtestant = 5] = "RussianProtestant", e[e.RussianOrthodox = 6] = "RussianOrthodox", e))(Ze || {});
const Fe = class {
  // private versInfo: Versification;
  constructor(t) {
    if (oe(this, "name"), oe(this, "fullPath"), oe(this, "isPresent"), oe(this, "hasVerseSegments"), oe(this, "isCustomized"), oe(this, "baseVersification"), oe(this, "scriptureBooks"), oe(this, "_type"), t == null)
      throw new Error("Argument undefined");
    typeof t == "string" ? (this.name = t, this._type = Ze[t]) : (this._type = t, this.name = Ze[t]);
  }
  get type() {
    return this._type;
  }
  equals(t) {
    return !t.type || !this.type ? !1 : t.type === this.type;
  }
};
oe(Fe, "Original", new Fe(Ze.Original)), oe(Fe, "Septuagint", new Fe(Ze.Septuagint)), oe(Fe, "Vulgate", new Fe(Ze.Vulgate)), oe(Fe, "English", new Fe(Ze.English)), oe(Fe, "RussianProtestant", new Fe(Ze.RussianProtestant)), oe(Fe, "RussianOrthodox", new Fe(Ze.RussianOrthodox));
let Ct = Fe;
function Ea(e, t) {
  const r = t[0];
  for (let n = 1; n < t.length; n++)
    e = e.split(t[n]).join(r);
  return e.split(r);
}
var Ui = /* @__PURE__ */ ((e) => (e[e.Valid = 0] = "Valid", e[e.UnknownVersification = 1] = "UnknownVersification", e[e.OutOfRange = 2] = "OutOfRange", e[e.VerseOutOfOrder = 3] = "VerseOutOfOrder", e[e.VerseRepeated = 4] = "VerseRepeated", e))(Ui || {});
const Ie = class le {
  constructor(t, r, n, o) {
    if (oe(this, "firstChapter"), oe(this, "lastChapter"), oe(this, "lastVerse"), oe(this, "hasSegmentsDefined"), oe(this, "text"), oe(this, "BBBCCCVVVS"), oe(this, "longHashCode"), oe(this, "versification"), oe(this, "rtlMark", "‏"), oe(this, "_bookNum", 0), oe(this, "_chapterNum", 0), oe(this, "_verseNum", 0), oe(this, "_verse"), n == null && o == null)
      if (t != null && typeof t == "string") {
        const a = t, i = r != null && r instanceof Ct ? r : void 0;
        this.setEmpty(i), this.parse(a);
      } else if (t != null && typeof t == "number") {
        const a = r != null && r instanceof Ct ? r : void 0;
        this.setEmpty(a), this._verseNum = t % le.chapterDigitShifter, this._chapterNum = Math.floor(
          t % le.bookDigitShifter / le.chapterDigitShifter
        ), this._bookNum = Math.floor(t / le.bookDigitShifter);
      } else if (r == null)
        if (t != null && t instanceof le) {
          const a = t;
          this._bookNum = a.bookNum, this._chapterNum = a.chapterNum, this._verseNum = a.verseNum, this._verse = a.verse, this.versification = a.versification;
        } else {
          if (t == null)
            return;
          const a = t instanceof Ct ? t : le.defaultVersification;
          this.setEmpty(a);
        }
      else
        throw new Error("VerseRef constructor not supported.");
    else if (t != null && r != null && n != null)
      if (typeof t == "string" && typeof r == "string" && typeof n == "string")
        this.setEmpty(o), this.updateInternal(t, r, n);
      else if (typeof t == "number" && typeof r == "number" && typeof n == "number")
        this._bookNum = t, this._chapterNum = r, this._verseNum = n, this.versification = o ?? le.defaultVersification;
      else
        throw new Error("VerseRef constructor not supported.");
    else
      throw new Error("VerseRef constructor not supported.");
  }
  /**
   * Determines if the verse string is in a valid format (does not consider versification).
   */
  static isVerseParseable(t) {
    return t.length > 0 && "0123456789".includes(t[0]) && !t.endsWith(this.verseRangeSeparator) && !t.endsWith(this.verseSequenceIndicator);
  }
  /**
   * Tries to parse the specified string into a verse reference.
   * @param str - The string to attempt to parse.
   * @returns success: `true` if the specified string was successfully parsed, `false` otherwise.
   * @returns verseRef: The result of the parse if successful, or empty VerseRef if it failed
   */
  static tryParse(t) {
    let r;
    try {
      return r = new le(t), { success: !0, verseRef: r };
    } catch (n) {
      if (n instanceof mr)
        return r = new le(), { success: !1, verseRef: r };
      throw n;
    }
  }
  /**
   * Gets the reference as a comparable integer where the book, chapter, and verse each occupy 3
   * digits.
   * @param bookNum - Book number (this is 1-based, not an index).
   * @param chapterNum - Chapter number.
   * @param verseNum - Verse number.
   * @returns The reference as a comparable integer where the book, chapter, and verse each occupy 3
   * digits.
   */
  static getBBBCCCVVV(t, r, n) {
    return t % le.bcvMaxValue * le.bookDigitShifter + (r >= 0 ? r % le.bcvMaxValue * le.chapterDigitShifter : 0) + (n >= 0 ? n % le.bcvMaxValue : 0);
  }
  /**
   * Deserializes a serialized VerseRef.
   * @param serializedVerseRef - Serialized VerseRef to create from.
   * @returns the deserialized VerseRef.
   */
  static fromJSON(t) {
    const { book: r, chapterNum: n, verseNum: o, verse: a, versificationStr: i } = t, l = a || o.toString();
    let c;
    return i && (c = new Ct(i)), r ? new le(r, n.toString(), l, c) : new le();
  }
  /**
   * Parses a verse string and gets the leading numeric portion as a number.
   * @param verseStr - verse string to parse
   * @returns true if the entire string could be parsed as a single, simple verse number (1-999);
   *    false if the verse string represented a verse bridge, contained segment letters, or was invalid
   */
  static tryGetVerseNum(t) {
    let r;
    if (!t)
      return r = -1, { success: !0, vNum: r };
    r = 0;
    let n;
    for (let o = 0; o < t.length; o++) {
      if (n = t[o], n < "0" || n > "9")
        return o === 0 && (r = -1), { success: !1, vNum: r };
      if (r = r * 10 + +n - 0, r > le.bcvMaxValue)
        return r = -1, { success: !1, vNum: r };
    }
    return { success: !0, vNum: r };
  }
  /**
   * Checks to see if a VerseRef hasn't been set - all values are the default.
   */
  get isDefault() {
    return this.bookNum === 0 && this.chapterNum === 0 && this.verseNum === 0 && this.versification == null;
  }
  /**
   * Gets whether the verse contains multiple verses.
   */
  get hasMultiple() {
    return this._verse != null && (this._verse.includes(le.verseRangeSeparator) || this._verse.includes(le.verseSequenceIndicator));
  }
  /**
   * Gets or sets the book of the reference. Book is the 3-letter abbreviation in capital letters,
   * e.g. `'MAT'`.
   */
  get book() {
    return he.bookNumberToId(this.bookNum, "");
  }
  set book(t) {
    this.bookNum = he.bookIdToNumber(t);
  }
  /**
   * Gets or sets the chapter of the reference,. e.g. `'3'`.
   */
  get chapter() {
    return this.isDefault || this._chapterNum < 0 ? "" : this._chapterNum.toString();
  }
  set chapter(t) {
    const r = +t;
    this._chapterNum = Number.isInteger(r) ? r : -1;
  }
  /**
   * Gets or sets the verse of the reference, including range, segments, and sequences, e.g. `'4'`,
   * or `'4b-5a, 7'`.
   */
  get verse() {
    return this._verse != null ? this._verse : this.isDefault || this._verseNum < 0 ? "" : this._verseNum.toString();
  }
  set verse(t) {
    const { success: r, vNum: n } = le.tryGetVerseNum(t);
    this._verse = r ? void 0 : t.replace(this.rtlMark, ""), this._verseNum = n, !(this._verseNum >= 0) && ({ vNum: this._verseNum } = le.tryGetVerseNum(this._verse));
  }
  /**
   * Get or set Book based on book number, e.g. `42`.
   */
  get bookNum() {
    return this._bookNum;
  }
  set bookNum(t) {
    if (t <= 0 || t > he.lastBook)
      throw new mr(
        "BookNum must be greater than zero and less than or equal to last book"
      );
    this._bookNum = t;
  }
  /**
   * Gets or sets the chapter number, e.g. `3`. `-1` if not valid.
   */
  get chapterNum() {
    return this._chapterNum;
  }
  set chapterNum(t) {
    this.chapterNum = t;
  }
  /**
   * Gets or sets verse start number, e.g. `4`. `-1` if not valid.
   */
  get verseNum() {
    return this._verseNum;
  }
  set verseNum(t) {
    this._verseNum = t;
  }
  /**
   * String representing the versification (should ONLY be used for serialization/deserialization).
   *
   * @remarks This is for backwards compatibility when ScrVers was an enumeration.
   */
  get versificationStr() {
    var t;
    return (t = this.versification) == null ? void 0 : t.name;
  }
  set versificationStr(t) {
    this.versification = this.versification != null ? new Ct(t) : void 0;
  }
  /**
   * Determines if the reference is valid.
   */
  get valid() {
    return this.validStatus === 0;
  }
  /**
   * Get the valid status for this reference.
   */
  get validStatus() {
    return this.validateVerse(le.verseRangeSeparators, le.verseSequenceIndicators);
  }
  /**
   * Gets the reference as a comparable integer where the book,
   * chapter, and verse each occupy three digits and the verse is 0.
   */
  get BBBCCC() {
    return le.getBBBCCCVVV(this._bookNum, this._chapterNum, 0);
  }
  /**
   * Gets the reference as a comparable integer where the book,
   * chapter, and verse each occupy three digits. If verse is not null
   * (i.e., this reference represents a complex reference with verse
   * segments or bridge) this cannot be used for an exact comparison.
   */
  get BBBCCCVVV() {
    return le.getBBBCCCVVV(this._bookNum, this._chapterNum, this._verseNum);
  }
  /**
   * Gets whether the verse is defined as an excluded verse in the versification.
   * Does not handle verse ranges.
   */
  // eslint-disable-next-line @typescript-eslint/class-literal-property-style
  get isExcluded() {
    return !1;
  }
  /**
   * Parses the reference in the specified string.
   * Optionally versification can follow reference as in GEN 3:11/4
   * Throw an exception if
   * - invalid book name
   * - chapter number is missing or not a number
   * - verse number is missing or does not start with a number
   * - versification is invalid
   * @param verseStr - string to parse e.g. 'MAT 3:11'
   */
  parse(t) {
    if (t = t.replace(this.rtlMark, ""), t.includes("/")) {
      const a = t.split("/");
      if (t = a[0], a.length > 1)
        try {
          const i = +a[1].trim();
          this.versification = new Ct(Ze[i]);
        } catch {
          throw new mr("Invalid reference : " + t);
        }
    }
    const r = t.trim().split(" ");
    if (r.length !== 2)
      throw new mr("Invalid reference : " + t);
    const n = r[1].split(":"), o = +n[0];
    if (n.length !== 2 || he.bookIdToNumber(r[0]) === 0 || !Number.isInteger(o) || o < 0 || !le.isVerseParseable(n[1]))
      throw new mr("Invalid reference : " + t);
    this.updateInternal(r[0], n[0], n[1]);
  }
  /**
   * Simplifies this verse ref so that it has no bridging of verses or
   * verse segments like `'1a'`.
   */
  simplify() {
    this._verse = void 0;
  }
  /**
   * Makes a clone of the reference.
   *
   * @returns The cloned VerseRef.
   */
  clone() {
    return new le(this);
  }
  toString() {
    const t = this.book;
    return t === "" ? "" : `${t} ${this.chapter}:${this.verse}`;
  }
  toJSON() {
    let t = this.verse;
    (t === "" || t === this.verseNum.toString()) && (t = void 0);
    const r = {
      book: this.book,
      chapterNum: this.chapterNum,
      verseNum: this.verseNum,
      verse: t,
      versificationStr: this.versificationStr
    };
    return t || delete r.verse, r;
  }
  /**
   * Compares this `VerseRef` with supplied one.
   * @param verseRef - object to compare this one to.
   * @returns `true` if this `VerseRef` is equal to the supplied one, `false` otherwise.
   */
  equals(t) {
    return t instanceof le ? t._bookNum === this._bookNum && t._chapterNum === this._chapterNum && t._verseNum === this._verseNum && t.verse === this.verse && (t.versification == null && this.versification == null || t.versification != null && this.versification != null && t.versification.equals(this.versification)) : !1;
  }
  /**
   * Enumerate all individual verses contained in a VerseRef.
   * Verse ranges are indicated by "-" and consecutive verses by ","s.
   * Examples:
   * GEN 1:2 returns GEN 1:2
   * GEN 1:1a-3b,5 returns GEN 1:1a, GEN 1:2, GEN 1:3b, GEN 1:5
   * GEN 1:2a-2c returns //! ??????
   *
   * @param specifiedVersesOnly - if set to <c>true</c> return only verses that are
   * explicitly specified only, not verses within a range. Defaults to `false`.
   * @param verseRangeSeparators - Verse range separators.
   * Defaults to `VerseRef.verseRangeSeparators`.
   * @param verseSequenceSeparators - Verse sequence separators.
   * Defaults to `VerseRef.verseSequenceIndicators`.
   * @returns An array of all single verse references in this VerseRef.
   */
  allVerses(t = !1, r = le.verseRangeSeparators, n = le.verseSequenceIndicators) {
    if (this._verse == null || this.chapterNum <= 0)
      return [this.clone()];
    const o = [], a = Ea(this._verse, n);
    for (const i of a.map((l) => Ea(l, r))) {
      const l = this.clone();
      l.verse = i[0];
      const c = l.verseNum;
      if (o.push(l), i.length > 1) {
        const f = this.clone();
        if (f.verse = i[1], !t)
          for (let m = c + 1; m < f.verseNum; m++) {
            const v = new le(
              this._bookNum,
              this._chapterNum,
              m,
              this.versification
            );
            this.isExcluded || o.push(v);
          }
        o.push(f);
      }
    }
    return o;
  }
  /**
   * Validates a verse number using the supplied separators rather than the defaults.
   */
  validateVerse(t, r) {
    if (!this.verse)
      return this.internalValid;
    let n = 0;
    for (const o of this.allVerses(!0, t, r)) {
      const a = o.internalValid;
      if (a !== 0)
        return a;
      const i = o.BBBCCCVVV;
      if (n > i)
        return 3;
      if (n === i)
        return 4;
      n = i;
    }
    return 0;
  }
  /**
   * Gets whether a single verse reference is valid.
   */
  get internalValid() {
    return this.versification == null ? 1 : this._bookNum <= 0 || this._bookNum > he.lastBook ? 2 : (he.isCanonical(this._bookNum), 0);
  }
  setEmpty(t = le.defaultVersification) {
    this._bookNum = 0, this._chapterNum = -1, this._verse = void 0, this.versification = t;
  }
  updateInternal(t, r, n) {
    this.bookNum = he.bookIdToNumber(t), this.chapter = r, this.verse = n;
  }
};
oe(Ie, "defaultVersification", Ct.English), oe(Ie, "verseRangeSeparator", "-"), oe(Ie, "verseSequenceIndicator", ","), oe(Ie, "verseRangeSeparators", [Ie.verseRangeSeparator]), oe(Ie, "verseSequenceIndicators", [Ie.verseSequenceIndicator]), oe(Ie, "chapterDigitShifter", 1e3), oe(Ie, "bookDigitShifter", Ie.chapterDigitShifter * Ie.chapterDigitShifter), oe(Ie, "bcvMaxValue", Ie.chapterDigitShifter - 1), /**
* The valid status of the VerseRef.
*/
oe(Ie, "ValidStatusType", Ui);
let mr = class extends Error {
};
const $o = be.Root, Hi = be.Trigger, op = be.Group, Av = be.Portal, Dv = be.Sub, jv = be.RadioGroup, ap = X.forwardRef(({ className: e, inset: t, children: r, ...n }, o) => /* @__PURE__ */ _(
  be.SubTrigger,
  {
    ref: o,
    className: L(
      "pr-flex pr-cursor-default pr-select-none pr-items-center pr-rounded-sm pr-px-2 pr-py-1.5 pr-text-sm pr-outline-none focus:pr-bg-accent data-[state=open]:pr-bg-accent",
      t && "pr-pl-8",
      e
    ),
    ...n,
    children: [
      r,
      /* @__PURE__ */ d(Ri, { className: "pr-ml-auto pr-h-4 pr-w-4" })
    ]
  }
));
ap.displayName = be.SubTrigger.displayName;
const ip = X.forwardRef(({ className: e, ...t }, r) => /* @__PURE__ */ d(
  be.SubContent,
  {
    ref: r,
    className: L(
      "pr-z-50 pr-min-w-[8rem] pr-overflow-hidden pr-rounded-md pr-border pr-bg-popover pr-p-1 pr-text-popover-foreground pr-shadow-lg data-[state=open]:pr-animate-in data-[state=closed]:pr-animate-out data-[state=closed]:pr-fade-out-0 data-[state=open]:pr-fade-in-0 data-[state=closed]:pr-zoom-out-95 data-[state=open]:pr-zoom-in-95 data-[side=bottom]:pr-slide-in-from-top-2 data-[side=left]:pr-slide-in-from-right-2 data-[side=right]:pr-slide-in-from-left-2 data-[side=top]:pr-slide-in-from-bottom-2",
      e
    ),
    ...t
  }
));
ip.displayName = be.SubContent.displayName;
const xn = X.forwardRef(({ className: e, sideOffset: t = 4, ...r }, n) => /* @__PURE__ */ d(be.Portal, { children: /* @__PURE__ */ d(
  be.Content,
  {
    ref: n,
    sideOffset: t,
    className: L(
      /* adding pr-twp because the dropdown content is added to the dom as a sibling to the app root */
      "pr-twp pr-z-50 pr-min-w-[8rem] pr-overflow-hidden pr-rounded-md pr-border pr-bg-popover pr-p-1 pr-text-popover-foreground pr-shadow-md data-[state=open]:pr-animate-in data-[state=closed]:pr-animate-out data-[state=closed]:pr-fade-out-0 data-[state=open]:pr-fade-in-0 data-[state=closed]:pr-zoom-out-95 data-[state=open]:pr-zoom-in-95 data-[side=bottom]:pr-slide-in-from-top-2 data-[side=left]:pr-slide-in-from-right-2 data-[side=right]:pr-slide-in-from-left-2 data-[side=top]:pr-slide-in-from-bottom-2",
      e
    ),
    ...r
  }
) }));
xn.displayName = be.Content.displayName;
const Gi = X.forwardRef(({ className: e, inset: t, ...r }, n) => /* @__PURE__ */ d(
  be.Item,
  {
    ref: n,
    className: L(
      // removed: pr-relative pr-flex focus:pr-text-accent-foreground
      "pr-cursor-default pr-select-none pr-items-center pr-rounded-sm pr-px-2 pr-py-1.5 pr-text-sm pr-outline-none pr-transition-colors focus:pr-bg-accent data-[disabled]:pr-pointer-events-none data-[disabled]:pr-opacity-50",
      t && "pr-pl-8",
      e
    ),
    ...r
  }
));
Gi.displayName = be.Item.displayName;
const _o = X.forwardRef(({ className: e, children: t, checked: r, ...n }, o) => /* @__PURE__ */ _(
  be.CheckboxItem,
  {
    ref: o,
    className: L(
      "pr-relative pr-flex pr-cursor-default pr-select-none pr-items-center pr-rounded-sm pr-py-1.5 pr-pl-8 pr-pr-2 pr-text-sm pr-outline-none pr-transition-colors focus:pr-bg-accent focus:pr-text-accent-foreground data-[disabled]:pr-pointer-events-none data-[disabled]:pr-opacity-50",
      e
    ),
    checked: r,
    ...n,
    children: [
      /* @__PURE__ */ d("span", { className: "pr-absolute pr-left-2 pr-flex pr-h-3.5 pr-w-3.5 pr-items-center pr-justify-center", children: /* @__PURE__ */ d(be.ItemIndicator, { children: /* @__PURE__ */ d(So, { className: "pr-h-4 pr-w-4" }) }) }),
      t
    ]
  }
));
_o.displayName = be.CheckboxItem.displayName;
const Wi = X.forwardRef(({ className: e, children: t, ...r }, n) => /* @__PURE__ */ _(
  be.RadioItem,
  {
    ref: n,
    className: L(
      "pr-relative pr-flex pr-cursor-default pr-select-none pr-items-center pr-rounded-sm pr-py-1.5 pr-pl-8 pr-pr-2 pr-text-sm pr-outline-none pr-transition-colors focus:pr-bg-accent focus:pr-text-accent-foreground data-[disabled]:pr-pointer-events-none data-[disabled]:pr-opacity-50",
      e
    ),
    ...r,
    children: [
      /* @__PURE__ */ d("span", { className: "pr-absolute pr-left-2 pr-flex pr-h-3.5 pr-w-3.5 pr-items-center pr-justify-center", children: /* @__PURE__ */ d(be.ItemIndicator, { children: /* @__PURE__ */ d(Yl, { className: "pr-h-2 pr-w-2 pr-fill-current" }) }) }),
      t
    ]
  }
));
Wi.displayName = be.RadioItem.displayName;
const Vr = X.forwardRef(({ className: e, inset: t, ...r }, n) => /* @__PURE__ */ d(
  be.Label,
  {
    ref: n,
    className: L("pr-px-2 pr-py-1.5 pr-text-sm pr-font-semibold", t && "pr-pl-8", e),
    ...r
  }
));
Vr.displayName = be.Label.displayName;
const kn = X.forwardRef(({ className: e, ...t }, r) => /* @__PURE__ */ d(
  be.Separator,
  {
    ref: r,
    className: L("pr--mx-1 pr-my-1 pr-h-px pr-bg-muted", e),
    ...t
  }
));
kn.displayName = be.Separator.displayName;
function sp({ className: e, ...t }) {
  return /* @__PURE__ */ d(
    "span",
    {
      className: L("pr-ml-auto pr-text-xs pr-tracking-widest pr-opacity-60", e),
      ...t
    }
  );
}
sp.displayName = "DropdownMenuShortcut";
const lp = yn(
  ({
    bookId: e,
    handleSelectBook: t,
    isSelected: r,
    handleHighlightBook: n,
    handleKeyDown: o,
    bookType: a,
    children: i
  }, l) => /* @__PURE__ */ _(
    Gi,
    {
      ref: l,
      textValue: e,
      className: L("pr-mx-1 pr-px-1 pr-font-normal pr-text-slate-700", {
        // Overriding `data-[highlighted]` changes the default gray background that is normally shown on hover
        "pr-bg-amber-50 pr-text-yellow-900 data-[highlighted]:pr-bg-amber-100": r
      }),
      onSelect: (c) => {
        c.preventDefault(), t();
      },
      onKeyDown: (c) => {
        o(c);
      },
      onFocus: n,
      onMouseMove: n,
      children: [
        /* @__PURE__ */ d(
          "span",
          {
            className: L(
              "pr-border-b-0 pr-border-l-2 pr-border-r-0 pr-border-t-0 pr-border-solid pr-px-2",
              {
                "pr-font-bold": r,
                "pr-border-l-red-200": a.toLowerCase() === "ot",
                "pr-border-l-purple-200": a.toLowerCase() === "nt",
                "pr-border-l-indigo-200": a.toLowerCase() === "dc"
              }
            ),
            children: he.bookIdToEnglishName(e)
          }
        ),
        r && /* @__PURE__ */ d("div", { children: i })
      ]
    },
    e
  )
);
function cp({
  handleSelectChapter: e,
  endChapter: t,
  activeChapter: r,
  highlightedChapter: n,
  handleHighlightedChapter: o
}) {
  const a = Array.from({ length: t }, (l, c) => c + 1), i = Ce(
    (l) => {
      o(l);
    },
    [o]
  );
  return /* @__PURE__ */ d("div", { className: L("pr-flex pr-flex-wrap pr-items-start pr-justify-start pr-self-stretch"), children: a.map((l) => /* @__PURE__ */ d(
    "div",
    {
      className: L(
        "pr-box-content pr-flex pr-h-4 pr-w-4 pr-cursor-pointer pr-items-center pr-justify-end pr-rounded-md pr-p-2 pr-text-amber-800",
        {
          "pr-font-semibold pr-text-amber-900": l === r,
          "pr-bg-amber-200": l === n
        }
      ),
      onClick: (c) => {
        c.preventDefault(), c.stopPropagation(), e(l);
      },
      role: "button",
      onKeyDown: (c) => {
        c.key === "Enter" && e(l);
      },
      tabIndex: 0,
      onMouseMove: () => i(l),
      children: l
    },
    l
  )) });
}
function pp({ handleSort: e, handleLocationHistory: t, handleBookmarks: r }) {
  return /* @__PURE__ */ _(Vr, { className: "pr-flex pr-justify-between", children: [
    /* @__PURE__ */ d("p", { className: "pr-inline-block pr-align-middle", children: "Go To" }),
    /* @__PURE__ */ _("div", { className: "pr-flex pr-items-center", children: [
      /* @__PURE__ */ d(
        ql,
        {
          onClick: e,
          className: "pr-m-2 pr-h-4 pr-w-4 pr-cursor-pointer pr-gap-2"
        }
      ),
      /* @__PURE__ */ d(
        Kl,
        {
          onClick: t,
          className: "pr-m-2 pr-h-4 pr-w-4 pr-cursor-pointer pr-gap-2"
        }
      ),
      /* @__PURE__ */ d(
        Jl,
        {
          onClick: r,
          className: "pr-m-2 pr-h-4 pr-w-4 pr-cursor-pointer pr-gap-2"
        }
      )
    ] })
  ] });
}
const Sr = he.allBookIds, dp = {
  OT: "Old Testament",
  NT: "New Testament",
  DC: "Deuterocanon"
}, Na = ["OT", "NT", "DC"], up = 32 + 32 + 32, fp = [
  /^(\w+)$/i,
  // Matches a single word (book name or id)
  /^(\w+)(?:\s(\d+))$/i,
  // Matches a word followed by a chapter number
  /^(\w+)(?:\s(\d+):(\d+))$/i
  // Matches a word followed by a chapter and verse number
], mp = (e) => ({
  OT: Sr.filter((r) => he.isBookOT(r)),
  NT: Sr.filter((r) => he.isBookNT(r)),
  DC: Sr.filter((r) => he.isBookDC(r))
})[e], hr = (e) => wc(he.bookIdToNumber(e));
function hp() {
  return Sr.map((t) => he.bookIdToEnglishName(t));
}
function gp(e) {
  return hp().includes(e);
}
function bp(e) {
  const t = e.toLowerCase().replace(/^\w/, (r) => r.toUpperCase());
  if (gp(t))
    return Sr.find((n) => he.bookIdToEnglishName(n) === t);
}
function Bv({ scrRef: e, handleSubmit: t }) {
  const [r, n] = ce(""), [o, a] = ce(
    he.bookNumberToId(e.bookNum)
  ), [i, l] = ce(e.chapterNum ?? 0), [c, f] = ce(
    he.bookNumberToId(e.bookNum)
  ), [m, v] = ce(!1), [g, p] = ce(m), h = It(void 0), u = It(void 0), b = It(void 0), x = Ce(
    ($) => mp($).filter((E) => {
      const R = he.bookIdToEnglishName(E).toLowerCase(), I = r.replace(/[^a-zA-Z]/g, "").toLowerCase();
      return R.includes(I) || // Match book name
      E.toLowerCase().includes(I);
    }),
    [r]
  ), O = ($) => {
    n($);
  }, w = It(!1), k = Ce(($) => {
    if (w.current) {
      w.current = !1;
      return;
    }
    v($);
  }, []), y = Ce(
    ($, E, R, I) => {
      if (l(
        he.bookNumberToId(e.bookNum) !== $ ? 1 : e.chapterNum
      ), E || hr($) === -1) {
        t({
          bookNum: he.bookIdToNumber($),
          chapterNum: R || 1,
          verseNum: I || 1
        }), v(!1), n("");
        return;
      }
      a(o !== $ ? $ : ""), v(!E);
    },
    [t, e.bookNum, e.chapterNum, o]
  ), T = ($) => {
    $ <= 0 || $ > hr(o) || y(o, !0, $);
  }, S = Ce(() => {
    fp.forEach(($) => {
      const E = r.match($);
      if (E) {
        const [R, I = void 0, U = void 0] = E.slice(1), j = bp(R);
        (he.isBookIdValid(R) || j) && y(
          j ?? R,
          !0,
          I ? parseInt(I, 10) : 1,
          U ? parseInt(U, 10) : 1
        );
      }
    });
  }, [y, r]), M = Ce(
    ($) => {
      m ? ($.key === "ArrowDown" || $.key === "ArrowUp") && (typeof b < "u" && // Ref uses null
      // eslint-disable-next-line no-null/no-null
      b.current !== null ? b.current.focus() : typeof u < "u" && // Ref uses null
      // eslint-disable-next-line no-null/no-null
      u.current !== null && u.current.focus(), $.preventDefault()) : v(!0);
    },
    [m]
  ), D = ($) => {
    const { key: E } = $;
    E === "ArrowRight" || E === "ArrowLeft" || E === "ArrowDown" || E === "ArrowUp" || E === "Enter" || (h.current.dispatchEvent(new KeyboardEvent("keydown", { key: E })), h.current.focus());
  }, V = ($) => {
    const { key: E } = $;
    if (c === o) {
      if (E === "Enter") {
        $.preventDefault(), y(o, !0, i);
        return;
      }
      let R = 0;
      if (E === "ArrowRight")
        if (i < hr(c))
          R = 1;
        else {
          $.preventDefault();
          return;
        }
      else if (E === "ArrowLeft")
        if (i > 1)
          R = -1;
        else {
          $.preventDefault();
          return;
        }
      else
        E === "ArrowDown" ? R = 6 : E === "ArrowUp" && (R = -6);
      i + R <= 0 || i + R > hr(c) ? l(0) : R !== 0 && (l(i + R), $.preventDefault());
    }
  };
  return Ge(() => {
    o === c ? o === he.bookNumberToId(e.bookNum) ? l(e.chapterNum) : l(1) : l(0);
  }, [c, e.bookNum, e.chapterNum, o]), ba(() => {
    p(m);
  }, [m]), ba(() => {
    const $ = setTimeout(() => {
      if (g && u.current && b.current) {
        const R = b.current.offsetTop - up;
        u.current.scrollTo({ top: R, behavior: "instant" });
      }
    }, 10);
    return () => {
      clearTimeout($);
    };
  }, [g]), /* @__PURE__ */ d("div", { className: "pr-twp pr-flex", children: /* @__PURE__ */ _($o, { modal: !1, open: m, onOpenChange: k, children: [
    /* @__PURE__ */ d(Hi, { asChild: !0, children: /* @__PURE__ */ d(
      Gc,
      {
        ref: h,
        value: r,
        handleSearch: O,
        handleKeyDown: M,
        handleOnClick: () => {
          a(he.bookNumberToId(e.bookNum)), f(he.bookNumberToId(e.bookNum)), l(e.chapterNum > 0 ? e.chapterNum : 0), v(!0), h.current.focus();
        },
        onFocus: () => {
          w.current = !0;
        },
        handleSubmit: S,
        placeholder: `${he.bookNumberToEnglishName(e.bookNum)} ${e.chapterNum}:${e.verseNum}`
      }
    ) }),
    /* @__PURE__ */ _(
      xn,
      {
        className: "pr-m-1 pr-overflow-y-auto pr-p-0 pr-font-normal pr-text-slate-700",
        style: { width: "233px", maxHeight: "500px", zIndex: "250" },
        onKeyDown: D,
        align: "start",
        ref: u,
        children: [
          /* @__PURE__ */ d(
            pp,
            {
              handleSort: () => console.log("sorting"),
              handleLocationHistory: () => console.log("location history"),
              handleBookmarks: () => console.log("bookmarks")
            }
          ),
          Na.map(
            ($, E) => x($).length > 0 && /* @__PURE__ */ _("div", { children: [
              /* @__PURE__ */ d(Vr, { className: "pr-font-semibold pr-text-slate-700", children: dp[$] }),
              x($).map((R) => /* @__PURE__ */ d("div", { children: /* @__PURE__ */ d(
                lp,
                {
                  bookId: R,
                  handleSelectBook: () => y(R, !1),
                  isSelected: o === R,
                  handleHighlightBook: () => f(R),
                  handleKeyDown: V,
                  bookType: $,
                  ref: (I) => {
                    o === R && (b.current = I);
                  },
                  children: /* @__PURE__ */ d(
                    cp,
                    {
                      handleSelectChapter: T,
                      endChapter: hr(R),
                      activeChapter: e.bookNum === he.bookIdToNumber(R) ? e.chapterNum : 0,
                      highlightedChapter: i,
                      handleHighlightedChapter: (I) => {
                        l(I);
                      }
                    }
                  )
                }
              ) }, R)),
              Na.length - 1 !== E ? /* @__PURE__ */ d(kn, {}) : void 0
            ] }, $)
          )
        ]
      }
    )
  ] }) });
}
const vp = Co(
  "pr-twp pr-inline-flex pr-items-center pr-justify-center pr-whitespace-nowrap pr-rounded-md pr-text-sm pr-font-medium pr-ring-offset-background pr-transition-colors focus-visible:pr-outline-none focus-visible:pr-ring-2 focus-visible:pr-ring-ring focus-visible:pr-ring-offset-2 disabled:pr-pointer-events-none disabled:pr-opacity-50",
  {
    variants: {
      variant: {
        default: "pr-bg-primary pr-text-primary-foreground hover:pr-bg-primary/90",
        destructive: "pr-bg-destructive pr-text-destructive-foreground hover:pr-bg-destructive/90",
        outline: "pr-border pr-border-input pr-bg-background hover:pr-bg-accent hover:pr-text-accent-foreground",
        secondary: "pr-bg-secondary pr-text-secondary-foreground hover:pr-bg-secondary/80",
        ghost: "hover:pr-bg-accent hover:pr-text-accent-foreground",
        link: "pr-text-primary pr-underline-offset-4 hover:pr-underline"
      },
      size: {
        default: "pr-h-10 pr-px-4 pr-py-2",
        sm: "pr-h-9 pr-rounded-md pr-px-3",
        lg: "pr-h-11 pr-rounded-md pr-px-8",
        icon: "pr-h-10 pr-w-10"
      }
    },
    defaultVariants: {
      variant: "default",
      size: "default"
    }
  }
), xe = X.forwardRef(
  ({ className: e, variant: t, size: r, asChild: n = !1, ...o }, a) => /* @__PURE__ */ d(n ? Cc : "button", { className: L(vp({ variant: t, size: r, className: e })), ref: a, ...o })
);
xe.displayName = "Button";
function yp({ table: e }) {
  return /* @__PURE__ */ _($o, { children: [
    /* @__PURE__ */ d(yc, { asChild: !0, children: /* @__PURE__ */ _(xe, { variant: "outline", size: "sm", className: "pr-ml-auto pr-hidden pr-h-8 lg:pr-flex", children: [
      /* @__PURE__ */ d(Zl, { className: "pr-mr-2 pr-h-4 pr-w-4" }),
      "View"
    ] }) }),
    /* @__PURE__ */ _(xn, { align: "end", className: "pr-w-[150px]", children: [
      /* @__PURE__ */ d(Vr, { children: "Toggle columns" }),
      /* @__PURE__ */ d(kn, {}),
      e.getAllColumns().filter((t) => t.getCanHide()).map((t) => /* @__PURE__ */ d(
        _o,
        {
          className: "pr-capitalize",
          checked: t.getIsVisible(),
          onCheckedChange: (r) => t.toggleVisibility(!!r),
          children: t.id
        },
        t.id
      ))
    ] })
  ] });
}
const _r = ke.Root, wp = ke.Group, Ir = ke.Value, Zt = X.forwardRef(({ className: e, children: t, ...r }, n) => /* @__PURE__ */ _(
  ke.Trigger,
  {
    ref: n,
    className: L(
      "pr-flex pr-h-10 pr-w-full pr-items-center pr-justify-between pr-rounded-md pr-border pr-border-input pr-bg-background pr-px-3 pr-py-2 pr-text-sm pr-ring-offset-background placeholder:pr-text-muted-foreground focus:pr-outline-none focus:pr-ring-2 focus:pr-ring-ring focus:pr-ring-offset-2 disabled:pr-cursor-not-allowed disabled:pr-opacity-50 [&>span]:pr-line-clamp-1",
      e
    ),
    ...r,
    children: [
      t,
      /* @__PURE__ */ d(ke.Icon, { asChild: !0, children: /* @__PURE__ */ d(wn, { className: "pr-h-4 pr-w-4 pr-opacity-50" }) })
    ]
  }
));
Zt.displayName = ke.Trigger.displayName;
const Xi = X.forwardRef(({ className: e, ...t }, r) => /* @__PURE__ */ d(
  ke.ScrollUpButton,
  {
    ref: r,
    className: L("pr-flex pr-cursor-default pr-items-center pr-justify-center pr-py-1", e),
    ...t,
    children: /* @__PURE__ */ d(Ql, { className: "pr-h-4 pr-w-4" })
  }
));
Xi.displayName = ke.ScrollUpButton.displayName;
const Yi = X.forwardRef(({ className: e, ...t }, r) => /* @__PURE__ */ d(
  ke.ScrollDownButton,
  {
    ref: r,
    className: L("pr-flex pr-cursor-default pr-items-center pr-justify-center pr-py-1", e),
    ...t,
    children: /* @__PURE__ */ d(wn, { className: "pr-h-4 pr-w-4" })
  }
));
Yi.displayName = ke.ScrollDownButton.displayName;
const Qt = X.forwardRef(({ className: e, children: t, position: r = "popper", ...n }, o) => /* @__PURE__ */ d(ke.Portal, { children: /* @__PURE__ */ _(
  ke.Content,
  {
    ref: o,
    className: L(
      "pr-twp pr-relative pr-z-50 pr-max-h-96 pr-min-w-[8rem] pr-overflow-hidden pr-rounded-md pr-border pr-bg-popover pr-text-popover-foreground pr-shadow-md data-[state=open]:pr-animate-in data-[state=closed]:pr-animate-out data-[state=closed]:pr-fade-out-0 data-[state=open]:pr-fade-in-0 data-[state=closed]:pr-zoom-out-95 data-[state=open]:pr-zoom-in-95 data-[side=bottom]:pr-slide-in-from-top-2 data-[side=left]:pr-slide-in-from-right-2 data-[side=right]:pr-slide-in-from-left-2 data-[side=top]:pr-slide-in-from-bottom-2",
      r === "popper" && "data-[side=bottom]:pr-translate-y-1 data-[side=left]:pr--translate-x-1 data-[side=right]:pr-translate-x-1 data-[side=top]:pr--translate-y-1",
      e
    ),
    position: r,
    ...n,
    children: [
      /* @__PURE__ */ d(Xi, {}),
      /* @__PURE__ */ d(
        ke.Viewport,
        {
          className: L(
            "pr-p-1",
            r === "popper" && "pr-h-[var(--radix-select-trigger-height)] pr-w-full pr-min-w-[var(--radix-select-trigger-width)]"
          ),
          children: t
        }
      ),
      /* @__PURE__ */ d(Yi, {})
    ]
  }
) }));
Qt.displayName = ke.Content.displayName;
const xp = X.forwardRef(({ className: e, ...t }, r) => /* @__PURE__ */ d(
  ke.Label,
  {
    ref: r,
    className: L("pr-py-1.5 pr-pl-8 pr-pr-2 pr-text-sm pr-font-semibold", e),
    ...t
  }
));
xp.displayName = ke.Label.displayName;
const Je = X.forwardRef(({ className: e, children: t, ...r }, n) => /* @__PURE__ */ _(
  ke.Item,
  {
    ref: n,
    className: L(
      "pr-relative pr-flex pr-w-full pr-cursor-default pr-select-none pr-items-center pr-rounded-sm pr-py-1.5 pr-pl-8 pr-pr-2 pr-text-sm pr-outline-none focus:pr-bg-accent focus:pr-text-accent-foreground data-[disabled]:pr-pointer-events-none data-[disabled]:pr-opacity-50",
      e
    ),
    ...r,
    children: [
      /* @__PURE__ */ d("span", { className: "pr-absolute pr-left-2 pr-flex pr-h-3.5 pr-w-3.5 pr-items-center pr-justify-center", children: /* @__PURE__ */ d(ke.ItemIndicator, { children: /* @__PURE__ */ d(So, { className: "pr-h-4 pr-w-4" }) }) }),
      /* @__PURE__ */ d(ke.ItemText, { children: t })
    ]
  }
));
Je.displayName = ke.Item.displayName;
const kp = X.forwardRef(({ className: e, ...t }, r) => /* @__PURE__ */ d(
  ke.Separator,
  {
    ref: r,
    className: L("pr--mx-1 pr-my-1 pr-h-px pr-bg-muted", e),
    ...t
  }
));
kp.displayName = ke.Separator.displayName;
function Ep({ table: e }) {
  return /* @__PURE__ */ d("div", { className: "pr-flex pr-items-center pr-justify-between pr-px-2 pr-pb-3 pr-pt-3", children: /* @__PURE__ */ _("div", { className: "pr-flex pr-items-center pr-space-x-6 lg:pr-space-x-8", children: [
    /* @__PURE__ */ _("div", { className: "pr-flex-1 pr-text-sm pr-text-muted-foreground", children: [
      e.getFilteredSelectedRowModel().rows.length,
      " of",
      " ",
      e.getFilteredRowModel().rows.length,
      " row(s) selected"
    ] }),
    /* @__PURE__ */ _("div", { className: "pr-flex pr-items-center pr-space-x-2", children: [
      /* @__PURE__ */ d("p", { className: "pr-text-nowrap pr-text-sm pr-font-medium", children: "Rows per page" }),
      /* @__PURE__ */ _(
        _r,
        {
          value: `${e.getState().pagination.pageSize}`,
          onValueChange: (t) => {
            e.setPageSize(Number(t));
          },
          children: [
            /* @__PURE__ */ d(Zt, { className: "pr-h-8 pr-w-[70px]", children: /* @__PURE__ */ d(Ir, { placeholder: e.getState().pagination.pageSize }) }),
            /* @__PURE__ */ d(Qt, { side: "top", children: [10, 20, 30, 40, 50].map((t) => /* @__PURE__ */ d(Je, { value: `${t}`, children: t }, t)) })
          ]
        }
      )
    ] }),
    /* @__PURE__ */ _("div", { className: "pr-flex pr-w-[100px] pr-items-center pr-justify-center pr-text-sm pr-font-medium", children: [
      "Page ",
      e.getState().pagination.pageIndex + 1,
      " of ",
      e.getPageCount()
    ] }),
    /* @__PURE__ */ _("div", { className: "pr-flex pr-items-center pr-space-x-2", children: [
      /* @__PURE__ */ _(
        xe,
        {
          variant: "outline",
          size: "icon",
          className: "pr-hidden pr-h-8 pr-w-8 pr-p-0 lg:pr-flex",
          onClick: () => e.setPageIndex(0),
          disabled: !e.getCanPreviousPage(),
          children: [
            /* @__PURE__ */ d("span", { className: "pr-sr-only", children: "Go to first page" }),
            /* @__PURE__ */ d(ec, { className: "pr-h-4 pr-w-4" })
          ]
        }
      ),
      /* @__PURE__ */ _(
        xe,
        {
          variant: "outline",
          size: "icon",
          className: "pr-h-8 pr-w-8 pr-p-0",
          onClick: () => e.previousPage(),
          disabled: !e.getCanPreviousPage(),
          children: [
            /* @__PURE__ */ d("span", { className: "pr-sr-only", children: "Go to previous page" }),
            /* @__PURE__ */ d(tc, { className: "pr-h-4 pr-w-4" })
          ]
        }
      ),
      /* @__PURE__ */ _(
        xe,
        {
          variant: "outline",
          size: "icon",
          className: "pr-h-8 pr-w-8 pr-p-0",
          onClick: () => e.nextPage(),
          disabled: !e.getCanNextPage(),
          children: [
            /* @__PURE__ */ d("span", { className: "pr-sr-only", children: "Go to next page" }),
            /* @__PURE__ */ d(rc, { className: "pr-h-4 pr-w-4" })
          ]
        }
      ),
      /* @__PURE__ */ _(
        xe,
        {
          variant: "outline",
          size: "icon",
          className: "pr-hidden pr-h-8 pr-w-8 pr-p-0 lg:pr-flex",
          onClick: () => e.setPageIndex(e.getPageCount() - 1),
          disabled: !e.getCanNextPage(),
          children: [
            /* @__PURE__ */ d("span", { className: "pr-sr-only", children: "Go to last page" }),
            /* @__PURE__ */ d(nc, { className: "pr-h-4 pr-w-4" })
          ]
        }
      )
    ] })
  ] }) });
}
const En = X.forwardRef(({ className: e, stickyHeader: t, ...r }, n) => /* @__PURE__ */ d("div", { className: L("pr-twp pr-relative pr-w-full", { "pr-overflow-auto": !t }), children: /* @__PURE__ */ d(
  "table",
  {
    ref: n,
    className: L("pr-w-full pr-caption-bottom pr-text-sm", e),
    ...r
  }
) }));
En.displayName = "Table";
const Nn = X.forwardRef(({ className: e, stickyHeader: t, ...r }, n) => /* @__PURE__ */ d(
  "thead",
  {
    ref: n,
    className: L(
      { "pr-sticky pr-top-0 pr-bg-muted": t },
      "[&_tr]:pr-border-b",
      e
    ),
    ...r
  }
));
Nn.displayName = "TableHeader";
const Tn = X.forwardRef(({ className: e, ...t }, r) => /* @__PURE__ */ d("tbody", { ref: r, className: L("[&_tr:last-child]:pr-border-0", e), ...t }));
Tn.displayName = "TableBody";
const Np = X.forwardRef(({ className: e, ...t }, r) => /* @__PURE__ */ d(
  "tfoot",
  {
    ref: r,
    className: L("pr-border-t pr-bg-muted/50 pr-font-medium [&>tr]:last:pr-border-b-0", e),
    ...t
  }
));
Np.displayName = "TableFooter";
const wt = X.forwardRef(
  ({ className: e, ...t }, r) => /* @__PURE__ */ d(
    "tr",
    {
      ref: r,
      className: L(
        "pr-border-b pr-transition-colors hover:pr-bg-muted/50 data-[state=selected]:pr-bg-muted",
        e
      ),
      ...t
    }
  )
);
wt.displayName = "TableRow";
const Mr = X.forwardRef(({ className: e, ...t }, r) => /* @__PURE__ */ d(
  "th",
  {
    ref: r,
    className: L(
      "pr-h-12 pr-px-4 pr-text-start pr-align-middle pr-font-medium pr-text-muted-foreground [&:has([role=checkbox])]:pr-pe-0",
      e
    ),
    ...t
  }
));
Mr.displayName = "TableHead";
const er = X.forwardRef(({ className: e, ...t }, r) => /* @__PURE__ */ d(
  "td",
  {
    ref: r,
    className: L("pr-p-4 pr-align-middle [&:has([role=checkbox])]:pr-pe-0", e),
    ...t
  }
));
er.displayName = "TableCell";
const Tp = X.forwardRef(({ className: e, ...t }, r) => /* @__PURE__ */ d(
  "caption",
  {
    ref: r,
    className: L("pr-mt-4 pr-text-sm pr-text-muted-foreground", e),
    ...t
  }
));
Tp.displayName = "TableCaption";
function Sp({
  columns: e,
  data: t,
  enablePagination: r = !1,
  showPaginationControls: n = !1,
  showColumnVisibilityControls: o = !1,
  stickyHeader: a = !1,
  onRowClickHandler: i = () => {
  }
}) {
  var b;
  const [l, c] = ce([]), [f, m] = ce([]), [v, g] = ce({}), [p, h] = ce({}), u = Pi({
    data: t,
    columns: e,
    getCoreRowModel: $i(),
    ...r && { getPaginationRowModel: Ec() },
    onSortingChange: c,
    getSortedRowModel: _i(),
    onColumnFiltersChange: m,
    getFilteredRowModel: Nc(),
    onColumnVisibilityChange: g,
    onRowSelectionChange: h,
    state: {
      sorting: l,
      columnFilters: f,
      columnVisibility: v,
      rowSelection: p
    }
  });
  return /* @__PURE__ */ _("div", { className: "pr-twp pr-font-sans", children: [
    o && /* @__PURE__ */ d(yp, { table: u }),
    /* @__PURE__ */ _(En, { stickyHeader: a, children: [
      /* @__PURE__ */ d(Nn, { stickyHeader: a, children: u.getHeaderGroups().map((x) => /* @__PURE__ */ d(wt, { children: x.headers.map((O) => /* @__PURE__ */ d(Mr, { children: O.isPlaceholder ? void 0 : Tr(O.column.columnDef.header, O.getContext()) }, O.id)) }, x.id)) }),
      /* @__PURE__ */ d(Tn, { children: (b = u.getRowModel().rows) != null && b.length ? u.getRowModel().rows.map((x) => /* @__PURE__ */ d(
        wt,
        {
          onClick: () => i(x, u),
          "data-state": x.getIsSelected() && "selected",
          children: x.getVisibleCells().map((O) => /* @__PURE__ */ d(er, { children: Tr(O.column.columnDef.cell, O.getContext()) }, O.id))
        },
        x.id
      )) : /* @__PURE__ */ d(wt, { children: /* @__PURE__ */ d(er, { colSpan: e.length, className: "pr-h-24 pr-text-center", children: "No results." }) }) })
    ] }),
    r && /* @__PURE__ */ _("div", { className: "pr-flex pr-items-center pr-justify-end pr-space-x-2 pr-py-4", children: [
      /* @__PURE__ */ d(
        xe,
        {
          variant: "outline",
          size: "sm",
          onClick: () => u.previousPage(),
          disabled: !u.getCanPreviousPage(),
          children: "Previous"
        }
      ),
      /* @__PURE__ */ d(
        xe,
        {
          variant: "outline",
          size: "sm",
          onClick: () => u.nextPage(),
          disabled: !u.getCanNextPage(),
          children: "Next"
        }
      )
    ] }),
    r && n && /* @__PURE__ */ d(Ep, { table: u })
  ] });
}
const Cp = (e) => e.split(/(?:\r?\n|\r)|(?=(?:\\(?:v|c|id)))/g), Ta = (e) => {
  const t = /^\\[vc]\s+(\d+)/, r = e.match(t);
  if (r)
    return +r[1];
}, Sa = (e, t, r, n) => {
  if (!e || e === "" || t === "")
    return [];
  const o = [], a = Cp(e);
  let i = n.chapterNum, l = n.verseNum, c = 0;
  return a.forEach((f) => {
    f.startsWith("\\id") && (i = 0, l = 0), f.startsWith("\\c") && (i = Ta(f), l = 0), f.startsWith("\\v") && (l = Ta(f), i === 0 && (i = n.chapterNum));
    const m = r(f, t);
    for (let v = 0; v < m.length; v++) {
      const g = {
        reference: {
          ...n,
          chapterNum: i !== void 0 ? +i : -1,
          verseNum: l !== void 0 ? +l : -1
        },
        snippet: f,
        key: c
      };
      c += 1, o.push(g);
    }
  }), o;
};
function Op({
  selectedItem: e,
  text: t,
  extractItems: r,
  scriptureReference: n,
  setScriptureReference: o,
  localizedStrings: a
}) {
  const i = a["%webView_inventory_occurrences_table_header_reference%"], l = a["%webView_inventory_occurrences_table_header_occurrence%"], [c, f] = ce(
    Sa(t, e, r, n)
  );
  return Ge(
    () => f(Sa(t, e, r, n)),
    [t, e, n, r]
  ), /* @__PURE__ */ _(En, { stickyHeader: !0, children: [
    /* @__PURE__ */ d(Nn, { stickyHeader: !0, children: /* @__PURE__ */ _(wt, { children: [
      /* @__PURE__ */ d(Mr, { children: i }),
      /* @__PURE__ */ d(Mr, { children: l })
    ] }) }),
    /* @__PURE__ */ d(Tn, { children: c.map((m) => /* @__PURE__ */ _(
      wt,
      {
        onClick: () => {
          o(m.reference);
        },
        children: [
          /* @__PURE__ */ d(er, { children: `${he.bookNumberToEnglishName(m.reference.bookNum)} ${m.reference.chapterNum}:${m.reference.verseNum}` }),
          /* @__PURE__ */ d(er, { children: m.snippet })
        ]
      },
      m.key
    )) })
  ] });
}
const Lv = Object.freeze([
  "%webView_inventory_all%",
  "%webView_inventory_approved%",
  "%webView_inventory_unapproved%",
  "%webView_inventory_unknown%",
  "%webView_inventory_scope_book%",
  "%webView_inventory_scope_chapter%",
  "%webView_inventory_scope_verse%",
  "%webView_inventory_filter_text%",
  "%webView_inventory_occurrences_table_header_reference%",
  "%webView_inventory_occurrences_table_header_occurrence%"
]), Io = (e) => e === "asc" ? /* @__PURE__ */ d(oc, { className: "pr-ms-2 pr-h-4 pr-w-4" }) : e === "desc" ? /* @__PURE__ */ d(ac, { className: "pr-ms-2 pr-h-4 pr-w-4" }) : /* @__PURE__ */ d(ic, { className: "pr-ms-2 pr-h-4 pr-w-4" }), Rp = (e, t, r) => {
  let n = e;
  return t !== "all" && (n = n.filter(
    (o) => t === "approved" && o.status === "approved" || t === "unapproved" && o.status === "unapproved" || t === "unknown" && o.status === "unknown"
  )), r !== "" && (n = n.filter((o) => o.item.includes(r))), n;
}, Pp = (e, t, r) => {
  const n = [], o = t(e);
  for (let a = 0; a < o.length; a++) {
    const i = o[a], l = n.find((c) => c.item === i);
    if (l)
      l.count += 1;
    else {
      const c = {
        item: i,
        count: 1,
        status: r(i)
      };
      n.push(c);
    }
  }
  return n;
}, ht = (e, t) => e[t] ?? t;
function Fv({
  scriptureReference: e,
  setScriptureReference: t,
  localizedStrings: r,
  extractItems: n,
  approvedItems: o,
  onApprovedItemsChange: a,
  unapprovedItems: i,
  onUnapprovedItemsChange: l,
  text: c,
  scope: f,
  onScopeChange: m,
  getColumns: v
}) {
  const g = ht(r, "%webView_inventory_all%"), p = ht(r, "%webView_inventory_approved%"), h = ht(r, "%webView_inventory_unapproved%"), u = ht(r, "%webView_inventory_unknown%"), b = ht(r, "%webView_inventory_scope_book%"), x = ht(r, "%webView_inventory_scope_chapter%"), O = ht(r, "%webView_inventory_scope_verse%"), w = ht(r, "%webView_inventory_filter_text%"), [k, y] = ce([]), [T, S] = ce("all"), [M, D] = ce(""), [V, $] = ce(""), E = Ce(
    (z, C) => {
      y((Y) => {
        let H = [];
        return z.forEach((K) => {
          H = Y.map((q) => q.item === K && q.status !== C ? { ...q, status: C } : q);
        }), H;
      });
      let B = [...o];
      z.forEach((Y) => {
        C === "approved" ? B.includes(Y) || B.push(Y) : B = B.filter((H) => H !== Y);
      }), a(B);
      let W = [...i];
      z.forEach((Y) => {
        C === "unapproved" ? W.includes(Y) || W.push(Y) : W = W.filter(
          (H) => H !== Y
        );
      }), l(W);
    },
    [o, a, i, l]
  ), R = Ce(
    (z) => o.includes(z) ? "approved" : i.includes(z) ? "unapproved" : "unknown",
    [o, i]
  );
  Ge(() => {
    c && y(Pp(c, n, R));
  }, [n, c, R]);
  const I = At(() => Rp(k, T, M), [k, T, M]);
  Ge(() => {
    $("");
  }, [I]);
  const U = (z, C) => {
    C.toggleAllRowsSelected(!1), z.toggleSelected(void 0), $(z.getValue("item"));
  }, j = At(() => v(E), [v, E]), G = (z) => {
    if (z === "book" || z === "chapter" || z === "verse")
      m(z);
    else
      throw new Error(`Invalid scope value: ${z}`);
  }, te = (z) => {
    if (z === "all" || z === "approved" || z === "unapproved" || z === "unknown")
      S(z);
    else
      throw new Error(`Invalid status filter value: ${z}`);
  };
  return /* @__PURE__ */ _("div", { className: "pr-twp pr-flex pr-h-full pr-flex-col", children: [
    /* @__PURE__ */ _("div", { className: "pr-flex", children: [
      /* @__PURE__ */ _(
        _r,
        {
          onValueChange: (z) => te(z),
          defaultValue: T,
          children: [
            /* @__PURE__ */ d(Zt, { className: "pr-m-1", children: /* @__PURE__ */ d(Ir, { placeholder: "Select filter" }) }),
            /* @__PURE__ */ _(Qt, { className: "pr-font-sans", children: [
              /* @__PURE__ */ d(Je, { value: "all", children: g }),
              /* @__PURE__ */ d(Je, { value: "approved", children: p }),
              /* @__PURE__ */ d(Je, { value: "unapproved", children: h }),
              /* @__PURE__ */ d(Je, { value: "unknown", children: u })
            ] })
          ]
        }
      ),
      /* @__PURE__ */ _(_r, { onValueChange: (z) => G(z), defaultValue: f, children: [
        /* @__PURE__ */ d(Zt, { className: "pr-m-1", children: /* @__PURE__ */ d(Ir, { placeholder: "Select scope" }) }),
        /* @__PURE__ */ _(Qt, { className: "pr-font-sans", children: [
          /* @__PURE__ */ d(Je, { value: "book", children: b }),
          /* @__PURE__ */ d(Je, { value: "chapter", children: x }),
          /* @__PURE__ */ d(Je, { value: "verse", children: O })
        ] })
      ] }),
      /* @__PURE__ */ d(
        Fr,
        {
          className: "pr-m-1 pr-rounded-md pr-border",
          placeholder: w,
          value: M,
          onChange: (z) => {
            D(z.target.value);
          }
        }
      )
    ] }),
    /* @__PURE__ */ d("div", { className: "pr-m-1 pr-flex-1 pr-overflow-auto pr-rounded-md pr-border", children: /* @__PURE__ */ d(
      Sp,
      {
        columns: j,
        data: I,
        onRowClickHandler: U,
        stickyHeader: !0
      }
    ) }),
    V !== "" && /* @__PURE__ */ d("div", { className: "pr-m-1 pr-flex-1 pr-overflow-auto pr-rounded-md pr-border", children: /* @__PURE__ */ d(
      Op,
      {
        selectedItem: V,
        text: c,
        extractItems: n,
        scriptureReference: e,
        setScriptureReference: (z) => t(z),
        localizedStrings: r
      }
    ) })
  ] });
}
const Vv = (e) => ({
  accessorKey: "item",
  header: ({ column: t }) => /* @__PURE__ */ _(xe, { variant: "ghost", onClick: () => t.toggleSorting(void 0), children: [
    e,
    Io(t.getIsSorted())
  ] })
}), zv = (e) => ({
  accessorKey: "count",
  header: ({ column: t }) => /* @__PURE__ */ _(xe, { variant: "ghost", onClick: () => t.toggleSorting(void 0), children: [
    e,
    Io(t.getIsSorted())
  ] })
}), Uv = (e, t) => ({
  accessorKey: "status",
  header: ({ column: r, table: n }) => {
    const o = n.getSelectedRowModel().rows, a = [];
    return o.forEach((i) => {
      a.push(i.getValue("item"));
    }), /* @__PURE__ */ _("div", { className: "pr-flex pr-justify-start", children: [
      /* @__PURE__ */ _(
        xe,
        {
          className: "pr-mt-1",
          variant: "ghost",
          onClick: () => r.toggleSorting(void 0),
          children: [
            e,
            Io(r.getIsSorted())
          ]
        }
      ),
      /* @__PURE__ */ d(xe, { className: "pr-m-1", children: /* @__PURE__ */ d(
        va,
        {
          onClick: () => {
            t(a, "approved");
          }
        }
      ) }),
      /* @__PURE__ */ d(xe, { className: "pr-m-1", children: /* @__PURE__ */ d(
        ya,
        {
          onClick: () => {
            t(a, "unapproved");
          }
        }
      ) }),
      /* @__PURE__ */ d(xe, { className: "pr-m-1", children: /* @__PURE__ */ d(
        wa,
        {
          onClick: () => {
            t(a, "unknown");
          }
        }
      ) })
    ] });
  },
  cell: ({ row: r }) => {
    switch (r.getValue("status")) {
      case "approved":
        return /* @__PURE__ */ d(va, {});
      case "unapproved":
        return /* @__PURE__ */ d(ya, {});
      case "unknown":
      default:
        return /* @__PURE__ */ d(wa, {});
    }
  }
}), Gn = {
  [me("undefined")]: "Ø",
  [me(0)]: "A",
  [me(1)]: "B",
  [me(2)]: "C",
  [me(3)]: "D",
  [me(4)]: "E",
  [me(5)]: "F",
  [me(6)]: "G",
  [me(7)]: "H",
  [me(8)]: "I",
  [me(9)]: "J",
  [me(10)]: "K",
  [me(11)]: "L",
  [me(12)]: "M",
  [me(13)]: "N",
  [me(14)]: "O",
  [me(15)]: "P",
  [me(16)]: "Q",
  [me(17)]: "R",
  [me(18)]: "S",
  [me(19)]: "T",
  [me(20)]: "U",
  [me(21)]: "V",
  [me(22)]: "W",
  [me(23)]: "X",
  [me(24)]: "Y",
  [me(25)]: "Z"
};
function Hv({
  availableScrollGroupIds: e,
  scrollGroupId: t,
  onChangeScrollGroupId: r,
  localizedStrings: n = {}
}) {
  const o = {
    ...Gn,
    ...Object.fromEntries(
      Object.entries(n).map(
        ([a, i]) => [
          a,
          a === i && a in Gn ? Gn[a] : i
        ]
      )
    )
  };
  return /* @__PURE__ */ _(
    _r,
    {
      value: `${t}`,
      onValueChange: (a) => r(
        a === "undefined" ? void 0 : parseInt(a, 10)
      ),
      children: [
        /* @__PURE__ */ d(Zt, { className: "pr-w-auto", children: /* @__PURE__ */ d(
          Ir,
          {
            placeholder: o[me(t)] ?? t
          }
        ) }),
        /* @__PURE__ */ d(
          Qt,
          {
            style: { zIndex: 250 },
            children: e.map((a) => /* @__PURE__ */ d(Je, { value: `${a}`, children: o[me(a)] }, a))
          }
        )
      ]
    }
  );
}
const $p = $r.Root, _p = $r.Trigger, qi = X.forwardRef(({ className: e, align: t = "center", sideOffset: r = 4, ...n }, o) => /* @__PURE__ */ d($r.Portal, { children: /* @__PURE__ */ d(
  $r.Content,
  {
    ref: o,
    align: t,
    sideOffset: r,
    className: L(
      "pr-twp pr-z-50 pr-w-72 pr-rounded-md pr-border pr-bg-popover pr-p-4 pr-text-popover-foreground pr-shadow-md pr-outline-none data-[state=open]:pr-animate-in data-[state=closed]:pr-animate-out data-[state=closed]:pr-fade-out-0 data-[state=open]:pr-fade-in-0 data-[state=closed]:pr-zoom-out-95 data-[state=open]:pr-zoom-in-95 data-[side=bottom]:pr-slide-in-from-top-2 data-[side=left]:pr-slide-in-from-right-2 data-[side=right]:pr-slide-in-from-left-2 data-[side=top]:pr-slide-in-from-bottom-2",
      e
    ),
    ...n
  }
) }));
qi.displayName = $r.Content.displayName;
const Ip = et.Portal, Ki = X.forwardRef(({ className: e, ...t }, r) => /* @__PURE__ */ d(
  et.Overlay,
  {
    ref: r,
    className: L(
      "pr- pr-fixed pr-inset-0 pr-z-50 pr-bg-black/80 data-[state=open]:pr-animate-in data-[state=closed]:pr-animate-out data-[state=closed]:pr-fade-out-0 data-[state=open]:pr-fade-in-0",
      e
    ),
    ...t
  }
));
Ki.displayName = et.Overlay.displayName;
const Mp = X.forwardRef(({ className: e, children: t, ...r }, n) => /* @__PURE__ */ _(Ip, { children: [
  /* @__PURE__ */ d(Ki, {}),
  /* @__PURE__ */ _(
    et.Content,
    {
      ref: n,
      className: L(
        "pr-fixed pr-left-[50%] pr-top-[50%] pr-z-50 pr-grid pr-w-full pr-max-w-lg pr-translate-x-[-50%] pr-translate-y-[-50%] pr-gap-4 pr-border pr-bg-background pr-p-6 pr-shadow-lg pr-duration-200 data-[state=open]:pr-animate-in data-[state=closed]:pr-animate-out data-[state=closed]:pr-fade-out-0 data-[state=open]:pr-fade-in-0 data-[state=closed]:pr-zoom-out-95 data-[state=open]:pr-zoom-in-95 data-[state=closed]:pr-slide-out-to-left-1/2 data-[state=closed]:pr-slide-out-to-top-[48%] data-[state=open]:pr-slide-in-from-left-1/2 data-[state=open]:pr-slide-in-from-top-[48%] sm:pr-rounded-lg",
        e
      ),
      ...r,
      children: [
        t,
        /* @__PURE__ */ _(et.Close, { className: "pr-absolute pr-right-4 pr-top-4 pr-rounded-sm pr-opacity-70 pr-ring-offset-background pr-transition-opacity hover:pr-opacity-100 focus:pr-outline-none focus:pr-ring-2 focus:pr-ring-ring focus:pr-ring-offset-2 disabled:pr-pointer-events-none data-[state=open]:pr-bg-accent data-[state=open]:pr-text-muted-foreground", children: [
          /* @__PURE__ */ d(sc, { className: "pr-h-4 pr-w-4" }),
          /* @__PURE__ */ d("span", { className: "pr-sr-only", children: "Close" })
        ] })
      ]
    }
  )
] }));
Mp.displayName = et.Content.displayName;
const Ap = X.forwardRef(({ className: e, ...t }, r) => /* @__PURE__ */ d(
  et.Title,
  {
    ref: r,
    className: L("pr-text-lg pr-font-semibold pr-leading-none pr-tracking-tight", e),
    ...t
  }
));
Ap.displayName = et.Title.displayName;
const Dp = X.forwardRef(({ className: e, ...t }, r) => /* @__PURE__ */ d(
  et.Description,
  {
    ref: r,
    className: L("pr-text-sm pr-text-muted-foreground", e),
    ...t
  }
));
Dp.displayName = et.Description.displayName;
const Ji = X.forwardRef(({ className: e, ...t }, r) => /* @__PURE__ */ d(
  De,
  {
    ref: r,
    className: L(
      "pr-flex pr-h-full pr-w-full pr-flex-col pr-overflow-hidden pr-rounded-md pr-bg-popover pr-text-popover-foreground",
      e
    ),
    ...t
  }
));
Ji.displayName = De.displayName;
const Zi = X.forwardRef(({ className: e, ...t }, r) => /* @__PURE__ */ _("div", { className: "pr-flex pr-items-center pr-border-b pr-px-3", children: [
  /* @__PURE__ */ d(lc, { className: "pr-me-2 pr-h-4 pr-w-4 pr-shrink-0 pr-opacity-50" }),
  /* @__PURE__ */ d(
    De.Input,
    {
      ref: r,
      className: L(
        "pr-flex pr-h-11 pr-w-full pr-rounded-md pr-bg-transparent pr-py-3 pr-text-sm pr-outline-none placeholder:pr-text-muted-foreground disabled:pr-cursor-not-allowed disabled:pr-opacity-50",
        e
      ),
      ...t
    }
  )
] }));
Zi.displayName = De.Input.displayName;
const Qi = X.forwardRef(({ className: e, ...t }, r) => /* @__PURE__ */ d(
  De.List,
  {
    ref: r,
    className: L("pr-max-h-[300px] pr-overflow-y-auto pr-overflow-x-hidden", e),
    ...t
  }
));
Qi.displayName = De.List.displayName;
const es = X.forwardRef((e, t) => /* @__PURE__ */ d(De.Empty, { ref: t, className: "pr-py-6 pr-text-center pr-text-sm", ...e }));
es.displayName = De.Empty.displayName;
const jp = X.forwardRef(({ className: e, ...t }, r) => /* @__PURE__ */ d(
  De.Group,
  {
    ref: r,
    className: L(
      "pr-overflow-hidden pr-p-1 pr-text-foreground [&_[cmdk-group-heading]]:pr-px-2 [&_[cmdk-group-heading]]:pr-py-1.5 [&_[cmdk-group-heading]]:pr-text-xs [&_[cmdk-group-heading]]:pr-font-medium [&_[cmdk-group-heading]]:pr-text-muted-foreground",
      e
    ),
    ...t
  }
));
jp.displayName = De.Group.displayName;
const Bp = X.forwardRef(({ className: e, ...t }, r) => /* @__PURE__ */ d(
  De.Separator,
  {
    ref: r,
    className: L("pr--mx-1 pr-h-px pr-bg-border", e),
    ...t
  }
));
Bp.displayName = De.Separator.displayName;
const ts = X.forwardRef(({ className: e, ...t }, r) => /* @__PURE__ */ d(
  De.Item,
  {
    ref: r,
    className: L(
      "pr-relative pr-flex pr-cursor-default pr-select-none pr-items-center pr-rounded-sm pr-px-2 pr-py-1.5 pr-text-sm pr-outline-none data-[disabled=true]:pr-pointer-events-none data-[selected=true]:pr-bg-accent data-[selected=true]:pr-text-accent-foreground data-[disabled=true]:pr-opacity-50",
      e
    ),
    ...t
  }
));
ts.displayName = De.Item.displayName;
function Lp(e) {
  return typeof e == "string" ? e : typeof e == "number" ? e.toString() : e.label;
}
function Ca({
  id: e,
  options: t = [],
  className: r,
  value: n,
  onChange: o = () => {
  },
  getOptionLabel: a = Lp,
  buttonPlaceholder: i = "",
  textPlaceholder: l = "",
  commandEmptyMessage: c = "No option found",
  buttonVariant: f = "outline",
  dir: m = "ltr",
  ...v
}) {
  const [g, p] = ce(!1);
  return /* @__PURE__ */ _($p, { open: g, onOpenChange: p, ...v, children: [
    /* @__PURE__ */ d(_p, { asChild: !0, children: /* @__PURE__ */ _(
      xe,
      {
        variant: f,
        role: "combobox",
        "aria-expanded": g,
        id: e,
        className: L("pr-w-[200px] pr-justify-between", r),
        children: [
          n ? a(n) : i,
          /* @__PURE__ */ d(cc, { className: "pr-ms-2 pr-h-4 pr-w-4 pr-shrink-0 pr-opacity-50" })
        ]
      }
    ) }),
    /* @__PURE__ */ d(qi, { className: "pr-w-[200px] pr-p-0", dir: m, children: /* @__PURE__ */ _(Ji, { children: [
      /* @__PURE__ */ d(Zi, { dir: m, placeholder: l, className: "pr-text-inherit" }),
      /* @__PURE__ */ d(es, { children: c }),
      /* @__PURE__ */ d(Qi, { children: t.map((h) => /* @__PURE__ */ _(
        ts,
        {
          value: a(h),
          onSelect: () => {
            o(h), p(!1);
          },
          children: [
            /* @__PURE__ */ d(
              So,
              {
                className: L("pr-me-2 pr-h-4 pr-w-4", {
                  "pr-opacity-0": !n || a(n) !== a(h)
                })
              }
            ),
            a(h)
          ]
        },
        a(h)
      )) })
    ] }) })
  ] });
}
function Gv({
  handleSelectStartChapter: e,
  handleSelectEndChapter: t,
  isDisabled: r = !1,
  chapterCount: n
}) {
  const [o, a] = ce(1), [i, l] = ce(n), [c, f] = ce(
    Array.from({ length: n }, (g, p) => p + 1)
  );
  return Ge(() => {
    a(1), e(1), l(n), t(n), f(Array.from({ length: n }, (g, p) => p + 1));
  }, [n, t, e]), /* @__PURE__ */ _(xt, { children: [
    /* @__PURE__ */ d(
      xa,
      {
        className: "book-selection-chapter-form-label start",
        disabled: r,
        control: /* @__PURE__ */ d(
          Ca,
          {
            onChange: (g) => {
              a(g), e(g), g > i && (l(g), t(g));
            },
            className: "book-selection-chapter",
            options: c,
            getOptionLabel: (g) => g.toString(),
            value: o
          },
          "start chapter"
        ),
        label: "Chapters",
        labelPlacement: "start"
      }
    ),
    /* @__PURE__ */ d(
      xa,
      {
        className: "book-selection-chapter-form-label end",
        disabled: r,
        control: /* @__PURE__ */ d(
          Ca,
          {
            onChange: (g) => {
              l(g), t(g), g < o && (a(g), e(g));
            },
            className: "book-selection-chapter",
            options: c,
            getOptionLabel: (g) => g.toString(),
            value: i
          },
          "end chapter"
        ),
        label: "to",
        labelPlacement: "start"
      }
    )
  ] });
}
var qt = /* @__PURE__ */ ((e) => (e.After = "after", e.Before = "before", e.Above = "above", e.Below = "below", e))(qt || {});
function Fp({
  id: e,
  isChecked: t,
  labelText: r = "",
  labelPosition: n = qt.After,
  isIndeterminate: o = !1,
  isDefaultChecked: a,
  isDisabled: i = !1,
  hasError: l = !1,
  className: c,
  onChange: f
}) {
  const m = /* @__PURE__ */ d(
    Rc,
    {
      id: e,
      checked: t,
      indeterminate: o,
      defaultChecked: a,
      disabled: i,
      className: `papi-checkbox ${l ? "error" : ""} ${c ?? ""}`,
      onChange: f
    }
  );
  let v;
  if (r) {
    const g = n === qt.Before || n === qt.Above, p = /* @__PURE__ */ d("span", { className: `papi-checkbox-label ${l ? "error" : ""} ${c ?? ""}`, children: r }), h = n === qt.Before || n === qt.After, u = h ? p : /* @__PURE__ */ d("div", { children: p }), b = h ? m : /* @__PURE__ */ d("div", { children: m });
    v = /* @__PURE__ */ _(
      Oc,
      {
        className: `papi-checkbox ${n.toString()}`,
        disabled: i,
        error: l,
        children: [
          g && u,
          b,
          !g && u
        ]
      }
    );
  } else
    v = m;
  return v;
}
function Wv({
  id: e,
  className: t,
  legend: r,
  listItems: n,
  selectedListItems: o,
  handleSelectListItem: a,
  createLabel: i
}) {
  return /* @__PURE__ */ _("fieldset", { id: e, className: t, children: [
    r && /* @__PURE__ */ d("legend", { children: r }),
    n.map((l) => /* @__PURE__ */ d(
      Fp,
      {
        className: "check-item",
        isChecked: o.includes(l),
        labelText: i ? i(l) : l,
        onChange: (c) => a(l, c.target.checked)
      },
      l
    ))
  ] });
}
function Vp(e) {
  return e && e.__esModule && Object.prototype.hasOwnProperty.call(e, "default") ? e.default : e;
}
function zp(e) {
  if (e.__esModule)
    return e;
  var t = e.default;
  if (typeof t == "function") {
    var r = function n() {
      return this instanceof n ? Reflect.construct(t, arguments, this.constructor) : t.apply(this, arguments);
    };
    r.prototype = t.prototype;
  } else
    r = {};
  return Object.defineProperty(r, "__esModule", { value: !0 }), Object.keys(e).forEach(function(n) {
    var o = Object.getOwnPropertyDescriptor(e, n);
    Object.defineProperty(r, n, o.get ? o : {
      enumerable: !0,
      get: function() {
        return e[n];
      }
    });
  }), r;
}
var Mo = {}, rs = { exports: {} };
(function(e) {
  function t(r) {
    return r && r.__esModule ? r : {
      default: r
    };
  }
  e.exports = t, e.exports.__esModule = !0, e.exports.default = e.exports;
})(rs);
var Up = rs.exports, Wn = {};
function lr(e, t) {
  return process.env.NODE_ENV === "production" ? () => null : function(...n) {
    return e(...n) || t(...n);
  };
}
function P() {
  return P = Object.assign ? Object.assign.bind() : function(e) {
    for (var t = 1; t < arguments.length; t++) {
      var r = arguments[t];
      for (var n in r)
        Object.prototype.hasOwnProperty.call(r, n) && (e[n] = r[n]);
    }
    return e;
  }, P.apply(this, arguments);
}
function $t(e) {
  if (typeof e != "object" || e === null)
    return !1;
  const t = Object.getPrototypeOf(e);
  return (t === null || t === Object.prototype || Object.getPrototypeOf(t) === null) && !(Symbol.toStringTag in e) && !(Symbol.iterator in e);
}
function ns(e) {
  if (!$t(e))
    return e;
  const t = {};
  return Object.keys(e).forEach((r) => {
    t[r] = ns(e[r]);
  }), t;
}
function lt(e, t, r = {
  clone: !0
}) {
  const n = r.clone ? P({}, e) : e;
  return $t(e) && $t(t) && Object.keys(t).forEach((o) => {
    o !== "__proto__" && ($t(t[o]) && o in e && $t(e[o]) ? n[o] = lt(e[o], t[o], r) : r.clone ? n[o] = $t(t[o]) ? ns(t[o]) : t[o] : n[o] = t[o]);
  }), n;
}
var uo = { exports: {} }, en = { exports: {} }, pe = {};
/** @license React v16.13.1
 * react-is.production.min.js
 *
 * Copyright (c) Facebook, Inc. and its affiliates.
 *
 * This source code is licensed under the MIT license found in the
 * LICENSE file in the root directory of this source tree.
 */
var Oa;
function Hp() {
  if (Oa)
    return pe;
  Oa = 1;
  var e = typeof Symbol == "function" && Symbol.for, t = e ? Symbol.for("react.element") : 60103, r = e ? Symbol.for("react.portal") : 60106, n = e ? Symbol.for("react.fragment") : 60107, o = e ? Symbol.for("react.strict_mode") : 60108, a = e ? Symbol.for("react.profiler") : 60114, i = e ? Symbol.for("react.provider") : 60109, l = e ? Symbol.for("react.context") : 60110, c = e ? Symbol.for("react.async_mode") : 60111, f = e ? Symbol.for("react.concurrent_mode") : 60111, m = e ? Symbol.for("react.forward_ref") : 60112, v = e ? Symbol.for("react.suspense") : 60113, g = e ? Symbol.for("react.suspense_list") : 60120, p = e ? Symbol.for("react.memo") : 60115, h = e ? Symbol.for("react.lazy") : 60116, u = e ? Symbol.for("react.block") : 60121, b = e ? Symbol.for("react.fundamental") : 60117, x = e ? Symbol.for("react.responder") : 60118, O = e ? Symbol.for("react.scope") : 60119;
  function w(y) {
    if (typeof y == "object" && y !== null) {
      var T = y.$$typeof;
      switch (T) {
        case t:
          switch (y = y.type, y) {
            case c:
            case f:
            case n:
            case a:
            case o:
            case v:
              return y;
            default:
              switch (y = y && y.$$typeof, y) {
                case l:
                case m:
                case h:
                case p:
                case i:
                  return y;
                default:
                  return T;
              }
          }
        case r:
          return T;
      }
    }
  }
  function k(y) {
    return w(y) === f;
  }
  return pe.AsyncMode = c, pe.ConcurrentMode = f, pe.ContextConsumer = l, pe.ContextProvider = i, pe.Element = t, pe.ForwardRef = m, pe.Fragment = n, pe.Lazy = h, pe.Memo = p, pe.Portal = r, pe.Profiler = a, pe.StrictMode = o, pe.Suspense = v, pe.isAsyncMode = function(y) {
    return k(y) || w(y) === c;
  }, pe.isConcurrentMode = k, pe.isContextConsumer = function(y) {
    return w(y) === l;
  }, pe.isContextProvider = function(y) {
    return w(y) === i;
  }, pe.isElement = function(y) {
    return typeof y == "object" && y !== null && y.$$typeof === t;
  }, pe.isForwardRef = function(y) {
    return w(y) === m;
  }, pe.isFragment = function(y) {
    return w(y) === n;
  }, pe.isLazy = function(y) {
    return w(y) === h;
  }, pe.isMemo = function(y) {
    return w(y) === p;
  }, pe.isPortal = function(y) {
    return w(y) === r;
  }, pe.isProfiler = function(y) {
    return w(y) === a;
  }, pe.isStrictMode = function(y) {
    return w(y) === o;
  }, pe.isSuspense = function(y) {
    return w(y) === v;
  }, pe.isValidElementType = function(y) {
    return typeof y == "string" || typeof y == "function" || y === n || y === f || y === a || y === o || y === v || y === g || typeof y == "object" && y !== null && (y.$$typeof === h || y.$$typeof === p || y.$$typeof === i || y.$$typeof === l || y.$$typeof === m || y.$$typeof === b || y.$$typeof === x || y.$$typeof === O || y.$$typeof === u);
  }, pe.typeOf = w, pe;
}
var de = {};
/** @license React v16.13.1
 * react-is.development.js
 *
 * Copyright (c) Facebook, Inc. and its affiliates.
 *
 * This source code is licensed under the MIT license found in the
 * LICENSE file in the root directory of this source tree.
 */
var Ra;
function Gp() {
  return Ra || (Ra = 1, process.env.NODE_ENV !== "production" && function() {
    var e = typeof Symbol == "function" && Symbol.for, t = e ? Symbol.for("react.element") : 60103, r = e ? Symbol.for("react.portal") : 60106, n = e ? Symbol.for("react.fragment") : 60107, o = e ? Symbol.for("react.strict_mode") : 60108, a = e ? Symbol.for("react.profiler") : 60114, i = e ? Symbol.for("react.provider") : 60109, l = e ? Symbol.for("react.context") : 60110, c = e ? Symbol.for("react.async_mode") : 60111, f = e ? Symbol.for("react.concurrent_mode") : 60111, m = e ? Symbol.for("react.forward_ref") : 60112, v = e ? Symbol.for("react.suspense") : 60113, g = e ? Symbol.for("react.suspense_list") : 60120, p = e ? Symbol.for("react.memo") : 60115, h = e ? Symbol.for("react.lazy") : 60116, u = e ? Symbol.for("react.block") : 60121, b = e ? Symbol.for("react.fundamental") : 60117, x = e ? Symbol.for("react.responder") : 60118, O = e ? Symbol.for("react.scope") : 60119;
    function w(F) {
      return typeof F == "string" || typeof F == "function" || // Note: its typeof might be other than 'symbol' or 'number' if it's a polyfill.
      F === n || F === f || F === a || F === o || F === v || F === g || typeof F == "object" && F !== null && (F.$$typeof === h || F.$$typeof === p || F.$$typeof === i || F.$$typeof === l || F.$$typeof === m || F.$$typeof === b || F.$$typeof === x || F.$$typeof === O || F.$$typeof === u);
    }
    function k(F) {
      if (typeof F == "object" && F !== null) {
        var re = F.$$typeof;
        switch (re) {
          case t:
            var A = F.type;
            switch (A) {
              case c:
              case f:
              case n:
              case a:
              case o:
              case v:
                return A;
              default:
                var se = A && A.$$typeof;
                switch (se) {
                  case l:
                  case m:
                  case h:
                  case p:
                  case i:
                    return se;
                  default:
                    return re;
                }
            }
          case r:
            return re;
        }
      }
    }
    var y = c, T = f, S = l, M = i, D = t, V = m, $ = n, E = h, R = p, I = r, U = a, j = o, G = v, te = !1;
    function z(F) {
      return te || (te = !0, console.warn("The ReactIs.isAsyncMode() alias has been deprecated, and will be removed in React 17+. Update your code to use ReactIs.isConcurrentMode() instead. It has the exact same API.")), C(F) || k(F) === c;
    }
    function C(F) {
      return k(F) === f;
    }
    function B(F) {
      return k(F) === l;
    }
    function W(F) {
      return k(F) === i;
    }
    function Y(F) {
      return typeof F == "object" && F !== null && F.$$typeof === t;
    }
    function H(F) {
      return k(F) === m;
    }
    function K(F) {
      return k(F) === n;
    }
    function q(F) {
      return k(F) === h;
    }
    function Z(F) {
      return k(F) === p;
    }
    function J(F) {
      return k(F) === r;
    }
    function Q(F) {
      return k(F) === a;
    }
    function ee(F) {
      return k(F) === o;
    }
    function ie(F) {
      return k(F) === v;
    }
    de.AsyncMode = y, de.ConcurrentMode = T, de.ContextConsumer = S, de.ContextProvider = M, de.Element = D, de.ForwardRef = V, de.Fragment = $, de.Lazy = E, de.Memo = R, de.Portal = I, de.Profiler = U, de.StrictMode = j, de.Suspense = G, de.isAsyncMode = z, de.isConcurrentMode = C, de.isContextConsumer = B, de.isContextProvider = W, de.isElement = Y, de.isForwardRef = H, de.isFragment = K, de.isLazy = q, de.isMemo = Z, de.isPortal = J, de.isProfiler = Q, de.isStrictMode = ee, de.isSuspense = ie, de.isValidElementType = w, de.typeOf = k;
  }()), de;
}
var Pa;
function os() {
  return Pa || (Pa = 1, process.env.NODE_ENV === "production" ? en.exports = Hp() : en.exports = Gp()), en.exports;
}
/*
object-assign
(c) Sindre Sorhus
@license MIT
*/
var Xn, $a;
function Wp() {
  if ($a)
    return Xn;
  $a = 1;
  var e = Object.getOwnPropertySymbols, t = Object.prototype.hasOwnProperty, r = Object.prototype.propertyIsEnumerable;
  function n(a) {
    if (a == null)
      throw new TypeError("Object.assign cannot be called with null or undefined");
    return Object(a);
  }
  function o() {
    try {
      if (!Object.assign)
        return !1;
      var a = new String("abc");
      if (a[5] = "de", Object.getOwnPropertyNames(a)[0] === "5")
        return !1;
      for (var i = {}, l = 0; l < 10; l++)
        i["_" + String.fromCharCode(l)] = l;
      var c = Object.getOwnPropertyNames(i).map(function(m) {
        return i[m];
      });
      if (c.join("") !== "0123456789")
        return !1;
      var f = {};
      return "abcdefghijklmnopqrst".split("").forEach(function(m) {
        f[m] = m;
      }), Object.keys(Object.assign({}, f)).join("") === "abcdefghijklmnopqrst";
    } catch {
      return !1;
    }
  }
  return Xn = o() ? Object.assign : function(a, i) {
    for (var l, c = n(a), f, m = 1; m < arguments.length; m++) {
      l = Object(arguments[m]);
      for (var v in l)
        t.call(l, v) && (c[v] = l[v]);
      if (e) {
        f = e(l);
        for (var g = 0; g < f.length; g++)
          r.call(l, f[g]) && (c[f[g]] = l[f[g]]);
      }
    }
    return c;
  }, Xn;
}
var Yn, _a;
function Ao() {
  if (_a)
    return Yn;
  _a = 1;
  var e = "SECRET_DO_NOT_PASS_THIS_OR_YOU_WILL_BE_FIRED";
  return Yn = e, Yn;
}
var qn, Ia;
function as() {
  return Ia || (Ia = 1, qn = Function.call.bind(Object.prototype.hasOwnProperty)), qn;
}
var Kn, Ma;
function Xp() {
  if (Ma)
    return Kn;
  Ma = 1;
  var e = function() {
  };
  if (process.env.NODE_ENV !== "production") {
    var t = Ao(), r = {}, n = as();
    e = function(a) {
      var i = "Warning: " + a;
      typeof console < "u" && console.error(i);
      try {
        throw new Error(i);
      } catch {
      }
    };
  }
  function o(a, i, l, c, f) {
    if (process.env.NODE_ENV !== "production") {
      for (var m in a)
        if (n(a, m)) {
          var v;
          try {
            if (typeof a[m] != "function") {
              var g = Error(
                (c || "React class") + ": " + l + " type `" + m + "` is invalid; it must be a function, usually from the `prop-types` package, but received `" + typeof a[m] + "`.This often happens because of typos such as `PropTypes.function` instead of `PropTypes.func`."
              );
              throw g.name = "Invariant Violation", g;
            }
            v = a[m](i, m, c, l, null, t);
          } catch (h) {
            v = h;
          }
          if (v && !(v instanceof Error) && e(
            (c || "React class") + ": type specification of " + l + " `" + m + "` is invalid; the type checker function must return `null` or an `Error` but returned a " + typeof v + ". You may have forgotten to pass an argument to the type checker creator (arrayOf, instanceOf, objectOf, oneOf, oneOfType, and shape all require an argument)."
          ), v instanceof Error && !(v.message in r)) {
            r[v.message] = !0;
            var p = f ? f() : "";
            e(
              "Failed " + l + " type: " + v.message + (p ?? "")
            );
          }
        }
    }
  }
  return o.resetWarningCache = function() {
    process.env.NODE_ENV !== "production" && (r = {});
  }, Kn = o, Kn;
}
var Jn, Aa;
function Yp() {
  if (Aa)
    return Jn;
  Aa = 1;
  var e = os(), t = Wp(), r = Ao(), n = as(), o = Xp(), a = function() {
  };
  process.env.NODE_ENV !== "production" && (a = function(l) {
    var c = "Warning: " + l;
    typeof console < "u" && console.error(c);
    try {
      throw new Error(c);
    } catch {
    }
  });
  function i() {
    return null;
  }
  return Jn = function(l, c) {
    var f = typeof Symbol == "function" && Symbol.iterator, m = "@@iterator";
    function v(C) {
      var B = C && (f && C[f] || C[m]);
      if (typeof B == "function")
        return B;
    }
    var g = "<<anonymous>>", p = {
      array: x("array"),
      bigint: x("bigint"),
      bool: x("boolean"),
      func: x("function"),
      number: x("number"),
      object: x("object"),
      string: x("string"),
      symbol: x("symbol"),
      any: O(),
      arrayOf: w,
      element: k(),
      elementType: y(),
      instanceOf: T,
      node: V(),
      objectOf: M,
      oneOf: S,
      oneOfType: D,
      shape: E,
      exact: R
    };
    function h(C, B) {
      return C === B ? C !== 0 || 1 / C === 1 / B : C !== C && B !== B;
    }
    function u(C, B) {
      this.message = C, this.data = B && typeof B == "object" ? B : {}, this.stack = "";
    }
    u.prototype = Error.prototype;
    function b(C) {
      if (process.env.NODE_ENV !== "production")
        var B = {}, W = 0;
      function Y(K, q, Z, J, Q, ee, ie) {
        if (J = J || g, ee = ee || Z, ie !== r) {
          if (c) {
            var F = new Error(
              "Calling PropTypes validators directly is not supported by the `prop-types` package. Use `PropTypes.checkPropTypes()` to call them. Read more at http://fb.me/use-check-prop-types"
            );
            throw F.name = "Invariant Violation", F;
          } else if (process.env.NODE_ENV !== "production" && typeof console < "u") {
            var re = J + ":" + Z;
            !B[re] && // Avoid spamming the console because they are often not actionable except for lib authors
            W < 3 && (a(
              "You are manually calling a React.PropTypes validation function for the `" + ee + "` prop on `" + J + "`. This is deprecated and will throw in the standalone `prop-types` package. You may be seeing this warning due to a third-party PropTypes library. See https://fb.me/react-warning-dont-call-proptypes for details."
            ), B[re] = !0, W++);
          }
        }
        return q[Z] == null ? K ? q[Z] === null ? new u("The " + Q + " `" + ee + "` is marked as required " + ("in `" + J + "`, but its value is `null`.")) : new u("The " + Q + " `" + ee + "` is marked as required in " + ("`" + J + "`, but its value is `undefined`.")) : null : C(q, Z, J, Q, ee);
      }
      var H = Y.bind(null, !1);
      return H.isRequired = Y.bind(null, !0), H;
    }
    function x(C) {
      function B(W, Y, H, K, q, Z) {
        var J = W[Y], Q = j(J);
        if (Q !== C) {
          var ee = G(J);
          return new u(
            "Invalid " + K + " `" + q + "` of type " + ("`" + ee + "` supplied to `" + H + "`, expected ") + ("`" + C + "`."),
            { expectedType: C }
          );
        }
        return null;
      }
      return b(B);
    }
    function O() {
      return b(i);
    }
    function w(C) {
      function B(W, Y, H, K, q) {
        if (typeof C != "function")
          return new u("Property `" + q + "` of component `" + H + "` has invalid PropType notation inside arrayOf.");
        var Z = W[Y];
        if (!Array.isArray(Z)) {
          var J = j(Z);
          return new u("Invalid " + K + " `" + q + "` of type " + ("`" + J + "` supplied to `" + H + "`, expected an array."));
        }
        for (var Q = 0; Q < Z.length; Q++) {
          var ee = C(Z, Q, H, K, q + "[" + Q + "]", r);
          if (ee instanceof Error)
            return ee;
        }
        return null;
      }
      return b(B);
    }
    function k() {
      function C(B, W, Y, H, K) {
        var q = B[W];
        if (!l(q)) {
          var Z = j(q);
          return new u("Invalid " + H + " `" + K + "` of type " + ("`" + Z + "` supplied to `" + Y + "`, expected a single ReactElement."));
        }
        return null;
      }
      return b(C);
    }
    function y() {
      function C(B, W, Y, H, K) {
        var q = B[W];
        if (!e.isValidElementType(q)) {
          var Z = j(q);
          return new u("Invalid " + H + " `" + K + "` of type " + ("`" + Z + "` supplied to `" + Y + "`, expected a single ReactElement type."));
        }
        return null;
      }
      return b(C);
    }
    function T(C) {
      function B(W, Y, H, K, q) {
        if (!(W[Y] instanceof C)) {
          var Z = C.name || g, J = z(W[Y]);
          return new u("Invalid " + K + " `" + q + "` of type " + ("`" + J + "` supplied to `" + H + "`, expected ") + ("instance of `" + Z + "`."));
        }
        return null;
      }
      return b(B);
    }
    function S(C) {
      if (!Array.isArray(C))
        return process.env.NODE_ENV !== "production" && (arguments.length > 1 ? a(
          "Invalid arguments supplied to oneOf, expected an array, got " + arguments.length + " arguments. A common mistake is to write oneOf(x, y, z) instead of oneOf([x, y, z])."
        ) : a("Invalid argument supplied to oneOf, expected an array.")), i;
      function B(W, Y, H, K, q) {
        for (var Z = W[Y], J = 0; J < C.length; J++)
          if (h(Z, C[J]))
            return null;
        var Q = JSON.stringify(C, function(ie, F) {
          var re = G(F);
          return re === "symbol" ? String(F) : F;
        });
        return new u("Invalid " + K + " `" + q + "` of value `" + String(Z) + "` " + ("supplied to `" + H + "`, expected one of " + Q + "."));
      }
      return b(B);
    }
    function M(C) {
      function B(W, Y, H, K, q) {
        if (typeof C != "function")
          return new u("Property `" + q + "` of component `" + H + "` has invalid PropType notation inside objectOf.");
        var Z = W[Y], J = j(Z);
        if (J !== "object")
          return new u("Invalid " + K + " `" + q + "` of type " + ("`" + J + "` supplied to `" + H + "`, expected an object."));
        for (var Q in Z)
          if (n(Z, Q)) {
            var ee = C(Z, Q, H, K, q + "." + Q, r);
            if (ee instanceof Error)
              return ee;
          }
        return null;
      }
      return b(B);
    }
    function D(C) {
      if (!Array.isArray(C))
        return process.env.NODE_ENV !== "production" && a("Invalid argument supplied to oneOfType, expected an instance of array."), i;
      for (var B = 0; B < C.length; B++) {
        var W = C[B];
        if (typeof W != "function")
          return a(
            "Invalid argument supplied to oneOfType. Expected an array of check functions, but received " + te(W) + " at index " + B + "."
          ), i;
      }
      function Y(H, K, q, Z, J) {
        for (var Q = [], ee = 0; ee < C.length; ee++) {
          var ie = C[ee], F = ie(H, K, q, Z, J, r);
          if (F == null)
            return null;
          F.data && n(F.data, "expectedType") && Q.push(F.data.expectedType);
        }
        var re = Q.length > 0 ? ", expected one of type [" + Q.join(", ") + "]" : "";
        return new u("Invalid " + Z + " `" + J + "` supplied to " + ("`" + q + "`" + re + "."));
      }
      return b(Y);
    }
    function V() {
      function C(B, W, Y, H, K) {
        return I(B[W]) ? null : new u("Invalid " + H + " `" + K + "` supplied to " + ("`" + Y + "`, expected a ReactNode."));
      }
      return b(C);
    }
    function $(C, B, W, Y, H) {
      return new u(
        (C || "React class") + ": " + B + " type `" + W + "." + Y + "` is invalid; it must be a function, usually from the `prop-types` package, but received `" + H + "`."
      );
    }
    function E(C) {
      function B(W, Y, H, K, q) {
        var Z = W[Y], J = j(Z);
        if (J !== "object")
          return new u("Invalid " + K + " `" + q + "` of type `" + J + "` " + ("supplied to `" + H + "`, expected `object`."));
        for (var Q in C) {
          var ee = C[Q];
          if (typeof ee != "function")
            return $(H, K, q, Q, G(ee));
          var ie = ee(Z, Q, H, K, q + "." + Q, r);
          if (ie)
            return ie;
        }
        return null;
      }
      return b(B);
    }
    function R(C) {
      function B(W, Y, H, K, q) {
        var Z = W[Y], J = j(Z);
        if (J !== "object")
          return new u("Invalid " + K + " `" + q + "` of type `" + J + "` " + ("supplied to `" + H + "`, expected `object`."));
        var Q = t({}, W[Y], C);
        for (var ee in Q) {
          var ie = C[ee];
          if (n(C, ee) && typeof ie != "function")
            return $(H, K, q, ee, G(ie));
          if (!ie)
            return new u(
              "Invalid " + K + " `" + q + "` key `" + ee + "` supplied to `" + H + "`.\nBad object: " + JSON.stringify(W[Y], null, "  ") + `
Valid keys: ` + JSON.stringify(Object.keys(C), null, "  ")
            );
          var F = ie(Z, ee, H, K, q + "." + ee, r);
          if (F)
            return F;
        }
        return null;
      }
      return b(B);
    }
    function I(C) {
      switch (typeof C) {
        case "number":
        case "string":
        case "undefined":
          return !0;
        case "boolean":
          return !C;
        case "object":
          if (Array.isArray(C))
            return C.every(I);
          if (C === null || l(C))
            return !0;
          var B = v(C);
          if (B) {
            var W = B.call(C), Y;
            if (B !== C.entries) {
              for (; !(Y = W.next()).done; )
                if (!I(Y.value))
                  return !1;
            } else
              for (; !(Y = W.next()).done; ) {
                var H = Y.value;
                if (H && !I(H[1]))
                  return !1;
              }
          } else
            return !1;
          return !0;
        default:
          return !1;
      }
    }
    function U(C, B) {
      return C === "symbol" ? !0 : B ? B["@@toStringTag"] === "Symbol" || typeof Symbol == "function" && B instanceof Symbol : !1;
    }
    function j(C) {
      var B = typeof C;
      return Array.isArray(C) ? "array" : C instanceof RegExp ? "object" : U(B, C) ? "symbol" : B;
    }
    function G(C) {
      if (typeof C > "u" || C === null)
        return "" + C;
      var B = j(C);
      if (B === "object") {
        if (C instanceof Date)
          return "date";
        if (C instanceof RegExp)
          return "regexp";
      }
      return B;
    }
    function te(C) {
      var B = G(C);
      switch (B) {
        case "array":
        case "object":
          return "an " + B;
        case "boolean":
        case "date":
        case "regexp":
          return "a " + B;
        default:
          return B;
      }
    }
    function z(C) {
      return !C.constructor || !C.constructor.name ? g : C.constructor.name;
    }
    return p.checkPropTypes = o, p.resetWarningCache = o.resetWarningCache, p.PropTypes = p, p;
  }, Jn;
}
var Zn, Da;
function qp() {
  if (Da)
    return Zn;
  Da = 1;
  var e = Ao();
  function t() {
  }
  function r() {
  }
  return r.resetWarningCache = t, Zn = function() {
    function n(i, l, c, f, m, v) {
      if (v !== e) {
        var g = new Error(
          "Calling PropTypes validators directly is not supported by the `prop-types` package. Use PropTypes.checkPropTypes() to call them. Read more at http://fb.me/use-check-prop-types"
        );
        throw g.name = "Invariant Violation", g;
      }
    }
    n.isRequired = n;
    function o() {
      return n;
    }
    var a = {
      array: n,
      bigint: n,
      bool: n,
      func: n,
      number: n,
      object: n,
      string: n,
      symbol: n,
      any: n,
      arrayOf: o,
      element: n,
      elementType: n,
      instanceOf: o,
      node: n,
      objectOf: o,
      oneOf: o,
      oneOfType: o,
      shape: o,
      exact: o,
      checkPropTypes: r,
      resetWarningCache: t
    };
    return a.PropTypes = a, a;
  }, Zn;
}
if (process.env.NODE_ENV !== "production") {
  var Kp = os(), Jp = !0;
  uo.exports = Yp()(Kp.isElement, Jp);
} else
  uo.exports = qp()();
var Zp = uo.exports;
const s = /* @__PURE__ */ Vp(Zp);
function Qp(e) {
  const {
    prototype: t = {}
  } = e;
  return !!t.isReactComponent;
}
function is(e, t, r, n, o) {
  const a = e[t], i = o || t;
  if (a == null || // When server-side rendering React doesn't warn either.
  // This is not an accurate check for SSR.
  // This is only in place for Emotion compat.
  // TODO: Revisit once https://github.com/facebook/react/issues/20047 is resolved.
  typeof window > "u")
    return null;
  let l;
  const c = a.type;
  return typeof c == "function" && !Qp(c) && (l = "Did you accidentally use a plain function component for an element instead?"), l !== void 0 ? new Error(`Invalid ${n} \`${i}\` supplied to \`${r}\`. Expected an element that can hold a ref. ${l} For more information see https://mui.com/r/caveat-with-refs-guide`) : null;
}
const ss = lr(s.element, is);
ss.isRequired = lr(s.element.isRequired, is);
const zr = ss;
function ed(e) {
  const {
    prototype: t = {}
  } = e;
  return !!t.isReactComponent;
}
function td(e, t, r, n, o) {
  const a = e[t], i = o || t;
  if (a == null || // When server-side rendering React doesn't warn either.
  // This is not an accurate check for SSR.
  // This is only in place for emotion compat.
  // TODO: Revisit once https://github.com/facebook/react/issues/20047 is resolved.
  typeof window > "u")
    return null;
  let l;
  return typeof a == "function" && !ed(a) && (l = "Did you accidentally provide a plain function component instead?"), l !== void 0 ? new Error(`Invalid ${n} \`${i}\` supplied to \`${r}\`. Expected an element type that can hold a ref. ${l} For more information see https://mui.com/r/caveat-with-refs-guide`) : null;
}
const rd = lr(s.elementType, td), nd = "exact-prop: ​";
function ls(e) {
  return process.env.NODE_ENV === "production" ? e : P({}, e, {
    [nd]: (t) => {
      const r = Object.keys(t).filter((n) => !e.hasOwnProperty(n));
      return r.length > 0 ? new Error(`The following props are not supported: ${r.map((n) => `\`${n}\``).join(", ")}. Please remove them.`) : null;
    }
  });
}
function tr(e) {
  let t = "https://mui.com/production-error/?code=" + e;
  for (let r = 1; r < arguments.length; r += 1)
    t += "&args[]=" + encodeURIComponent(arguments[r]);
  return "Minified MUI error #" + e + "; visit " + t + " for the full message.";
}
var fo = { exports: {} }, ue = {};
/**
 * @license React
 * react-is.production.min.js
 *
 * Copyright (c) Facebook, Inc. and its affiliates.
 *
 * This source code is licensed under the MIT license found in the
 * LICENSE file in the root directory of this source tree.
 */
var ja;
function od() {
  if (ja)
    return ue;
  ja = 1;
  var e = Symbol.for("react.element"), t = Symbol.for("react.portal"), r = Symbol.for("react.fragment"), n = Symbol.for("react.strict_mode"), o = Symbol.for("react.profiler"), a = Symbol.for("react.provider"), i = Symbol.for("react.context"), l = Symbol.for("react.server_context"), c = Symbol.for("react.forward_ref"), f = Symbol.for("react.suspense"), m = Symbol.for("react.suspense_list"), v = Symbol.for("react.memo"), g = Symbol.for("react.lazy"), p = Symbol.for("react.offscreen"), h;
  h = Symbol.for("react.module.reference");
  function u(b) {
    if (typeof b == "object" && b !== null) {
      var x = b.$$typeof;
      switch (x) {
        case e:
          switch (b = b.type, b) {
            case r:
            case o:
            case n:
            case f:
            case m:
              return b;
            default:
              switch (b = b && b.$$typeof, b) {
                case l:
                case i:
                case c:
                case g:
                case v:
                case a:
                  return b;
                default:
                  return x;
              }
          }
        case t:
          return x;
      }
    }
  }
  return ue.ContextConsumer = i, ue.ContextProvider = a, ue.Element = e, ue.ForwardRef = c, ue.Fragment = r, ue.Lazy = g, ue.Memo = v, ue.Portal = t, ue.Profiler = o, ue.StrictMode = n, ue.Suspense = f, ue.SuspenseList = m, ue.isAsyncMode = function() {
    return !1;
  }, ue.isConcurrentMode = function() {
    return !1;
  }, ue.isContextConsumer = function(b) {
    return u(b) === i;
  }, ue.isContextProvider = function(b) {
    return u(b) === a;
  }, ue.isElement = function(b) {
    return typeof b == "object" && b !== null && b.$$typeof === e;
  }, ue.isForwardRef = function(b) {
    return u(b) === c;
  }, ue.isFragment = function(b) {
    return u(b) === r;
  }, ue.isLazy = function(b) {
    return u(b) === g;
  }, ue.isMemo = function(b) {
    return u(b) === v;
  }, ue.isPortal = function(b) {
    return u(b) === t;
  }, ue.isProfiler = function(b) {
    return u(b) === o;
  }, ue.isStrictMode = function(b) {
    return u(b) === n;
  }, ue.isSuspense = function(b) {
    return u(b) === f;
  }, ue.isSuspenseList = function(b) {
    return u(b) === m;
  }, ue.isValidElementType = function(b) {
    return typeof b == "string" || typeof b == "function" || b === r || b === o || b === n || b === f || b === m || b === p || typeof b == "object" && b !== null && (b.$$typeof === g || b.$$typeof === v || b.$$typeof === a || b.$$typeof === i || b.$$typeof === c || b.$$typeof === h || b.getModuleId !== void 0);
  }, ue.typeOf = u, ue;
}
var fe = {};
/**
 * @license React
 * react-is.development.js
 *
 * Copyright (c) Facebook, Inc. and its affiliates.
 *
 * This source code is licensed under the MIT license found in the
 * LICENSE file in the root directory of this source tree.
 */
var Ba;
function ad() {
  return Ba || (Ba = 1, process.env.NODE_ENV !== "production" && function() {
    var e = Symbol.for("react.element"), t = Symbol.for("react.portal"), r = Symbol.for("react.fragment"), n = Symbol.for("react.strict_mode"), o = Symbol.for("react.profiler"), a = Symbol.for("react.provider"), i = Symbol.for("react.context"), l = Symbol.for("react.server_context"), c = Symbol.for("react.forward_ref"), f = Symbol.for("react.suspense"), m = Symbol.for("react.suspense_list"), v = Symbol.for("react.memo"), g = Symbol.for("react.lazy"), p = Symbol.for("react.offscreen"), h = !1, u = !1, b = !1, x = !1, O = !1, w;
    w = Symbol.for("react.module.reference");
    function k(A) {
      return !!(typeof A == "string" || typeof A == "function" || A === r || A === o || O || A === n || A === f || A === m || x || A === p || h || u || b || typeof A == "object" && A !== null && (A.$$typeof === g || A.$$typeof === v || A.$$typeof === a || A.$$typeof === i || A.$$typeof === c || // This needs to include all possible module reference object
      // types supported by any Flight configuration anywhere since
      // we don't know which Flight build this will end up being used
      // with.
      A.$$typeof === w || A.getModuleId !== void 0));
    }
    function y(A) {
      if (typeof A == "object" && A !== null) {
        var se = A.$$typeof;
        switch (se) {
          case e:
            var Te = A.type;
            switch (Te) {
              case r:
              case o:
              case n:
              case f:
              case m:
                return Te;
              default:
                var $e = Te && Te.$$typeof;
                switch ($e) {
                  case l:
                  case i:
                  case c:
                  case g:
                  case v:
                  case a:
                    return $e;
                  default:
                    return se;
                }
            }
          case t:
            return se;
        }
      }
    }
    var T = i, S = a, M = e, D = c, V = r, $ = g, E = v, R = t, I = o, U = n, j = f, G = m, te = !1, z = !1;
    function C(A) {
      return te || (te = !0, console.warn("The ReactIs.isAsyncMode() alias has been deprecated, and will be removed in React 18+.")), !1;
    }
    function B(A) {
      return z || (z = !0, console.warn("The ReactIs.isConcurrentMode() alias has been deprecated, and will be removed in React 18+.")), !1;
    }
    function W(A) {
      return y(A) === i;
    }
    function Y(A) {
      return y(A) === a;
    }
    function H(A) {
      return typeof A == "object" && A !== null && A.$$typeof === e;
    }
    function K(A) {
      return y(A) === c;
    }
    function q(A) {
      return y(A) === r;
    }
    function Z(A) {
      return y(A) === g;
    }
    function J(A) {
      return y(A) === v;
    }
    function Q(A) {
      return y(A) === t;
    }
    function ee(A) {
      return y(A) === o;
    }
    function ie(A) {
      return y(A) === n;
    }
    function F(A) {
      return y(A) === f;
    }
    function re(A) {
      return y(A) === m;
    }
    fe.ContextConsumer = T, fe.ContextProvider = S, fe.Element = M, fe.ForwardRef = D, fe.Fragment = V, fe.Lazy = $, fe.Memo = E, fe.Portal = R, fe.Profiler = I, fe.StrictMode = U, fe.Suspense = j, fe.SuspenseList = G, fe.isAsyncMode = C, fe.isConcurrentMode = B, fe.isContextConsumer = W, fe.isContextProvider = Y, fe.isElement = H, fe.isForwardRef = K, fe.isFragment = q, fe.isLazy = Z, fe.isMemo = J, fe.isPortal = Q, fe.isProfiler = ee, fe.isStrictMode = ie, fe.isSuspense = F, fe.isSuspenseList = re, fe.isValidElementType = k, fe.typeOf = y;
  }()), fe;
}
process.env.NODE_ENV === "production" ? fo.exports = od() : fo.exports = ad();
var dn = fo.exports;
const id = /^\s*function(?:\s|\s*\/\*.*\*\/\s*)+([^(\s/]*)\s*/;
function sd(e) {
  const t = `${e}`.match(id);
  return t && t[1] || "";
}
function cs(e, t = "") {
  return e.displayName || e.name || sd(e) || t;
}
function La(e, t, r) {
  const n = cs(t);
  return e.displayName || (n !== "" ? `${r}(${n})` : r);
}
function ld(e) {
  if (e != null) {
    if (typeof e == "string")
      return e;
    if (typeof e == "function")
      return cs(e, "Component");
    if (typeof e == "object")
      switch (e.$$typeof) {
        case dn.ForwardRef:
          return La(e, e.render, "ForwardRef");
        case dn.Memo:
          return La(e, e.type, "memo");
        default:
          return;
      }
  }
}
function ct(e, t, r, n, o) {
  if (process.env.NODE_ENV === "production")
    return null;
  const a = e[t], i = o || t;
  return a == null ? null : a && a.nodeType !== 1 ? new Error(`Invalid ${n} \`${i}\` supplied to \`${r}\`. Expected an HTMLElement.`) : null;
}
const cd = s.oneOfType([s.func, s.object]), Do = cd;
function tt(e) {
  if (typeof e != "string")
    throw new Error(process.env.NODE_ENV !== "production" ? "MUI: `capitalize(string)` expects a string argument." : tr(7));
  return e.charAt(0).toUpperCase() + e.slice(1);
}
function mo(...e) {
  return e.reduce((t, r) => r == null ? t : function(...o) {
    t.apply(this, o), r.apply(this, o);
  }, () => {
  });
}
function ps(e, t = 166) {
  let r;
  function n(...o) {
    const a = () => {
      e.apply(this, o);
    };
    clearTimeout(r), r = setTimeout(a, t);
  }
  return n.clear = () => {
    clearTimeout(r);
  }, n;
}
function pd(e, t) {
  return process.env.NODE_ENV === "production" ? () => null : (r, n, o, a, i) => {
    const l = o || "<<anonymous>>", c = i || n;
    return typeof r[n] < "u" ? new Error(`The ${a} \`${c}\` of \`${l}\` is deprecated. ${t}`) : null;
  };
}
function dd(e, t) {
  var r, n;
  return /* @__PURE__ */ N.isValidElement(e) && t.indexOf(
    // For server components `muiName` is avaialble in element.type._payload.value.muiName
    // relevant info - https://github.com/facebook/react/blob/2807d781a08db8e9873687fccc25c0f12b4fb3d4/packages/react/src/ReactLazy.js#L45
    // eslint-disable-next-line no-underscore-dangle
    (r = e.type.muiName) != null ? r : (n = e.type) == null || (n = n._payload) == null || (n = n.value) == null ? void 0 : n.muiName
  ) !== -1;
}
function Re(e) {
  return e && e.ownerDocument || document;
}
function rr(e) {
  return Re(e).defaultView || window;
}
function ud(e, t) {
  if (process.env.NODE_ENV === "production")
    return () => null;
  const r = t ? P({}, t.propTypes) : null;
  return (o) => (a, i, l, c, f, ...m) => {
    const v = f || i, g = r == null ? void 0 : r[v];
    if (g) {
      const p = g(a, i, l, c, f, ...m);
      if (p)
        return p;
    }
    return typeof a[i] < "u" && !a[o] ? new Error(`The prop \`${v}\` of \`${e}\` can only be used together with the \`${o}\` prop.`) : null;
  };
}
function un(e, t) {
  typeof e == "function" ? e(t) : e && (e.current = t);
}
const fd = typeof window < "u" ? N.useLayoutEffect : N.useEffect, jt = fd;
let Fa = 0;
function md(e) {
  const [t, r] = N.useState(e), n = e || t;
  return N.useEffect(() => {
    t == null && (Fa += 1, r(`mui-${Fa}`));
  }, [t]), n;
}
const Va = N["useId".toString()];
function ds(e) {
  if (Va !== void 0) {
    const t = Va();
    return e ?? t;
  }
  return md(e);
}
function hd(e, t, r, n, o) {
  if (process.env.NODE_ENV === "production")
    return null;
  const a = o || t;
  return typeof e[t] < "u" ? new Error(`The prop \`${a}\` is not supported. Please remove it.`) : null;
}
function us({
  controlled: e,
  default: t,
  name: r,
  state: n = "value"
}) {
  const {
    current: o
  } = N.useRef(e !== void 0), [a, i] = N.useState(t), l = o ? e : a;
  if (process.env.NODE_ENV !== "production") {
    N.useEffect(() => {
      o !== (e !== void 0) && console.error([`MUI: A component is changing the ${o ? "" : "un"}controlled ${n} state of ${r} to be ${o ? "un" : ""}controlled.`, "Elements should not switch from uncontrolled to controlled (or vice versa).", `Decide between using a controlled or uncontrolled ${r} element for the lifetime of the component.`, "The nature of the state is determined during the first render. It's considered controlled if the value is not `undefined`.", "More info: https://fb.me/react-controlled-components"].join(`
`));
    }, [n, r, e]);
    const {
      current: f
    } = N.useRef(t);
    N.useEffect(() => {
      !o && f !== t && console.error([`MUI: A component is changing the default ${n} state of an uncontrolled ${r} after being initialized. To suppress this warning opt to use a controlled ${r}.`].join(`
`));
    }, [JSON.stringify(t)]);
  }
  const c = N.useCallback((f) => {
    o || i(f);
  }, []);
  return [l, c];
}
function Ar(e) {
  const t = N.useRef(e);
  return jt(() => {
    t.current = e;
  }), N.useRef((...r) => (
    // @ts-expect-error hide `this`
    (0, t.current)(...r)
  )).current;
}
function Xe(...e) {
  return N.useMemo(() => e.every((t) => t == null) ? null : (t) => {
    e.forEach((r) => {
      un(r, t);
    });
  }, e);
}
const za = {};
function gd(e, t) {
  const r = N.useRef(za);
  return r.current === za && (r.current = e(t)), r;
}
const bd = [];
function vd(e) {
  N.useEffect(e, bd);
}
class Ur {
  constructor() {
    this.currentId = null, this.clear = () => {
      this.currentId !== null && (clearTimeout(this.currentId), this.currentId = null);
    }, this.disposeEffect = () => this.clear;
  }
  static create() {
    return new Ur();
  }
  /**
   * Executes `fn` after `delay`, clearing any previously scheduled call.
   */
  start(t, r) {
    this.clear(), this.currentId = setTimeout(() => {
      this.currentId = null, r();
    }, t);
  }
}
function kr() {
  const e = gd(Ur.create).current;
  return vd(e.disposeEffect), e;
}
let Sn = !0, ho = !1;
const yd = new Ur(), wd = {
  text: !0,
  search: !0,
  url: !0,
  tel: !0,
  email: !0,
  password: !0,
  number: !0,
  date: !0,
  month: !0,
  week: !0,
  time: !0,
  datetime: !0,
  "datetime-local": !0
};
function xd(e) {
  const {
    type: t,
    tagName: r
  } = e;
  return !!(r === "INPUT" && wd[t] && !e.readOnly || r === "TEXTAREA" && !e.readOnly || e.isContentEditable);
}
function kd(e) {
  e.metaKey || e.altKey || e.ctrlKey || (Sn = !0);
}
function Qn() {
  Sn = !1;
}
function Ed() {
  this.visibilityState === "hidden" && ho && (Sn = !0);
}
function Nd(e) {
  e.addEventListener("keydown", kd, !0), e.addEventListener("mousedown", Qn, !0), e.addEventListener("pointerdown", Qn, !0), e.addEventListener("touchstart", Qn, !0), e.addEventListener("visibilitychange", Ed, !0);
}
function Td(e) {
  const {
    target: t
  } = e;
  try {
    return t.matches(":focus-visible");
  } catch {
  }
  return Sn || xd(t);
}
function fs() {
  const e = N.useCallback((o) => {
    o != null && Nd(o.ownerDocument);
  }, []), t = N.useRef(!1);
  function r() {
    return t.current ? (ho = !0, yd.start(100, () => {
      ho = !1;
    }), t.current = !1, !0) : !1;
  }
  function n(o) {
    return Td(o) ? (t.current = !0, !0) : !1;
  }
  return {
    isFocusVisibleRef: t,
    onFocus: n,
    onBlur: r,
    ref: e
  };
}
function ms(e) {
  const t = e.documentElement.clientWidth;
  return Math.abs(window.innerWidth - t);
}
function Sd(e) {
  const t = typeof e;
  switch (t) {
    case "number":
      return Number.isNaN(e) ? "NaN" : Number.isFinite(e) ? e !== Math.floor(e) ? "float" : "number" : "Infinity";
    case "object":
      return e === null ? "null" : e.constructor.name;
    default:
      return t;
  }
}
function Cd(e) {
  return typeof e == "number" && isFinite(e) && Math.floor(e) === e;
}
const Od = Number.isInteger || Cd;
function hs(e, t, r, n) {
  const o = e[t];
  if (o == null || !Od(o)) {
    const a = Sd(o);
    return new RangeError(`Invalid ${n} \`${t}\` of type \`${a}\` supplied to \`${r}\`, expected \`integer\`.`);
  }
  return null;
}
function gs(e, t, ...r) {
  return e[t] === void 0 ? null : hs(e, t, ...r);
}
function go() {
  return null;
}
gs.isRequired = hs;
go.isRequired = go;
const bs = process.env.NODE_ENV === "production" ? go : gs;
function vs(e, t) {
  const r = P({}, t);
  return Object.keys(e).forEach((n) => {
    if (n.toString().match(/^(components|slots)$/))
      r[n] = P({}, e[n], r[n]);
    else if (n.toString().match(/^(componentsProps|slotProps)$/)) {
      const o = e[n] || {}, a = t[n];
      r[n] = {}, !a || !Object.keys(a) ? r[n] = o : !o || !Object.keys(o) ? r[n] = a : (r[n] = P({}, a), Object.keys(o).forEach((i) => {
        r[n][i] = vs(o[i], a[i]);
      }));
    } else
      r[n] === void 0 && (r[n] = e[n]);
  }), r;
}
function ut(e, t, r = void 0) {
  const n = {};
  return Object.keys(e).forEach(
    // `Object.keys(slots)` can't be wider than `T` because we infer `T` from `slots`.
    // @ts-expect-error https://github.com/microsoft/TypeScript/pull/12253#issuecomment-263132208
    (o) => {
      n[o] = e[o].reduce((a, i) => {
        if (i) {
          const l = t(i);
          l !== "" && a.push(l), r && r[i] && a.push(r[i]);
        }
        return a;
      }, []).join(" ");
    }
  ), n;
}
const Ua = (e) => e, Rd = () => {
  let e = Ua;
  return {
    configure(t) {
      e = t;
    },
    generate(t) {
      return e(t);
    },
    reset() {
      e = Ua;
    }
  };
}, Pd = Rd(), ys = Pd, ws = {
  active: "active",
  checked: "checked",
  completed: "completed",
  disabled: "disabled",
  error: "error",
  expanded: "expanded",
  focused: "focused",
  focusVisible: "focusVisible",
  open: "open",
  readOnly: "readOnly",
  required: "required",
  selected: "selected"
};
function nt(e, t, r = "Mui") {
  const n = ws[t];
  return n ? `${r}-${n}` : `${ys.generate(e)}-${t}`;
}
function kt(e, t, r = "Mui") {
  const n = {};
  return t.forEach((o) => {
    n[o] = nt(e, o, r);
  }), n;
}
function $d(e, t = Number.MIN_SAFE_INTEGER, r = Number.MAX_SAFE_INTEGER) {
  return Math.max(t, Math.min(e, r));
}
function ge(e, t) {
  if (e == null)
    return {};
  var r = {}, n = Object.keys(e), o, a;
  for (a = 0; a < n.length; a++)
    o = n[a], !(t.indexOf(o) >= 0) && (r[o] = e[o]);
  return r;
}
const _d = ["values", "unit", "step"], Id = (e) => {
  const t = Object.keys(e).map((r) => ({
    key: r,
    val: e[r]
  })) || [];
  return t.sort((r, n) => r.val - n.val), t.reduce((r, n) => P({}, r, {
    [n.key]: n.val
  }), {});
};
function Md(e) {
  const {
    // The breakpoint **start** at this value.
    // For instance with the first breakpoint xs: [xs, sm).
    values: t = {
      xs: 0,
      // phone
      sm: 600,
      // tablet
      md: 900,
      // small laptop
      lg: 1200,
      // desktop
      xl: 1536
      // large screen
    },
    unit: r = "px",
    step: n = 5
  } = e, o = ge(e, _d), a = Id(t), i = Object.keys(a);
  function l(g) {
    return `@media (min-width:${typeof t[g] == "number" ? t[g] : g}${r})`;
  }
  function c(g) {
    return `@media (max-width:${(typeof t[g] == "number" ? t[g] : g) - n / 100}${r})`;
  }
  function f(g, p) {
    const h = i.indexOf(p);
    return `@media (min-width:${typeof t[g] == "number" ? t[g] : g}${r}) and (max-width:${(h !== -1 && typeof t[i[h]] == "number" ? t[i[h]] : p) - n / 100}${r})`;
  }
  function m(g) {
    return i.indexOf(g) + 1 < i.length ? f(g, i[i.indexOf(g) + 1]) : l(g);
  }
  function v(g) {
    const p = i.indexOf(g);
    return p === 0 ? l(i[1]) : p === i.length - 1 ? c(i[p]) : f(g, i[i.indexOf(g) + 1]).replace("@media", "@media not all and");
  }
  return P({
    keys: i,
    values: a,
    up: l,
    down: c,
    between: f,
    only: m,
    not: v,
    unit: r
  }, o);
}
const Ad = {
  borderRadius: 4
}, Dd = Ad, jd = process.env.NODE_ENV !== "production" ? s.oneOfType([s.number, s.string, s.object, s.array]) : {}, Et = jd;
function Cr(e, t) {
  return t ? lt(e, t, {
    clone: !1
    // No need to clone deep, it's way faster.
  }) : e;
}
const jo = {
  xs: 0,
  // phone
  sm: 600,
  // tablet
  md: 900,
  // small laptop
  lg: 1200,
  // desktop
  xl: 1536
  // large screen
}, Ha = {
  // Sorted ASC by size. That's important.
  // It can't be configured as it's used statically for propTypes.
  keys: ["xs", "sm", "md", "lg", "xl"],
  up: (e) => `@media (min-width:${jo[e]}px)`
};
function pt(e, t, r) {
  const n = e.theme || {};
  if (Array.isArray(t)) {
    const a = n.breakpoints || Ha;
    return t.reduce((i, l, c) => (i[a.up(a.keys[c])] = r(t[c]), i), {});
  }
  if (typeof t == "object") {
    const a = n.breakpoints || Ha;
    return Object.keys(t).reduce((i, l) => {
      if (Object.keys(a.values || jo).indexOf(l) !== -1) {
        const c = a.up(l);
        i[c] = r(t[l], l);
      } else {
        const c = l;
        i[c] = t[c];
      }
      return i;
    }, {});
  }
  return r(t);
}
function Bd(e = {}) {
  var t;
  return ((t = e.keys) == null ? void 0 : t.reduce((n, o) => {
    const a = e.up(o);
    return n[a] = {}, n;
  }, {})) || {};
}
function Ld(e, t) {
  return e.reduce((r, n) => {
    const o = r[n];
    return (!o || Object.keys(o).length === 0) && delete r[n], r;
  }, t);
}
function Cn(e, t, r = !0) {
  if (!t || typeof t != "string")
    return null;
  if (e && e.vars && r) {
    const n = `vars.${t}`.split(".").reduce((o, a) => o && o[a] ? o[a] : null, e);
    if (n != null)
      return n;
  }
  return t.split(".").reduce((n, o) => n && n[o] != null ? n[o] : null, e);
}
function fn(e, t, r, n = r) {
  let o;
  return typeof e == "function" ? o = e(r) : Array.isArray(e) ? o = e[r] || n : o = Cn(e, r) || n, t && (o = t(o, n, e)), o;
}
function Ne(e) {
  const {
    prop: t,
    cssProperty: r = e.prop,
    themeKey: n,
    transform: o
  } = e, a = (i) => {
    if (i[t] == null)
      return null;
    const l = i[t], c = i.theme, f = Cn(c, n) || {};
    return pt(i, l, (v) => {
      let g = fn(f, o, v);
      return v === g && typeof v == "string" && (g = fn(f, o, `${t}${v === "default" ? "" : tt(v)}`, v)), r === !1 ? g : {
        [r]: g
      };
    });
  };
  return a.propTypes = process.env.NODE_ENV !== "production" ? {
    [t]: Et
  } : {}, a.filterProps = [t], a;
}
function Fd(e) {
  const t = {};
  return (r) => (t[r] === void 0 && (t[r] = e(r)), t[r]);
}
const Vd = {
  m: "margin",
  p: "padding"
}, zd = {
  t: "Top",
  r: "Right",
  b: "Bottom",
  l: "Left",
  x: ["Left", "Right"],
  y: ["Top", "Bottom"]
}, Ga = {
  marginX: "mx",
  marginY: "my",
  paddingX: "px",
  paddingY: "py"
}, Ud = Fd((e) => {
  if (e.length > 2)
    if (Ga[e])
      e = Ga[e];
    else
      return [e];
  const [t, r] = e.split(""), n = Vd[t], o = zd[r] || "";
  return Array.isArray(o) ? o.map((a) => n + a) : [n + o];
}), On = ["m", "mt", "mr", "mb", "ml", "mx", "my", "margin", "marginTop", "marginRight", "marginBottom", "marginLeft", "marginX", "marginY", "marginInline", "marginInlineStart", "marginInlineEnd", "marginBlock", "marginBlockStart", "marginBlockEnd"], Rn = ["p", "pt", "pr", "pb", "pl", "px", "py", "padding", "paddingTop", "paddingRight", "paddingBottom", "paddingLeft", "paddingX", "paddingY", "paddingInline", "paddingInlineStart", "paddingInlineEnd", "paddingBlock", "paddingBlockStart", "paddingBlockEnd"], Hd = [...On, ...Rn];
function Hr(e, t, r, n) {
  var o;
  const a = (o = Cn(e, t, !1)) != null ? o : r;
  return typeof a == "number" ? (i) => typeof i == "string" ? i : (process.env.NODE_ENV !== "production" && typeof i != "number" && console.error(`MUI: Expected ${n} argument to be a number or a string, got ${i}.`), a * i) : Array.isArray(a) ? (i) => typeof i == "string" ? i : (process.env.NODE_ENV !== "production" && (Number.isInteger(i) ? i > a.length - 1 && console.error([`MUI: The value provided (${i}) overflows.`, `The supported values are: ${JSON.stringify(a)}.`, `${i} > ${a.length - 1}, you need to add the missing values.`].join(`
`)) : console.error([`MUI: The \`theme.${t}\` array type cannot be combined with non integer values.You should either use an integer value that can be used as index, or define the \`theme.${t}\` as a number.`].join(`
`))), a[i]) : typeof a == "function" ? a : (process.env.NODE_ENV !== "production" && console.error([`MUI: The \`theme.${t}\` value (${a}) is invalid.`, "It should be a number, an array or a function."].join(`
`)), () => {
  });
}
function xs(e) {
  return Hr(e, "spacing", 8, "spacing");
}
function Gr(e, t) {
  if (typeof t == "string" || t == null)
    return t;
  const r = Math.abs(t), n = e(r);
  return t >= 0 ? n : typeof n == "number" ? -n : `-${n}`;
}
function Gd(e, t) {
  return (r) => e.reduce((n, o) => (n[o] = Gr(t, r), n), {});
}
function Wd(e, t, r, n) {
  if (t.indexOf(r) === -1)
    return null;
  const o = Ud(r), a = Gd(o, n), i = e[r];
  return pt(e, i, a);
}
function ks(e, t) {
  const r = xs(e.theme);
  return Object.keys(e).map((n) => Wd(e, t, n, r)).reduce(Cr, {});
}
function ye(e) {
  return ks(e, On);
}
ye.propTypes = process.env.NODE_ENV !== "production" ? On.reduce((e, t) => (e[t] = Et, e), {}) : {};
ye.filterProps = On;
function we(e) {
  return ks(e, Rn);
}
we.propTypes = process.env.NODE_ENV !== "production" ? Rn.reduce((e, t) => (e[t] = Et, e), {}) : {};
we.filterProps = Rn;
process.env.NODE_ENV !== "production" && Hd.reduce((e, t) => (e[t] = Et, e), {});
function Xd(e = 8) {
  if (e.mui)
    return e;
  const t = xs({
    spacing: e
  }), r = (...n) => (process.env.NODE_ENV !== "production" && (n.length <= 4 || console.error(`MUI: Too many arguments provided, expected between 0 and 4, got ${n.length}`)), (n.length === 0 ? [1] : n).map((a) => {
    const i = t(a);
    return typeof i == "number" ? `${i}px` : i;
  }).join(" "));
  return r.mui = !0, r;
}
function Pn(...e) {
  const t = e.reduce((n, o) => (o.filterProps.forEach((a) => {
    n[a] = o;
  }), n), {}), r = (n) => Object.keys(n).reduce((o, a) => t[a] ? Cr(o, t[a](n)) : o, {});
  return r.propTypes = process.env.NODE_ENV !== "production" ? e.reduce((n, o) => Object.assign(n, o.propTypes), {}) : {}, r.filterProps = e.reduce((n, o) => n.concat(o.filterProps), []), r;
}
function He(e) {
  return typeof e != "number" ? e : `${e}px solid`;
}
function Ke(e, t) {
  return Ne({
    prop: e,
    themeKey: "borders",
    transform: t
  });
}
const Yd = Ke("border", He), qd = Ke("borderTop", He), Kd = Ke("borderRight", He), Jd = Ke("borderBottom", He), Zd = Ke("borderLeft", He), Qd = Ke("borderColor"), eu = Ke("borderTopColor"), tu = Ke("borderRightColor"), ru = Ke("borderBottomColor"), nu = Ke("borderLeftColor"), ou = Ke("outline", He), au = Ke("outlineColor"), $n = (e) => {
  if (e.borderRadius !== void 0 && e.borderRadius !== null) {
    const t = Hr(e.theme, "shape.borderRadius", 4, "borderRadius"), r = (n) => ({
      borderRadius: Gr(t, n)
    });
    return pt(e, e.borderRadius, r);
  }
  return null;
};
$n.propTypes = process.env.NODE_ENV !== "production" ? {
  borderRadius: Et
} : {};
$n.filterProps = ["borderRadius"];
Pn(Yd, qd, Kd, Jd, Zd, Qd, eu, tu, ru, nu, $n, ou, au);
const _n = (e) => {
  if (e.gap !== void 0 && e.gap !== null) {
    const t = Hr(e.theme, "spacing", 8, "gap"), r = (n) => ({
      gap: Gr(t, n)
    });
    return pt(e, e.gap, r);
  }
  return null;
};
_n.propTypes = process.env.NODE_ENV !== "production" ? {
  gap: Et
} : {};
_n.filterProps = ["gap"];
const In = (e) => {
  if (e.columnGap !== void 0 && e.columnGap !== null) {
    const t = Hr(e.theme, "spacing", 8, "columnGap"), r = (n) => ({
      columnGap: Gr(t, n)
    });
    return pt(e, e.columnGap, r);
  }
  return null;
};
In.propTypes = process.env.NODE_ENV !== "production" ? {
  columnGap: Et
} : {};
In.filterProps = ["columnGap"];
const Mn = (e) => {
  if (e.rowGap !== void 0 && e.rowGap !== null) {
    const t = Hr(e.theme, "spacing", 8, "rowGap"), r = (n) => ({
      rowGap: Gr(t, n)
    });
    return pt(e, e.rowGap, r);
  }
  return null;
};
Mn.propTypes = process.env.NODE_ENV !== "production" ? {
  rowGap: Et
} : {};
Mn.filterProps = ["rowGap"];
const iu = Ne({
  prop: "gridColumn"
}), su = Ne({
  prop: "gridRow"
}), lu = Ne({
  prop: "gridAutoFlow"
}), cu = Ne({
  prop: "gridAutoColumns"
}), pu = Ne({
  prop: "gridAutoRows"
}), du = Ne({
  prop: "gridTemplateColumns"
}), uu = Ne({
  prop: "gridTemplateRows"
}), fu = Ne({
  prop: "gridTemplateAreas"
}), mu = Ne({
  prop: "gridArea"
});
Pn(_n, In, Mn, iu, su, lu, cu, pu, du, uu, fu, mu);
function Jt(e, t) {
  return t === "grey" ? t : e;
}
const hu = Ne({
  prop: "color",
  themeKey: "palette",
  transform: Jt
}), gu = Ne({
  prop: "bgcolor",
  cssProperty: "backgroundColor",
  themeKey: "palette",
  transform: Jt
}), bu = Ne({
  prop: "backgroundColor",
  themeKey: "palette",
  transform: Jt
});
Pn(hu, gu, bu);
function Ve(e) {
  return e <= 1 && e !== 0 ? `${e * 100}%` : e;
}
const vu = Ne({
  prop: "width",
  transform: Ve
}), Bo = (e) => {
  if (e.maxWidth !== void 0 && e.maxWidth !== null) {
    const t = (r) => {
      var n, o;
      const a = ((n = e.theme) == null || (n = n.breakpoints) == null || (n = n.values) == null ? void 0 : n[r]) || jo[r];
      return a ? ((o = e.theme) == null || (o = o.breakpoints) == null ? void 0 : o.unit) !== "px" ? {
        maxWidth: `${a}${e.theme.breakpoints.unit}`
      } : {
        maxWidth: a
      } : {
        maxWidth: Ve(r)
      };
    };
    return pt(e, e.maxWidth, t);
  }
  return null;
};
Bo.filterProps = ["maxWidth"];
const yu = Ne({
  prop: "minWidth",
  transform: Ve
}), wu = Ne({
  prop: "height",
  transform: Ve
}), xu = Ne({
  prop: "maxHeight",
  transform: Ve
}), ku = Ne({
  prop: "minHeight",
  transform: Ve
});
Ne({
  prop: "size",
  cssProperty: "width",
  transform: Ve
});
Ne({
  prop: "size",
  cssProperty: "height",
  transform: Ve
});
const Eu = Ne({
  prop: "boxSizing"
});
Pn(vu, Bo, yu, wu, xu, ku, Eu);
const Nu = {
  // borders
  border: {
    themeKey: "borders",
    transform: He
  },
  borderTop: {
    themeKey: "borders",
    transform: He
  },
  borderRight: {
    themeKey: "borders",
    transform: He
  },
  borderBottom: {
    themeKey: "borders",
    transform: He
  },
  borderLeft: {
    themeKey: "borders",
    transform: He
  },
  borderColor: {
    themeKey: "palette"
  },
  borderTopColor: {
    themeKey: "palette"
  },
  borderRightColor: {
    themeKey: "palette"
  },
  borderBottomColor: {
    themeKey: "palette"
  },
  borderLeftColor: {
    themeKey: "palette"
  },
  outline: {
    themeKey: "borders",
    transform: He
  },
  outlineColor: {
    themeKey: "palette"
  },
  borderRadius: {
    themeKey: "shape.borderRadius",
    style: $n
  },
  // palette
  color: {
    themeKey: "palette",
    transform: Jt
  },
  bgcolor: {
    themeKey: "palette",
    cssProperty: "backgroundColor",
    transform: Jt
  },
  backgroundColor: {
    themeKey: "palette",
    transform: Jt
  },
  // spacing
  p: {
    style: we
  },
  pt: {
    style: we
  },
  pr: {
    style: we
  },
  pb: {
    style: we
  },
  pl: {
    style: we
  },
  px: {
    style: we
  },
  py: {
    style: we
  },
  padding: {
    style: we
  },
  paddingTop: {
    style: we
  },
  paddingRight: {
    style: we
  },
  paddingBottom: {
    style: we
  },
  paddingLeft: {
    style: we
  },
  paddingX: {
    style: we
  },
  paddingY: {
    style: we
  },
  paddingInline: {
    style: we
  },
  paddingInlineStart: {
    style: we
  },
  paddingInlineEnd: {
    style: we
  },
  paddingBlock: {
    style: we
  },
  paddingBlockStart: {
    style: we
  },
  paddingBlockEnd: {
    style: we
  },
  m: {
    style: ye
  },
  mt: {
    style: ye
  },
  mr: {
    style: ye
  },
  mb: {
    style: ye
  },
  ml: {
    style: ye
  },
  mx: {
    style: ye
  },
  my: {
    style: ye
  },
  margin: {
    style: ye
  },
  marginTop: {
    style: ye
  },
  marginRight: {
    style: ye
  },
  marginBottom: {
    style: ye
  },
  marginLeft: {
    style: ye
  },
  marginX: {
    style: ye
  },
  marginY: {
    style: ye
  },
  marginInline: {
    style: ye
  },
  marginInlineStart: {
    style: ye
  },
  marginInlineEnd: {
    style: ye
  },
  marginBlock: {
    style: ye
  },
  marginBlockStart: {
    style: ye
  },
  marginBlockEnd: {
    style: ye
  },
  // display
  displayPrint: {
    cssProperty: !1,
    transform: (e) => ({
      "@media print": {
        display: e
      }
    })
  },
  display: {},
  overflow: {},
  textOverflow: {},
  visibility: {},
  whiteSpace: {},
  // flexbox
  flexBasis: {},
  flexDirection: {},
  flexWrap: {},
  justifyContent: {},
  alignItems: {},
  alignContent: {},
  order: {},
  flex: {},
  flexGrow: {},
  flexShrink: {},
  alignSelf: {},
  justifyItems: {},
  justifySelf: {},
  // grid
  gap: {
    style: _n
  },
  rowGap: {
    style: Mn
  },
  columnGap: {
    style: In
  },
  gridColumn: {},
  gridRow: {},
  gridAutoFlow: {},
  gridAutoColumns: {},
  gridAutoRows: {},
  gridTemplateColumns: {},
  gridTemplateRows: {},
  gridTemplateAreas: {},
  gridArea: {},
  // positions
  position: {},
  zIndex: {
    themeKey: "zIndex"
  },
  top: {},
  right: {},
  bottom: {},
  left: {},
  // shadows
  boxShadow: {
    themeKey: "shadows"
  },
  // sizing
  width: {
    transform: Ve
  },
  maxWidth: {
    style: Bo
  },
  minWidth: {
    transform: Ve
  },
  height: {
    transform: Ve
  },
  maxHeight: {
    transform: Ve
  },
  minHeight: {
    transform: Ve
  },
  boxSizing: {},
  // typography
  fontFamily: {
    themeKey: "typography"
  },
  fontSize: {
    themeKey: "typography"
  },
  fontStyle: {
    themeKey: "typography"
  },
  fontWeight: {
    themeKey: "typography"
  },
  letterSpacing: {},
  textTransform: {},
  lineHeight: {},
  textAlign: {},
  typography: {
    cssProperty: !1,
    themeKey: "typography"
  }
}, Lo = Nu;
function Tu(...e) {
  const t = e.reduce((n, o) => n.concat(Object.keys(o)), []), r = new Set(t);
  return e.every((n) => r.size === Object.keys(n).length);
}
function Su(e, t) {
  return typeof e == "function" ? e(t) : e;
}
function Cu() {
  function e(r, n, o, a) {
    const i = {
      [r]: n,
      theme: o
    }, l = a[r];
    if (!l)
      return {
        [r]: n
      };
    const {
      cssProperty: c = r,
      themeKey: f,
      transform: m,
      style: v
    } = l;
    if (n == null)
      return null;
    if (f === "typography" && n === "inherit")
      return {
        [r]: n
      };
    const g = Cn(o, f) || {};
    return v ? v(i) : pt(i, n, (h) => {
      let u = fn(g, m, h);
      return h === u && typeof h == "string" && (u = fn(g, m, `${r}${h === "default" ? "" : tt(h)}`, h)), c === !1 ? u : {
        [c]: u
      };
    });
  }
  function t(r) {
    var n;
    const {
      sx: o,
      theme: a = {}
    } = r || {};
    if (!o)
      return null;
    const i = (n = a.unstable_sxConfig) != null ? n : Lo;
    function l(c) {
      let f = c;
      if (typeof c == "function")
        f = c(a);
      else if (typeof c != "object")
        return c;
      if (!f)
        return null;
      const m = Bd(a.breakpoints), v = Object.keys(m);
      let g = m;
      return Object.keys(f).forEach((p) => {
        const h = Su(f[p], a);
        if (h != null)
          if (typeof h == "object")
            if (i[p])
              g = Cr(g, e(p, h, a, i));
            else {
              const u = pt({
                theme: a
              }, h, (b) => ({
                [p]: b
              }));
              Tu(u, h) ? g[p] = t({
                sx: h,
                theme: a
              }) : g = Cr(g, u);
            }
          else
            g = Cr(g, e(p, h, a, i));
      }), Ld(v, g);
    }
    return Array.isArray(o) ? o.map(l) : l(o);
  }
  return t;
}
const Es = Cu();
Es.filterProps = ["sx"];
const Fo = Es;
function Ou(e, t) {
  const r = this;
  return r.vars && typeof r.getColorSchemeSelector == "function" ? {
    [r.getColorSchemeSelector(e).replace(/(\[[^\]]+\])/, "*:where($1)")]: t
  } : r.palette.mode === e ? t : {};
}
const Ru = ["breakpoints", "palette", "spacing", "shape"];
function Vo(e = {}, ...t) {
  const {
    breakpoints: r = {},
    palette: n = {},
    spacing: o,
    shape: a = {}
  } = e, i = ge(e, Ru), l = Md(r), c = Xd(o);
  let f = lt({
    breakpoints: l,
    direction: "ltr",
    components: {},
    // Inject component definitions.
    palette: P({
      mode: "light"
    }, n),
    spacing: c,
    shape: P({}, Dd, a)
  }, i);
  return f.applyStyles = Ou, f = t.reduce((m, v) => lt(m, v), f), f.unstable_sxConfig = P({}, Lo, i == null ? void 0 : i.unstable_sxConfig), f.unstable_sx = function(v) {
    return Fo({
      sx: v,
      theme: this
    });
  }, f;
}
function Pu(e) {
  return Object.keys(e).length === 0;
}
function Ns(e = null) {
  const t = N.useContext(Vc);
  return !t || Pu(t) ? e : t;
}
const $u = Vo();
function Ts(e = $u) {
  return Ns(e);
}
const _u = ["ownerState"], Iu = ["variants"], Mu = ["name", "slot", "skipVariantsResolver", "skipSx", "overridesResolver"];
function Au(e) {
  return Object.keys(e).length === 0;
}
function Du(e) {
  return typeof e == "string" && // 96 is one less than the char code
  // for "a" so this is checking that
  // it's a lowercase character
  e.charCodeAt(0) > 96;
}
function an(e) {
  return e !== "ownerState" && e !== "theme" && e !== "sx" && e !== "as";
}
const ju = Vo(), Wa = (e) => e && e.charAt(0).toLowerCase() + e.slice(1);
function tn({
  defaultTheme: e,
  theme: t,
  themeId: r
}) {
  return Au(t) ? e : t[r] || t;
}
function Bu(e) {
  return e ? (t, r) => r[e] : null;
}
function sn(e, t) {
  let {
    ownerState: r
  } = t, n = ge(t, _u);
  const o = typeof e == "function" ? e(P({
    ownerState: r
  }, n)) : e;
  if (Array.isArray(o))
    return o.flatMap((a) => sn(a, P({
      ownerState: r
    }, n)));
  if (o && typeof o == "object" && Array.isArray(o.variants)) {
    const {
      variants: a = []
    } = o;
    let l = ge(o, Iu);
    return a.forEach((c) => {
      let f = !0;
      typeof c.props == "function" ? f = c.props(P({
        ownerState: r
      }, n, r)) : Object.keys(c.props).forEach((m) => {
        (r == null ? void 0 : r[m]) !== c.props[m] && n[m] !== c.props[m] && (f = !1);
      }), f && (Array.isArray(l) || (l = [l]), l.push(typeof c.style == "function" ? c.style(P({
        ownerState: r
      }, n, r)) : c.style));
    }), l;
  }
  return o;
}
function Lu(e = {}) {
  const {
    themeId: t,
    defaultTheme: r = ju,
    rootShouldForwardProp: n = an,
    slotShouldForwardProp: o = an
  } = e, a = (i) => Fo(P({}, i, {
    theme: tn(P({}, i, {
      defaultTheme: r,
      themeId: t
    }))
  }));
  return a.__mui_systemSx = !0, (i, l = {}) => {
    zc(i, (y) => y.filter((T) => !(T != null && T.__mui_systemSx)));
    const {
      name: c,
      slot: f,
      skipVariantsResolver: m,
      skipSx: v,
      // TODO v6: remove `lowercaseFirstLetter()` in the next major release
      // For more details: https://github.com/mui/material-ui/pull/37908
      overridesResolver: g = Bu(Wa(f))
    } = l, p = ge(l, Mu), h = m !== void 0 ? m : (
      // TODO v6: remove `Root` in the next major release
      // For more details: https://github.com/mui/material-ui/pull/37908
      f && f !== "Root" && f !== "root" || !1
    ), u = v || !1;
    let b;
    process.env.NODE_ENV !== "production" && c && (b = `${c}-${Wa(f || "Root")}`);
    let x = an;
    f === "Root" || f === "root" ? x = n : f ? x = o : Du(i) && (x = void 0);
    const O = Fc(i, P({
      shouldForwardProp: x,
      label: b
    }, p)), w = (y) => typeof y == "function" && y.__emotion_real !== y || $t(y) ? (T) => sn(y, P({}, T, {
      theme: tn({
        theme: T.theme,
        defaultTheme: r,
        themeId: t
      })
    })) : y, k = (y, ...T) => {
      let S = w(y);
      const M = T ? T.map(w) : [];
      c && g && M.push(($) => {
        const E = tn(P({}, $, {
          defaultTheme: r,
          themeId: t
        }));
        if (!E.components || !E.components[c] || !E.components[c].styleOverrides)
          return null;
        const R = E.components[c].styleOverrides, I = {};
        return Object.entries(R).forEach(([U, j]) => {
          I[U] = sn(j, P({}, $, {
            theme: E
          }));
        }), g($, I);
      }), c && !h && M.push(($) => {
        var E;
        const R = tn(P({}, $, {
          defaultTheme: r,
          themeId: t
        })), I = R == null || (E = R.components) == null || (E = E[c]) == null ? void 0 : E.variants;
        return sn({
          variants: I
        }, P({}, $, {
          theme: R
        }));
      }), u || M.push(a);
      const D = M.length - T.length;
      if (Array.isArray(y) && D > 0) {
        const $ = new Array(D).fill("");
        S = [...y, ...$], S.raw = [...y.raw, ...$];
      }
      const V = O(S, ...M);
      if (process.env.NODE_ENV !== "production") {
        let $;
        c && ($ = `${c}${tt(f || "")}`), $ === void 0 && ($ = `Styled(${ld(i)})`), V.displayName = $;
      }
      return i.muiName && (V.muiName = i.muiName), V;
    };
    return O.withConfig && (k.withConfig = O.withConfig), k;
  };
}
function Fu(e) {
  const {
    theme: t,
    name: r,
    props: n
  } = e;
  return !t || !t.components || !t.components[r] || !t.components[r].defaultProps ? n : vs(t.components[r].defaultProps, n);
}
function Vu({
  props: e,
  name: t,
  defaultTheme: r,
  themeId: n
}) {
  let o = Ts(r);
  return n && (o = o[n] || o), Fu({
    theme: o,
    name: t,
    props: e
  });
}
function zo(e, t = 0, r = 1) {
  return process.env.NODE_ENV !== "production" && (e < t || e > r) && console.error(`MUI: The value provided ${e} is out of range [${t}, ${r}].`), $d(e, t, r);
}
function zu(e) {
  e = e.slice(1);
  const t = new RegExp(`.{1,${e.length >= 6 ? 2 : 1}}`, "g");
  let r = e.match(t);
  return r && r[0].length === 1 && (r = r.map((n) => n + n)), r ? `rgb${r.length === 4 ? "a" : ""}(${r.map((n, o) => o < 3 ? parseInt(n, 16) : Math.round(parseInt(n, 16) / 255 * 1e3) / 1e3).join(", ")})` : "";
}
function Bt(e) {
  if (e.type)
    return e;
  if (e.charAt(0) === "#")
    return Bt(zu(e));
  const t = e.indexOf("("), r = e.substring(0, t);
  if (["rgb", "rgba", "hsl", "hsla", "color"].indexOf(r) === -1)
    throw new Error(process.env.NODE_ENV !== "production" ? `MUI: Unsupported \`${e}\` color.
The following formats are supported: #nnn, #nnnnnn, rgb(), rgba(), hsl(), hsla(), color().` : tr(9, e));
  let n = e.substring(t + 1, e.length - 1), o;
  if (r === "color") {
    if (n = n.split(" "), o = n.shift(), n.length === 4 && n[3].charAt(0) === "/" && (n[3] = n[3].slice(1)), ["srgb", "display-p3", "a98-rgb", "prophoto-rgb", "rec-2020"].indexOf(o) === -1)
      throw new Error(process.env.NODE_ENV !== "production" ? `MUI: unsupported \`${o}\` color space.
The following color spaces are supported: srgb, display-p3, a98-rgb, prophoto-rgb, rec-2020.` : tr(10, o));
  } else
    n = n.split(",");
  return n = n.map((a) => parseFloat(a)), {
    type: r,
    values: n,
    colorSpace: o
  };
}
function An(e) {
  const {
    type: t,
    colorSpace: r
  } = e;
  let {
    values: n
  } = e;
  return t.indexOf("rgb") !== -1 ? n = n.map((o, a) => a < 3 ? parseInt(o, 10) : o) : t.indexOf("hsl") !== -1 && (n[1] = `${n[1]}%`, n[2] = `${n[2]}%`), t.indexOf("color") !== -1 ? n = `${r} ${n.join(" ")}` : n = `${n.join(", ")}`, `${t}(${n})`;
}
function Uu(e) {
  e = Bt(e);
  const {
    values: t
  } = e, r = t[0], n = t[1] / 100, o = t[2] / 100, a = n * Math.min(o, 1 - o), i = (f, m = (f + r / 30) % 12) => o - a * Math.max(Math.min(m - 3, 9 - m, 1), -1);
  let l = "rgb";
  const c = [Math.round(i(0) * 255), Math.round(i(8) * 255), Math.round(i(4) * 255)];
  return e.type === "hsla" && (l += "a", c.push(t[3])), An({
    type: l,
    values: c
  });
}
function Xa(e) {
  e = Bt(e);
  let t = e.type === "hsl" || e.type === "hsla" ? Bt(Uu(e)).values : e.values;
  return t = t.map((r) => (e.type !== "color" && (r /= 255), r <= 0.03928 ? r / 12.92 : ((r + 0.055) / 1.055) ** 2.4)), Number((0.2126 * t[0] + 0.7152 * t[1] + 0.0722 * t[2]).toFixed(3));
}
function Ya(e, t) {
  const r = Xa(e), n = Xa(t);
  return (Math.max(r, n) + 0.05) / (Math.min(r, n) + 0.05);
}
function mn(e, t) {
  return e = Bt(e), t = zo(t), (e.type === "rgb" || e.type === "hsl") && (e.type += "a"), e.type === "color" ? e.values[3] = `/${t}` : e.values[3] = t, An(e);
}
function Hu(e, t) {
  if (e = Bt(e), t = zo(t), e.type.indexOf("hsl") !== -1)
    e.values[2] *= 1 - t;
  else if (e.type.indexOf("rgb") !== -1 || e.type.indexOf("color") !== -1)
    for (let r = 0; r < 3; r += 1)
      e.values[r] *= 1 - t;
  return An(e);
}
function Gu(e, t) {
  if (e = Bt(e), t = zo(t), e.type.indexOf("hsl") !== -1)
    e.values[2] += (100 - e.values[2]) * t;
  else if (e.type.indexOf("rgb") !== -1)
    for (let r = 0; r < 3; r += 1)
      e.values[r] += (255 - e.values[r]) * t;
  else if (e.type.indexOf("color") !== -1)
    for (let r = 0; r < 3; r += 1)
      e.values[r] += (1 - e.values[r]) * t;
  return An(e);
}
function Wu(e, t) {
  return P({
    toolbar: {
      minHeight: 56,
      [e.up("xs")]: {
        "@media (orientation: landscape)": {
          minHeight: 48
        }
      },
      [e.up("sm")]: {
        minHeight: 64
      }
    }
  }, t);
}
const Xu = {
  black: "#000",
  white: "#fff"
}, Dr = Xu, Yu = {
  50: "#fafafa",
  100: "#f5f5f5",
  200: "#eeeeee",
  300: "#e0e0e0",
  400: "#bdbdbd",
  500: "#9e9e9e",
  600: "#757575",
  700: "#616161",
  800: "#424242",
  900: "#212121",
  A100: "#f5f5f5",
  A200: "#eeeeee",
  A400: "#bdbdbd",
  A700: "#616161"
}, qu = Yu, Ku = {
  50: "#f3e5f5",
  100: "#e1bee7",
  200: "#ce93d8",
  300: "#ba68c8",
  400: "#ab47bc",
  500: "#9c27b0",
  600: "#8e24aa",
  700: "#7b1fa2",
  800: "#6a1b9a",
  900: "#4a148c",
  A100: "#ea80fc",
  A200: "#e040fb",
  A400: "#d500f9",
  A700: "#aa00ff"
}, zt = Ku, Ju = {
  50: "#ffebee",
  100: "#ffcdd2",
  200: "#ef9a9a",
  300: "#e57373",
  400: "#ef5350",
  500: "#f44336",
  600: "#e53935",
  700: "#d32f2f",
  800: "#c62828",
  900: "#b71c1c",
  A100: "#ff8a80",
  A200: "#ff5252",
  A400: "#ff1744",
  A700: "#d50000"
}, Ut = Ju, Zu = {
  50: "#fff3e0",
  100: "#ffe0b2",
  200: "#ffcc80",
  300: "#ffb74d",
  400: "#ffa726",
  500: "#ff9800",
  600: "#fb8c00",
  700: "#f57c00",
  800: "#ef6c00",
  900: "#e65100",
  A100: "#ffd180",
  A200: "#ffab40",
  A400: "#ff9100",
  A700: "#ff6d00"
}, gr = Zu, Qu = {
  50: "#e3f2fd",
  100: "#bbdefb",
  200: "#90caf9",
  300: "#64b5f6",
  400: "#42a5f5",
  500: "#2196f3",
  600: "#1e88e5",
  700: "#1976d2",
  800: "#1565c0",
  900: "#0d47a1",
  A100: "#82b1ff",
  A200: "#448aff",
  A400: "#2979ff",
  A700: "#2962ff"
}, Ht = Qu, ef = {
  50: "#e1f5fe",
  100: "#b3e5fc",
  200: "#81d4fa",
  300: "#4fc3f7",
  400: "#29b6f6",
  500: "#03a9f4",
  600: "#039be5",
  700: "#0288d1",
  800: "#0277bd",
  900: "#01579b",
  A100: "#80d8ff",
  A200: "#40c4ff",
  A400: "#00b0ff",
  A700: "#0091ea"
}, Gt = ef, tf = {
  50: "#e8f5e9",
  100: "#c8e6c9",
  200: "#a5d6a7",
  300: "#81c784",
  400: "#66bb6a",
  500: "#4caf50",
  600: "#43a047",
  700: "#388e3c",
  800: "#2e7d32",
  900: "#1b5e20",
  A100: "#b9f6ca",
  A200: "#69f0ae",
  A400: "#00e676",
  A700: "#00c853"
}, Wt = tf, rf = ["mode", "contrastThreshold", "tonalOffset"], qa = {
  // The colors used to style the text.
  text: {
    // The most important text.
    primary: "rgba(0, 0, 0, 0.87)",
    // Secondary text.
    secondary: "rgba(0, 0, 0, 0.6)",
    // Disabled text have even lower visual prominence.
    disabled: "rgba(0, 0, 0, 0.38)"
  },
  // The color used to divide different elements.
  divider: "rgba(0, 0, 0, 0.12)",
  // The background colors used to style the surfaces.
  // Consistency between these values is important.
  background: {
    paper: Dr.white,
    default: Dr.white
  },
  // The colors used to style the action elements.
  action: {
    // The color of an active action like an icon button.
    active: "rgba(0, 0, 0, 0.54)",
    // The color of an hovered action.
    hover: "rgba(0, 0, 0, 0.04)",
    hoverOpacity: 0.04,
    // The color of a selected action.
    selected: "rgba(0, 0, 0, 0.08)",
    selectedOpacity: 0.08,
    // The color of a disabled action.
    disabled: "rgba(0, 0, 0, 0.26)",
    // The background color of a disabled action.
    disabledBackground: "rgba(0, 0, 0, 0.12)",
    disabledOpacity: 0.38,
    focus: "rgba(0, 0, 0, 0.12)",
    focusOpacity: 0.12,
    activatedOpacity: 0.12
  }
}, eo = {
  text: {
    primary: Dr.white,
    secondary: "rgba(255, 255, 255, 0.7)",
    disabled: "rgba(255, 255, 255, 0.5)",
    icon: "rgba(255, 255, 255, 0.5)"
  },
  divider: "rgba(255, 255, 255, 0.12)",
  background: {
    paper: "#121212",
    default: "#121212"
  },
  action: {
    active: Dr.white,
    hover: "rgba(255, 255, 255, 0.08)",
    hoverOpacity: 0.08,
    selected: "rgba(255, 255, 255, 0.16)",
    selectedOpacity: 0.16,
    disabled: "rgba(255, 255, 255, 0.3)",
    disabledBackground: "rgba(255, 255, 255, 0.12)",
    disabledOpacity: 0.38,
    focus: "rgba(255, 255, 255, 0.12)",
    focusOpacity: 0.12,
    activatedOpacity: 0.24
  }
};
function Ka(e, t, r, n) {
  const o = n.light || n, a = n.dark || n * 1.5;
  e[t] || (e.hasOwnProperty(r) ? e[t] = e[r] : t === "light" ? e.light = Gu(e.main, o) : t === "dark" && (e.dark = Hu(e.main, a)));
}
function nf(e = "light") {
  return e === "dark" ? {
    main: Ht[200],
    light: Ht[50],
    dark: Ht[400]
  } : {
    main: Ht[700],
    light: Ht[400],
    dark: Ht[800]
  };
}
function of(e = "light") {
  return e === "dark" ? {
    main: zt[200],
    light: zt[50],
    dark: zt[400]
  } : {
    main: zt[500],
    light: zt[300],
    dark: zt[700]
  };
}
function af(e = "light") {
  return e === "dark" ? {
    main: Ut[500],
    light: Ut[300],
    dark: Ut[700]
  } : {
    main: Ut[700],
    light: Ut[400],
    dark: Ut[800]
  };
}
function sf(e = "light") {
  return e === "dark" ? {
    main: Gt[400],
    light: Gt[300],
    dark: Gt[700]
  } : {
    main: Gt[700],
    light: Gt[500],
    dark: Gt[900]
  };
}
function lf(e = "light") {
  return e === "dark" ? {
    main: Wt[400],
    light: Wt[300],
    dark: Wt[700]
  } : {
    main: Wt[800],
    light: Wt[500],
    dark: Wt[900]
  };
}
function cf(e = "light") {
  return e === "dark" ? {
    main: gr[400],
    light: gr[300],
    dark: gr[700]
  } : {
    main: "#ed6c02",
    // closest to orange[800] that pass 3:1.
    light: gr[500],
    dark: gr[900]
  };
}
function pf(e) {
  const {
    mode: t = "light",
    contrastThreshold: r = 3,
    tonalOffset: n = 0.2
  } = e, o = ge(e, rf), a = e.primary || nf(t), i = e.secondary || of(t), l = e.error || af(t), c = e.info || sf(t), f = e.success || lf(t), m = e.warning || cf(t);
  function v(u) {
    const b = Ya(u, eo.text.primary) >= r ? eo.text.primary : qa.text.primary;
    if (process.env.NODE_ENV !== "production") {
      const x = Ya(u, b);
      x < 3 && console.error([`MUI: The contrast ratio of ${x}:1 for ${b} on ${u}`, "falls below the WCAG recommended absolute minimum contrast ratio of 3:1.", "https://www.w3.org/TR/2008/REC-WCAG20-20081211/#visual-audio-contrast-contrast"].join(`
`));
    }
    return b;
  }
  const g = ({
    color: u,
    name: b,
    mainShade: x = 500,
    lightShade: O = 300,
    darkShade: w = 700
  }) => {
    if (u = P({}, u), !u.main && u[x] && (u.main = u[x]), !u.hasOwnProperty("main"))
      throw new Error(process.env.NODE_ENV !== "production" ? `MUI: The color${b ? ` (${b})` : ""} provided to augmentColor(color) is invalid.
The color object needs to have a \`main\` property or a \`${x}\` property.` : tr(11, b ? ` (${b})` : "", x));
    if (typeof u.main != "string")
      throw new Error(process.env.NODE_ENV !== "production" ? `MUI: The color${b ? ` (${b})` : ""} provided to augmentColor(color) is invalid.
\`color.main\` should be a string, but \`${JSON.stringify(u.main)}\` was provided instead.

Did you intend to use one of the following approaches?

import { green } from "@mui/material/colors";

const theme1 = createTheme({ palette: {
  primary: green,
} });

const theme2 = createTheme({ palette: {
  primary: { main: green[500] },
} });` : tr(12, b ? ` (${b})` : "", JSON.stringify(u.main)));
    return Ka(u, "light", O, n), Ka(u, "dark", w, n), u.contrastText || (u.contrastText = v(u.main)), u;
  }, p = {
    dark: eo,
    light: qa
  };
  return process.env.NODE_ENV !== "production" && (p[t] || console.error(`MUI: The palette mode \`${t}\` is not supported.`)), lt(P({
    // A collection of common colors.
    common: P({}, Dr),
    // prevent mutable object.
    // The palette mode, can be light or dark.
    mode: t,
    // The colors used to represent primary interface elements for a user.
    primary: g({
      color: a,
      name: "primary"
    }),
    // The colors used to represent secondary interface elements for a user.
    secondary: g({
      color: i,
      name: "secondary",
      mainShade: "A400",
      lightShade: "A200",
      darkShade: "A700"
    }),
    // The colors used to represent interface elements that the user should be made aware of.
    error: g({
      color: l,
      name: "error"
    }),
    // The colors used to represent potentially dangerous actions or important messages.
    warning: g({
      color: m,
      name: "warning"
    }),
    // The colors used to present information to the user that is neutral and not necessarily important.
    info: g({
      color: c,
      name: "info"
    }),
    // The colors used to indicate the successful completion of an action that user triggered.
    success: g({
      color: f,
      name: "success"
    }),
    // The grey colors.
    grey: qu,
    // Used by `getContrastText()` to maximize the contrast between
    // the background and the text.
    contrastThreshold: r,
    // Takes a background color and returns the text color that maximizes the contrast.
    getContrastText: v,
    // Generate a rich color object.
    augmentColor: g,
    // Used by the functions below to shift a color's luminance by approximately
    // two indexes within its tonal palette.
    // E.g., shift from Red 500 to Red 300 or Red 700.
    tonalOffset: n
  }, p[t]), o);
}
const df = ["fontFamily", "fontSize", "fontWeightLight", "fontWeightRegular", "fontWeightMedium", "fontWeightBold", "htmlFontSize", "allVariants", "pxToRem"];
function uf(e) {
  return Math.round(e * 1e5) / 1e5;
}
const Ja = {
  textTransform: "uppercase"
}, Za = '"Roboto", "Helvetica", "Arial", sans-serif';
function ff(e, t) {
  const r = typeof t == "function" ? t(e) : t, {
    fontFamily: n = Za,
    // The default font size of the Material Specification.
    fontSize: o = 14,
    // px
    fontWeightLight: a = 300,
    fontWeightRegular: i = 400,
    fontWeightMedium: l = 500,
    fontWeightBold: c = 700,
    // Tell MUI what's the font-size on the html element.
    // 16px is the default font-size used by browsers.
    htmlFontSize: f = 16,
    // Apply the CSS properties to all the variants.
    allVariants: m,
    pxToRem: v
  } = r, g = ge(r, df);
  process.env.NODE_ENV !== "production" && (typeof o != "number" && console.error("MUI: `fontSize` is required to be a number."), typeof f != "number" && console.error("MUI: `htmlFontSize` is required to be a number."));
  const p = o / 14, h = v || ((x) => `${x / f * p}rem`), u = (x, O, w, k, y) => P({
    fontFamily: n,
    fontWeight: x,
    fontSize: h(O),
    // Unitless following https://meyerweb.com/eric/thoughts/2006/02/08/unitless-line-heights/
    lineHeight: w
  }, n === Za ? {
    letterSpacing: `${uf(k / O)}em`
  } : {}, y, m), b = {
    h1: u(a, 96, 1.167, -1.5),
    h2: u(a, 60, 1.2, -0.5),
    h3: u(i, 48, 1.167, 0),
    h4: u(i, 34, 1.235, 0.25),
    h5: u(i, 24, 1.334, 0),
    h6: u(l, 20, 1.6, 0.15),
    subtitle1: u(i, 16, 1.75, 0.15),
    subtitle2: u(l, 14, 1.57, 0.1),
    body1: u(i, 16, 1.5, 0.15),
    body2: u(i, 14, 1.43, 0.15),
    button: u(l, 14, 1.75, 0.4, Ja),
    caption: u(i, 12, 1.66, 0.4),
    overline: u(i, 12, 2.66, 1, Ja),
    // TODO v6: Remove handling of 'inherit' variant from the theme as it is already handled in Material UI's Typography component. Also, remember to remove the associated types.
    inherit: {
      fontFamily: "inherit",
      fontWeight: "inherit",
      fontSize: "inherit",
      lineHeight: "inherit",
      letterSpacing: "inherit"
    }
  };
  return lt(P({
    htmlFontSize: f,
    pxToRem: h,
    fontFamily: n,
    fontSize: o,
    fontWeightLight: a,
    fontWeightRegular: i,
    fontWeightMedium: l,
    fontWeightBold: c
  }, b), g, {
    clone: !1
    // No need to clone deep
  });
}
const mf = 0.2, hf = 0.14, gf = 0.12;
function ve(...e) {
  return [`${e[0]}px ${e[1]}px ${e[2]}px ${e[3]}px rgba(0,0,0,${mf})`, `${e[4]}px ${e[5]}px ${e[6]}px ${e[7]}px rgba(0,0,0,${hf})`, `${e[8]}px ${e[9]}px ${e[10]}px ${e[11]}px rgba(0,0,0,${gf})`].join(",");
}
const bf = ["none", ve(0, 2, 1, -1, 0, 1, 1, 0, 0, 1, 3, 0), ve(0, 3, 1, -2, 0, 2, 2, 0, 0, 1, 5, 0), ve(0, 3, 3, -2, 0, 3, 4, 0, 0, 1, 8, 0), ve(0, 2, 4, -1, 0, 4, 5, 0, 0, 1, 10, 0), ve(0, 3, 5, -1, 0, 5, 8, 0, 0, 1, 14, 0), ve(0, 3, 5, -1, 0, 6, 10, 0, 0, 1, 18, 0), ve(0, 4, 5, -2, 0, 7, 10, 1, 0, 2, 16, 1), ve(0, 5, 5, -3, 0, 8, 10, 1, 0, 3, 14, 2), ve(0, 5, 6, -3, 0, 9, 12, 1, 0, 3, 16, 2), ve(0, 6, 6, -3, 0, 10, 14, 1, 0, 4, 18, 3), ve(0, 6, 7, -4, 0, 11, 15, 1, 0, 4, 20, 3), ve(0, 7, 8, -4, 0, 12, 17, 2, 0, 5, 22, 4), ve(0, 7, 8, -4, 0, 13, 19, 2, 0, 5, 24, 4), ve(0, 7, 9, -4, 0, 14, 21, 2, 0, 5, 26, 4), ve(0, 8, 9, -5, 0, 15, 22, 2, 0, 6, 28, 5), ve(0, 8, 10, -5, 0, 16, 24, 2, 0, 6, 30, 5), ve(0, 8, 11, -5, 0, 17, 26, 2, 0, 6, 32, 5), ve(0, 9, 11, -5, 0, 18, 28, 2, 0, 7, 34, 6), ve(0, 9, 12, -6, 0, 19, 29, 2, 0, 7, 36, 6), ve(0, 10, 13, -6, 0, 20, 31, 3, 0, 8, 38, 7), ve(0, 10, 13, -6, 0, 21, 33, 3, 0, 8, 40, 7), ve(0, 10, 14, -6, 0, 22, 35, 3, 0, 8, 42, 7), ve(0, 11, 14, -7, 0, 23, 36, 3, 0, 9, 44, 8), ve(0, 11, 15, -7, 0, 24, 38, 3, 0, 9, 46, 8)], vf = bf, yf = ["duration", "easing", "delay"], wf = {
  // This is the most common easing curve.
  easeInOut: "cubic-bezier(0.4, 0, 0.2, 1)",
  // Objects enter the screen at full velocity from off-screen and
  // slowly decelerate to a resting point.
  easeOut: "cubic-bezier(0.0, 0, 0.2, 1)",
  // Objects leave the screen at full velocity. They do not decelerate when off-screen.
  easeIn: "cubic-bezier(0.4, 0, 1, 1)",
  // The sharp curve is used by objects that may return to the screen at any time.
  sharp: "cubic-bezier(0.4, 0, 0.6, 1)"
}, xf = {
  shortest: 150,
  shorter: 200,
  short: 250,
  // most basic recommended timing
  standard: 300,
  // this is to be used in complex animations
  complex: 375,
  // recommended when something is entering screen
  enteringScreen: 225,
  // recommended when something is leaving screen
  leavingScreen: 195
};
function Qa(e) {
  return `${Math.round(e)}ms`;
}
function kf(e) {
  if (!e)
    return 0;
  const t = e / 36;
  return Math.round((4 + 15 * t ** 0.25 + t / 5) * 10);
}
function Ef(e) {
  const t = P({}, wf, e.easing), r = P({}, xf, e.duration);
  return P({
    getAutoHeightDuration: kf,
    create: (o = ["all"], a = {}) => {
      const {
        duration: i = r.standard,
        easing: l = t.easeInOut,
        delay: c = 0
      } = a, f = ge(a, yf);
      if (process.env.NODE_ENV !== "production") {
        const m = (g) => typeof g == "string", v = (g) => !isNaN(parseFloat(g));
        !m(o) && !Array.isArray(o) && console.error('MUI: Argument "props" must be a string or Array.'), !v(i) && !m(i) && console.error(`MUI: Argument "duration" must be a number or a string but found ${i}.`), m(l) || console.error('MUI: Argument "easing" must be a string.'), !v(c) && !m(c) && console.error('MUI: Argument "delay" must be a number or a string.'), typeof a != "object" && console.error(["MUI: Secong argument of transition.create must be an object.", "Arguments should be either `create('prop1', options)` or `create(['prop1', 'prop2'], options)`"].join(`
`)), Object.keys(f).length !== 0 && console.error(`MUI: Unrecognized argument(s) [${Object.keys(f).join(",")}].`);
      }
      return (Array.isArray(o) ? o : [o]).map((m) => `${m} ${typeof i == "string" ? i : Qa(i)} ${l} ${typeof c == "string" ? c : Qa(c)}`).join(",");
    }
  }, e, {
    easing: t,
    duration: r
  });
}
const Nf = {
  mobileStepper: 1e3,
  fab: 1050,
  speedDial: 1050,
  appBar: 1100,
  drawer: 1200,
  modal: 1300,
  snackbar: 1400,
  tooltip: 1500
}, Tf = Nf, Sf = ["breakpoints", "mixins", "spacing", "palette", "transitions", "typography", "shape"];
function Cf(e = {}, ...t) {
  const {
    mixins: r = {},
    palette: n = {},
    transitions: o = {},
    typography: a = {}
  } = e, i = ge(e, Sf);
  if (e.vars)
    throw new Error(process.env.NODE_ENV !== "production" ? "MUI: `vars` is a private field used for CSS variables support.\nPlease use another name." : tr(18));
  const l = pf(n), c = Vo(e);
  let f = lt(c, {
    mixins: Wu(c.breakpoints, r),
    palette: l,
    // Don't use [...shadows] until you've verified its transpiled code is not invoking the iterator protocol.
    shadows: vf.slice(),
    typography: ff(l, a),
    transitions: Ef(o),
    zIndex: P({}, Tf)
  });
  if (f = lt(f, i), f = t.reduce((m, v) => lt(m, v), f), process.env.NODE_ENV !== "production") {
    const m = ["active", "checked", "completed", "disabled", "error", "expanded", "focused", "focusVisible", "required", "selected"], v = (g, p) => {
      let h;
      for (h in g) {
        const u = g[h];
        if (m.indexOf(h) !== -1 && Object.keys(u).length > 0) {
          if (process.env.NODE_ENV !== "production") {
            const b = nt("", h);
            console.error([`MUI: The \`${p}\` component increases the CSS specificity of the \`${h}\` internal state.`, "You can not override it like this: ", JSON.stringify(g, null, 2), "", `Instead, you need to use the '&.${b}' syntax:`, JSON.stringify({
              root: {
                [`&.${b}`]: u
              }
            }, null, 2), "", "https://mui.com/r/state-classes-guide"].join(`
`));
          }
          g[h] = {};
        }
      }
    };
    Object.keys(f.components).forEach((g) => {
      const p = f.components[g].styleOverrides;
      p && g.indexOf("Mui") === 0 && v(p, g);
    });
  }
  return f.unstable_sxConfig = P({}, Lo, i == null ? void 0 : i.unstable_sxConfig), f.unstable_sx = function(v) {
    return Fo({
      sx: v,
      theme: this
    });
  }, f;
}
const Of = Cf(), Uo = Of, Ho = "$$material";
function ft({
  props: e,
  name: t
}) {
  return Vu({
    props: e,
    name: t,
    defaultTheme: Uo,
    themeId: Ho
  });
}
const Ss = (e) => an(e) && e !== "classes", Rf = Lu({
  themeId: Ho,
  defaultTheme: Uo,
  rootShouldForwardProp: Ss
}), Pe = Rf;
function Pf(e) {
  return nt("MuiSvgIcon", e);
}
kt("MuiSvgIcon", ["root", "colorPrimary", "colorSecondary", "colorAction", "colorError", "colorDisabled", "fontSizeInherit", "fontSizeSmall", "fontSizeMedium", "fontSizeLarge"]);
const $f = ["children", "className", "color", "component", "fontSize", "htmlColor", "inheritViewBox", "titleAccess", "viewBox"], _f = (e) => {
  const {
    color: t,
    fontSize: r,
    classes: n
  } = e, o = {
    root: ["root", t !== "inherit" && `color${tt(t)}`, `fontSize${tt(r)}`]
  };
  return ut(o, Pf, n);
}, If = Pe("svg", {
  name: "MuiSvgIcon",
  slot: "Root",
  overridesResolver: (e, t) => {
    const {
      ownerState: r
    } = e;
    return [t.root, r.color !== "inherit" && t[`color${tt(r.color)}`], t[`fontSize${tt(r.fontSize)}`]];
  }
})(({
  theme: e,
  ownerState: t
}) => {
  var r, n, o, a, i, l, c, f, m, v, g, p, h;
  return {
    userSelect: "none",
    width: "1em",
    height: "1em",
    display: "inline-block",
    // the <svg> will define the property that has `currentColor`
    // e.g. heroicons uses fill="none" and stroke="currentColor"
    fill: t.hasSvgAsChild ? void 0 : "currentColor",
    flexShrink: 0,
    transition: (r = e.transitions) == null || (n = r.create) == null ? void 0 : n.call(r, "fill", {
      duration: (o = e.transitions) == null || (o = o.duration) == null ? void 0 : o.shorter
    }),
    fontSize: {
      inherit: "inherit",
      small: ((a = e.typography) == null || (i = a.pxToRem) == null ? void 0 : i.call(a, 20)) || "1.25rem",
      medium: ((l = e.typography) == null || (c = l.pxToRem) == null ? void 0 : c.call(l, 24)) || "1.5rem",
      large: ((f = e.typography) == null || (m = f.pxToRem) == null ? void 0 : m.call(f, 35)) || "2.1875rem"
    }[t.fontSize],
    // TODO v5 deprecate, v6 remove for sx
    color: (v = (g = (e.vars || e).palette) == null || (g = g[t.color]) == null ? void 0 : g.main) != null ? v : {
      action: (p = (e.vars || e).palette) == null || (p = p.action) == null ? void 0 : p.active,
      disabled: (h = (e.vars || e).palette) == null || (h = h.action) == null ? void 0 : h.disabled,
      inherit: void 0
    }[t.color]
  };
}), Go = /* @__PURE__ */ N.forwardRef(function(t, r) {
  const n = ft({
    props: t,
    name: "MuiSvgIcon"
  }), {
    children: o,
    className: a,
    color: i = "inherit",
    component: l = "svg",
    fontSize: c = "medium",
    htmlColor: f,
    inheritViewBox: m = !1,
    titleAccess: v,
    viewBox: g = "0 0 24 24"
  } = n, p = ge(n, $f), h = /* @__PURE__ */ N.isValidElement(o) && o.type === "svg", u = P({}, n, {
    color: i,
    component: l,
    fontSize: c,
    instanceFontSize: t.fontSize,
    inheritViewBox: m,
    viewBox: g,
    hasSvgAsChild: h
  }), b = {};
  m || (b.viewBox = g);
  const x = _f(u);
  return /* @__PURE__ */ _(If, P({
    as: l,
    className: Oe(x.root, a),
    focusable: "false",
    color: f,
    "aria-hidden": v ? void 0 : !0,
    role: v ? "img" : void 0,
    ref: r
  }, b, p, h && o.props, {
    ownerState: u,
    children: [h ? o.props.children : o, v ? /* @__PURE__ */ d("title", {
      children: v
    }) : null]
  }));
});
process.env.NODE_ENV !== "production" && (Go.propTypes = {
  // ┌────────────────────────────── Warning ──────────────────────────────┐
  // │ These PropTypes are generated from the TypeScript type definitions. │
  // │    To update them, edit the d.ts file and run `pnpm proptypes`.     │
  // └─────────────────────────────────────────────────────────────────────┘
  /**
   * Node passed into the SVG element.
   */
  children: s.node,
  /**
   * Override or extend the styles applied to the component.
   */
  classes: s.object,
  /**
   * @ignore
   */
  className: s.string,
  /**
   * The color of the component.
   * It supports both default and custom theme colors, which can be added as shown in the
   * [palette customization guide](https://mui.com/material-ui/customization/palette/#custom-colors).
   * You can use the `htmlColor` prop to apply a color attribute to the SVG element.
   * @default 'inherit'
   */
  color: s.oneOfType([s.oneOf(["inherit", "action", "disabled", "primary", "secondary", "error", "info", "success", "warning"]), s.string]),
  /**
   * The component used for the root node.
   * Either a string to use a HTML element or a component.
   */
  component: s.elementType,
  /**
   * The fontSize applied to the icon. Defaults to 24px, but can be configure to inherit font size.
   * @default 'medium'
   */
  fontSize: s.oneOfType([s.oneOf(["inherit", "large", "medium", "small"]), s.string]),
  /**
   * Applies a color attribute to the SVG element.
   */
  htmlColor: s.string,
  /**
   * If `true`, the root node will inherit the custom `component`'s viewBox and the `viewBox`
   * prop will be ignored.
   * Useful when you want to reference a custom `component` and have `SvgIcon` pass that
   * `component`'s viewBox to the root node.
   * @default false
   */
  inheritViewBox: s.bool,
  /**
   * The shape-rendering attribute. The behavior of the different options is described on the
   * [MDN Web Docs](https://developer.mozilla.org/en-US/docs/Web/SVG/Attribute/shape-rendering).
   * If you are having issues with blurry icons you should investigate this prop.
   */
  shapeRendering: s.string,
  /**
   * The system prop that allows defining system overrides as well as additional CSS styles.
   */
  sx: s.oneOfType([s.arrayOf(s.oneOfType([s.func, s.object, s.bool])), s.func, s.object]),
  /**
   * Provides a human-readable title for the element that contains it.
   * https://www.w3.org/TR/SVG-access/#Equivalent
   */
  titleAccess: s.string,
  /**
   * Allows you to redefine what the coordinates without units mean inside an SVG element.
   * For example, if the SVG element is 500 (width) by 200 (height),
   * and you pass viewBox="0 0 50 20",
   * this means that the coordinates inside the SVG will go from the top left corner (0,0)
   * to bottom right (50,20) and each unit will be worth 10px.
   * @default '0 0 24 24'
   */
  viewBox: s.string
});
Go.muiName = "SvgIcon";
const ei = Go;
function Cs(e, t) {
  function r(n, o) {
    return /* @__PURE__ */ d(ei, P({
      "data-testid": `${t}Icon`,
      ref: o
    }, n, {
      children: e
    }));
  }
  return process.env.NODE_ENV !== "production" && (r.displayName = `${t}Icon`), r.muiName = ei.muiName, /* @__PURE__ */ N.memo(/* @__PURE__ */ N.forwardRef(r));
}
const Mf = {
  configure: (e) => {
    process.env.NODE_ENV !== "production" && console.warn(["MUI: `ClassNameGenerator` import from `@mui/material/utils` is outdated and might cause unexpected issues.", "", "You should use `import { unstable_ClassNameGenerator } from '@mui/material/className'` instead", "", "The detail of the issue: https://github.com/mui/material-ui/issues/30011#issuecomment-1024993401", "", "The updated documentation: https://mui.com/guides/classname-generator/"].join(`
`)), ys.configure(e);
  }
}, Af = /* @__PURE__ */ Object.freeze(/* @__PURE__ */ Object.defineProperty({
  __proto__: null,
  capitalize: tt,
  createChainedFunction: mo,
  createSvgIcon: Cs,
  debounce: ps,
  deprecatedPropType: pd,
  isMuiElement: dd,
  ownerDocument: Re,
  ownerWindow: rr,
  requirePropFactory: ud,
  setRef: un,
  unstable_ClassNameGenerator: Mf,
  unstable_useEnhancedEffect: jt,
  unstable_useId: ds,
  unsupportedProp: hd,
  useControlled: us,
  useEventCallback: Ar,
  useForkRef: Xe,
  useIsFocusVisible: fs
}, Symbol.toStringTag, { value: "Module" })), Df = /* @__PURE__ */ zp(Af);
var ti;
function jf() {
  return ti || (ti = 1, function(e) {
    "use client";
    Object.defineProperty(e, "__esModule", {
      value: !0
    }), Object.defineProperty(e, "default", {
      enumerable: !0,
      get: function() {
        return t.createSvgIcon;
      }
    });
    var t = Df;
  }(Wn)), Wn;
}
var Bf = Up;
Object.defineProperty(Mo, "__esModule", {
  value: !0
});
var Os = Mo.default = void 0, Lf = Bf(jf()), Ff = Wl;
Os = Mo.default = (0, Lf.default)(/* @__PURE__ */ (0, Ff.jsx)("path", {
  d: "m10 17 5-5-5-5z"
}), "ArrowRight");
function Rs(e) {
  return typeof e == "string";
}
function Er(e, t, r) {
  return e === void 0 || Rs(e) ? t : P({}, t, {
    ownerState: P({}, t.ownerState, r)
  });
}
const Vf = {
  disableDefaultClasses: !1
}, zf = /* @__PURE__ */ N.createContext(Vf);
function Uf(e) {
  const {
    disableDefaultClasses: t
  } = N.useContext(zf);
  return (r) => t ? "" : e(r);
}
function Ps(e, t = []) {
  if (e === void 0)
    return {};
  const r = {};
  return Object.keys(e).filter((n) => n.match(/^on[A-Z]/) && typeof e[n] == "function" && !t.includes(n)).forEach((n) => {
    r[n] = e[n];
  }), r;
}
function Hf(e, t, r) {
  return typeof e == "function" ? e(t, r) : e;
}
function ri(e) {
  if (e === void 0)
    return {};
  const t = {};
  return Object.keys(e).filter((r) => !(r.match(/^on[A-Z]/) && typeof e[r] == "function")).forEach((r) => {
    t[r] = e[r];
  }), t;
}
function Gf(e) {
  const {
    getSlotProps: t,
    additionalProps: r,
    externalSlotProps: n,
    externalForwardedProps: o,
    className: a
  } = e;
  if (!t) {
    const p = Oe(r == null ? void 0 : r.className, a, o == null ? void 0 : o.className, n == null ? void 0 : n.className), h = P({}, r == null ? void 0 : r.style, o == null ? void 0 : o.style, n == null ? void 0 : n.style), u = P({}, r, o, n);
    return p.length > 0 && (u.className = p), Object.keys(h).length > 0 && (u.style = h), {
      props: u,
      internalRef: void 0
    };
  }
  const i = Ps(P({}, o, n)), l = ri(n), c = ri(o), f = t(i), m = Oe(f == null ? void 0 : f.className, r == null ? void 0 : r.className, a, o == null ? void 0 : o.className, n == null ? void 0 : n.className), v = P({}, f == null ? void 0 : f.style, r == null ? void 0 : r.style, o == null ? void 0 : o.style, n == null ? void 0 : n.style), g = P({}, f, r, c, l);
  return m.length > 0 && (g.className = m), Object.keys(v).length > 0 && (g.style = v), {
    props: g,
    internalRef: f.ref
  };
}
const Wf = ["elementType", "externalSlotProps", "ownerState", "skipResolvingSlotProps"];
function Lt(e) {
  var t;
  const {
    elementType: r,
    externalSlotProps: n,
    ownerState: o,
    skipResolvingSlotProps: a = !1
  } = e, i = ge(e, Wf), l = a ? {} : Hf(n, o), {
    props: c,
    internalRef: f
  } = Gf(P({}, i, {
    externalSlotProps: l
  })), m = Xe(f, l == null ? void 0 : l.ref, (t = e.additionalProps) == null ? void 0 : t.ref);
  return Er(r, P({}, c, {
    ref: m
  }), o);
}
const $s = "base";
function Xf(e) {
  return `${$s}--${e}`;
}
function Yf(e, t) {
  return `${$s}-${e}-${t}`;
}
function _s(e, t) {
  const r = ws[t];
  return r ? Xf(r) : Yf(e, t);
}
function qf(e, t) {
  const r = {};
  return t.forEach((n) => {
    r[n] = _s(e, n);
  }), r;
}
const Kf = ["input", "select", "textarea", "a[href]", "button", "[tabindex]", "audio[controls]", "video[controls]", '[contenteditable]:not([contenteditable="false"])'].join(",");
function Jf(e) {
  const t = parseInt(e.getAttribute("tabindex") || "", 10);
  return Number.isNaN(t) ? e.contentEditable === "true" || (e.nodeName === "AUDIO" || e.nodeName === "VIDEO" || e.nodeName === "DETAILS") && e.getAttribute("tabindex") === null ? 0 : e.tabIndex : t;
}
function Zf(e) {
  if (e.tagName !== "INPUT" || e.type !== "radio" || !e.name)
    return !1;
  const t = (n) => e.ownerDocument.querySelector(`input[type="radio"]${n}`);
  let r = t(`[name="${e.name}"]:checked`);
  return r || (r = t(`[name="${e.name}"]`)), r !== e;
}
function Qf(e) {
  return !(e.disabled || e.tagName === "INPUT" && e.type === "hidden" || Zf(e));
}
function em(e) {
  const t = [], r = [];
  return Array.from(e.querySelectorAll(Kf)).forEach((n, o) => {
    const a = Jf(n);
    a === -1 || !Qf(n) || (a === 0 ? t.push(n) : r.push({
      documentOrder: o,
      tabIndex: a,
      node: n
    }));
  }), r.sort((n, o) => n.tabIndex === o.tabIndex ? n.documentOrder - o.documentOrder : n.tabIndex - o.tabIndex).map((n) => n.node).concat(t);
}
function tm() {
  return !0;
}
function hn(e) {
  const {
    children: t,
    disableAutoFocus: r = !1,
    disableEnforceFocus: n = !1,
    disableRestoreFocus: o = !1,
    getTabbable: a = em,
    isEnabled: i = tm,
    open: l
  } = e, c = N.useRef(!1), f = N.useRef(null), m = N.useRef(null), v = N.useRef(null), g = N.useRef(null), p = N.useRef(!1), h = N.useRef(null), u = Xe(t.ref, h), b = N.useRef(null);
  N.useEffect(() => {
    !l || !h.current || (p.current = !r);
  }, [r, l]), N.useEffect(() => {
    if (!l || !h.current)
      return;
    const w = Re(h.current);
    return h.current.contains(w.activeElement) || (h.current.hasAttribute("tabIndex") || (process.env.NODE_ENV !== "production" && console.error(["MUI: The modal content node does not accept focus.", 'For the benefit of assistive technologies, the tabIndex of the node is being set to "-1".'].join(`
`)), h.current.setAttribute("tabIndex", "-1")), p.current && h.current.focus()), () => {
      o || (v.current && v.current.focus && (c.current = !0, v.current.focus()), v.current = null);
    };
  }, [l]), N.useEffect(() => {
    if (!l || !h.current)
      return;
    const w = Re(h.current), k = (S) => {
      b.current = S, !(n || !i() || S.key !== "Tab") && w.activeElement === h.current && S.shiftKey && (c.current = !0, m.current && m.current.focus());
    }, y = () => {
      const S = h.current;
      if (S === null)
        return;
      if (!w.hasFocus() || !i() || c.current) {
        c.current = !1;
        return;
      }
      if (S.contains(w.activeElement) || n && w.activeElement !== f.current && w.activeElement !== m.current)
        return;
      if (w.activeElement !== g.current)
        g.current = null;
      else if (g.current !== null)
        return;
      if (!p.current)
        return;
      let M = [];
      if ((w.activeElement === f.current || w.activeElement === m.current) && (M = a(h.current)), M.length > 0) {
        var D, V;
        const $ = !!((D = b.current) != null && D.shiftKey && ((V = b.current) == null ? void 0 : V.key) === "Tab"), E = M[0], R = M[M.length - 1];
        typeof E != "string" && typeof R != "string" && ($ ? R.focus() : E.focus());
      } else
        S.focus();
    };
    w.addEventListener("focusin", y), w.addEventListener("keydown", k, !0);
    const T = setInterval(() => {
      w.activeElement && w.activeElement.tagName === "BODY" && y();
    }, 50);
    return () => {
      clearInterval(T), w.removeEventListener("focusin", y), w.removeEventListener("keydown", k, !0);
    };
  }, [r, n, o, i, l, a]);
  const x = (w) => {
    v.current === null && (v.current = w.relatedTarget), p.current = !0, g.current = w.target;
    const k = t.props.onFocus;
    k && k(w);
  }, O = (w) => {
    v.current === null && (v.current = w.relatedTarget), p.current = !0;
  };
  return /* @__PURE__ */ _(N.Fragment, {
    children: [/* @__PURE__ */ d("div", {
      tabIndex: l ? 0 : -1,
      onFocus: O,
      ref: f,
      "data-testid": "sentinelStart"
    }), /* @__PURE__ */ N.cloneElement(t, {
      ref: u,
      onFocus: x
    }), /* @__PURE__ */ d("div", {
      tabIndex: l ? 0 : -1,
      onFocus: O,
      ref: m,
      "data-testid": "sentinelEnd"
    })]
  });
}
process.env.NODE_ENV !== "production" && (hn.propTypes = {
  // ┌────────────────────────────── Warning ──────────────────────────────┐
  // │ These PropTypes are generated from the TypeScript type definitions. │
  // │ To update them, edit the TypeScript types and run `pnpm proptypes`. │
  // └─────────────────────────────────────────────────────────────────────┘
  /**
   * A single child content element.
   */
  children: zr,
  /**
   * If `true`, the focus trap will not automatically shift focus to itself when it opens, and
   * replace it to the last focused element when it closes.
   * This also works correctly with any focus trap children that have the `disableAutoFocus` prop.
   *
   * Generally this should never be set to `true` as it makes the focus trap less
   * accessible to assistive technologies, like screen readers.
   * @default false
   */
  disableAutoFocus: s.bool,
  /**
   * If `true`, the focus trap will not prevent focus from leaving the focus trap while open.
   *
   * Generally this should never be set to `true` as it makes the focus trap less
   * accessible to assistive technologies, like screen readers.
   * @default false
   */
  disableEnforceFocus: s.bool,
  /**
   * If `true`, the focus trap will not restore focus to previously focused element once
   * focus trap is hidden or unmounted.
   * @default false
   */
  disableRestoreFocus: s.bool,
  /**
   * Returns an array of ordered tabbable nodes (i.e. in tab order) within the root.
   * For instance, you can provide the "tabbable" npm dependency.
   * @param {HTMLElement} root
   */
  getTabbable: s.func,
  /**
   * This prop extends the `open` prop.
   * It allows to toggle the open state without having to wait for a rerender when changing the `open` prop.
   * This prop should be memoized.
   * It can be used to support multiple focus trap mounted at the same time.
   * @default function defaultIsEnabled(): boolean {
   *   return true;
   * }
   */
  isEnabled: s.func,
  /**
   * If `true`, focus is locked.
   */
  open: s.bool.isRequired
});
process.env.NODE_ENV !== "production" && (hn["propTypes"] = ls(hn.propTypes));
function rm(e) {
  return typeof e == "function" ? e() : e;
}
const jr = /* @__PURE__ */ N.forwardRef(function(t, r) {
  const {
    children: n,
    container: o,
    disablePortal: a = !1
  } = t, [i, l] = N.useState(null), c = Xe(/* @__PURE__ */ N.isValidElement(n) ? n.ref : null, r);
  if (jt(() => {
    a || l(rm(o) || document.body);
  }, [o, a]), jt(() => {
    if (i && !a)
      return un(r, i), () => {
        un(r, null);
      };
  }, [r, i, a]), a) {
    if (/* @__PURE__ */ N.isValidElement(n)) {
      const f = {
        ref: c
      };
      return /* @__PURE__ */ N.cloneElement(n, f);
    }
    return /* @__PURE__ */ d(N.Fragment, {
      children: n
    });
  }
  return /* @__PURE__ */ d(N.Fragment, {
    children: i && /* @__PURE__ */ Uc.createPortal(n, i)
  });
});
process.env.NODE_ENV !== "production" && (jr.propTypes = {
  // ┌────────────────────────────── Warning ──────────────────────────────┐
  // │ These PropTypes are generated from the TypeScript type definitions. │
  // │ To update them, edit the TypeScript types and run `pnpm proptypes`. │
  // └─────────────────────────────────────────────────────────────────────┘
  /**
   * The children to render into the `container`.
   */
  children: s.node,
  /**
   * An HTML element or function that returns one.
   * The `container` will have the portal children appended to it.
   *
   * You can also provide a callback, which is called in a React layout effect.
   * This lets you set the container from a ref, and also makes server-side rendering possible.
   *
   * By default, it uses the body of the top-level document object,
   * so it's simply `document.body` most of the time.
   */
  container: s.oneOfType([ct, s.func]),
  /**
   * The `children` will be under the DOM hierarchy of the parent component.
   * @default false
   */
  disablePortal: s.bool
});
process.env.NODE_ENV !== "production" && (jr["propTypes"] = ls(jr.propTypes));
function nm(e) {
  const t = Re(e);
  return t.body === e ? rr(e).innerWidth > t.documentElement.clientWidth : e.scrollHeight > e.clientHeight;
}
function Or(e, t) {
  t ? e.setAttribute("aria-hidden", "true") : e.removeAttribute("aria-hidden");
}
function ni(e) {
  return parseInt(rr(e).getComputedStyle(e).paddingRight, 10) || 0;
}
function om(e) {
  const r = ["TEMPLATE", "SCRIPT", "STYLE", "LINK", "MAP", "META", "NOSCRIPT", "PICTURE", "COL", "COLGROUP", "PARAM", "SLOT", "SOURCE", "TRACK"].indexOf(e.tagName) !== -1, n = e.tagName === "INPUT" && e.getAttribute("type") === "hidden";
  return r || n;
}
function oi(e, t, r, n, o) {
  const a = [t, r, ...n];
  [].forEach.call(e.children, (i) => {
    const l = a.indexOf(i) === -1, c = !om(i);
    l && c && Or(i, o);
  });
}
function to(e, t) {
  let r = -1;
  return e.some((n, o) => t(n) ? (r = o, !0) : !1), r;
}
function am(e, t) {
  const r = [], n = e.container;
  if (!t.disableScrollLock) {
    if (nm(n)) {
      const i = ms(Re(n));
      r.push({
        value: n.style.paddingRight,
        property: "padding-right",
        el: n
      }), n.style.paddingRight = `${ni(n) + i}px`;
      const l = Re(n).querySelectorAll(".mui-fixed");
      [].forEach.call(l, (c) => {
        r.push({
          value: c.style.paddingRight,
          property: "padding-right",
          el: c
        }), c.style.paddingRight = `${ni(c) + i}px`;
      });
    }
    let a;
    if (n.parentNode instanceof DocumentFragment)
      a = Re(n).body;
    else {
      const i = n.parentElement, l = rr(n);
      a = (i == null ? void 0 : i.nodeName) === "HTML" && l.getComputedStyle(i).overflowY === "scroll" ? i : n;
    }
    r.push({
      value: a.style.overflow,
      property: "overflow",
      el: a
    }, {
      value: a.style.overflowX,
      property: "overflow-x",
      el: a
    }, {
      value: a.style.overflowY,
      property: "overflow-y",
      el: a
    }), a.style.overflow = "hidden";
  }
  return () => {
    r.forEach(({
      value: a,
      el: i,
      property: l
    }) => {
      a ? i.style.setProperty(l, a) : i.style.removeProperty(l);
    });
  };
}
function im(e) {
  const t = [];
  return [].forEach.call(e.children, (r) => {
    r.getAttribute("aria-hidden") === "true" && t.push(r);
  }), t;
}
class sm {
  constructor() {
    this.containers = void 0, this.modals = void 0, this.modals = [], this.containers = [];
  }
  add(t, r) {
    let n = this.modals.indexOf(t);
    if (n !== -1)
      return n;
    n = this.modals.length, this.modals.push(t), t.modalRef && Or(t.modalRef, !1);
    const o = im(r);
    oi(r, t.mount, t.modalRef, o, !0);
    const a = to(this.containers, (i) => i.container === r);
    return a !== -1 ? (this.containers[a].modals.push(t), n) : (this.containers.push({
      modals: [t],
      container: r,
      restore: null,
      hiddenSiblings: o
    }), n);
  }
  mount(t, r) {
    const n = to(this.containers, (a) => a.modals.indexOf(t) !== -1), o = this.containers[n];
    o.restore || (o.restore = am(o, r));
  }
  remove(t, r = !0) {
    const n = this.modals.indexOf(t);
    if (n === -1)
      return n;
    const o = to(this.containers, (i) => i.modals.indexOf(t) !== -1), a = this.containers[o];
    if (a.modals.splice(a.modals.indexOf(t), 1), this.modals.splice(n, 1), a.modals.length === 0)
      a.restore && a.restore(), t.modalRef && Or(t.modalRef, r), oi(a.container, t.mount, t.modalRef, a.hiddenSiblings, !1), this.containers.splice(o, 1);
    else {
      const i = a.modals[a.modals.length - 1];
      i.modalRef && Or(i.modalRef, !1);
    }
    return n;
  }
  isTopModal(t) {
    return this.modals.length > 0 && this.modals[this.modals.length - 1] === t;
  }
}
function lm(e) {
  return typeof e == "function" ? e() : e;
}
function cm(e) {
  return e ? e.props.hasOwnProperty("in") : !1;
}
const pm = new sm();
function dm(e) {
  const {
    container: t,
    disableEscapeKeyDown: r = !1,
    disableScrollLock: n = !1,
    // @ts-ignore internal logic - Base UI supports the manager as a prop too
    manager: o = pm,
    closeAfterTransition: a = !1,
    onTransitionEnter: i,
    onTransitionExited: l,
    children: c,
    onClose: f,
    open: m,
    rootRef: v
  } = e, g = N.useRef({}), p = N.useRef(null), h = N.useRef(null), u = Xe(h, v), [b, x] = N.useState(!m), O = cm(c);
  let w = !0;
  (e["aria-hidden"] === "false" || e["aria-hidden"] === !1) && (w = !1);
  const k = () => Re(p.current), y = () => (g.current.modalRef = h.current, g.current.mount = p.current, g.current), T = () => {
    o.mount(y(), {
      disableScrollLock: n
    }), h.current && (h.current.scrollTop = 0);
  }, S = Ar(() => {
    const j = lm(t) || k().body;
    o.add(y(), j), h.current && T();
  }), M = N.useCallback(() => o.isTopModal(y()), [o]), D = Ar((j) => {
    p.current = j, j && (m && M() ? T() : h.current && Or(h.current, w));
  }), V = N.useCallback(() => {
    o.remove(y(), w);
  }, [w, o]);
  N.useEffect(() => () => {
    V();
  }, [V]), N.useEffect(() => {
    m ? S() : (!O || !a) && V();
  }, [m, V, O, a, S]);
  const $ = (j) => (G) => {
    var te;
    (te = j.onKeyDown) == null || te.call(j, G), !(G.key !== "Escape" || G.which === 229 || // Wait until IME is settled.
    !M()) && (r || (G.stopPropagation(), f && f(G, "escapeKeyDown")));
  }, E = (j) => (G) => {
    var te;
    (te = j.onClick) == null || te.call(j, G), G.target === G.currentTarget && f && f(G, "backdropClick");
  };
  return {
    getRootProps: (j = {}) => {
      const G = Ps(e);
      delete G.onTransitionEnter, delete G.onTransitionExited;
      const te = P({}, G, j);
      return P({
        role: "presentation"
      }, te, {
        onKeyDown: $(te),
        ref: u
      });
    },
    getBackdropProps: (j = {}) => {
      const G = j;
      return P({
        "aria-hidden": !0
      }, G, {
        onClick: E(G),
        open: m
      });
    },
    getTransitionProps: () => {
      const j = () => {
        x(!1), i && i();
      }, G = () => {
        x(!0), l && l(), a && V();
      };
      return {
        onEnter: mo(j, c == null ? void 0 : c.props.onEnter),
        onExited: mo(G, c == null ? void 0 : c.props.onExited)
      };
    },
    rootRef: u,
    portalRef: D,
    isTopModal: M,
    exited: b,
    hasTransition: O
  };
}
var Me = "top", Ye = "bottom", qe = "right", Ae = "left", Wo = "auto", Wr = [Me, Ye, qe, Ae], nr = "start", Br = "end", um = "clippingParents", Is = "viewport", br = "popper", fm = "reference", ai = /* @__PURE__ */ Wr.reduce(function(e, t) {
  return e.concat([t + "-" + nr, t + "-" + Br]);
}, []), Ms = /* @__PURE__ */ [].concat(Wr, [Wo]).reduce(function(e, t) {
  return e.concat([t, t + "-" + nr, t + "-" + Br]);
}, []), mm = "beforeRead", hm = "read", gm = "afterRead", bm = "beforeMain", vm = "main", ym = "afterMain", wm = "beforeWrite", xm = "write", km = "afterWrite", Em = [mm, hm, gm, bm, vm, ym, wm, xm, km];
function rt(e) {
  return e ? (e.nodeName || "").toLowerCase() : null;
}
function ze(e) {
  if (e == null)
    return window;
  if (e.toString() !== "[object Window]") {
    var t = e.ownerDocument;
    return t && t.defaultView || window;
  }
  return e;
}
function Ft(e) {
  var t = ze(e).Element;
  return e instanceof t || e instanceof Element;
}
function We(e) {
  var t = ze(e).HTMLElement;
  return e instanceof t || e instanceof HTMLElement;
}
function Xo(e) {
  if (typeof ShadowRoot > "u")
    return !1;
  var t = ze(e).ShadowRoot;
  return e instanceof t || e instanceof ShadowRoot;
}
function Nm(e) {
  var t = e.state;
  Object.keys(t.elements).forEach(function(r) {
    var n = t.styles[r] || {}, o = t.attributes[r] || {}, a = t.elements[r];
    !We(a) || !rt(a) || (Object.assign(a.style, n), Object.keys(o).forEach(function(i) {
      var l = o[i];
      l === !1 ? a.removeAttribute(i) : a.setAttribute(i, l === !0 ? "" : l);
    }));
  });
}
function Tm(e) {
  var t = e.state, r = {
    popper: {
      position: t.options.strategy,
      left: "0",
      top: "0",
      margin: "0"
    },
    arrow: {
      position: "absolute"
    },
    reference: {}
  };
  return Object.assign(t.elements.popper.style, r.popper), t.styles = r, t.elements.arrow && Object.assign(t.elements.arrow.style, r.arrow), function() {
    Object.keys(t.elements).forEach(function(n) {
      var o = t.elements[n], a = t.attributes[n] || {}, i = Object.keys(t.styles.hasOwnProperty(n) ? t.styles[n] : r[n]), l = i.reduce(function(c, f) {
        return c[f] = "", c;
      }, {});
      !We(o) || !rt(o) || (Object.assign(o.style, l), Object.keys(a).forEach(function(c) {
        o.removeAttribute(c);
      }));
    });
  };
}
const Sm = {
  name: "applyStyles",
  enabled: !0,
  phase: "write",
  fn: Nm,
  effect: Tm,
  requires: ["computeStyles"]
};
function Qe(e) {
  return e.split("-")[0];
}
var Mt = Math.max, gn = Math.min, or = Math.round;
function bo() {
  var e = navigator.userAgentData;
  return e != null && e.brands && Array.isArray(e.brands) ? e.brands.map(function(t) {
    return t.brand + "/" + t.version;
  }).join(" ") : navigator.userAgent;
}
function As() {
  return !/^((?!chrome|android).)*safari/i.test(bo());
}
function ar(e, t, r) {
  t === void 0 && (t = !1), r === void 0 && (r = !1);
  var n = e.getBoundingClientRect(), o = 1, a = 1;
  t && We(e) && (o = e.offsetWidth > 0 && or(n.width) / e.offsetWidth || 1, a = e.offsetHeight > 0 && or(n.height) / e.offsetHeight || 1);
  var i = Ft(e) ? ze(e) : window, l = i.visualViewport, c = !As() && r, f = (n.left + (c && l ? l.offsetLeft : 0)) / o, m = (n.top + (c && l ? l.offsetTop : 0)) / a, v = n.width / o, g = n.height / a;
  return {
    width: v,
    height: g,
    top: m,
    right: f + v,
    bottom: m + g,
    left: f,
    x: f,
    y: m
  };
}
function Yo(e) {
  var t = ar(e), r = e.offsetWidth, n = e.offsetHeight;
  return Math.abs(t.width - r) <= 1 && (r = t.width), Math.abs(t.height - n) <= 1 && (n = t.height), {
    x: e.offsetLeft,
    y: e.offsetTop,
    width: r,
    height: n
  };
}
function Ds(e, t) {
  var r = t.getRootNode && t.getRootNode();
  if (e.contains(t))
    return !0;
  if (r && Xo(r)) {
    var n = t;
    do {
      if (n && e.isSameNode(n))
        return !0;
      n = n.parentNode || n.host;
    } while (n);
  }
  return !1;
}
function dt(e) {
  return ze(e).getComputedStyle(e);
}
function Cm(e) {
  return ["table", "td", "th"].indexOf(rt(e)) >= 0;
}
function Nt(e) {
  return ((Ft(e) ? e.ownerDocument : (
    // $FlowFixMe[prop-missing]
    e.document
  )) || window.document).documentElement;
}
function Dn(e) {
  return rt(e) === "html" ? e : (
    // this is a quicker (but less type safe) way to save quite some bytes from the bundle
    // $FlowFixMe[incompatible-return]
    // $FlowFixMe[prop-missing]
    e.assignedSlot || // step into the shadow DOM of the parent of a slotted node
    e.parentNode || // DOM Element detected
    (Xo(e) ? e.host : null) || // ShadowRoot detected
    // $FlowFixMe[incompatible-call]: HTMLElement is a Node
    Nt(e)
  );
}
function ii(e) {
  return !We(e) || // https://github.com/popperjs/popper-core/issues/837
  dt(e).position === "fixed" ? null : e.offsetParent;
}
function Om(e) {
  var t = /firefox/i.test(bo()), r = /Trident/i.test(bo());
  if (r && We(e)) {
    var n = dt(e);
    if (n.position === "fixed")
      return null;
  }
  var o = Dn(e);
  for (Xo(o) && (o = o.host); We(o) && ["html", "body"].indexOf(rt(o)) < 0; ) {
    var a = dt(o);
    if (a.transform !== "none" || a.perspective !== "none" || a.contain === "paint" || ["transform", "perspective"].indexOf(a.willChange) !== -1 || t && a.willChange === "filter" || t && a.filter && a.filter !== "none")
      return o;
    o = o.parentNode;
  }
  return null;
}
function Xr(e) {
  for (var t = ze(e), r = ii(e); r && Cm(r) && dt(r).position === "static"; )
    r = ii(r);
  return r && (rt(r) === "html" || rt(r) === "body" && dt(r).position === "static") ? t : r || Om(e) || t;
}
function qo(e) {
  return ["top", "bottom"].indexOf(e) >= 0 ? "x" : "y";
}
function Rr(e, t, r) {
  return Mt(e, gn(t, r));
}
function Rm(e, t, r) {
  var n = Rr(e, t, r);
  return n > r ? r : n;
}
function js() {
  return {
    top: 0,
    right: 0,
    bottom: 0,
    left: 0
  };
}
function Bs(e) {
  return Object.assign({}, js(), e);
}
function Ls(e, t) {
  return t.reduce(function(r, n) {
    return r[n] = e, r;
  }, {});
}
var Pm = function(t, r) {
  return t = typeof t == "function" ? t(Object.assign({}, r.rects, {
    placement: r.placement
  })) : t, Bs(typeof t != "number" ? t : Ls(t, Wr));
};
function $m(e) {
  var t, r = e.state, n = e.name, o = e.options, a = r.elements.arrow, i = r.modifiersData.popperOffsets, l = Qe(r.placement), c = qo(l), f = [Ae, qe].indexOf(l) >= 0, m = f ? "height" : "width";
  if (!(!a || !i)) {
    var v = Pm(o.padding, r), g = Yo(a), p = c === "y" ? Me : Ae, h = c === "y" ? Ye : qe, u = r.rects.reference[m] + r.rects.reference[c] - i[c] - r.rects.popper[m], b = i[c] - r.rects.reference[c], x = Xr(a), O = x ? c === "y" ? x.clientHeight || 0 : x.clientWidth || 0 : 0, w = u / 2 - b / 2, k = v[p], y = O - g[m] - v[h], T = O / 2 - g[m] / 2 + w, S = Rr(k, T, y), M = c;
    r.modifiersData[n] = (t = {}, t[M] = S, t.centerOffset = S - T, t);
  }
}
function _m(e) {
  var t = e.state, r = e.options, n = r.element, o = n === void 0 ? "[data-popper-arrow]" : n;
  o != null && (typeof o == "string" && (o = t.elements.popper.querySelector(o), !o) || Ds(t.elements.popper, o) && (t.elements.arrow = o));
}
const Im = {
  name: "arrow",
  enabled: !0,
  phase: "main",
  fn: $m,
  effect: _m,
  requires: ["popperOffsets"],
  requiresIfExists: ["preventOverflow"]
};
function ir(e) {
  return e.split("-")[1];
}
var Mm = {
  top: "auto",
  right: "auto",
  bottom: "auto",
  left: "auto"
};
function Am(e, t) {
  var r = e.x, n = e.y, o = t.devicePixelRatio || 1;
  return {
    x: or(r * o) / o || 0,
    y: or(n * o) / o || 0
  };
}
function si(e) {
  var t, r = e.popper, n = e.popperRect, o = e.placement, a = e.variation, i = e.offsets, l = e.position, c = e.gpuAcceleration, f = e.adaptive, m = e.roundOffsets, v = e.isFixed, g = i.x, p = g === void 0 ? 0 : g, h = i.y, u = h === void 0 ? 0 : h, b = typeof m == "function" ? m({
    x: p,
    y: u
  }) : {
    x: p,
    y: u
  };
  p = b.x, u = b.y;
  var x = i.hasOwnProperty("x"), O = i.hasOwnProperty("y"), w = Ae, k = Me, y = window;
  if (f) {
    var T = Xr(r), S = "clientHeight", M = "clientWidth";
    if (T === ze(r) && (T = Nt(r), dt(T).position !== "static" && l === "absolute" && (S = "scrollHeight", M = "scrollWidth")), T = T, o === Me || (o === Ae || o === qe) && a === Br) {
      k = Ye;
      var D = v && T === y && y.visualViewport ? y.visualViewport.height : (
        // $FlowFixMe[prop-missing]
        T[S]
      );
      u -= D - n.height, u *= c ? 1 : -1;
    }
    if (o === Ae || (o === Me || o === Ye) && a === Br) {
      w = qe;
      var V = v && T === y && y.visualViewport ? y.visualViewport.width : (
        // $FlowFixMe[prop-missing]
        T[M]
      );
      p -= V - n.width, p *= c ? 1 : -1;
    }
  }
  var $ = Object.assign({
    position: l
  }, f && Mm), E = m === !0 ? Am({
    x: p,
    y: u
  }, ze(r)) : {
    x: p,
    y: u
  };
  if (p = E.x, u = E.y, c) {
    var R;
    return Object.assign({}, $, (R = {}, R[k] = O ? "0" : "", R[w] = x ? "0" : "", R.transform = (y.devicePixelRatio || 1) <= 1 ? "translate(" + p + "px, " + u + "px)" : "translate3d(" + p + "px, " + u + "px, 0)", R));
  }
  return Object.assign({}, $, (t = {}, t[k] = O ? u + "px" : "", t[w] = x ? p + "px" : "", t.transform = "", t));
}
function Dm(e) {
  var t = e.state, r = e.options, n = r.gpuAcceleration, o = n === void 0 ? !0 : n, a = r.adaptive, i = a === void 0 ? !0 : a, l = r.roundOffsets, c = l === void 0 ? !0 : l, f = {
    placement: Qe(t.placement),
    variation: ir(t.placement),
    popper: t.elements.popper,
    popperRect: t.rects.popper,
    gpuAcceleration: o,
    isFixed: t.options.strategy === "fixed"
  };
  t.modifiersData.popperOffsets != null && (t.styles.popper = Object.assign({}, t.styles.popper, si(Object.assign({}, f, {
    offsets: t.modifiersData.popperOffsets,
    position: t.options.strategy,
    adaptive: i,
    roundOffsets: c
  })))), t.modifiersData.arrow != null && (t.styles.arrow = Object.assign({}, t.styles.arrow, si(Object.assign({}, f, {
    offsets: t.modifiersData.arrow,
    position: "absolute",
    adaptive: !1,
    roundOffsets: c
  })))), t.attributes.popper = Object.assign({}, t.attributes.popper, {
    "data-popper-placement": t.placement
  });
}
const jm = {
  name: "computeStyles",
  enabled: !0,
  phase: "beforeWrite",
  fn: Dm,
  data: {}
};
var rn = {
  passive: !0
};
function Bm(e) {
  var t = e.state, r = e.instance, n = e.options, o = n.scroll, a = o === void 0 ? !0 : o, i = n.resize, l = i === void 0 ? !0 : i, c = ze(t.elements.popper), f = [].concat(t.scrollParents.reference, t.scrollParents.popper);
  return a && f.forEach(function(m) {
    m.addEventListener("scroll", r.update, rn);
  }), l && c.addEventListener("resize", r.update, rn), function() {
    a && f.forEach(function(m) {
      m.removeEventListener("scroll", r.update, rn);
    }), l && c.removeEventListener("resize", r.update, rn);
  };
}
const Lm = {
  name: "eventListeners",
  enabled: !0,
  phase: "write",
  fn: function() {
  },
  effect: Bm,
  data: {}
};
var Fm = {
  left: "right",
  right: "left",
  bottom: "top",
  top: "bottom"
};
function ln(e) {
  return e.replace(/left|right|bottom|top/g, function(t) {
    return Fm[t];
  });
}
var Vm = {
  start: "end",
  end: "start"
};
function li(e) {
  return e.replace(/start|end/g, function(t) {
    return Vm[t];
  });
}
function Ko(e) {
  var t = ze(e), r = t.pageXOffset, n = t.pageYOffset;
  return {
    scrollLeft: r,
    scrollTop: n
  };
}
function Jo(e) {
  return ar(Nt(e)).left + Ko(e).scrollLeft;
}
function zm(e, t) {
  var r = ze(e), n = Nt(e), o = r.visualViewport, a = n.clientWidth, i = n.clientHeight, l = 0, c = 0;
  if (o) {
    a = o.width, i = o.height;
    var f = As();
    (f || !f && t === "fixed") && (l = o.offsetLeft, c = o.offsetTop);
  }
  return {
    width: a,
    height: i,
    x: l + Jo(e),
    y: c
  };
}
function Um(e) {
  var t, r = Nt(e), n = Ko(e), o = (t = e.ownerDocument) == null ? void 0 : t.body, a = Mt(r.scrollWidth, r.clientWidth, o ? o.scrollWidth : 0, o ? o.clientWidth : 0), i = Mt(r.scrollHeight, r.clientHeight, o ? o.scrollHeight : 0, o ? o.clientHeight : 0), l = -n.scrollLeft + Jo(e), c = -n.scrollTop;
  return dt(o || r).direction === "rtl" && (l += Mt(r.clientWidth, o ? o.clientWidth : 0) - a), {
    width: a,
    height: i,
    x: l,
    y: c
  };
}
function Zo(e) {
  var t = dt(e), r = t.overflow, n = t.overflowX, o = t.overflowY;
  return /auto|scroll|overlay|hidden/.test(r + o + n);
}
function Fs(e) {
  return ["html", "body", "#document"].indexOf(rt(e)) >= 0 ? e.ownerDocument.body : We(e) && Zo(e) ? e : Fs(Dn(e));
}
function Pr(e, t) {
  var r;
  t === void 0 && (t = []);
  var n = Fs(e), o = n === ((r = e.ownerDocument) == null ? void 0 : r.body), a = ze(n), i = o ? [a].concat(a.visualViewport || [], Zo(n) ? n : []) : n, l = t.concat(i);
  return o ? l : (
    // $FlowFixMe[incompatible-call]: isBody tells us target will be an HTMLElement here
    l.concat(Pr(Dn(i)))
  );
}
function vo(e) {
  return Object.assign({}, e, {
    left: e.x,
    top: e.y,
    right: e.x + e.width,
    bottom: e.y + e.height
  });
}
function Hm(e, t) {
  var r = ar(e, !1, t === "fixed");
  return r.top = r.top + e.clientTop, r.left = r.left + e.clientLeft, r.bottom = r.top + e.clientHeight, r.right = r.left + e.clientWidth, r.width = e.clientWidth, r.height = e.clientHeight, r.x = r.left, r.y = r.top, r;
}
function ci(e, t, r) {
  return t === Is ? vo(zm(e, r)) : Ft(t) ? Hm(t, r) : vo(Um(Nt(e)));
}
function Gm(e) {
  var t = Pr(Dn(e)), r = ["absolute", "fixed"].indexOf(dt(e).position) >= 0, n = r && We(e) ? Xr(e) : e;
  return Ft(n) ? t.filter(function(o) {
    return Ft(o) && Ds(o, n) && rt(o) !== "body";
  }) : [];
}
function Wm(e, t, r, n) {
  var o = t === "clippingParents" ? Gm(e) : [].concat(t), a = [].concat(o, [r]), i = a[0], l = a.reduce(function(c, f) {
    var m = ci(e, f, n);
    return c.top = Mt(m.top, c.top), c.right = gn(m.right, c.right), c.bottom = gn(m.bottom, c.bottom), c.left = Mt(m.left, c.left), c;
  }, ci(e, i, n));
  return l.width = l.right - l.left, l.height = l.bottom - l.top, l.x = l.left, l.y = l.top, l;
}
function Vs(e) {
  var t = e.reference, r = e.element, n = e.placement, o = n ? Qe(n) : null, a = n ? ir(n) : null, i = t.x + t.width / 2 - r.width / 2, l = t.y + t.height / 2 - r.height / 2, c;
  switch (o) {
    case Me:
      c = {
        x: i,
        y: t.y - r.height
      };
      break;
    case Ye:
      c = {
        x: i,
        y: t.y + t.height
      };
      break;
    case qe:
      c = {
        x: t.x + t.width,
        y: l
      };
      break;
    case Ae:
      c = {
        x: t.x - r.width,
        y: l
      };
      break;
    default:
      c = {
        x: t.x,
        y: t.y
      };
  }
  var f = o ? qo(o) : null;
  if (f != null) {
    var m = f === "y" ? "height" : "width";
    switch (a) {
      case nr:
        c[f] = c[f] - (t[m] / 2 - r[m] / 2);
        break;
      case Br:
        c[f] = c[f] + (t[m] / 2 - r[m] / 2);
        break;
    }
  }
  return c;
}
function Lr(e, t) {
  t === void 0 && (t = {});
  var r = t, n = r.placement, o = n === void 0 ? e.placement : n, a = r.strategy, i = a === void 0 ? e.strategy : a, l = r.boundary, c = l === void 0 ? um : l, f = r.rootBoundary, m = f === void 0 ? Is : f, v = r.elementContext, g = v === void 0 ? br : v, p = r.altBoundary, h = p === void 0 ? !1 : p, u = r.padding, b = u === void 0 ? 0 : u, x = Bs(typeof b != "number" ? b : Ls(b, Wr)), O = g === br ? fm : br, w = e.rects.popper, k = e.elements[h ? O : g], y = Wm(Ft(k) ? k : k.contextElement || Nt(e.elements.popper), c, m, i), T = ar(e.elements.reference), S = Vs({
    reference: T,
    element: w,
    strategy: "absolute",
    placement: o
  }), M = vo(Object.assign({}, w, S)), D = g === br ? M : T, V = {
    top: y.top - D.top + x.top,
    bottom: D.bottom - y.bottom + x.bottom,
    left: y.left - D.left + x.left,
    right: D.right - y.right + x.right
  }, $ = e.modifiersData.offset;
  if (g === br && $) {
    var E = $[o];
    Object.keys(V).forEach(function(R) {
      var I = [qe, Ye].indexOf(R) >= 0 ? 1 : -1, U = [Me, Ye].indexOf(R) >= 0 ? "y" : "x";
      V[R] += E[U] * I;
    });
  }
  return V;
}
function Xm(e, t) {
  t === void 0 && (t = {});
  var r = t, n = r.placement, o = r.boundary, a = r.rootBoundary, i = r.padding, l = r.flipVariations, c = r.allowedAutoPlacements, f = c === void 0 ? Ms : c, m = ir(n), v = m ? l ? ai : ai.filter(function(h) {
    return ir(h) === m;
  }) : Wr, g = v.filter(function(h) {
    return f.indexOf(h) >= 0;
  });
  g.length === 0 && (g = v);
  var p = g.reduce(function(h, u) {
    return h[u] = Lr(e, {
      placement: u,
      boundary: o,
      rootBoundary: a,
      padding: i
    })[Qe(u)], h;
  }, {});
  return Object.keys(p).sort(function(h, u) {
    return p[h] - p[u];
  });
}
function Ym(e) {
  if (Qe(e) === Wo)
    return [];
  var t = ln(e);
  return [li(e), t, li(t)];
}
function qm(e) {
  var t = e.state, r = e.options, n = e.name;
  if (!t.modifiersData[n]._skip) {
    for (var o = r.mainAxis, a = o === void 0 ? !0 : o, i = r.altAxis, l = i === void 0 ? !0 : i, c = r.fallbackPlacements, f = r.padding, m = r.boundary, v = r.rootBoundary, g = r.altBoundary, p = r.flipVariations, h = p === void 0 ? !0 : p, u = r.allowedAutoPlacements, b = t.options.placement, x = Qe(b), O = x === b, w = c || (O || !h ? [ln(b)] : Ym(b)), k = [b].concat(w).reduce(function(H, K) {
      return H.concat(Qe(K) === Wo ? Xm(t, {
        placement: K,
        boundary: m,
        rootBoundary: v,
        padding: f,
        flipVariations: h,
        allowedAutoPlacements: u
      }) : K);
    }, []), y = t.rects.reference, T = t.rects.popper, S = /* @__PURE__ */ new Map(), M = !0, D = k[0], V = 0; V < k.length; V++) {
      var $ = k[V], E = Qe($), R = ir($) === nr, I = [Me, Ye].indexOf(E) >= 0, U = I ? "width" : "height", j = Lr(t, {
        placement: $,
        boundary: m,
        rootBoundary: v,
        altBoundary: g,
        padding: f
      }), G = I ? R ? qe : Ae : R ? Ye : Me;
      y[U] > T[U] && (G = ln(G));
      var te = ln(G), z = [];
      if (a && z.push(j[E] <= 0), l && z.push(j[G] <= 0, j[te] <= 0), z.every(function(H) {
        return H;
      })) {
        D = $, M = !1;
        break;
      }
      S.set($, z);
    }
    if (M)
      for (var C = h ? 3 : 1, B = function(K) {
        var q = k.find(function(Z) {
          var J = S.get(Z);
          if (J)
            return J.slice(0, K).every(function(Q) {
              return Q;
            });
        });
        if (q)
          return D = q, "break";
      }, W = C; W > 0; W--) {
        var Y = B(W);
        if (Y === "break")
          break;
      }
    t.placement !== D && (t.modifiersData[n]._skip = !0, t.placement = D, t.reset = !0);
  }
}
const Km = {
  name: "flip",
  enabled: !0,
  phase: "main",
  fn: qm,
  requiresIfExists: ["offset"],
  data: {
    _skip: !1
  }
};
function pi(e, t, r) {
  return r === void 0 && (r = {
    x: 0,
    y: 0
  }), {
    top: e.top - t.height - r.y,
    right: e.right - t.width + r.x,
    bottom: e.bottom - t.height + r.y,
    left: e.left - t.width - r.x
  };
}
function di(e) {
  return [Me, qe, Ye, Ae].some(function(t) {
    return e[t] >= 0;
  });
}
function Jm(e) {
  var t = e.state, r = e.name, n = t.rects.reference, o = t.rects.popper, a = t.modifiersData.preventOverflow, i = Lr(t, {
    elementContext: "reference"
  }), l = Lr(t, {
    altBoundary: !0
  }), c = pi(i, n), f = pi(l, o, a), m = di(c), v = di(f);
  t.modifiersData[r] = {
    referenceClippingOffsets: c,
    popperEscapeOffsets: f,
    isReferenceHidden: m,
    hasPopperEscaped: v
  }, t.attributes.popper = Object.assign({}, t.attributes.popper, {
    "data-popper-reference-hidden": m,
    "data-popper-escaped": v
  });
}
const Zm = {
  name: "hide",
  enabled: !0,
  phase: "main",
  requiresIfExists: ["preventOverflow"],
  fn: Jm
};
function Qm(e, t, r) {
  var n = Qe(e), o = [Ae, Me].indexOf(n) >= 0 ? -1 : 1, a = typeof r == "function" ? r(Object.assign({}, t, {
    placement: e
  })) : r, i = a[0], l = a[1];
  return i = i || 0, l = (l || 0) * o, [Ae, qe].indexOf(n) >= 0 ? {
    x: l,
    y: i
  } : {
    x: i,
    y: l
  };
}
function eh(e) {
  var t = e.state, r = e.options, n = e.name, o = r.offset, a = o === void 0 ? [0, 0] : o, i = Ms.reduce(function(m, v) {
    return m[v] = Qm(v, t.rects, a), m;
  }, {}), l = i[t.placement], c = l.x, f = l.y;
  t.modifiersData.popperOffsets != null && (t.modifiersData.popperOffsets.x += c, t.modifiersData.popperOffsets.y += f), t.modifiersData[n] = i;
}
const th = {
  name: "offset",
  enabled: !0,
  phase: "main",
  requires: ["popperOffsets"],
  fn: eh
};
function rh(e) {
  var t = e.state, r = e.name;
  t.modifiersData[r] = Vs({
    reference: t.rects.reference,
    element: t.rects.popper,
    strategy: "absolute",
    placement: t.placement
  });
}
const nh = {
  name: "popperOffsets",
  enabled: !0,
  phase: "read",
  fn: rh,
  data: {}
};
function oh(e) {
  return e === "x" ? "y" : "x";
}
function ah(e) {
  var t = e.state, r = e.options, n = e.name, o = r.mainAxis, a = o === void 0 ? !0 : o, i = r.altAxis, l = i === void 0 ? !1 : i, c = r.boundary, f = r.rootBoundary, m = r.altBoundary, v = r.padding, g = r.tether, p = g === void 0 ? !0 : g, h = r.tetherOffset, u = h === void 0 ? 0 : h, b = Lr(t, {
    boundary: c,
    rootBoundary: f,
    padding: v,
    altBoundary: m
  }), x = Qe(t.placement), O = ir(t.placement), w = !O, k = qo(x), y = oh(k), T = t.modifiersData.popperOffsets, S = t.rects.reference, M = t.rects.popper, D = typeof u == "function" ? u(Object.assign({}, t.rects, {
    placement: t.placement
  })) : u, V = typeof D == "number" ? {
    mainAxis: D,
    altAxis: D
  } : Object.assign({
    mainAxis: 0,
    altAxis: 0
  }, D), $ = t.modifiersData.offset ? t.modifiersData.offset[t.placement] : null, E = {
    x: 0,
    y: 0
  };
  if (T) {
    if (a) {
      var R, I = k === "y" ? Me : Ae, U = k === "y" ? Ye : qe, j = k === "y" ? "height" : "width", G = T[k], te = G + b[I], z = G - b[U], C = p ? -M[j] / 2 : 0, B = O === nr ? S[j] : M[j], W = O === nr ? -M[j] : -S[j], Y = t.elements.arrow, H = p && Y ? Yo(Y) : {
        width: 0,
        height: 0
      }, K = t.modifiersData["arrow#persistent"] ? t.modifiersData["arrow#persistent"].padding : js(), q = K[I], Z = K[U], J = Rr(0, S[j], H[j]), Q = w ? S[j] / 2 - C - J - q - V.mainAxis : B - J - q - V.mainAxis, ee = w ? -S[j] / 2 + C + J + Z + V.mainAxis : W + J + Z + V.mainAxis, ie = t.elements.arrow && Xr(t.elements.arrow), F = ie ? k === "y" ? ie.clientTop || 0 : ie.clientLeft || 0 : 0, re = (R = $ == null ? void 0 : $[k]) != null ? R : 0, A = G + Q - re - F, se = G + ee - re, Te = Rr(p ? gn(te, A) : te, G, p ? Mt(z, se) : z);
      T[k] = Te, E[k] = Te - G;
    }
    if (l) {
      var $e, Ee = k === "x" ? Me : Ae, Tt = k === "x" ? Ye : qe, _e = T[y], ot = y === "y" ? "height" : "width", Be = _e + b[Ee], at = _e - b[Tt], Se = [Me, Ae].indexOf(x) !== -1, Vt = ($e = $ == null ? void 0 : $[y]) != null ? $e : 0, St = Se ? Be : _e - S[ot] - M[ot] - Vt + V.altAxis, cr = Se ? _e + S[ot] + M[ot] - Vt - V.altAxis : at, Kr = p && Se ? Rm(St, _e, cr) : Rr(p ? St : Be, _e, p ? cr : at);
      T[y] = Kr, E[y] = Kr - _e;
    }
    t.modifiersData[n] = E;
  }
}
const ih = {
  name: "preventOverflow",
  enabled: !0,
  phase: "main",
  fn: ah,
  requiresIfExists: ["offset"]
};
function sh(e) {
  return {
    scrollLeft: e.scrollLeft,
    scrollTop: e.scrollTop
  };
}
function lh(e) {
  return e === ze(e) || !We(e) ? Ko(e) : sh(e);
}
function ch(e) {
  var t = e.getBoundingClientRect(), r = or(t.width) / e.offsetWidth || 1, n = or(t.height) / e.offsetHeight || 1;
  return r !== 1 || n !== 1;
}
function ph(e, t, r) {
  r === void 0 && (r = !1);
  var n = We(t), o = We(t) && ch(t), a = Nt(t), i = ar(e, o, r), l = {
    scrollLeft: 0,
    scrollTop: 0
  }, c = {
    x: 0,
    y: 0
  };
  return (n || !n && !r) && ((rt(t) !== "body" || // https://github.com/popperjs/popper-core/issues/1078
  Zo(a)) && (l = lh(t)), We(t) ? (c = ar(t, !0), c.x += t.clientLeft, c.y += t.clientTop) : a && (c.x = Jo(a))), {
    x: i.left + l.scrollLeft - c.x,
    y: i.top + l.scrollTop - c.y,
    width: i.width,
    height: i.height
  };
}
function dh(e) {
  var t = /* @__PURE__ */ new Map(), r = /* @__PURE__ */ new Set(), n = [];
  e.forEach(function(a) {
    t.set(a.name, a);
  });
  function o(a) {
    r.add(a.name);
    var i = [].concat(a.requires || [], a.requiresIfExists || []);
    i.forEach(function(l) {
      if (!r.has(l)) {
        var c = t.get(l);
        c && o(c);
      }
    }), n.push(a);
  }
  return e.forEach(function(a) {
    r.has(a.name) || o(a);
  }), n;
}
function uh(e) {
  var t = dh(e);
  return Em.reduce(function(r, n) {
    return r.concat(t.filter(function(o) {
      return o.phase === n;
    }));
  }, []);
}
function fh(e) {
  var t;
  return function() {
    return t || (t = new Promise(function(r) {
      Promise.resolve().then(function() {
        t = void 0, r(e());
      });
    })), t;
  };
}
function mh(e) {
  var t = e.reduce(function(r, n) {
    var o = r[n.name];
    return r[n.name] = o ? Object.assign({}, o, n, {
      options: Object.assign({}, o.options, n.options),
      data: Object.assign({}, o.data, n.data)
    }) : n, r;
  }, {});
  return Object.keys(t).map(function(r) {
    return t[r];
  });
}
var ui = {
  placement: "bottom",
  modifiers: [],
  strategy: "absolute"
};
function fi() {
  for (var e = arguments.length, t = new Array(e), r = 0; r < e; r++)
    t[r] = arguments[r];
  return !t.some(function(n) {
    return !(n && typeof n.getBoundingClientRect == "function");
  });
}
function hh(e) {
  e === void 0 && (e = {});
  var t = e, r = t.defaultModifiers, n = r === void 0 ? [] : r, o = t.defaultOptions, a = o === void 0 ? ui : o;
  return function(l, c, f) {
    f === void 0 && (f = a);
    var m = {
      placement: "bottom",
      orderedModifiers: [],
      options: Object.assign({}, ui, a),
      modifiersData: {},
      elements: {
        reference: l,
        popper: c
      },
      attributes: {},
      styles: {}
    }, v = [], g = !1, p = {
      state: m,
      setOptions: function(x) {
        var O = typeof x == "function" ? x(m.options) : x;
        u(), m.options = Object.assign({}, a, m.options, O), m.scrollParents = {
          reference: Ft(l) ? Pr(l) : l.contextElement ? Pr(l.contextElement) : [],
          popper: Pr(c)
        };
        var w = uh(mh([].concat(n, m.options.modifiers)));
        return m.orderedModifiers = w.filter(function(k) {
          return k.enabled;
        }), h(), p.update();
      },
      // Sync update – it will always be executed, even if not necessary. This
      // is useful for low frequency updates where sync behavior simplifies the
      // logic.
      // For high frequency updates (e.g. `resize` and `scroll` events), always
      // prefer the async Popper#update method
      forceUpdate: function() {
        if (!g) {
          var x = m.elements, O = x.reference, w = x.popper;
          if (fi(O, w)) {
            m.rects = {
              reference: ph(O, Xr(w), m.options.strategy === "fixed"),
              popper: Yo(w)
            }, m.reset = !1, m.placement = m.options.placement, m.orderedModifiers.forEach(function(V) {
              return m.modifiersData[V.name] = Object.assign({}, V.data);
            });
            for (var k = 0; k < m.orderedModifiers.length; k++) {
              if (m.reset === !0) {
                m.reset = !1, k = -1;
                continue;
              }
              var y = m.orderedModifiers[k], T = y.fn, S = y.options, M = S === void 0 ? {} : S, D = y.name;
              typeof T == "function" && (m = T({
                state: m,
                options: M,
                name: D,
                instance: p
              }) || m);
            }
          }
        }
      },
      // Async and optimistically optimized update – it will not be executed if
      // not necessary (debounced to run at most once-per-tick)
      update: fh(function() {
        return new Promise(function(b) {
          p.forceUpdate(), b(m);
        });
      }),
      destroy: function() {
        u(), g = !0;
      }
    };
    if (!fi(l, c))
      return p;
    p.setOptions(f).then(function(b) {
      !g && f.onFirstUpdate && f.onFirstUpdate(b);
    });
    function h() {
      m.orderedModifiers.forEach(function(b) {
        var x = b.name, O = b.options, w = O === void 0 ? {} : O, k = b.effect;
        if (typeof k == "function") {
          var y = k({
            state: m,
            name: x,
            instance: p,
            options: w
          }), T = function() {
          };
          v.push(y || T);
        }
      });
    }
    function u() {
      v.forEach(function(b) {
        return b();
      }), v = [];
    }
    return p;
  };
}
var gh = [Lm, nh, jm, Sm, th, Km, ih, Im, Zm], bh = /* @__PURE__ */ hh({
  defaultModifiers: gh
});
const zs = "Popper";
function vh(e) {
  return _s(zs, e);
}
qf(zs, ["root"]);
const yh = ["anchorEl", "children", "direction", "disablePortal", "modifiers", "open", "placement", "popperOptions", "popperRef", "slotProps", "slots", "TransitionProps", "ownerState"], wh = ["anchorEl", "children", "container", "direction", "disablePortal", "keepMounted", "modifiers", "open", "placement", "popperOptions", "popperRef", "style", "transition", "slotProps", "slots"];
function xh(e, t) {
  if (t === "ltr")
    return e;
  switch (e) {
    case "bottom-end":
      return "bottom-start";
    case "bottom-start":
      return "bottom-end";
    case "top-end":
      return "top-start";
    case "top-start":
      return "top-end";
    default:
      return e;
  }
}
function bn(e) {
  return typeof e == "function" ? e() : e;
}
function jn(e) {
  return e.nodeType !== void 0;
}
function kh(e) {
  return !jn(e);
}
const Eh = () => ut({
  root: ["root"]
}, Uf(vh)), Nh = {}, Th = /* @__PURE__ */ N.forwardRef(function(t, r) {
  var n;
  const {
    anchorEl: o,
    children: a,
    direction: i,
    disablePortal: l,
    modifiers: c,
    open: f,
    placement: m,
    popperOptions: v,
    popperRef: g,
    slotProps: p = {},
    slots: h = {},
    TransitionProps: u
    // @ts-ignore internal logic
    // prevent from spreading to DOM, it can come from the parent component e.g. Select.
  } = t, b = ge(t, yh), x = N.useRef(null), O = Xe(x, r), w = N.useRef(null), k = Xe(w, g), y = N.useRef(k);
  jt(() => {
    y.current = k;
  }, [k]), N.useImperativeHandle(g, () => w.current, []);
  const T = xh(m, i), [S, M] = N.useState(T), [D, V] = N.useState(bn(o));
  N.useEffect(() => {
    w.current && w.current.forceUpdate();
  }), N.useEffect(() => {
    o && V(bn(o));
  }, [o]), jt(() => {
    if (!D || !f)
      return;
    const U = (te) => {
      M(te.placement);
    };
    if (process.env.NODE_ENV !== "production" && D && jn(D) && D.nodeType === 1) {
      const te = D.getBoundingClientRect();
      process.env.NODE_ENV !== "test" && te.top === 0 && te.left === 0 && te.right === 0 && te.bottom === 0 && console.warn(["MUI: The `anchorEl` prop provided to the component is invalid.", "The anchor element should be part of the document layout.", "Make sure the element is present in the document or that it's not display none."].join(`
`));
    }
    let j = [{
      name: "preventOverflow",
      options: {
        altBoundary: l
      }
    }, {
      name: "flip",
      options: {
        altBoundary: l
      }
    }, {
      name: "onUpdate",
      enabled: !0,
      phase: "afterWrite",
      fn: ({
        state: te
      }) => {
        U(te);
      }
    }];
    c != null && (j = j.concat(c)), v && v.modifiers != null && (j = j.concat(v.modifiers));
    const G = bh(D, x.current, P({
      placement: T
    }, v, {
      modifiers: j
    }));
    return y.current(G), () => {
      G.destroy(), y.current(null);
    };
  }, [D, l, c, f, v, T]);
  const $ = {
    placement: S
  };
  u !== null && ($.TransitionProps = u);
  const E = Eh(), R = (n = h.root) != null ? n : "div", I = Lt({
    elementType: R,
    externalSlotProps: p.root,
    externalForwardedProps: b,
    additionalProps: {
      role: "tooltip",
      ref: O
    },
    ownerState: t,
    className: E.root
  });
  return /* @__PURE__ */ d(R, P({}, I, {
    children: typeof a == "function" ? a($) : a
  }));
}), Us = /* @__PURE__ */ N.forwardRef(function(t, r) {
  const {
    anchorEl: n,
    children: o,
    container: a,
    direction: i = "ltr",
    disablePortal: l = !1,
    keepMounted: c = !1,
    modifiers: f,
    open: m,
    placement: v = "bottom",
    popperOptions: g = Nh,
    popperRef: p,
    style: h,
    transition: u = !1,
    slotProps: b = {},
    slots: x = {}
  } = t, O = ge(t, wh), [w, k] = N.useState(!0), y = () => {
    k(!1);
  }, T = () => {
    k(!0);
  };
  if (!c && !m && (!u || w))
    return null;
  let S;
  if (a)
    S = a;
  else if (n) {
    const V = bn(n);
    S = V && jn(V) ? Re(V).body : Re(null).body;
  }
  const M = !m && c && (!u || w) ? "none" : void 0, D = u ? {
    in: m,
    onEnter: y,
    onExited: T
  } : void 0;
  return /* @__PURE__ */ d(jr, {
    disablePortal: l,
    container: S,
    children: /* @__PURE__ */ d(Th, P({
      anchorEl: n,
      direction: i,
      disablePortal: l,
      modifiers: f,
      ref: r,
      open: u ? !w : m,
      placement: v,
      popperOptions: g,
      popperRef: p,
      slotProps: b,
      slots: x
    }, O, {
      style: P({
        // Prevents scroll issue, waiting for Popper.js to add this style once initiated.
        position: "fixed",
        // Fix Popper.js display issue
        top: 0,
        left: 0,
        display: M
      }, h),
      TransitionProps: D,
      children: o
    }))
  });
});
process.env.NODE_ENV !== "production" && (Us.propTypes = {
  // ┌────────────────────────────── Warning ──────────────────────────────┐
  // │ These PropTypes are generated from the TypeScript type definitions. │
  // │ To update them, edit the TypeScript types and run `pnpm proptypes`. │
  // └─────────────────────────────────────────────────────────────────────┘
  /**
   * An HTML element, [virtualElement](https://popper.js.org/docs/v2/virtual-elements/),
   * or a function that returns either.
   * It's used to set the position of the popper.
   * The return value will passed as the reference object of the Popper instance.
   */
  anchorEl: lr(s.oneOfType([ct, s.object, s.func]), (e) => {
    if (e.open) {
      const t = bn(e.anchorEl);
      if (t && jn(t) && t.nodeType === 1) {
        const r = t.getBoundingClientRect();
        if (process.env.NODE_ENV !== "test" && r.top === 0 && r.left === 0 && r.right === 0 && r.bottom === 0)
          return new Error(["MUI: The `anchorEl` prop provided to the component is invalid.", "The anchor element should be part of the document layout.", "Make sure the element is present in the document or that it's not display none."].join(`
`));
      } else if (!t || typeof t.getBoundingClientRect != "function" || kh(t) && t.contextElement != null && t.contextElement.nodeType !== 1)
        return new Error(["MUI: The `anchorEl` prop provided to the component is invalid.", "It should be an HTML element instance or a virtualElement ", "(https://popper.js.org/docs/v2/virtual-elements/)."].join(`
`));
    }
    return null;
  }),
  /**
   * Popper render function or node.
   */
  children: s.oneOfType([s.node, s.func]),
  /**
   * An HTML element or function that returns one.
   * The `container` will have the portal children appended to it.
   *
   * You can also provide a callback, which is called in a React layout effect.
   * This lets you set the container from a ref, and also makes server-side rendering possible.
   *
   * By default, it uses the body of the top-level document object,
   * so it's simply `document.body` most of the time.
   */
  container: s.oneOfType([ct, s.func]),
  /**
   * Direction of the text.
   * @default 'ltr'
   */
  direction: s.oneOf(["ltr", "rtl"]),
  /**
   * The `children` will be under the DOM hierarchy of the parent component.
   * @default false
   */
  disablePortal: s.bool,
  /**
   * Always keep the children in the DOM.
   * This prop can be useful in SEO situation or
   * when you want to maximize the responsiveness of the Popper.
   * @default false
   */
  keepMounted: s.bool,
  /**
   * Popper.js is based on a "plugin-like" architecture,
   * most of its features are fully encapsulated "modifiers".
   *
   * A modifier is a function that is called each time Popper.js needs to
   * compute the position of the popper.
   * For this reason, modifiers should be very performant to avoid bottlenecks.
   * To learn how to create a modifier, [read the modifiers documentation](https://popper.js.org/docs/v2/modifiers/).
   */
  modifiers: s.arrayOf(s.shape({
    data: s.object,
    effect: s.func,
    enabled: s.bool,
    fn: s.func,
    name: s.any,
    options: s.object,
    phase: s.oneOf(["afterMain", "afterRead", "afterWrite", "beforeMain", "beforeRead", "beforeWrite", "main", "read", "write"]),
    requires: s.arrayOf(s.string),
    requiresIfExists: s.arrayOf(s.string)
  })),
  /**
   * If `true`, the component is shown.
   */
  open: s.bool.isRequired,
  /**
   * Popper placement.
   * @default 'bottom'
   */
  placement: s.oneOf(["auto-end", "auto-start", "auto", "bottom-end", "bottom-start", "bottom", "left-end", "left-start", "left", "right-end", "right-start", "right", "top-end", "top-start", "top"]),
  /**
   * Options provided to the [`Popper.js`](https://popper.js.org/docs/v2/constructors/#options) instance.
   * @default {}
   */
  popperOptions: s.shape({
    modifiers: s.array,
    onFirstUpdate: s.func,
    placement: s.oneOf(["auto-end", "auto-start", "auto", "bottom-end", "bottom-start", "bottom", "left-end", "left-start", "left", "right-end", "right-start", "right", "top-end", "top-start", "top"]),
    strategy: s.oneOf(["absolute", "fixed"])
  }),
  /**
   * A ref that points to the used popper instance.
   */
  popperRef: Do,
  /**
   * The props used for each slot inside the Popper.
   * @default {}
   */
  slotProps: s.shape({
    root: s.oneOfType([s.func, s.object])
  }),
  /**
   * The components used for each slot inside the Popper.
   * Either a string to use a HTML element or a component.
   * @default {}
   */
  slots: s.shape({
    root: s.elementType
  }),
  /**
   * Help supporting a react-transition-group/Transition component.
   * @default false
   */
  transition: s.bool
});
function Yr() {
  const e = Ts(Uo);
  return process.env.NODE_ENV !== "production" && N.useDebugValue(e), e[Ho] || e;
}
function yo(e, t) {
  return yo = Object.setPrototypeOf ? Object.setPrototypeOf.bind() : function(n, o) {
    return n.__proto__ = o, n;
  }, yo(e, t);
}
function Sh(e, t) {
  e.prototype = Object.create(t.prototype), e.prototype.constructor = e, yo(e, t);
}
const mi = {
  disabled: !1
};
var Ch = process.env.NODE_ENV !== "production" ? s.oneOfType([s.number, s.shape({
  enter: s.number,
  exit: s.number,
  appear: s.number
}).isRequired]) : null;
process.env.NODE_ENV !== "production" && s.oneOfType([s.string, s.shape({
  enter: s.string,
  exit: s.string,
  active: s.string
}), s.shape({
  enter: s.string,
  enterDone: s.string,
  enterActive: s.string,
  exit: s.string,
  exitDone: s.string,
  exitActive: s.string
})]);
const Hs = X.createContext(null);
var Oh = function(t) {
  return t.scrollTop;
}, Nr = "unmounted", Ot = "exited", Rt = "entering", Kt = "entered", wo = "exiting", mt = /* @__PURE__ */ function(e) {
  Sh(t, e);
  function t(n, o) {
    var a;
    a = e.call(this, n, o) || this;
    var i = o, l = i && !i.isMounting ? n.enter : n.appear, c;
    return a.appearStatus = null, n.in ? l ? (c = Ot, a.appearStatus = Rt) : c = Kt : n.unmountOnExit || n.mountOnEnter ? c = Nr : c = Ot, a.state = {
      status: c
    }, a.nextCallback = null, a;
  }
  t.getDerivedStateFromProps = function(o, a) {
    var i = o.in;
    return i && a.status === Nr ? {
      status: Ot
    } : null;
  };
  var r = t.prototype;
  return r.componentDidMount = function() {
    this.updateStatus(!0, this.appearStatus);
  }, r.componentDidUpdate = function(o) {
    var a = null;
    if (o !== this.props) {
      var i = this.state.status;
      this.props.in ? i !== Rt && i !== Kt && (a = Rt) : (i === Rt || i === Kt) && (a = wo);
    }
    this.updateStatus(!1, a);
  }, r.componentWillUnmount = function() {
    this.cancelNextCallback();
  }, r.getTimeouts = function() {
    var o = this.props.timeout, a, i, l;
    return a = i = l = o, o != null && typeof o != "number" && (a = o.exit, i = o.enter, l = o.appear !== void 0 ? o.appear : i), {
      exit: a,
      enter: i,
      appear: l
    };
  }, r.updateStatus = function(o, a) {
    if (o === void 0 && (o = !1), a !== null)
      if (this.cancelNextCallback(), a === Rt) {
        if (this.props.unmountOnExit || this.props.mountOnEnter) {
          var i = this.props.nodeRef ? this.props.nodeRef.current : Qr.findDOMNode(this);
          i && Oh(i);
        }
        this.performEnter(o);
      } else
        this.performExit();
    else
      this.props.unmountOnExit && this.state.status === Ot && this.setState({
        status: Nr
      });
  }, r.performEnter = function(o) {
    var a = this, i = this.props.enter, l = this.context ? this.context.isMounting : o, c = this.props.nodeRef ? [l] : [Qr.findDOMNode(this), l], f = c[0], m = c[1], v = this.getTimeouts(), g = l ? v.appear : v.enter;
    if (!o && !i || mi.disabled) {
      this.safeSetState({
        status: Kt
      }, function() {
        a.props.onEntered(f);
      });
      return;
    }
    this.props.onEnter(f, m), this.safeSetState({
      status: Rt
    }, function() {
      a.props.onEntering(f, m), a.onTransitionEnd(g, function() {
        a.safeSetState({
          status: Kt
        }, function() {
          a.props.onEntered(f, m);
        });
      });
    });
  }, r.performExit = function() {
    var o = this, a = this.props.exit, i = this.getTimeouts(), l = this.props.nodeRef ? void 0 : Qr.findDOMNode(this);
    if (!a || mi.disabled) {
      this.safeSetState({
        status: Ot
      }, function() {
        o.props.onExited(l);
      });
      return;
    }
    this.props.onExit(l), this.safeSetState({
      status: wo
    }, function() {
      o.props.onExiting(l), o.onTransitionEnd(i.exit, function() {
        o.safeSetState({
          status: Ot
        }, function() {
          o.props.onExited(l);
        });
      });
    });
  }, r.cancelNextCallback = function() {
    this.nextCallback !== null && (this.nextCallback.cancel(), this.nextCallback = null);
  }, r.safeSetState = function(o, a) {
    a = this.setNextCallback(a), this.setState(o, a);
  }, r.setNextCallback = function(o) {
    var a = this, i = !0;
    return this.nextCallback = function(l) {
      i && (i = !1, a.nextCallback = null, o(l));
    }, this.nextCallback.cancel = function() {
      i = !1;
    }, this.nextCallback;
  }, r.onTransitionEnd = function(o, a) {
    this.setNextCallback(a);
    var i = this.props.nodeRef ? this.props.nodeRef.current : Qr.findDOMNode(this), l = o == null && !this.props.addEndListener;
    if (!i || l) {
      setTimeout(this.nextCallback, 0);
      return;
    }
    if (this.props.addEndListener) {
      var c = this.props.nodeRef ? [this.nextCallback] : [i, this.nextCallback], f = c[0], m = c[1];
      this.props.addEndListener(f, m);
    }
    o != null && setTimeout(this.nextCallback, o);
  }, r.render = function() {
    var o = this.state.status;
    if (o === Nr)
      return null;
    var a = this.props, i = a.children;
    a.in, a.mountOnEnter, a.unmountOnExit, a.appear, a.enter, a.exit, a.timeout, a.addEndListener, a.onEnter, a.onEntering, a.onEntered, a.onExit, a.onExiting, a.onExited, a.nodeRef;
    var l = ge(a, ["children", "in", "mountOnEnter", "unmountOnExit", "appear", "enter", "exit", "timeout", "addEndListener", "onEnter", "onEntering", "onEntered", "onExit", "onExiting", "onExited", "nodeRef"]);
    return (
      // allows for nested Transitions
      /* @__PURE__ */ X.createElement(Hs.Provider, {
        value: null
      }, typeof i == "function" ? i(o, l) : X.cloneElement(X.Children.only(i), l))
    );
  }, t;
}(X.Component);
mt.contextType = Hs;
mt.propTypes = process.env.NODE_ENV !== "production" ? {
  /**
   * A React reference to DOM element that need to transition:
   * https://stackoverflow.com/a/51127130/4671932
   *
   *   - When `nodeRef` prop is used, `node` is not passed to callback functions
   *      (e.g. `onEnter`) because user already has direct access to the node.
   *   - When changing `key` prop of `Transition` in a `TransitionGroup` a new
   *     `nodeRef` need to be provided to `Transition` with changed `key` prop
   *     (see
   *     [test/CSSTransition-test.js](https://github.com/reactjs/react-transition-group/blob/13435f897b3ab71f6e19d724f145596f5910581c/test/CSSTransition-test.js#L362-L437)).
   */
  nodeRef: s.shape({
    current: typeof Element > "u" ? s.any : function(e, t, r, n, o, a) {
      var i = e[t];
      return s.instanceOf(i && "ownerDocument" in i ? i.ownerDocument.defaultView.Element : Element)(e, t, r, n, o, a);
    }
  }),
  /**
   * A `function` child can be used instead of a React element. This function is
   * called with the current transition status (`'entering'`, `'entered'`,
   * `'exiting'`, `'exited'`), which can be used to apply context
   * specific props to a component.
   *
   * ```jsx
   * <Transition in={this.state.in} timeout={150}>
   *   {state => (
   *     <MyComponent className={`fade fade-${state}`} />
   *   )}
   * </Transition>
   * ```
   */
  children: s.oneOfType([s.func.isRequired, s.element.isRequired]).isRequired,
  /**
   * Show the component; triggers the enter or exit states
   */
  in: s.bool,
  /**
   * By default the child component is mounted immediately along with
   * the parent `Transition` component. If you want to "lazy mount" the component on the
   * first `in={true}` you can set `mountOnEnter`. After the first enter transition the component will stay
   * mounted, even on "exited", unless you also specify `unmountOnExit`.
   */
  mountOnEnter: s.bool,
  /**
   * By default the child component stays mounted after it reaches the `'exited'` state.
   * Set `unmountOnExit` if you'd prefer to unmount the component after it finishes exiting.
   */
  unmountOnExit: s.bool,
  /**
   * By default the child component does not perform the enter transition when
   * it first mounts, regardless of the value of `in`. If you want this
   * behavior, set both `appear` and `in` to `true`.
   *
   * > **Note**: there are no special appear states like `appearing`/`appeared`, this prop
   * > only adds an additional enter transition. However, in the
   * > `<CSSTransition>` component that first enter transition does result in
   * > additional `.appear-*` classes, that way you can choose to style it
   * > differently.
   */
  appear: s.bool,
  /**
   * Enable or disable enter transitions.
   */
  enter: s.bool,
  /**
   * Enable or disable exit transitions.
   */
  exit: s.bool,
  /**
   * The duration of the transition, in milliseconds.
   * Required unless `addEndListener` is provided.
   *
   * You may specify a single timeout for all transitions:
   *
   * ```jsx
   * timeout={500}
   * ```
   *
   * or individually:
   *
   * ```jsx
   * timeout={{
   *  appear: 500,
   *  enter: 300,
   *  exit: 500,
   * }}
   * ```
   *
   * - `appear` defaults to the value of `enter`
   * - `enter` defaults to `0`
   * - `exit` defaults to `0`
   *
   * @type {number | { enter?: number, exit?: number, appear?: number }}
   */
  timeout: function(t) {
    var r = Ch;
    t.addEndListener || (r = r.isRequired);
    for (var n = arguments.length, o = new Array(n > 1 ? n - 1 : 0), a = 1; a < n; a++)
      o[a - 1] = arguments[a];
    return r.apply(void 0, [t].concat(o));
  },
  /**
   * Add a custom transition end trigger. Called with the transitioning
   * DOM node and a `done` callback. Allows for more fine grained transition end
   * logic. Timeouts are still used as a fallback if provided.
   *
   * **Note**: when `nodeRef` prop is passed, `node` is not passed.
   *
   * ```jsx
   * addEndListener={(node, done) => {
   *   // use the css transitionend event to mark the finish of a transition
   *   node.addEventListener('transitionend', done, false);
   * }}
   * ```
   */
  addEndListener: s.func,
  /**
   * Callback fired before the "entering" status is applied. An extra parameter
   * `isAppearing` is supplied to indicate if the enter stage is occurring on the initial mount
   *
   * **Note**: when `nodeRef` prop is passed, `node` is not passed.
   *
   * @type Function(node: HtmlElement, isAppearing: bool) -> void
   */
  onEnter: s.func,
  /**
   * Callback fired after the "entering" status is applied. An extra parameter
   * `isAppearing` is supplied to indicate if the enter stage is occurring on the initial mount
   *
   * **Note**: when `nodeRef` prop is passed, `node` is not passed.
   *
   * @type Function(node: HtmlElement, isAppearing: bool)
   */
  onEntering: s.func,
  /**
   * Callback fired after the "entered" status is applied. An extra parameter
   * `isAppearing` is supplied to indicate if the enter stage is occurring on the initial mount
   *
   * **Note**: when `nodeRef` prop is passed, `node` is not passed.
   *
   * @type Function(node: HtmlElement, isAppearing: bool) -> void
   */
  onEntered: s.func,
  /**
   * Callback fired before the "exiting" status is applied.
   *
   * **Note**: when `nodeRef` prop is passed, `node` is not passed.
   *
   * @type Function(node: HtmlElement) -> void
   */
  onExit: s.func,
  /**
   * Callback fired after the "exiting" status is applied.
   *
   * **Note**: when `nodeRef` prop is passed, `node` is not passed.
   *
   * @type Function(node: HtmlElement) -> void
   */
  onExiting: s.func,
  /**
   * Callback fired after the "exited" status is applied.
   *
   * **Note**: when `nodeRef` prop is passed, `node` is not passed
   *
   * @type Function(node: HtmlElement) -> void
   */
  onExited: s.func
} : {};
function Xt() {
}
mt.defaultProps = {
  in: !1,
  mountOnEnter: !1,
  unmountOnExit: !1,
  appear: !1,
  enter: !0,
  exit: !0,
  onEnter: Xt,
  onEntering: Xt,
  onEntered: Xt,
  onExit: Xt,
  onExiting: Xt,
  onExited: Xt
};
mt.UNMOUNTED = Nr;
mt.EXITED = Ot;
mt.ENTERING = Rt;
mt.ENTERED = Kt;
mt.EXITING = wo;
const Gs = mt, Ws = (e) => e.scrollTop;
function vn(e, t) {
  var r, n;
  const {
    timeout: o,
    easing: a,
    style: i = {}
  } = e;
  return {
    duration: (r = i.transitionDuration) != null ? r : typeof o == "number" ? o : o[t.mode] || 0,
    easing: (n = i.transitionTimingFunction) != null ? n : typeof a == "object" ? a[t.mode] : a,
    delay: i.transitionDelay
  };
}
const Rh = ["addEndListener", "appear", "children", "easing", "in", "onEnter", "onEntered", "onEntering", "onExit", "onExited", "onExiting", "style", "timeout", "TransitionComponent"];
function xo(e) {
  return `scale(${e}, ${e ** 2})`;
}
const Ph = {
  entering: {
    opacity: 1,
    transform: xo(1)
  },
  entered: {
    opacity: 1,
    transform: "none"
  }
}, ro = typeof navigator < "u" && /^((?!chrome|android).)*(safari|mobile)/i.test(navigator.userAgent) && /(os |version\/)15(.|_)4/i.test(navigator.userAgent), Qo = /* @__PURE__ */ N.forwardRef(function(t, r) {
  const {
    addEndListener: n,
    appear: o = !0,
    children: a,
    easing: i,
    in: l,
    onEnter: c,
    onEntered: f,
    onEntering: m,
    onExit: v,
    onExited: g,
    onExiting: p,
    style: h,
    timeout: u = "auto",
    // eslint-disable-next-line react/prop-types
    TransitionComponent: b = Gs
  } = t, x = ge(t, Rh), O = kr(), w = N.useRef(), k = Yr(), y = N.useRef(null), T = Xe(y, a.ref, r), S = (U) => (j) => {
    if (U) {
      const G = y.current;
      j === void 0 ? U(G) : U(G, j);
    }
  }, M = S(m), D = S((U, j) => {
    Ws(U);
    const {
      duration: G,
      delay: te,
      easing: z
    } = vn({
      style: h,
      timeout: u,
      easing: i
    }, {
      mode: "enter"
    });
    let C;
    u === "auto" ? (C = k.transitions.getAutoHeightDuration(U.clientHeight), w.current = C) : C = G, U.style.transition = [k.transitions.create("opacity", {
      duration: C,
      delay: te
    }), k.transitions.create("transform", {
      duration: ro ? C : C * 0.666,
      delay: te,
      easing: z
    })].join(","), c && c(U, j);
  }), V = S(f), $ = S(p), E = S((U) => {
    const {
      duration: j,
      delay: G,
      easing: te
    } = vn({
      style: h,
      timeout: u,
      easing: i
    }, {
      mode: "exit"
    });
    let z;
    u === "auto" ? (z = k.transitions.getAutoHeightDuration(U.clientHeight), w.current = z) : z = j, U.style.transition = [k.transitions.create("opacity", {
      duration: z,
      delay: G
    }), k.transitions.create("transform", {
      duration: ro ? z : z * 0.666,
      delay: ro ? G : G || z * 0.333,
      easing: te
    })].join(","), U.style.opacity = 0, U.style.transform = xo(0.75), v && v(U);
  }), R = S(g);
  return /* @__PURE__ */ d(b, P({
    appear: o,
    in: l,
    nodeRef: y,
    onEnter: D,
    onEntered: V,
    onEntering: M,
    onExit: E,
    onExited: R,
    onExiting: $,
    addEndListener: (U) => {
      u === "auto" && O.start(w.current || 0, U), n && n(y.current, U);
    },
    timeout: u === "auto" ? null : u
  }, x, {
    children: (U, j) => /* @__PURE__ */ N.cloneElement(a, P({
      style: P({
        opacity: 0,
        transform: xo(0.75),
        visibility: U === "exited" && !l ? "hidden" : void 0
      }, Ph[U], h, a.props.style),
      ref: T
    }, j))
  }));
});
process.env.NODE_ENV !== "production" && (Qo.propTypes = {
  // ┌────────────────────────────── Warning ──────────────────────────────┐
  // │ These PropTypes are generated from the TypeScript type definitions. │
  // │    To update them, edit the d.ts file and run `pnpm proptypes`.     │
  // └─────────────────────────────────────────────────────────────────────┘
  /**
   * Add a custom transition end trigger. Called with the transitioning DOM
   * node and a done callback. Allows for more fine grained transition end
   * logic. Note: Timeouts are still used as a fallback if provided.
   */
  addEndListener: s.func,
  /**
   * Perform the enter transition when it first mounts if `in` is also `true`.
   * Set this to `false` to disable this behavior.
   * @default true
   */
  appear: s.bool,
  /**
   * A single child content element.
   */
  children: zr.isRequired,
  /**
   * The transition timing function.
   * You may specify a single easing or a object containing enter and exit values.
   */
  easing: s.oneOfType([s.shape({
    enter: s.string,
    exit: s.string
  }), s.string]),
  /**
   * If `true`, the component will transition in.
   */
  in: s.bool,
  /**
   * @ignore
   */
  onEnter: s.func,
  /**
   * @ignore
   */
  onEntered: s.func,
  /**
   * @ignore
   */
  onEntering: s.func,
  /**
   * @ignore
   */
  onExit: s.func,
  /**
   * @ignore
   */
  onExited: s.func,
  /**
   * @ignore
   */
  onExiting: s.func,
  /**
   * @ignore
   */
  style: s.object,
  /**
   * The duration for the transition, in milliseconds.
   * You may specify a single timeout for all transitions, or individually with an object.
   *
   * Set to 'auto' to automatically calculate transition time based on height.
   * @default 'auto'
   */
  timeout: s.oneOfType([s.oneOf(["auto"]), s.number, s.shape({
    appear: s.number,
    enter: s.number,
    exit: s.number
  })])
});
Qo.muiSupportAuto = !0;
const ko = Qo, $h = (e) => {
  let t;
  return e < 1 ? t = 5.11916 * e ** 2 : t = 4.5 * Math.log(e + 1) + 2, (t / 100).toFixed(2);
}, hi = $h, _h = ["anchorEl", "component", "components", "componentsProps", "container", "disablePortal", "keepMounted", "modifiers", "open", "placement", "popperOptions", "popperRef", "transition", "slots", "slotProps"], Ih = Pe(Us, {
  name: "MuiPopper",
  slot: "Root",
  overridesResolver: (e, t) => t.root
})({}), Xs = /* @__PURE__ */ N.forwardRef(function(t, r) {
  var n;
  const o = Ns(), a = ft({
    props: t,
    name: "MuiPopper"
  }), {
    anchorEl: i,
    component: l,
    components: c,
    componentsProps: f,
    container: m,
    disablePortal: v,
    keepMounted: g,
    modifiers: p,
    open: h,
    placement: u,
    popperOptions: b,
    popperRef: x,
    transition: O,
    slots: w,
    slotProps: k
  } = a, y = ge(a, _h), T = (n = w == null ? void 0 : w.root) != null ? n : c == null ? void 0 : c.Root, S = P({
    anchorEl: i,
    container: m,
    disablePortal: v,
    keepMounted: g,
    modifiers: p,
    open: h,
    placement: u,
    popperOptions: b,
    popperRef: x,
    transition: O
  }, y);
  return /* @__PURE__ */ d(Ih, P({
    as: l,
    direction: o == null ? void 0 : o.direction,
    slots: {
      root: T
    },
    slotProps: k ?? f
  }, S, {
    ref: r
  }));
});
process.env.NODE_ENV !== "production" && (Xs.propTypes = {
  // ┌────────────────────────────── Warning ──────────────────────────────┐
  // │ These PropTypes are generated from the TypeScript type definitions. │
  // │ To update them, edit the TypeScript types and run `pnpm proptypes`. │
  // └─────────────────────────────────────────────────────────────────────┘
  /**
   * An HTML element, [virtualElement](https://popper.js.org/docs/v2/virtual-elements/),
   * or a function that returns either.
   * It's used to set the position of the popper.
   * The return value will passed as the reference object of the Popper instance.
   */
  anchorEl: s.oneOfType([ct, s.object, s.func]),
  /**
   * Popper render function or node.
   */
  children: s.oneOfType([s.node, s.func]),
  /**
   * The component used for the root node.
   * Either a string to use a HTML element or a component.
   */
  component: s.elementType,
  /**
   * The components used for each slot inside the Popper.
   * Either a string to use a HTML element or a component.
   * @default {}
   */
  components: s.shape({
    Root: s.elementType
  }),
  /**
   * The props used for each slot inside the Popper.
   * @default {}
   */
  componentsProps: s.shape({
    root: s.oneOfType([s.func, s.object])
  }),
  /**
   * An HTML element or function that returns one.
   * The `container` will have the portal children appended to it.
   *
   * You can also provide a callback, which is called in a React layout effect.
   * This lets you set the container from a ref, and also makes server-side rendering possible.
   *
   * By default, it uses the body of the top-level document object,
   * so it's simply `document.body` most of the time.
   */
  container: s.oneOfType([ct, s.func]),
  /**
   * The `children` will be under the DOM hierarchy of the parent component.
   * @default false
   */
  disablePortal: s.bool,
  /**
   * Always keep the children in the DOM.
   * This prop can be useful in SEO situation or
   * when you want to maximize the responsiveness of the Popper.
   * @default false
   */
  keepMounted: s.bool,
  /**
   * Popper.js is based on a "plugin-like" architecture,
   * most of its features are fully encapsulated "modifiers".
   *
   * A modifier is a function that is called each time Popper.js needs to
   * compute the position of the popper.
   * For this reason, modifiers should be very performant to avoid bottlenecks.
   * To learn how to create a modifier, [read the modifiers documentation](https://popper.js.org/docs/v2/modifiers/).
   */
  modifiers: s.arrayOf(s.shape({
    data: s.object,
    effect: s.func,
    enabled: s.bool,
    fn: s.func,
    name: s.any,
    options: s.object,
    phase: s.oneOf(["afterMain", "afterRead", "afterWrite", "beforeMain", "beforeRead", "beforeWrite", "main", "read", "write"]),
    requires: s.arrayOf(s.string),
    requiresIfExists: s.arrayOf(s.string)
  })),
  /**
   * If `true`, the component is shown.
   */
  open: s.bool.isRequired,
  /**
   * Popper placement.
   * @default 'bottom'
   */
  placement: s.oneOf(["auto-end", "auto-start", "auto", "bottom-end", "bottom-start", "bottom", "left-end", "left-start", "left", "right-end", "right-start", "right", "top-end", "top-start", "top"]),
  /**
   * Options provided to the [`Popper.js`](https://popper.js.org/docs/v2/constructors/#options) instance.
   * @default {}
   */
  popperOptions: s.shape({
    modifiers: s.array,
    onFirstUpdate: s.func,
    placement: s.oneOf(["auto-end", "auto-start", "auto", "bottom-end", "bottom-start", "bottom", "left-end", "left-start", "left", "right-end", "right-start", "right", "top-end", "top-start", "top"]),
    strategy: s.oneOf(["absolute", "fixed"])
  }),
  /**
   * A ref that points to the used popper instance.
   */
  popperRef: Do,
  /**
   * The props used for each slot inside the Popper.
   * @default {}
   */
  slotProps: s.shape({
    root: s.oneOfType([s.func, s.object])
  }),
  /**
   * The components used for each slot inside the Popper.
   * Either a string to use a HTML element or a component.
   * @default {}
   */
  slots: s.shape({
    root: s.elementType
  }),
  /**
   * The system prop that allows defining system overrides as well as additional CSS styles.
   */
  sx: s.oneOfType([s.arrayOf(s.oneOfType([s.func, s.object, s.bool])), s.func, s.object]),
  /**
   * Help supporting a react-transition-group/Transition component.
   * @default false
   */
  transition: s.bool
});
const Ys = Xs;
function Mh(e) {
  return nt("MuiTooltip", e);
}
const Ah = kt("MuiTooltip", ["popper", "popperInteractive", "popperArrow", "popperClose", "tooltip", "tooltipArrow", "touch", "tooltipPlacementLeft", "tooltipPlacementRight", "tooltipPlacementTop", "tooltipPlacementBottom", "arrow"]), yt = Ah, Dh = ["arrow", "children", "classes", "components", "componentsProps", "describeChild", "disableFocusListener", "disableHoverListener", "disableInteractive", "disableTouchListener", "enterDelay", "enterNextDelay", "enterTouchDelay", "followCursor", "id", "leaveDelay", "leaveTouchDelay", "onClose", "onOpen", "open", "placement", "PopperComponent", "PopperProps", "slotProps", "slots", "title", "TransitionComponent", "TransitionProps"];
function jh(e) {
  return Math.round(e * 1e5) / 1e5;
}
const Bh = (e) => {
  const {
    classes: t,
    disableInteractive: r,
    arrow: n,
    touch: o,
    placement: a
  } = e, i = {
    popper: ["popper", !r && "popperInteractive", n && "popperArrow"],
    tooltip: ["tooltip", n && "tooltipArrow", o && "touch", `tooltipPlacement${tt(a.split("-")[0])}`],
    arrow: ["arrow"]
  };
  return ut(i, Mh, t);
}, Lh = Pe(Ys, {
  name: "MuiTooltip",
  slot: "Popper",
  overridesResolver: (e, t) => {
    const {
      ownerState: r
    } = e;
    return [t.popper, !r.disableInteractive && t.popperInteractive, r.arrow && t.popperArrow, !r.open && t.popperClose];
  }
})(({
  theme: e,
  ownerState: t,
  open: r
}) => P({
  zIndex: (e.vars || e).zIndex.tooltip,
  pointerEvents: "none"
}, !t.disableInteractive && {
  pointerEvents: "auto"
}, !r && {
  pointerEvents: "none"
}, t.arrow && {
  [`&[data-popper-placement*="bottom"] .${yt.arrow}`]: {
    top: 0,
    marginTop: "-0.71em",
    "&::before": {
      transformOrigin: "0 100%"
    }
  },
  [`&[data-popper-placement*="top"] .${yt.arrow}`]: {
    bottom: 0,
    marginBottom: "-0.71em",
    "&::before": {
      transformOrigin: "100% 0"
    }
  },
  [`&[data-popper-placement*="right"] .${yt.arrow}`]: P({}, t.isRtl ? {
    right: 0,
    marginRight: "-0.71em"
  } : {
    left: 0,
    marginLeft: "-0.71em"
  }, {
    height: "1em",
    width: "0.71em",
    "&::before": {
      transformOrigin: "100% 100%"
    }
  }),
  [`&[data-popper-placement*="left"] .${yt.arrow}`]: P({}, t.isRtl ? {
    left: 0,
    marginLeft: "-0.71em"
  } : {
    right: 0,
    marginRight: "-0.71em"
  }, {
    height: "1em",
    width: "0.71em",
    "&::before": {
      transformOrigin: "0 0"
    }
  })
})), Fh = Pe("div", {
  name: "MuiTooltip",
  slot: "Tooltip",
  overridesResolver: (e, t) => {
    const {
      ownerState: r
    } = e;
    return [t.tooltip, r.touch && t.touch, r.arrow && t.tooltipArrow, t[`tooltipPlacement${tt(r.placement.split("-")[0])}`]];
  }
})(({
  theme: e,
  ownerState: t
}) => P({
  backgroundColor: e.vars ? e.vars.palette.Tooltip.bg : mn(e.palette.grey[700], 0.92),
  borderRadius: (e.vars || e).shape.borderRadius,
  color: (e.vars || e).palette.common.white,
  fontFamily: e.typography.fontFamily,
  padding: "4px 8px",
  fontSize: e.typography.pxToRem(11),
  maxWidth: 300,
  margin: 2,
  wordWrap: "break-word",
  fontWeight: e.typography.fontWeightMedium
}, t.arrow && {
  position: "relative",
  margin: 0
}, t.touch && {
  padding: "8px 16px",
  fontSize: e.typography.pxToRem(14),
  lineHeight: `${jh(16 / 14)}em`,
  fontWeight: e.typography.fontWeightRegular
}, {
  [`.${yt.popper}[data-popper-placement*="left"] &`]: P({
    transformOrigin: "right center"
  }, t.isRtl ? P({
    marginLeft: "14px"
  }, t.touch && {
    marginLeft: "24px"
  }) : P({
    marginRight: "14px"
  }, t.touch && {
    marginRight: "24px"
  })),
  [`.${yt.popper}[data-popper-placement*="right"] &`]: P({
    transformOrigin: "left center"
  }, t.isRtl ? P({
    marginRight: "14px"
  }, t.touch && {
    marginRight: "24px"
  }) : P({
    marginLeft: "14px"
  }, t.touch && {
    marginLeft: "24px"
  })),
  [`.${yt.popper}[data-popper-placement*="top"] &`]: P({
    transformOrigin: "center bottom",
    marginBottom: "14px"
  }, t.touch && {
    marginBottom: "24px"
  }),
  [`.${yt.popper}[data-popper-placement*="bottom"] &`]: P({
    transformOrigin: "center top",
    marginTop: "14px"
  }, t.touch && {
    marginTop: "24px"
  })
})), Vh = Pe("span", {
  name: "MuiTooltip",
  slot: "Arrow",
  overridesResolver: (e, t) => t.arrow
})(({
  theme: e
}) => ({
  overflow: "hidden",
  position: "absolute",
  width: "1em",
  height: "0.71em",
  boxSizing: "border-box",
  color: e.vars ? e.vars.palette.Tooltip.bg : mn(e.palette.grey[700], 0.9),
  "&::before": {
    content: '""',
    margin: "auto",
    display: "block",
    width: "100%",
    height: "100%",
    backgroundColor: "currentColor",
    transform: "rotate(45deg)"
  }
}));
let nn = !1;
const gi = new Ur();
let vr = {
  x: 0,
  y: 0
};
function on(e, t) {
  return (r) => {
    t && t(r), e(r);
  };
}
const qs = /* @__PURE__ */ N.forwardRef(function(t, r) {
  var n, o, a, i, l, c, f, m, v, g, p, h, u, b, x, O, w, k, y;
  const T = ft({
    props: t,
    name: "MuiTooltip"
  }), {
    arrow: S = !1,
    children: M,
    components: D = {},
    componentsProps: V = {},
    describeChild: $ = !1,
    disableFocusListener: E = !1,
    disableHoverListener: R = !1,
    disableInteractive: I = !1,
    disableTouchListener: U = !1,
    enterDelay: j = 100,
    enterNextDelay: G = 0,
    enterTouchDelay: te = 700,
    followCursor: z = !1,
    id: C,
    leaveDelay: B = 0,
    leaveTouchDelay: W = 1500,
    onClose: Y,
    onOpen: H,
    open: K,
    placement: q = "bottom",
    PopperComponent: Z,
    PopperProps: J = {},
    slotProps: Q = {},
    slots: ee = {},
    title: ie,
    TransitionComponent: F = ko,
    TransitionProps: re
  } = T, A = ge(T, Dh), se = /* @__PURE__ */ N.isValidElement(M) ? M : /* @__PURE__ */ d("span", {
    children: M
  }), Te = Yr(), $e = Te.direction === "rtl", [Ee, Tt] = N.useState(), [_e, ot] = N.useState(null), Be = N.useRef(!1), at = I || z, Se = kr(), Vt = kr(), St = kr(), cr = kr(), [Kr, na] = us({
    controlled: K,
    default: !1,
    name: "Tooltip",
    state: "open"
  });
  let it = Kr;
  if (process.env.NODE_ENV !== "production") {
    const {
      current: ne
    } = N.useRef(K !== void 0);
    N.useEffect(() => {
      Ee && Ee.disabled && !ne && ie !== "" && Ee.tagName.toLowerCase() === "button" && console.error(["MUI: You are providing a disabled `button` child to the Tooltip component.", "A disabled element does not fire events.", "Tooltip needs to listen to the child element's events to display the title.", "", "Add a simple wrapper element, such as a `span`."].join(`
`));
    }, [ie, Ee, ne]);
  }
  const Bn = ds(C), pr = N.useRef(), Jr = Ar(() => {
    pr.current !== void 0 && (document.body.style.WebkitUserSelect = pr.current, pr.current = void 0), cr.clear();
  });
  N.useEffect(() => Jr, [Jr]);
  const oa = (ne) => {
    gi.clear(), nn = !0, na(!0), H && !it && H(ne);
  }, Zr = Ar(
    /**
     * @param {React.SyntheticEvent | Event} event
     */
    (ne) => {
      gi.start(800 + B, () => {
        nn = !1;
      }), na(!1), Y && it && Y(ne), Se.start(Te.transitions.duration.shortest, () => {
        Be.current = !1;
      });
    }
  ), Ln = (ne) => {
    Be.current && ne.type !== "touchstart" || (Ee && Ee.removeAttribute("title"), Vt.clear(), St.clear(), j || nn && G ? Vt.start(nn ? G : j, () => {
      oa(ne);
    }) : oa(ne));
  }, aa = (ne) => {
    Vt.clear(), St.start(B, () => {
      Zr(ne);
    });
  }, {
    isFocusVisibleRef: ia,
    onBlur: Ml,
    onFocus: Al,
    ref: Dl
  } = fs(), [, sa] = N.useState(!1), la = (ne) => {
    Ml(ne), ia.current === !1 && (sa(!1), aa(ne));
  }, ca = (ne) => {
    Ee || Tt(ne.currentTarget), Al(ne), ia.current === !0 && (sa(!0), Ln(ne));
  }, pa = (ne) => {
    Be.current = !0;
    const Le = se.props;
    Le.onTouchStart && Le.onTouchStart(ne);
  }, da = Ln, ua = aa, jl = (ne) => {
    pa(ne), St.clear(), Se.clear(), Jr(), pr.current = document.body.style.WebkitUserSelect, document.body.style.WebkitUserSelect = "none", cr.start(te, () => {
      document.body.style.WebkitUserSelect = pr.current, Ln(ne);
    });
  }, Bl = (ne) => {
    se.props.onTouchEnd && se.props.onTouchEnd(ne), Jr(), St.start(W, () => {
      Zr(ne);
    });
  };
  N.useEffect(() => {
    if (!it)
      return;
    function ne(Le) {
      (Le.key === "Escape" || Le.key === "Esc") && Zr(Le);
    }
    return document.addEventListener("keydown", ne), () => {
      document.removeEventListener("keydown", ne);
    };
  }, [Zr, it]);
  const Ll = Xe(se.ref, Dl, Tt, r);
  !ie && ie !== 0 && (it = !1);
  const Fn = N.useRef(), Fl = (ne) => {
    const Le = se.props;
    Le.onMouseMove && Le.onMouseMove(ne), vr = {
      x: ne.clientX,
      y: ne.clientY
    }, Fn.current && Fn.current.update();
  }, dr = {}, Vn = typeof ie == "string";
  $ ? (dr.title = !it && Vn && !R ? ie : null, dr["aria-describedby"] = it ? Bn : null) : (dr["aria-label"] = Vn ? ie : null, dr["aria-labelledby"] = it && !Vn ? Bn : null);
  const Ue = P({}, dr, A, se.props, {
    className: Oe(A.className, se.props.className),
    onTouchStart: pa,
    ref: Ll
  }, z ? {
    onMouseMove: Fl
  } : {});
  process.env.NODE_ENV !== "production" && (Ue["data-mui-internal-clone-element"] = !0, N.useEffect(() => {
    Ee && !Ee.getAttribute("data-mui-internal-clone-element") && console.error(["MUI: The `children` component of the Tooltip is not forwarding its props correctly.", "Please make sure that props are spread on the same element that the ref is applied to."].join(`
`));
  }, [Ee]));
  const ur = {};
  U || (Ue.onTouchStart = jl, Ue.onTouchEnd = Bl), R || (Ue.onMouseOver = on(da, Ue.onMouseOver), Ue.onMouseLeave = on(ua, Ue.onMouseLeave), at || (ur.onMouseOver = da, ur.onMouseLeave = ua)), E || (Ue.onFocus = on(ca, Ue.onFocus), Ue.onBlur = on(la, Ue.onBlur), at || (ur.onFocus = ca, ur.onBlur = la)), process.env.NODE_ENV !== "production" && se.props.title && console.error(["MUI: You have provided a `title` prop to the child of <Tooltip />.", `Remove this title prop \`${se.props.title}\` or the Tooltip component.`].join(`
`));
  const Vl = N.useMemo(() => {
    var ne;
    let Le = [{
      name: "arrow",
      enabled: !!_e,
      options: {
        element: _e,
        padding: 4
      }
    }];
    return (ne = J.popperOptions) != null && ne.modifiers && (Le = Le.concat(J.popperOptions.modifiers)), P({}, J.popperOptions, {
      modifiers: Le
    });
  }, [_e, J]), fr = P({}, T, {
    isRtl: $e,
    arrow: S,
    disableInteractive: at,
    placement: q,
    PopperComponentProp: Z,
    touch: Be.current
  }), zn = Bh(fr), fa = (n = (o = ee.popper) != null ? o : D.Popper) != null ? n : Lh, ma = (a = (i = (l = ee.transition) != null ? l : D.Transition) != null ? i : F) != null ? a : ko, ha = (c = (f = ee.tooltip) != null ? f : D.Tooltip) != null ? c : Fh, ga = (m = (v = ee.arrow) != null ? v : D.Arrow) != null ? m : Vh, zl = Er(fa, P({}, J, (g = Q.popper) != null ? g : V.popper, {
    className: Oe(zn.popper, J == null ? void 0 : J.className, (p = (h = Q.popper) != null ? h : V.popper) == null ? void 0 : p.className)
  }), fr), Ul = Er(ma, P({}, re, (u = Q.transition) != null ? u : V.transition), fr), Hl = Er(ha, P({}, (b = Q.tooltip) != null ? b : V.tooltip, {
    className: Oe(zn.tooltip, (x = (O = Q.tooltip) != null ? O : V.tooltip) == null ? void 0 : x.className)
  }), fr), Gl = Er(ga, P({}, (w = Q.arrow) != null ? w : V.arrow, {
    className: Oe(zn.arrow, (k = (y = Q.arrow) != null ? y : V.arrow) == null ? void 0 : k.className)
  }), fr);
  return /* @__PURE__ */ _(N.Fragment, {
    children: [/* @__PURE__ */ N.cloneElement(se, Ue), /* @__PURE__ */ d(fa, P({
      as: Z ?? Ys,
      placement: q,
      anchorEl: z ? {
        getBoundingClientRect: () => ({
          top: vr.y,
          left: vr.x,
          right: vr.x,
          bottom: vr.y,
          width: 0,
          height: 0
        })
      } : Ee,
      popperRef: Fn,
      open: Ee ? it : !1,
      id: Bn,
      transition: !0
    }, ur, zl, {
      popperOptions: Vl,
      children: ({
        TransitionProps: ne
      }) => /* @__PURE__ */ d(ma, P({
        timeout: Te.transitions.duration.shorter
      }, ne, Ul, {
        children: /* @__PURE__ */ _(ha, P({}, Hl, {
          children: [ie, S ? /* @__PURE__ */ d(ga, P({}, Gl, {
            ref: ot
          })) : null]
        }))
      }))
    }))]
  });
});
process.env.NODE_ENV !== "production" && (qs.propTypes = {
  // ┌────────────────────────────── Warning ──────────────────────────────┐
  // │ These PropTypes are generated from the TypeScript type definitions. │
  // │    To update them, edit the d.ts file and run `pnpm proptypes`.     │
  // └─────────────────────────────────────────────────────────────────────┘
  /**
   * If `true`, adds an arrow to the tooltip.
   * @default false
   */
  arrow: s.bool,
  /**
   * Tooltip reference element.
   */
  children: zr.isRequired,
  /**
   * Override or extend the styles applied to the component.
   */
  classes: s.object,
  /**
   * @ignore
   */
  className: s.string,
  /**
   * The components used for each slot inside.
   *
   * This prop is an alias for the `slots` prop.
   * It's recommended to use the `slots` prop instead.
   *
   * @default {}
   */
  components: s.shape({
    Arrow: s.elementType,
    Popper: s.elementType,
    Tooltip: s.elementType,
    Transition: s.elementType
  }),
  /**
   * The extra props for the slot components.
   * You can override the existing props or add new ones.
   *
   * This prop is an alias for the `slotProps` prop.
   * It's recommended to use the `slotProps` prop instead, as `componentsProps` will be deprecated in the future.
   *
   * @default {}
   */
  componentsProps: s.shape({
    arrow: s.object,
    popper: s.object,
    tooltip: s.object,
    transition: s.object
  }),
  /**
   * Set to `true` if the `title` acts as an accessible description.
   * By default the `title` acts as an accessible label for the child.
   * @default false
   */
  describeChild: s.bool,
  /**
   * Do not respond to focus-visible events.
   * @default false
   */
  disableFocusListener: s.bool,
  /**
   * Do not respond to hover events.
   * @default false
   */
  disableHoverListener: s.bool,
  /**
   * Makes a tooltip not interactive, i.e. it will close when the user
   * hovers over the tooltip before the `leaveDelay` is expired.
   * @default false
   */
  disableInteractive: s.bool,
  /**
   * Do not respond to long press touch events.
   * @default false
   */
  disableTouchListener: s.bool,
  /**
   * The number of milliseconds to wait before showing the tooltip.
   * This prop won't impact the enter touch delay (`enterTouchDelay`).
   * @default 100
   */
  enterDelay: s.number,
  /**
   * The number of milliseconds to wait before showing the tooltip when one was already recently opened.
   * @default 0
   */
  enterNextDelay: s.number,
  /**
   * The number of milliseconds a user must touch the element before showing the tooltip.
   * @default 700
   */
  enterTouchDelay: s.number,
  /**
   * If `true`, the tooltip follow the cursor over the wrapped element.
   * @default false
   */
  followCursor: s.bool,
  /**
   * This prop is used to help implement the accessibility logic.
   * If you don't provide this prop. It falls back to a randomly generated id.
   */
  id: s.string,
  /**
   * The number of milliseconds to wait before hiding the tooltip.
   * This prop won't impact the leave touch delay (`leaveTouchDelay`).
   * @default 0
   */
  leaveDelay: s.number,
  /**
   * The number of milliseconds after the user stops touching an element before hiding the tooltip.
   * @default 1500
   */
  leaveTouchDelay: s.number,
  /**
   * Callback fired when the component requests to be closed.
   *
   * @param {React.SyntheticEvent} event The event source of the callback.
   */
  onClose: s.func,
  /**
   * Callback fired when the component requests to be open.
   *
   * @param {React.SyntheticEvent} event The event source of the callback.
   */
  onOpen: s.func,
  /**
   * If `true`, the component is shown.
   */
  open: s.bool,
  /**
   * Tooltip placement.
   * @default 'bottom'
   */
  placement: s.oneOf(["bottom-end", "bottom-start", "bottom", "left-end", "left-start", "left", "right-end", "right-start", "right", "top-end", "top-start", "top"]),
  /**
   * The component used for the popper.
   * @default Popper
   */
  PopperComponent: s.elementType,
  /**
   * Props applied to the [`Popper`](/material-ui/api/popper/) element.
   * @default {}
   */
  PopperProps: s.object,
  /**
   * The extra props for the slot components.
   * You can override the existing props or add new ones.
   *
   * This prop is an alias for the `componentsProps` prop, which will be deprecated in the future.
   *
   * @default {}
   */
  slotProps: s.shape({
    arrow: s.object,
    popper: s.object,
    tooltip: s.object,
    transition: s.object
  }),
  /**
   * The components used for each slot inside.
   *
   * This prop is an alias for the `components` prop, which will be deprecated in the future.
   *
   * @default {}
   */
  slots: s.shape({
    arrow: s.elementType,
    popper: s.elementType,
    tooltip: s.elementType,
    transition: s.elementType
  }),
  /**
   * The system prop that allows defining system overrides as well as additional CSS styles.
   */
  sx: s.oneOfType([s.arrayOf(s.oneOfType([s.func, s.object, s.bool])), s.func, s.object]),
  /**
   * Tooltip title. Zero-length titles string, undefined, null and false are never displayed.
   */
  title: s.node,
  /**
   * The component used for the transition.
   * [Follow this guide](/material-ui/transitions/#transitioncomponent-prop) to learn more about the requirements for this component.
   * @default Grow
   */
  TransitionComponent: s.elementType,
  /**
   * Props applied to the transition element.
   * By default, the element is based on this [`Transition`](http://reactcommunity.org/react-transition-group/transition/) component.
   */
  TransitionProps: s.object
});
const zh = qs;
function bi(e, t, r) {
  return e ? /* @__PURE__ */ d(Ii, { className: `papi-menu-icon-${r ? "leading" : "trailing"}`, children: /* @__PURE__ */ d("img", { src: e, alt: `${r ? "Leading" : "Trailing"} icon for ${t}` }) }) : void 0;
}
function Ks(e) {
  const {
    onClick: t,
    label: r,
    tooltip: n,
    allowForLeadingIcons: o = !0,
    iconPathBefore: a = void 0,
    iconPathAfter: i = void 0,
    hasAutoFocus: l = !1,
    className: c,
    isDisabled: f = !1,
    isDense: m = !0,
    isSubMenuParent: v = !1,
    hasDisabledGutters: g = !1,
    hasDivider: p = !1,
    focusVisibleClassName: h,
    id: u,
    children: b
  } = e, x = /* @__PURE__ */ d(
    Pc,
    {
      sx: { lineHeight: 0.8 },
      autoFocus: l,
      className: c,
      disabled: f,
      dense: m,
      disableGutters: g,
      divider: p,
      focusVisibleClassName: h,
      onClick: t,
      id: u,
      children: r ? /* @__PURE__ */ _(xt, { children: [
        bi(a, r, !0),
        /* @__PURE__ */ d($c, { primary: r, inset: !a && o }),
        v ? /* @__PURE__ */ d(Ii, { className: "papi-menu-icon-trailing", children: /* @__PURE__ */ d(Os, {}) }) : bi(i, r, !1)
      ] }) : b
    }
  );
  return n ? /* @__PURE__ */ d(zh, { title: n, placement: "right", children: /* @__PURE__ */ d("div", { children: x }) }) : x;
}
function Js(e) {
  return Object.entries(e.groups).map(([r, n]) => ({ id: r, group: n }));
}
function Uh(e) {
  const [t, r] = ce(void 0), { parentMenuItem: n, parentItemProps: o, menuDefinition: a } = e, i = (f) => {
    r(f.currentTarget);
  }, l = () => {
    r(void 0);
  }, c = () => {
    let f = Js(a).filter((m) => "menuItem" in m.group);
    if (!(n != null && n.id))
      throw new Error("A valid parent menu item is required for submenus.");
    return f = f.filter(
      (m) => "menuItem" in m.group && m.group.menuItem === n.id
    ), /* @__PURE__ */ d(ea, { ...e, includedGroups: f });
  };
  return /* @__PURE__ */ _(xt, { children: [
    /* @__PURE__ */ d(Ks, { onClick: i, ...o, isSubMenuParent: !0 }),
    /* @__PURE__ */ d(
      _c,
      {
        anchorEl: t,
        open: !!t,
        onClose: l,
        anchorOrigin: {
          vertical: "top",
          horizontal: "right"
        },
        transformOrigin: {
          vertical: "top",
          horizontal: "left"
        },
        children: c()
      },
      n.id
    )
  ] });
}
const Hh = (e, t) => t.filter((o) => o.group === e).sort((o, a) => (o.order || 0) - (a.order || 0));
function ea(e) {
  const { menuDefinition: t, onClick: r, commandHandler: n, includedGroups: o } = e, { items: a, allowForLeadingIcons: i } = At(() => {
    const m = o && o.length > 0 ? o : (
      // We're apparently laying out a single-column menu (presumably a context menu). In this
      // case, all groups should be included except ones that belong to a submenu.
      Js(t).filter((h) => !("menuItem" in h.group))
    ), v = Object.values(m).sort(
      (h, u) => (h.group.order || 0) - (u.group.order || 0)
    ), g = [];
    v.forEach((h) => {
      Hh(h.id, t.items).forEach(
        (u) => g.push({ item: u, isLastItemInGroup: !1 })
      ), g.length > 0 && (g[g.length - 1].isLastItemInGroup = !0);
    }), g.length > 0 && (g[g.length - 1].isLastItemInGroup = !1);
    const p = g.some(
      (h) => "iconPathBefore" in h.item && h.item.iconPathBefore
    );
    return { items: g, allowForLeadingIcons: p };
  }, [o, t]), l = ({ item: m, isLastItemInGroup: v }) => ({
    className: "papi-menu-item",
    label: m.label,
    tooltip: m.tooltip,
    iconPathBefore: "iconPathBefore" in m ? m.iconPathBefore : void 0,
    iconPathAfter: "iconPathAfter" in m ? m.iconPathAfter : void 0,
    hasDivider: v,
    // Set hasDivider to true for the last item in a group
    allowForLeadingIcons: i
  }), [c] = a;
  if (!c)
    return /* @__PURE__ */ d("div", {});
  const f = c.item.group;
  return /* @__PURE__ */ d("div", { role: "menu", "aria-label": f, children: a.map((m, v) => {
    const { item: g } = m, p = l(m);
    if ("command" in g) {
      const h = g.group + v;
      return /* @__PURE__ */ d(
        Ks,
        {
          onClick: (u) => {
            r == null || r(u), n(g);
          },
          ...p
        },
        h
      );
    }
    return /* @__PURE__ */ d(
      Uh,
      {
        parentMenuItem: g,
        parentItemProps: p,
        ...e
      },
      f + g.id
    );
  }) }, f);
}
function Gh(e) {
  const { menuDefinition: t, columnId: r } = e;
  let a = Object.entries(t.groups).map(([i, l]) => ({ id: i, group: l })).filter((i) => "column" in i.group);
  return r && "columns" in t && // Without this type assertion, TS doesn't know what columns is.
  // eslint-disable-next-line no-type-assertion/no-type-assertion
  t.columns[r] && (a = a.filter(
    (i) => "column" in i.group && i.group.column === r
  )), /* @__PURE__ */ d(ea, { ...e, includedGroups: a });
}
function Wh({
  commandHandler: e,
  menuDefinition: t,
  id: r,
  metadata: n,
  onClick: o,
  className: a
}) {
  return /* @__PURE__ */ _(
    Mi,
    {
      id: r,
      item: !0,
      xs: "auto",
      role: "menu",
      "aria-label": r,
      className: `papi-menu-column ${a ?? ""}`,
      children: [
        /* @__PURE__ */ d("h3", { "aria-label": n.label, className: `papi-menu-column-header ${a ?? ""}`, children: n.label }),
        /* @__PURE__ */ d(Ic, { id: r, dense: !0, className: a ?? "", children: /* @__PURE__ */ d(
          Gh,
          {
            commandHandler: e,
            menuDefinition: t,
            columnId: r,
            onClick: o
          }
        ) })
      ]
    }
  );
}
function Xh({
  commandHandler: e,
  className: t,
  multiColumnMenu: r,
  id: n
}) {
  const { columns: o } = r, a = At(() => {
    const i = /* @__PURE__ */ new Map();
    return Object.getOwnPropertyNames(o).forEach((l) => {
      if (l === "isExtensible")
        return;
      const c = l, f = o[c];
      typeof f == "object" && typeof f.order == "number" && !Number.isNaN(f.order) ? i.set(f.order, { id: c, metadata: f }) : console.warn(
        `Property ${l} (${typeof f}) on menu ${n} is not a valid column and is being ignored. This might indicate data corruption`
      );
    }), Array.from(i.values()).sort((l, c) => (l.metadata.order || 0) - (c.metadata.order || 0));
  }, [o, n]);
  return /* @__PURE__ */ d(
    Mi,
    {
      container: !0,
      spacing: 0,
      className: `papi-multi-column-menu ${t ?? ""}`,
      columns: a.length,
      role: "menu",
      "aria-label": "GridMenu",
      id: n,
      children: a.map((i, l) => /* @__PURE__ */ d(
        Wh,
        {
          commandHandler: e,
          menuDefinition: r,
          ...i,
          className: t
        },
        l
      ))
    }
  );
}
const Zs = /* @__PURE__ */ N.createContext({});
process.env.NODE_ENV !== "production" && (Zs.displayName = "ListContext");
const Yh = Zs;
function qh(e) {
  return nt("MuiList", e);
}
kt("MuiList", ["root", "padding", "dense", "subheader"]);
const Kh = ["children", "className", "component", "dense", "disablePadding", "subheader"], Jh = (e) => {
  const {
    classes: t,
    disablePadding: r,
    dense: n,
    subheader: o
  } = e;
  return ut({
    root: ["root", !r && "padding", n && "dense", o && "subheader"]
  }, qh, t);
}, Zh = Pe("ul", {
  name: "MuiList",
  slot: "Root",
  overridesResolver: (e, t) => {
    const {
      ownerState: r
    } = e;
    return [t.root, !r.disablePadding && t.padding, r.dense && t.dense, r.subheader && t.subheader];
  }
})(({
  ownerState: e
}) => P({
  listStyle: "none",
  margin: 0,
  padding: 0,
  position: "relative"
}, !e.disablePadding && {
  paddingTop: 8,
  paddingBottom: 8
}, e.subheader && {
  paddingTop: 0
})), Qs = /* @__PURE__ */ N.forwardRef(function(t, r) {
  const n = ft({
    props: t,
    name: "MuiList"
  }), {
    children: o,
    className: a,
    component: i = "ul",
    dense: l = !1,
    disablePadding: c = !1,
    subheader: f
  } = n, m = ge(n, Kh), v = N.useMemo(() => ({
    dense: l
  }), [l]), g = P({}, n, {
    component: i,
    dense: l,
    disablePadding: c
  }), p = Jh(g);
  return /* @__PURE__ */ d(Yh.Provider, {
    value: v,
    children: /* @__PURE__ */ _(Zh, P({
      as: i,
      className: Oe(p.root, a),
      ref: r,
      ownerState: g
    }, m, {
      children: [f, o]
    }))
  });
});
process.env.NODE_ENV !== "production" && (Qs.propTypes = {
  // ┌────────────────────────────── Warning ──────────────────────────────┐
  // │ These PropTypes are generated from the TypeScript type definitions. │
  // │    To update them, edit the d.ts file and run `pnpm proptypes`.     │
  // └─────────────────────────────────────────────────────────────────────┘
  /**
   * The content of the component.
   */
  children: s.node,
  /**
   * Override or extend the styles applied to the component.
   */
  classes: s.object,
  /**
   * @ignore
   */
  className: s.string,
  /**
   * The component used for the root node.
   * Either a string to use a HTML element or a component.
   */
  component: s.elementType,
  /**
   * If `true`, compact vertical padding designed for keyboard and mouse input is used for
   * the list and list items.
   * The prop is available to descendant components as the `dense` context.
   * @default false
   */
  dense: s.bool,
  /**
   * If `true`, vertical padding is removed from the list.
   * @default false
   */
  disablePadding: s.bool,
  /**
   * The content of the subheader, normally `ListSubheader`.
   */
  subheader: s.node,
  /**
   * The system prop that allows defining system overrides as well as additional CSS styles.
   */
  sx: s.oneOfType([s.arrayOf(s.oneOfType([s.func, s.object, s.bool])), s.func, s.object])
});
const Qh = Qs, eg = ["actions", "autoFocus", "autoFocusItem", "children", "className", "disabledItemsFocusable", "disableListWrap", "onKeyDown", "variant"];
function no(e, t, r) {
  return e === t ? e.firstChild : t && t.nextElementSibling ? t.nextElementSibling : r ? null : e.firstChild;
}
function vi(e, t, r) {
  return e === t ? r ? e.firstChild : e.lastChild : t && t.previousElementSibling ? t.previousElementSibling : r ? null : e.lastChild;
}
function el(e, t) {
  if (t === void 0)
    return !0;
  let r = e.innerText;
  return r === void 0 && (r = e.textContent), r = r.trim().toLowerCase(), r.length === 0 ? !1 : t.repeating ? r[0] === t.keys[0] : r.indexOf(t.keys.join("")) === 0;
}
function yr(e, t, r, n, o, a) {
  let i = !1, l = o(e, t, t ? r : !1);
  for (; l; ) {
    if (l === e.firstChild) {
      if (i)
        return !1;
      i = !0;
    }
    const c = n ? !1 : l.disabled || l.getAttribute("aria-disabled") === "true";
    if (!l.hasAttribute("tabindex") || !el(l, a) || c)
      l = o(e, l, r);
    else
      return l.focus(), !0;
  }
  return !1;
}
const tl = /* @__PURE__ */ N.forwardRef(function(t, r) {
  const {
    // private
    // eslint-disable-next-line react/prop-types
    actions: n,
    autoFocus: o = !1,
    autoFocusItem: a = !1,
    children: i,
    className: l,
    disabledItemsFocusable: c = !1,
    disableListWrap: f = !1,
    onKeyDown: m,
    variant: v = "selectedMenu"
  } = t, g = ge(t, eg), p = N.useRef(null), h = N.useRef({
    keys: [],
    repeating: !0,
    previousKeyMatched: !0,
    lastTime: null
  });
  jt(() => {
    o && p.current.focus();
  }, [o]), N.useImperativeHandle(n, () => ({
    adjustStyleForScrollbar: (w, k) => {
      const y = !p.current.style.width;
      if (w.clientHeight < p.current.clientHeight && y) {
        const T = `${ms(Re(w))}px`;
        p.current.style[k.direction === "rtl" ? "paddingLeft" : "paddingRight"] = T, p.current.style.width = `calc(100% + ${T})`;
      }
      return p.current;
    }
  }), []);
  const u = (w) => {
    const k = p.current, y = w.key, T = Re(k).activeElement;
    if (y === "ArrowDown")
      w.preventDefault(), yr(k, T, f, c, no);
    else if (y === "ArrowUp")
      w.preventDefault(), yr(k, T, f, c, vi);
    else if (y === "Home")
      w.preventDefault(), yr(k, null, f, c, no);
    else if (y === "End")
      w.preventDefault(), yr(k, null, f, c, vi);
    else if (y.length === 1) {
      const S = h.current, M = y.toLowerCase(), D = performance.now();
      S.keys.length > 0 && (D - S.lastTime > 500 ? (S.keys = [], S.repeating = !0, S.previousKeyMatched = !0) : S.repeating && M !== S.keys[0] && (S.repeating = !1)), S.lastTime = D, S.keys.push(M);
      const V = T && !S.repeating && el(T, S);
      S.previousKeyMatched && (V || yr(k, T, !1, c, no, S)) ? w.preventDefault() : S.previousKeyMatched = !1;
    }
    m && m(w);
  }, b = Xe(p, r);
  let x = -1;
  N.Children.forEach(i, (w, k) => {
    if (!/* @__PURE__ */ N.isValidElement(w)) {
      x === k && (x += 1, x >= i.length && (x = -1));
      return;
    }
    process.env.NODE_ENV !== "production" && dn.isFragment(w) && console.error(["MUI: The Menu component doesn't accept a Fragment as a child.", "Consider providing an array instead."].join(`
`)), w.props.disabled || (v === "selectedMenu" && w.props.selected || x === -1) && (x = k), x === k && (w.props.disabled || w.props.muiSkipListHighlight || w.type.muiSkipListHighlight) && (x += 1, x >= i.length && (x = -1));
  });
  const O = N.Children.map(i, (w, k) => {
    if (k === x) {
      const y = {};
      return a && (y.autoFocus = !0), w.props.tabIndex === void 0 && v === "selectedMenu" && (y.tabIndex = 0), /* @__PURE__ */ N.cloneElement(w, y);
    }
    return w;
  });
  return /* @__PURE__ */ d(Qh, P({
    role: "menu",
    ref: b,
    className: l,
    onKeyDown: u,
    tabIndex: o ? 0 : -1
  }, g, {
    children: O
  }));
});
process.env.NODE_ENV !== "production" && (tl.propTypes = {
  // ┌────────────────────────────── Warning ──────────────────────────────┐
  // │ These PropTypes are generated from the TypeScript type definitions. │
  // │    To update them, edit the d.ts file and run `pnpm proptypes`.     │
  // └─────────────────────────────────────────────────────────────────────┘
  /**
   * If `true`, will focus the `[role="menu"]` container and move into tab order.
   * @default false
   */
  autoFocus: s.bool,
  /**
   * If `true`, will focus the first menuitem if `variant="menu"` or selected item
   * if `variant="selectedMenu"`.
   * @default false
   */
  autoFocusItem: s.bool,
  /**
   * MenuList contents, normally `MenuItem`s.
   */
  children: s.node,
  /**
   * @ignore
   */
  className: s.string,
  /**
   * If `true`, will allow focus on disabled items.
   * @default false
   */
  disabledItemsFocusable: s.bool,
  /**
   * If `true`, the menu items will not wrap focus.
   * @default false
   */
  disableListWrap: s.bool,
  /**
   * @ignore
   */
  onKeyDown: s.func,
  /**
   * The variant to use. Use `menu` to prevent selected items from impacting the initial focus
   * and the vertical alignment relative to the anchor element.
   * @default 'selectedMenu'
   */
  variant: s.oneOf(["menu", "selectedMenu"])
});
const tg = tl, rg = ["addEndListener", "appear", "children", "easing", "in", "onEnter", "onEntered", "onEntering", "onExit", "onExited", "onExiting", "style", "timeout", "TransitionComponent"], ng = {
  entering: {
    opacity: 1
  },
  entered: {
    opacity: 1
  }
}, rl = /* @__PURE__ */ N.forwardRef(function(t, r) {
  const n = Yr(), o = {
    enter: n.transitions.duration.enteringScreen,
    exit: n.transitions.duration.leavingScreen
  }, {
    addEndListener: a,
    appear: i = !0,
    children: l,
    easing: c,
    in: f,
    onEnter: m,
    onEntered: v,
    onEntering: g,
    onExit: p,
    onExited: h,
    onExiting: u,
    style: b,
    timeout: x = o,
    // eslint-disable-next-line react/prop-types
    TransitionComponent: O = Gs
  } = t, w = ge(t, rg), k = N.useRef(null), y = Xe(k, l.ref, r), T = (I) => (U) => {
    if (I) {
      const j = k.current;
      U === void 0 ? I(j) : I(j, U);
    }
  }, S = T(g), M = T((I, U) => {
    Ws(I);
    const j = vn({
      style: b,
      timeout: x,
      easing: c
    }, {
      mode: "enter"
    });
    I.style.webkitTransition = n.transitions.create("opacity", j), I.style.transition = n.transitions.create("opacity", j), m && m(I, U);
  }), D = T(v), V = T(u), $ = T((I) => {
    const U = vn({
      style: b,
      timeout: x,
      easing: c
    }, {
      mode: "exit"
    });
    I.style.webkitTransition = n.transitions.create("opacity", U), I.style.transition = n.transitions.create("opacity", U), p && p(I);
  }), E = T(h);
  return /* @__PURE__ */ d(O, P({
    appear: i,
    in: f,
    nodeRef: k,
    onEnter: M,
    onEntered: D,
    onEntering: S,
    onExit: $,
    onExited: E,
    onExiting: V,
    addEndListener: (I) => {
      a && a(k.current, I);
    },
    timeout: x
  }, w, {
    children: (I, U) => /* @__PURE__ */ N.cloneElement(l, P({
      style: P({
        opacity: 0,
        visibility: I === "exited" && !f ? "hidden" : void 0
      }, ng[I], b, l.props.style),
      ref: y
    }, U))
  }));
});
process.env.NODE_ENV !== "production" && (rl.propTypes = {
  // ┌────────────────────────────── Warning ──────────────────────────────┐
  // │ These PropTypes are generated from the TypeScript type definitions. │
  // │    To update them, edit the d.ts file and run `pnpm proptypes`.     │
  // └─────────────────────────────────────────────────────────────────────┘
  /**
   * Add a custom transition end trigger. Called with the transitioning DOM
   * node and a done callback. Allows for more fine grained transition end
   * logic. Note: Timeouts are still used as a fallback if provided.
   */
  addEndListener: s.func,
  /**
   * Perform the enter transition when it first mounts if `in` is also `true`.
   * Set this to `false` to disable this behavior.
   * @default true
   */
  appear: s.bool,
  /**
   * A single child content element.
   */
  children: zr.isRequired,
  /**
   * The transition timing function.
   * You may specify a single easing or a object containing enter and exit values.
   */
  easing: s.oneOfType([s.shape({
    enter: s.string,
    exit: s.string
  }), s.string]),
  /**
   * If `true`, the component will transition in.
   */
  in: s.bool,
  /**
   * @ignore
   */
  onEnter: s.func,
  /**
   * @ignore
   */
  onEntered: s.func,
  /**
   * @ignore
   */
  onEntering: s.func,
  /**
   * @ignore
   */
  onExit: s.func,
  /**
   * @ignore
   */
  onExited: s.func,
  /**
   * @ignore
   */
  onExiting: s.func,
  /**
   * @ignore
   */
  style: s.object,
  /**
   * The duration for the transition, in milliseconds.
   * You may specify a single timeout for all transitions, or individually with an object.
   * @default {
   *   enter: theme.transitions.duration.enteringScreen,
   *   exit: theme.transitions.duration.leavingScreen,
   * }
   */
  timeout: s.oneOfType([s.number, s.shape({
    appear: s.number,
    enter: s.number,
    exit: s.number
  })])
});
const og = rl;
function ag(e) {
  return nt("MuiBackdrop", e);
}
kt("MuiBackdrop", ["root", "invisible"]);
const ig = ["children", "className", "component", "components", "componentsProps", "invisible", "open", "slotProps", "slots", "TransitionComponent", "transitionDuration"], sg = (e) => {
  const {
    classes: t,
    invisible: r
  } = e;
  return ut({
    root: ["root", r && "invisible"]
  }, ag, t);
}, lg = Pe("div", {
  name: "MuiBackdrop",
  slot: "Root",
  overridesResolver: (e, t) => {
    const {
      ownerState: r
    } = e;
    return [t.root, r.invisible && t.invisible];
  }
})(({
  ownerState: e
}) => P({
  position: "fixed",
  display: "flex",
  alignItems: "center",
  justifyContent: "center",
  right: 0,
  bottom: 0,
  top: 0,
  left: 0,
  backgroundColor: "rgba(0, 0, 0, 0.5)",
  WebkitTapHighlightColor: "transparent"
}, e.invisible && {
  backgroundColor: "transparent"
})), nl = /* @__PURE__ */ N.forwardRef(function(t, r) {
  var n, o, a;
  const i = ft({
    props: t,
    name: "MuiBackdrop"
  }), {
    children: l,
    className: c,
    component: f = "div",
    components: m = {},
    componentsProps: v = {},
    invisible: g = !1,
    open: p,
    slotProps: h = {},
    slots: u = {},
    TransitionComponent: b = og,
    transitionDuration: x
  } = i, O = ge(i, ig), w = P({}, i, {
    component: f,
    invisible: g
  }), k = sg(w), y = (n = h.root) != null ? n : v.root;
  return /* @__PURE__ */ d(b, P({
    in: p,
    timeout: x
  }, O, {
    children: /* @__PURE__ */ d(lg, P({
      "aria-hidden": !0
    }, y, {
      as: (o = (a = u.root) != null ? a : m.Root) != null ? o : f,
      className: Oe(k.root, c, y == null ? void 0 : y.className),
      ownerState: P({}, w, y == null ? void 0 : y.ownerState),
      classes: k,
      ref: r,
      children: l
    }))
  }));
});
process.env.NODE_ENV !== "production" && (nl.propTypes = {
  // ┌────────────────────────────── Warning ──────────────────────────────┐
  // │ These PropTypes are generated from the TypeScript type definitions. │
  // │    To update them, edit the d.ts file and run `pnpm proptypes`.     │
  // └─────────────────────────────────────────────────────────────────────┘
  /**
   * The content of the component.
   */
  children: s.node,
  /**
   * Override or extend the styles applied to the component.
   */
  classes: s.object,
  /**
   * @ignore
   */
  className: s.string,
  /**
   * The component used for the root node.
   * Either a string to use a HTML element or a component.
   */
  component: s.elementType,
  /**
   * The components used for each slot inside.
   *
   * This prop is an alias for the `slots` prop.
   * It's recommended to use the `slots` prop instead.
   *
   * @default {}
   */
  components: s.shape({
    Root: s.elementType
  }),
  /**
   * The extra props for the slot components.
   * You can override the existing props or add new ones.
   *
   * This prop is an alias for the `slotProps` prop.
   * It's recommended to use the `slotProps` prop instead, as `componentsProps` will be deprecated in the future.
   *
   * @default {}
   */
  componentsProps: s.shape({
    root: s.object
  }),
  /**
   * If `true`, the backdrop is invisible.
   * It can be used when rendering a popover or a custom select component.
   * @default false
   */
  invisible: s.bool,
  /**
   * If `true`, the component is shown.
   */
  open: s.bool.isRequired,
  /**
   * The extra props for the slot components.
   * You can override the existing props or add new ones.
   *
   * This prop is an alias for the `componentsProps` prop, which will be deprecated in the future.
   *
   * @default {}
   */
  slotProps: s.shape({
    root: s.object
  }),
  /**
   * The components used for each slot inside.
   *
   * This prop is an alias for the `components` prop, which will be deprecated in the future.
   *
   * @default {}
   */
  slots: s.shape({
    root: s.elementType
  }),
  /**
   * The system prop that allows defining system overrides as well as additional CSS styles.
   */
  sx: s.oneOfType([s.arrayOf(s.oneOfType([s.func, s.object, s.bool])), s.func, s.object]),
  /**
   * The component used for the transition.
   * [Follow this guide](/material-ui/transitions/#transitioncomponent-prop) to learn more about the requirements for this component.
   * @default Fade
   */
  TransitionComponent: s.elementType,
  /**
   * The duration for the transition, in milliseconds.
   * You may specify a single timeout for all transitions, or individually with an object.
   */
  transitionDuration: s.oneOfType([s.number, s.shape({
    appear: s.number,
    enter: s.number,
    exit: s.number
  })])
});
const cg = nl;
function pg(e) {
  return nt("MuiModal", e);
}
kt("MuiModal", ["root", "hidden", "backdrop"]);
const dg = ["BackdropComponent", "BackdropProps", "classes", "className", "closeAfterTransition", "children", "container", "component", "components", "componentsProps", "disableAutoFocus", "disableEnforceFocus", "disableEscapeKeyDown", "disablePortal", "disableRestoreFocus", "disableScrollLock", "hideBackdrop", "keepMounted", "onBackdropClick", "onClose", "onTransitionEnter", "onTransitionExited", "open", "slotProps", "slots", "theme"], ug = (e) => {
  const {
    open: t,
    exited: r,
    classes: n
  } = e;
  return ut({
    root: ["root", !t && r && "hidden"],
    backdrop: ["backdrop"]
  }, pg, n);
}, fg = Pe("div", {
  name: "MuiModal",
  slot: "Root",
  overridesResolver: (e, t) => {
    const {
      ownerState: r
    } = e;
    return [t.root, !r.open && r.exited && t.hidden];
  }
})(({
  theme: e,
  ownerState: t
}) => P({
  position: "fixed",
  zIndex: (e.vars || e).zIndex.modal,
  right: 0,
  bottom: 0,
  top: 0,
  left: 0
}, !t.open && t.exited && {
  visibility: "hidden"
})), mg = Pe(cg, {
  name: "MuiModal",
  slot: "Backdrop",
  overridesResolver: (e, t) => t.backdrop
})({
  zIndex: -1
}), ol = /* @__PURE__ */ N.forwardRef(function(t, r) {
  var n, o, a, i, l, c;
  const f = ft({
    name: "MuiModal",
    props: t
  }), {
    BackdropComponent: m = mg,
    BackdropProps: v,
    className: g,
    closeAfterTransition: p = !1,
    children: h,
    container: u,
    component: b,
    components: x = {},
    componentsProps: O = {},
    disableAutoFocus: w = !1,
    disableEnforceFocus: k = !1,
    disableEscapeKeyDown: y = !1,
    disablePortal: T = !1,
    disableRestoreFocus: S = !1,
    disableScrollLock: M = !1,
    hideBackdrop: D = !1,
    keepMounted: V = !1,
    onBackdropClick: $,
    open: E,
    slotProps: R,
    slots: I
    // eslint-disable-next-line react/prop-types
  } = f, U = ge(f, dg), j = P({}, f, {
    closeAfterTransition: p,
    disableAutoFocus: w,
    disableEnforceFocus: k,
    disableEscapeKeyDown: y,
    disablePortal: T,
    disableRestoreFocus: S,
    disableScrollLock: M,
    hideBackdrop: D,
    keepMounted: V
  }), {
    getRootProps: G,
    getBackdropProps: te,
    getTransitionProps: z,
    portalRef: C,
    isTopModal: B,
    exited: W,
    hasTransition: Y
  } = dm(P({}, j, {
    rootRef: r
  })), H = P({}, j, {
    exited: W
  }), K = ug(H), q = {};
  if (h.props.tabIndex === void 0 && (q.tabIndex = "-1"), Y) {
    const {
      onEnter: re,
      onExited: A
    } = z();
    q.onEnter = re, q.onExited = A;
  }
  const Z = (n = (o = I == null ? void 0 : I.root) != null ? o : x.Root) != null ? n : fg, J = (a = (i = I == null ? void 0 : I.backdrop) != null ? i : x.Backdrop) != null ? a : m, Q = (l = R == null ? void 0 : R.root) != null ? l : O.root, ee = (c = R == null ? void 0 : R.backdrop) != null ? c : O.backdrop, ie = Lt({
    elementType: Z,
    externalSlotProps: Q,
    externalForwardedProps: U,
    getSlotProps: G,
    additionalProps: {
      ref: r,
      as: b
    },
    ownerState: H,
    className: Oe(g, Q == null ? void 0 : Q.className, K == null ? void 0 : K.root, !H.open && H.exited && (K == null ? void 0 : K.hidden))
  }), F = Lt({
    elementType: J,
    externalSlotProps: ee,
    additionalProps: v,
    getSlotProps: (re) => te(P({}, re, {
      onClick: (A) => {
        $ && $(A), re != null && re.onClick && re.onClick(A);
      }
    })),
    className: Oe(ee == null ? void 0 : ee.className, v == null ? void 0 : v.className, K == null ? void 0 : K.backdrop),
    ownerState: H
  });
  return !V && !E && (!Y || W) ? null : /* @__PURE__ */ d(jr, {
    ref: C,
    container: u,
    disablePortal: T,
    children: /* @__PURE__ */ _(Z, P({}, ie, {
      children: [!D && m ? /* @__PURE__ */ d(J, P({}, F)) : null, /* @__PURE__ */ d(hn, {
        disableEnforceFocus: k,
        disableAutoFocus: w,
        disableRestoreFocus: S,
        isEnabled: B,
        open: E,
        children: /* @__PURE__ */ N.cloneElement(h, q)
      })]
    }))
  });
});
process.env.NODE_ENV !== "production" && (ol.propTypes = {
  // ┌────────────────────────────── Warning ──────────────────────────────┐
  // │ These PropTypes are generated from the TypeScript type definitions. │
  // │    To update them, edit the d.ts file and run `pnpm proptypes`.     │
  // └─────────────────────────────────────────────────────────────────────┘
  /**
   * A backdrop component. This prop enables custom backdrop rendering.
   * @deprecated Use `slots.backdrop` instead. While this prop currently works, it will be removed in the next major version.
   * Use the `slots.backdrop` prop to make your application ready for the next version of Material UI.
   * @default styled(Backdrop, {
   *   name: 'MuiModal',
   *   slot: 'Backdrop',
   *   overridesResolver: (props, styles) => {
   *     return styles.backdrop;
   *   },
   * })({
   *   zIndex: -1,
   * })
   */
  BackdropComponent: s.elementType,
  /**
   * Props applied to the [`Backdrop`](/material-ui/api/backdrop/) element.
   * @deprecated Use `slotProps.backdrop` instead.
   */
  BackdropProps: s.object,
  /**
   * A single child content element.
   */
  children: zr.isRequired,
  /**
   * Override or extend the styles applied to the component.
   */
  classes: s.object,
  /**
   * @ignore
   */
  className: s.string,
  /**
   * When set to true the Modal waits until a nested Transition is completed before closing.
   * @default false
   */
  closeAfterTransition: s.bool,
  /**
   * The component used for the root node.
   * Either a string to use a HTML element or a component.
   */
  component: s.elementType,
  /**
   * The components used for each slot inside.
   *
   * This prop is an alias for the `slots` prop.
   * It's recommended to use the `slots` prop instead.
   *
   * @default {}
   */
  components: s.shape({
    Backdrop: s.elementType,
    Root: s.elementType
  }),
  /**
   * The extra props for the slot components.
   * You can override the existing props or add new ones.
   *
   * This prop is an alias for the `slotProps` prop.
   * It's recommended to use the `slotProps` prop instead, as `componentsProps` will be deprecated in the future.
   *
   * @default {}
   */
  componentsProps: s.shape({
    backdrop: s.oneOfType([s.func, s.object]),
    root: s.oneOfType([s.func, s.object])
  }),
  /**
   * An HTML element or function that returns one.
   * The `container` will have the portal children appended to it.
   *
   * You can also provide a callback, which is called in a React layout effect.
   * This lets you set the container from a ref, and also makes server-side rendering possible.
   *
   * By default, it uses the body of the top-level document object,
   * so it's simply `document.body` most of the time.
   */
  container: s.oneOfType([ct, s.func]),
  /**
   * If `true`, the modal will not automatically shift focus to itself when it opens, and
   * replace it to the last focused element when it closes.
   * This also works correctly with any modal children that have the `disableAutoFocus` prop.
   *
   * Generally this should never be set to `true` as it makes the modal less
   * accessible to assistive technologies, like screen readers.
   * @default false
   */
  disableAutoFocus: s.bool,
  /**
   * If `true`, the modal will not prevent focus from leaving the modal while open.
   *
   * Generally this should never be set to `true` as it makes the modal less
   * accessible to assistive technologies, like screen readers.
   * @default false
   */
  disableEnforceFocus: s.bool,
  /**
   * If `true`, hitting escape will not fire the `onClose` callback.
   * @default false
   */
  disableEscapeKeyDown: s.bool,
  /**
   * The `children` will be under the DOM hierarchy of the parent component.
   * @default false
   */
  disablePortal: s.bool,
  /**
   * If `true`, the modal will not restore focus to previously focused element once
   * modal is hidden or unmounted.
   * @default false
   */
  disableRestoreFocus: s.bool,
  /**
   * Disable the scroll lock behavior.
   * @default false
   */
  disableScrollLock: s.bool,
  /**
   * If `true`, the backdrop is not rendered.
   * @default false
   */
  hideBackdrop: s.bool,
  /**
   * Always keep the children in the DOM.
   * This prop can be useful in SEO situation or
   * when you want to maximize the responsiveness of the Modal.
   * @default false
   */
  keepMounted: s.bool,
  /**
   * Callback fired when the backdrop is clicked.
   * @deprecated Use the `onClose` prop with the `reason` argument to handle the `backdropClick` events.
   */
  onBackdropClick: s.func,
  /**
   * Callback fired when the component requests to be closed.
   * The `reason` parameter can optionally be used to control the response to `onClose`.
   *
   * @param {object} event The event source of the callback.
   * @param {string} reason Can be: `"escapeKeyDown"`, `"backdropClick"`.
   */
  onClose: s.func,
  /**
   * A function called when a transition enters.
   */
  onTransitionEnter: s.func,
  /**
   * A function called when a transition has exited.
   */
  onTransitionExited: s.func,
  /**
   * If `true`, the component is shown.
   */
  open: s.bool.isRequired,
  /**
   * The props used for each slot inside the Modal.
   * @default {}
   */
  slotProps: s.shape({
    backdrop: s.oneOfType([s.func, s.object]),
    root: s.oneOfType([s.func, s.object])
  }),
  /**
   * The components used for each slot inside the Modal.
   * Either a string to use a HTML element or a component.
   * @default {}
   */
  slots: s.shape({
    backdrop: s.elementType,
    root: s.elementType
  }),
  /**
   * The system prop that allows defining system overrides as well as additional CSS styles.
   */
  sx: s.oneOfType([s.arrayOf(s.oneOfType([s.func, s.object, s.bool])), s.func, s.object])
});
const hg = ol;
function gg(e) {
  return nt("MuiPaper", e);
}
kt("MuiPaper", ["root", "rounded", "outlined", "elevation", "elevation0", "elevation1", "elevation2", "elevation3", "elevation4", "elevation5", "elevation6", "elevation7", "elevation8", "elevation9", "elevation10", "elevation11", "elevation12", "elevation13", "elevation14", "elevation15", "elevation16", "elevation17", "elevation18", "elevation19", "elevation20", "elevation21", "elevation22", "elevation23", "elevation24"]);
const bg = ["className", "component", "elevation", "square", "variant"], vg = (e) => {
  const {
    square: t,
    elevation: r,
    variant: n,
    classes: o
  } = e, a = {
    root: ["root", n, !t && "rounded", n === "elevation" && `elevation${r}`]
  };
  return ut(a, gg, o);
}, yg = Pe("div", {
  name: "MuiPaper",
  slot: "Root",
  overridesResolver: (e, t) => {
    const {
      ownerState: r
    } = e;
    return [t.root, t[r.variant], !r.square && t.rounded, r.variant === "elevation" && t[`elevation${r.elevation}`]];
  }
})(({
  theme: e,
  ownerState: t
}) => {
  var r;
  return P({
    backgroundColor: (e.vars || e).palette.background.paper,
    color: (e.vars || e).palette.text.primary,
    transition: e.transitions.create("box-shadow")
  }, !t.square && {
    borderRadius: e.shape.borderRadius
  }, t.variant === "outlined" && {
    border: `1px solid ${(e.vars || e).palette.divider}`
  }, t.variant === "elevation" && P({
    boxShadow: (e.vars || e).shadows[t.elevation]
  }, !e.vars && e.palette.mode === "dark" && {
    backgroundImage: `linear-gradient(${mn("#fff", hi(t.elevation))}, ${mn("#fff", hi(t.elevation))})`
  }, e.vars && {
    backgroundImage: (r = e.vars.overlays) == null ? void 0 : r[t.elevation]
  }));
}), al = /* @__PURE__ */ N.forwardRef(function(t, r) {
  const n = ft({
    props: t,
    name: "MuiPaper"
  }), {
    className: o,
    component: a = "div",
    elevation: i = 1,
    square: l = !1,
    variant: c = "elevation"
  } = n, f = ge(n, bg), m = P({}, n, {
    component: a,
    elevation: i,
    square: l,
    variant: c
  }), v = vg(m);
  return process.env.NODE_ENV !== "production" && Yr().shadows[i] === void 0 && console.error([`MUI: The elevation provided <Paper elevation={${i}}> is not available in the theme.`, `Please make sure that \`theme.shadows[${i}]\` is defined.`].join(`
`)), /* @__PURE__ */ d(yg, P({
    as: a,
    ownerState: m,
    className: Oe(v.root, o),
    ref: r
  }, f));
});
process.env.NODE_ENV !== "production" && (al.propTypes = {
  // ┌────────────────────────────── Warning ──────────────────────────────┐
  // │ These PropTypes are generated from the TypeScript type definitions. │
  // │    To update them, edit the d.ts file and run `pnpm proptypes`.     │
  // └─────────────────────────────────────────────────────────────────────┘
  /**
   * The content of the component.
   */
  children: s.node,
  /**
   * Override or extend the styles applied to the component.
   */
  classes: s.object,
  /**
   * @ignore
   */
  className: s.string,
  /**
   * The component used for the root node.
   * Either a string to use a HTML element or a component.
   */
  component: s.elementType,
  /**
   * Shadow depth, corresponds to `dp` in the spec.
   * It accepts values between 0 and 24 inclusive.
   * @default 1
   */
  elevation: lr(bs, (e) => {
    const {
      elevation: t,
      variant: r
    } = e;
    return t > 0 && r === "outlined" ? new Error(`MUI: Combining \`elevation={${t}}\` with \`variant="${r}"\` has no effect. Either use \`elevation={0}\` or use a different \`variant\`.`) : null;
  }),
  /**
   * If `true`, rounded corners are disabled.
   * @default false
   */
  square: s.bool,
  /**
   * The system prop that allows defining system overrides as well as additional CSS styles.
   */
  sx: s.oneOfType([s.arrayOf(s.oneOfType([s.func, s.object, s.bool])), s.func, s.object]),
  /**
   * The variant to use.
   * @default 'elevation'
   */
  variant: s.oneOfType([s.oneOf(["elevation", "outlined"]), s.string])
});
const wg = al;
function xg(e) {
  return nt("MuiPopover", e);
}
kt("MuiPopover", ["root", "paper"]);
const kg = ["onEntering"], Eg = ["action", "anchorEl", "anchorOrigin", "anchorPosition", "anchorReference", "children", "className", "container", "elevation", "marginThreshold", "open", "PaperProps", "slots", "slotProps", "transformOrigin", "TransitionComponent", "transitionDuration", "TransitionProps", "disableScrollLock"], Ng = ["slotProps"];
function yi(e, t) {
  let r = 0;
  return typeof t == "number" ? r = t : t === "center" ? r = e.height / 2 : t === "bottom" && (r = e.height), r;
}
function wi(e, t) {
  let r = 0;
  return typeof t == "number" ? r = t : t === "center" ? r = e.width / 2 : t === "right" && (r = e.width), r;
}
function xi(e) {
  return [e.horizontal, e.vertical].map((t) => typeof t == "number" ? `${t}px` : t).join(" ");
}
function cn(e) {
  return typeof e == "function" ? e() : e;
}
const Tg = (e) => {
  const {
    classes: t
  } = e;
  return ut({
    root: ["root"],
    paper: ["paper"]
  }, xg, t);
}, Sg = Pe(hg, {
  name: "MuiPopover",
  slot: "Root",
  overridesResolver: (e, t) => t.root
})({}), il = Pe(wg, {
  name: "MuiPopover",
  slot: "Paper",
  overridesResolver: (e, t) => t.paper
})({
  position: "absolute",
  overflowY: "auto",
  overflowX: "hidden",
  // So we see the popover when it's empty.
  // It's most likely on issue on userland.
  minWidth: 16,
  minHeight: 16,
  maxWidth: "calc(100% - 32px)",
  maxHeight: "calc(100% - 32px)",
  // We disable the focus ring for mouse, touch and keyboard users.
  outline: 0
}), sl = /* @__PURE__ */ N.forwardRef(function(t, r) {
  var n, o, a;
  const i = ft({
    props: t,
    name: "MuiPopover"
  }), {
    action: l,
    anchorEl: c,
    anchorOrigin: f = {
      vertical: "top",
      horizontal: "left"
    },
    anchorPosition: m,
    anchorReference: v = "anchorEl",
    children: g,
    className: p,
    container: h,
    elevation: u = 8,
    marginThreshold: b = 16,
    open: x,
    PaperProps: O = {},
    slots: w,
    slotProps: k,
    transformOrigin: y = {
      vertical: "top",
      horizontal: "left"
    },
    TransitionComponent: T = ko,
    transitionDuration: S = "auto",
    TransitionProps: {
      onEntering: M
    } = {},
    disableScrollLock: D = !1
  } = i, V = ge(i.TransitionProps, kg), $ = ge(i, Eg), E = (n = k == null ? void 0 : k.paper) != null ? n : O, R = N.useRef(), I = Xe(R, E.ref), U = P({}, i, {
    anchorOrigin: f,
    anchorReference: v,
    elevation: u,
    marginThreshold: b,
    externalPaperSlotProps: E,
    transformOrigin: y,
    TransitionComponent: T,
    transitionDuration: S,
    TransitionProps: V
  }), j = Tg(U), G = N.useCallback(() => {
    if (v === "anchorPosition")
      return process.env.NODE_ENV !== "production" && (m || console.error('MUI: You need to provide a `anchorPosition` prop when using <Popover anchorReference="anchorPosition" />.')), m;
    const re = cn(c), A = re && re.nodeType === 1 ? re : Re(R.current).body, se = A.getBoundingClientRect();
    if (process.env.NODE_ENV !== "production") {
      const Te = A.getBoundingClientRect();
      process.env.NODE_ENV !== "test" && Te.top === 0 && Te.left === 0 && Te.right === 0 && Te.bottom === 0 && console.warn(["MUI: The `anchorEl` prop provided to the component is invalid.", "The anchor element should be part of the document layout.", "Make sure the element is present in the document or that it's not display none."].join(`
`));
    }
    return {
      top: se.top + yi(se, f.vertical),
      left: se.left + wi(se, f.horizontal)
    };
  }, [c, f.horizontal, f.vertical, m, v]), te = N.useCallback((re) => ({
    vertical: yi(re, y.vertical),
    horizontal: wi(re, y.horizontal)
  }), [y.horizontal, y.vertical]), z = N.useCallback((re) => {
    const A = {
      width: re.offsetWidth,
      height: re.offsetHeight
    }, se = te(A);
    if (v === "none")
      return {
        top: null,
        left: null,
        transformOrigin: xi(se)
      };
    const Te = G();
    let $e = Te.top - se.vertical, Ee = Te.left - se.horizontal;
    const Tt = $e + A.height, _e = Ee + A.width, ot = rr(cn(c)), Be = ot.innerHeight - b, at = ot.innerWidth - b;
    if (b !== null && $e < b) {
      const Se = $e - b;
      $e -= Se, se.vertical += Se;
    } else if (b !== null && Tt > Be) {
      const Se = Tt - Be;
      $e -= Se, se.vertical += Se;
    }
    if (process.env.NODE_ENV !== "production" && A.height > Be && A.height && Be && console.error(["MUI: The popover component is too tall.", `Some part of it can not be seen on the screen (${A.height - Be}px).`, "Please consider adding a `max-height` to improve the user-experience."].join(`
`)), b !== null && Ee < b) {
      const Se = Ee - b;
      Ee -= Se, se.horizontal += Se;
    } else if (_e > at) {
      const Se = _e - at;
      Ee -= Se, se.horizontal += Se;
    }
    return {
      top: `${Math.round($e)}px`,
      left: `${Math.round(Ee)}px`,
      transformOrigin: xi(se)
    };
  }, [c, v, G, te, b]), [C, B] = N.useState(x), W = N.useCallback(() => {
    const re = R.current;
    if (!re)
      return;
    const A = z(re);
    A.top !== null && (re.style.top = A.top), A.left !== null && (re.style.left = A.left), re.style.transformOrigin = A.transformOrigin, B(!0);
  }, [z]);
  N.useEffect(() => (D && window.addEventListener("scroll", W), () => window.removeEventListener("scroll", W)), [c, D, W]);
  const Y = (re, A) => {
    M && M(re, A), W();
  }, H = () => {
    B(!1);
  };
  N.useEffect(() => {
    x && W();
  }), N.useImperativeHandle(l, () => x ? {
    updatePosition: () => {
      W();
    }
  } : null, [x, W]), N.useEffect(() => {
    if (!x)
      return;
    const re = ps(() => {
      W();
    }), A = rr(c);
    return A.addEventListener("resize", re), () => {
      re.clear(), A.removeEventListener("resize", re);
    };
  }, [c, x, W]);
  let K = S;
  S === "auto" && !T.muiSupportAuto && (K = void 0);
  const q = h || (c ? Re(cn(c)).body : void 0), Z = (o = w == null ? void 0 : w.root) != null ? o : Sg, J = (a = w == null ? void 0 : w.paper) != null ? a : il, Q = Lt({
    elementType: J,
    externalSlotProps: P({}, E, {
      style: C ? E.style : P({}, E.style, {
        opacity: 0
      })
    }),
    additionalProps: {
      elevation: u,
      ref: I
    },
    ownerState: U,
    className: Oe(j.paper, E == null ? void 0 : E.className)
  }), ee = Lt({
    elementType: Z,
    externalSlotProps: (k == null ? void 0 : k.root) || {},
    externalForwardedProps: $,
    additionalProps: {
      ref: r,
      slotProps: {
        backdrop: {
          invisible: !0
        }
      },
      container: q,
      open: x
    },
    ownerState: U,
    className: Oe(j.root, p)
  }), {
    slotProps: ie
  } = ee, F = ge(ee, Ng);
  return /* @__PURE__ */ d(Z, P({}, F, !Rs(Z) && {
    slotProps: ie,
    disableScrollLock: D
  }, {
    children: /* @__PURE__ */ d(T, P({
      appear: !0,
      in: x,
      onEntering: Y,
      onExited: H,
      timeout: K
    }, V, {
      children: /* @__PURE__ */ d(J, P({}, Q, {
        children: g
      }))
    }))
  }));
});
process.env.NODE_ENV !== "production" && (sl.propTypes = {
  // ┌────────────────────────────── Warning ──────────────────────────────┐
  // │ These PropTypes are generated from the TypeScript type definitions. │
  // │    To update them, edit the d.ts file and run `pnpm proptypes`.     │
  // └─────────────────────────────────────────────────────────────────────┘
  /**
   * A ref for imperative actions.
   * It currently only supports updatePosition() action.
   */
  action: Do,
  /**
   * An HTML element, [PopoverVirtualElement](/material-ui/react-popover/#virtual-element),
   * or a function that returns either.
   * It's used to set the position of the popover.
   */
  anchorEl: lr(s.oneOfType([ct, s.func]), (e) => {
    if (e.open && (!e.anchorReference || e.anchorReference === "anchorEl")) {
      const t = cn(e.anchorEl);
      if (t && t.nodeType === 1) {
        const r = t.getBoundingClientRect();
        if (process.env.NODE_ENV !== "test" && r.top === 0 && r.left === 0 && r.right === 0 && r.bottom === 0)
          return new Error(["MUI: The `anchorEl` prop provided to the component is invalid.", "The anchor element should be part of the document layout.", "Make sure the element is present in the document or that it's not display none."].join(`
`));
      } else
        return new Error(["MUI: The `anchorEl` prop provided to the component is invalid.", `It should be an Element or PopoverVirtualElement instance but it's \`${t}\` instead.`].join(`
`));
    }
    return null;
  }),
  /**
   * This is the point on the anchor where the popover's
   * `anchorEl` will attach to. This is not used when the
   * anchorReference is 'anchorPosition'.
   *
   * Options:
   * vertical: [top, center, bottom];
   * horizontal: [left, center, right].
   * @default {
   *   vertical: 'top',
   *   horizontal: 'left',
   * }
   */
  anchorOrigin: s.shape({
    horizontal: s.oneOfType([s.oneOf(["center", "left", "right"]), s.number]).isRequired,
    vertical: s.oneOfType([s.oneOf(["bottom", "center", "top"]), s.number]).isRequired
  }),
  /**
   * This is the position that may be used to set the position of the popover.
   * The coordinates are relative to the application's client area.
   */
  anchorPosition: s.shape({
    left: s.number.isRequired,
    top: s.number.isRequired
  }),
  /**
   * This determines which anchor prop to refer to when setting
   * the position of the popover.
   * @default 'anchorEl'
   */
  anchorReference: s.oneOf(["anchorEl", "anchorPosition", "none"]),
  /**
   * The content of the component.
   */
  children: s.node,
  /**
   * Override or extend the styles applied to the component.
   */
  classes: s.object,
  /**
   * @ignore
   */
  className: s.string,
  /**
   * An HTML element, component instance, or function that returns either.
   * The `container` will passed to the Modal component.
   *
   * By default, it uses the body of the anchorEl's top-level document object,
   * so it's simply `document.body` most of the time.
   */
  container: s.oneOfType([ct, s.func]),
  /**
   * Disable the scroll lock behavior.
   * @default false
   */
  disableScrollLock: s.bool,
  /**
   * The elevation of the popover.
   * @default 8
   */
  elevation: bs,
  /**
   * Specifies how close to the edge of the window the popover can appear.
   * If null, the popover will not be constrained by the window.
   * @default 16
   */
  marginThreshold: s.number,
  /**
   * Callback fired when the component requests to be closed.
   * The `reason` parameter can optionally be used to control the response to `onClose`.
   */
  onClose: s.func,
  /**
   * If `true`, the component is shown.
   */
  open: s.bool.isRequired,
  /**
   * Props applied to the [`Paper`](/material-ui/api/paper/) element.
   *
   * This prop is an alias for `slotProps.paper` and will be overriden by it if both are used.
   * @deprecated Use `slotProps.paper` instead.
   *
   * @default {}
   */
  PaperProps: s.shape({
    component: rd
  }),
  /**
   * The extra props for the slot components.
   * You can override the existing props or add new ones.
   *
   * @default {}
   */
  slotProps: s.shape({
    paper: s.oneOfType([s.func, s.object]),
    root: s.oneOfType([s.func, s.object])
  }),
  /**
   * The components used for each slot inside.
   *
   * @default {}
   */
  slots: s.shape({
    paper: s.elementType,
    root: s.elementType
  }),
  /**
   * The system prop that allows defining system overrides as well as additional CSS styles.
   */
  sx: s.oneOfType([s.arrayOf(s.oneOfType([s.func, s.object, s.bool])), s.func, s.object]),
  /**
   * This is the point on the popover which
   * will attach to the anchor's origin.
   *
   * Options:
   * vertical: [top, center, bottom, x(px)];
   * horizontal: [left, center, right, x(px)].
   * @default {
   *   vertical: 'top',
   *   horizontal: 'left',
   * }
   */
  transformOrigin: s.shape({
    horizontal: s.oneOfType([s.oneOf(["center", "left", "right"]), s.number]).isRequired,
    vertical: s.oneOfType([s.oneOf(["bottom", "center", "top"]), s.number]).isRequired
  }),
  /**
   * The component used for the transition.
   * [Follow this guide](/material-ui/transitions/#transitioncomponent-prop) to learn more about the requirements for this component.
   * @default Grow
   */
  TransitionComponent: s.elementType,
  /**
   * Set to 'auto' to automatically calculate transition time based on height.
   * @default 'auto'
   */
  transitionDuration: s.oneOfType([s.oneOf(["auto"]), s.number, s.shape({
    appear: s.number,
    enter: s.number,
    exit: s.number
  })]),
  /**
   * Props applied to the transition element.
   * By default, the element is based on this [`Transition`](http://reactcommunity.org/react-transition-group/transition/) component.
   * @default {}
   */
  TransitionProps: s.object
});
const Cg = sl;
function Og(e) {
  return nt("MuiMenu", e);
}
kt("MuiMenu", ["root", "paper", "list"]);
const Rg = ["onEntering"], Pg = ["autoFocus", "children", "className", "disableAutoFocusItem", "MenuListProps", "onClose", "open", "PaperProps", "PopoverClasses", "transitionDuration", "TransitionProps", "variant", "slots", "slotProps"], $g = {
  vertical: "top",
  horizontal: "right"
}, _g = {
  vertical: "top",
  horizontal: "left"
}, Ig = (e) => {
  const {
    classes: t
  } = e;
  return ut({
    root: ["root"],
    paper: ["paper"],
    list: ["list"]
  }, Og, t);
}, Mg = Pe(Cg, {
  shouldForwardProp: (e) => Ss(e) || e === "classes",
  name: "MuiMenu",
  slot: "Root",
  overridesResolver: (e, t) => t.root
})({}), Ag = Pe(il, {
  name: "MuiMenu",
  slot: "Paper",
  overridesResolver: (e, t) => t.paper
})({
  // specZ: The maximum height of a simple menu should be one or more rows less than the view
  // height. This ensures a tappable area outside of the simple menu with which to dismiss
  // the menu.
  maxHeight: "calc(100% - 96px)",
  // Add iOS momentum scrolling for iOS < 13.0
  WebkitOverflowScrolling: "touch"
}), Dg = Pe(tg, {
  name: "MuiMenu",
  slot: "List",
  overridesResolver: (e, t) => t.list
})({
  // We disable the focus ring for mouse, touch and keyboard users.
  outline: 0
}), ll = /* @__PURE__ */ N.forwardRef(function(t, r) {
  var n, o;
  const a = ft({
    props: t,
    name: "MuiMenu"
  }), {
    autoFocus: i = !0,
    children: l,
    className: c,
    disableAutoFocusItem: f = !1,
    MenuListProps: m = {},
    onClose: v,
    open: g,
    PaperProps: p = {},
    PopoverClasses: h,
    transitionDuration: u = "auto",
    TransitionProps: {
      onEntering: b
    } = {},
    variant: x = "selectedMenu",
    slots: O = {},
    slotProps: w = {}
  } = a, k = ge(a.TransitionProps, Rg), y = ge(a, Pg), T = Yr(), S = T.direction === "rtl", M = P({}, a, {
    autoFocus: i,
    disableAutoFocusItem: f,
    MenuListProps: m,
    onEntering: b,
    PaperProps: p,
    transitionDuration: u,
    TransitionProps: k,
    variant: x
  }), D = Ig(M), V = i && !f && g, $ = N.useRef(null), E = (z, C) => {
    $.current && $.current.adjustStyleForScrollbar(z, T), b && b(z, C);
  }, R = (z) => {
    z.key === "Tab" && (z.preventDefault(), v && v(z, "tabKeyDown"));
  };
  let I = -1;
  N.Children.map(l, (z, C) => {
    /* @__PURE__ */ N.isValidElement(z) && (process.env.NODE_ENV !== "production" && dn.isFragment(z) && console.error(["MUI: The Menu component doesn't accept a Fragment as a child.", "Consider providing an array instead."].join(`
`)), z.props.disabled || (x === "selectedMenu" && z.props.selected || I === -1) && (I = C));
  });
  const U = (n = O.paper) != null ? n : Ag, j = (o = w.paper) != null ? o : p, G = Lt({
    elementType: O.root,
    externalSlotProps: w.root,
    ownerState: M,
    className: [D.root, c]
  }), te = Lt({
    elementType: U,
    externalSlotProps: j,
    ownerState: M,
    className: D.paper
  });
  return /* @__PURE__ */ d(Mg, P({
    onClose: v,
    anchorOrigin: {
      vertical: "bottom",
      horizontal: S ? "right" : "left"
    },
    transformOrigin: S ? $g : _g,
    slots: {
      paper: U,
      root: O.root
    },
    slotProps: {
      root: G,
      paper: te
    },
    open: g,
    ref: r,
    transitionDuration: u,
    TransitionProps: P({
      onEntering: E
    }, k),
    ownerState: M
  }, y, {
    classes: h,
    children: /* @__PURE__ */ d(Dg, P({
      onKeyDown: R,
      actions: $,
      autoFocus: i && (I === -1 || f),
      autoFocusItem: V,
      variant: x
    }, m, {
      className: Oe(D.list, m.className),
      children: l
    }))
  }));
});
process.env.NODE_ENV !== "production" && (ll.propTypes = {
  // ┌────────────────────────────── Warning ──────────────────────────────┐
  // │ These PropTypes are generated from the TypeScript type definitions. │
  // │    To update them, edit the d.ts file and run `pnpm proptypes`.     │
  // └─────────────────────────────────────────────────────────────────────┘
  /**
   * An HTML element, or a function that returns one.
   * It's used to set the position of the menu.
   */
  anchorEl: s.oneOfType([ct, s.func]),
  /**
   * If `true` (Default) will focus the `[role="menu"]` if no focusable child is found. Disabled
   * children are not focusable. If you set this prop to `false` focus will be placed
   * on the parent modal container. This has severe accessibility implications
   * and should only be considered if you manage focus otherwise.
   * @default true
   */
  autoFocus: s.bool,
  /**
   * Menu contents, normally `MenuItem`s.
   */
  children: s.node,
  /**
   * Override or extend the styles applied to the component.
   */
  classes: s.object,
  /**
   * @ignore
   */
  className: s.string,
  /**
   * When opening the menu will not focus the active item but the `[role="menu"]`
   * unless `autoFocus` is also set to `false`. Not using the default means not
   * following WAI-ARIA authoring practices. Please be considerate about possible
   * accessibility implications.
   * @default false
   */
  disableAutoFocusItem: s.bool,
  /**
   * Props applied to the [`MenuList`](/material-ui/api/menu-list/) element.
   * @default {}
   */
  MenuListProps: s.object,
  /**
   * Callback fired when the component requests to be closed.
   *
   * @param {object} event The event source of the callback.
   * @param {string} reason Can be: `"escapeKeyDown"`, `"backdropClick"`, `"tabKeyDown"`.
   */
  onClose: s.func,
  /**
   * If `true`, the component is shown.
   */
  open: s.bool.isRequired,
  /**
   * @ignore
   */
  PaperProps: s.object,
  /**
   * `classes` prop applied to the [`Popover`](/material-ui/api/popover/) element.
   */
  PopoverClasses: s.object,
  /**
   * The extra props for the slot components.
   * You can override the existing props or add new ones.
   *
   * @default {}
   */
  slotProps: s.shape({
    paper: s.oneOfType([s.func, s.object]),
    root: s.oneOfType([s.func, s.object])
  }),
  /**
   * The components used for each slot inside.
   *
   * @default {}
   */
  slots: s.shape({
    paper: s.elementType,
    root: s.elementType
  }),
  /**
   * The system prop that allows defining system overrides as well as additional CSS styles.
   */
  sx: s.oneOfType([s.arrayOf(s.oneOfType([s.func, s.object, s.bool])), s.func, s.object]),
  /**
   * The length of the transition in `ms`, or 'auto'
   * @default 'auto'
   */
  transitionDuration: s.oneOfType([s.oneOf(["auto"]), s.number, s.shape({
    appear: s.number,
    enter: s.number,
    exit: s.number
  })]),
  /**
   * Props applied to the transition element.
   * By default, the element is based on this [`Transition`](http://reactcommunity.org/react-transition-group/transition/) component.
   * @default {}
   */
  TransitionProps: s.object,
  /**
   * The variant to use. Use `menu` to prevent selected items from impacting the initial focus.
   * @default 'selectedMenu'
   */
  variant: s.oneOf(["menu", "selectedMenu"])
});
const jg = ll;
function Xv({
  className: e,
  commandHandler: t,
  menuDefinition: r,
  children: n
}) {
  var f;
  const [o, a] = X.useState(void 0), i = Ce(
    (m) => {
      m.preventDefault(), a(
        o === void 0 ? {
          mouseX: m.clientX + 2,
          mouseY: m.clientY - 6
        } : (
          // repeated contextmenu when it is already open closes it with Chrome 84 on Ubuntu
          // Other native context menus might behave different.
          // With this behavior we prevent re-locating existing context menus.
          void 0
        )
      );
    },
    [o]
  ), l = Ce(() => {
    a(void 0);
  }, []), c = At(() => {
    if (o !== void 0)
      return { top: o.mouseY, left: o.mouseX };
  }, [o]);
  return (((f = r == null ? void 0 : r.items) == null ? void 0 : f.length) ?? 0) === 0 || !n ? n : /* @__PURE__ */ _(
    "div",
    {
      className: `papi-context-menu-target ${e ?? ""}`,
      onContextMenu: i,
      children: [
        n,
        /* @__PURE__ */ d(
          jg,
          {
            className: `papi-context-menu ${e ?? ""}`,
            open: o !== void 0,
            onClose: l,
            anchorReference: "anchorPosition",
            anchorPosition: c,
            children: /* @__PURE__ */ d(
              ea,
              {
                menuDefinition: r,
                commandHandler: t,
                onClick: l
              }
            )
          }
        )
      ]
    }
  );
}
function Bg(e) {
  return {
    preserveValue: !0,
    ...e
  };
}
const Eo = (e, t, r = {}) => {
  const n = It(t);
  n.current = t;
  const o = It(r);
  o.current = Bg(o.current);
  const [a, i] = ce(() => n.current), [l, c] = ce(!0);
  return Ge(() => {
    let f = !0;
    return c(!!e), (async () => {
      if (e) {
        const m = await e();
        f && (i(() => m), c(!1));
      }
    })(), () => {
      f = !1, o.current.preserveValue || i(() => n.current);
    };
  }, [e]), [a, l];
}, Lg = Cs(/* @__PURE__ */ d("path", {
  d: "M3 18h18v-2H3zm0-5h18v-2H3zm0-7v2h18V6z"
}), "Menu");
function Fg({
  menuProvider: e,
  normalMenu: t,
  fullMenu: r,
  commandHandler: n,
  containerRef: o,
  className: a,
  ariaLabelPrefix: i,
  children: l
}) {
  const [c, f] = ce(!1), [m, v] = ce(!1), g = Ce(() => {
    c && f(!1), v(!1);
  }, [c]), p = Ce((k) => {
    k.stopPropagation(), f((y) => {
      const T = !y;
      return T && k.shiftKey ? v(!0) : T || v(!1), T;
    });
  }, []), h = Ce(
    (k) => (g(), n(k)),
    [n, g]
  ), [u, b] = ce({ top: 1, left: 1 });
  Ge(() => {
    if (c) {
      const k = o == null ? void 0 : o.current;
      if (k) {
        const y = k.getBoundingClientRect(), T = window.scrollY, S = window.scrollX, M = y.top + T + k.clientHeight, D = y.left + S;
        b({ top: M, left: D });
      }
    }
  }, [c, o]);
  const [x] = Eo(
    Ce(async () => (e == null ? void 0 : e(!1)) ?? t, [e, t, c]),
    t
  ), [O] = Eo(
    Ce(async () => (e == null ? void 0 : e(!0)) ?? r ?? x, [e, r, x, c]),
    r ?? x
  ), w = m && O ? O : x;
  return /* @__PURE__ */ _(xt, { children: [
    /* @__PURE__ */ d(
      Ai,
      {
        sx: {
          paddingTop: 0,
          paddingBottom: 0
        },
        edge: "start",
        className: `papi-menuButton ${a ?? ""}`,
        color: "inherit",
        "aria-label": `${i ?? ""} menu button`,
        onClick: p,
        children: l ?? /* @__PURE__ */ d(Lg, {})
      }
    ),
    /* @__PURE__ */ d(
      Mc,
      {
        className: `papi-menu-drawer ${a ?? ""}`,
        anchor: "left",
        variant: "temporary",
        open: c,
        onClose: g,
        PaperProps: {
          className: "papi-menu-drawer-paper",
          style: {
            top: u.top,
            left: u.left
          }
        },
        children: w ? /* @__PURE__ */ d(
          Xh,
          {
            className: a,
            id: `${i ?? ""} main menu`,
            commandHandler: h,
            multiColumnMenu: w
          }
        ) : void 0
      }
    )
  ] });
}
function Yv({
  id: e,
  label: t,
  isDisabled: r = !1,
  tooltip: n,
  isTooltipSuppressed: o = !1,
  adjustMarginToAlignToEdge: a = !1,
  size: i = "medium",
  className: l,
  onClick: c,
  children: f
}) {
  return /* @__PURE__ */ d(
    Ai,
    {
      id: e,
      disabled: r,
      edge: a,
      size: i,
      "aria-label": t,
      title: o ? void 0 : n ?? t,
      className: `papi-icon-button ${l ?? ""}`,
      onClick: c,
      children: f
    }
  );
}
const vt = "scrBook", Vg = "scrRef", Pt = "source", zg = "details", Ug = "Scripture Reference", Hg = "Scripture Book", cl = "Type", Gg = "Details";
function Wg(e, t) {
  const r = t ?? !1;
  return [
    {
      accessorFn: (n) => `${he.bookNumberToId(n.start.bookNum)} ${n.start.chapterNum}:${n.start.verseNum}`,
      id: vt,
      header: (e == null ? void 0 : e.scriptureReferenceColumnName) ?? Ug,
      cell: (n) => {
        const o = n.row.original;
        return n.row.getIsGrouped() ? he.bookNumberToEnglishName(o.start.bookNum) : n.row.groupingColumnId === vt ? Hn(o.start) : void 0;
      },
      getGroupingValue: (n) => n.start.bookNum,
      sortingFn: (n, o) => co(n.original.start, o.original.start),
      enableGrouping: !0
    },
    {
      accessorFn: (n) => Hn(n.start),
      id: Vg,
      header: void 0,
      cell: (n) => {
        const o = n.row.original;
        return n.row.getIsGrouped() ? void 0 : Hn(o.start);
      },
      sortingFn: (n, o) => co(n.original.start, o.original.start),
      enableGrouping: !1
    },
    {
      accessorFn: (n) => n.source.displayName,
      id: Pt,
      header: r ? (e == null ? void 0 : e.typeColumnName) ?? cl : void 0,
      cell: (n) => r || n.row.getIsGrouped() ? n.getValue() : void 0,
      getGroupingValue: (n) => n.source.id,
      sortingFn: (n, o) => n.original.source.displayName.localeCompare(o.original.source.displayName),
      enableGrouping: !0
    },
    {
      accessorFn: (n) => n.detail,
      id: zg,
      header: (e == null ? void 0 : e.detailsColumnName) ?? Gg,
      cell: (n) => n.getValue(),
      enableGrouping: !1
    }
  ];
}
function qv({
  sources: e,
  showColumnHeaders: t = !1,
  showSourceColumn: r = !1,
  scriptureReferenceColumnName: n,
  scriptureBookGroupName: o,
  typeColumnName: a,
  detailsColumnName: i,
  onRowSelected: l,
  direction: c = "ltr"
}) {
  const [f, m] = ce([]), [v, g] = ce([{ id: vt, desc: !1 }]), [p, h] = ce(() => e.flatMap((E) => {
    const R = E.source;
    return E.data.map((I) => ({
      ...I,
      source: R
    }));
  })), [u, b] = ce({});
  Ge(() => {
    h(() => e.flatMap((E) => {
      const R = E.source;
      return E.data.map((I) => ({
        ...I,
        source: R
      }));
    }));
  }, [e]);
  const x = At(
    () => Wg(
      {
        scriptureReferenceColumnName: n,
        typeColumnName: a,
        detailsColumnName: i
      },
      r
    ),
    [n, a, i, r]
  );
  Ge(() => {
    f.includes(Pt) ? g([
      { id: Pt, desc: !1 },
      { id: vt, desc: !1 }
    ]) : g([{ id: vt, desc: !1 }]);
  }, [f]);
  const O = Ce(
    (E, R) => !R || co(E, R) === 0 ? `${Un(E)}` : `${Un(E)}-${Un(R)}`,
    []
  ), w = Ce(
    (E) => `${O(E.start, E.end)} ${E.source} ${E.detail}`,
    [O]
  ), k = Pi({
    data: p,
    columns: x,
    state: {
      grouping: f,
      sorting: v,
      rowSelection: u
    },
    onGroupingChange: m,
    onSortingChange: g,
    onRowSelectionChange: b,
    getExpandedRowModel: Tc(),
    getGroupedRowModel: Sc(),
    getCoreRowModel: $i(),
    getSortedRowModel: _i(),
    getRowId: w,
    autoResetExpanded: !1,
    enableMultiRowSelection: !1,
    enableSubRowSelection: !1
  });
  Ge(() => {
    if (l) {
      const E = k.getSelectedRowModel().rowsById, R = Object.keys(E);
      if (R.length === 1) {
        const I = p.find((U) => w(U) === R[0]) || void 0;
        I && l(I);
      }
    }
  }, [u, p, w, l, k]);
  const y = o ?? Hg, T = a ?? cl, S = [
    { label: "No Grouping", value: [] },
    { label: `Group by ${y}`, value: [vt] },
    { label: `Group by ${T}`, value: [Pt] },
    {
      label: `Group by ${y} and ${T}`,
      value: [vt, Pt]
    },
    {
      label: `Group by ${T} and ${y}`,
      value: [Pt, vt]
    }
  ], M = (E) => {
    m(JSON.parse(E));
  }, D = (E, R) => {
    !E.getIsGrouped() && !E.getIsSelected() && E.getToggleSelectedHandler()(R);
  }, V = (E, R) => E.getIsGrouped() ? "" : L("banded-row", R % 2 === 0 ? "even" : "odd"), $ = (E, R, I) => {
    if (!((E == null ? void 0 : E.length) === 0 || R.depth < I.column.getGroupedIndex())) {
      if (R.getIsGrouped())
        switch (R.depth) {
          case 1:
            return "pr-ps-4";
          default:
            return;
        }
      switch (R.depth) {
        case 1:
          return "pr-ps-8";
        case 2:
          return "pr-ps-12";
        default:
          return;
      }
    }
  };
  return /* @__PURE__ */ _("div", { className: "pr-twp pr-flex pr-h-full pr-w-full pr-flex-col", children: [
    !t && /* @__PURE__ */ _(
      _r,
      {
        value: JSON.stringify(f),
        onValueChange: (E) => {
          M(E);
        },
        children: [
          /* @__PURE__ */ d(Zt, { className: "pr-mb-1 pr-mt-2", children: /* @__PURE__ */ d(Ir, {}) }),
          /* @__PURE__ */ d(Qt, { position: "item-aligned", children: /* @__PURE__ */ d(wp, { children: S.map((E) => /* @__PURE__ */ d(Je, { value: JSON.stringify(E.value), children: E.label }, E.label)) }) })
        ]
      }
    ),
    /* @__PURE__ */ _(En, { className: "pr-relative pr-flex pr-flex-col pr-overflow-y-auto pr-p-0", children: [
      t && /* @__PURE__ */ d(Nn, { children: k.getHeaderGroups().map((E) => /* @__PURE__ */ d(wt, { children: E.headers.filter((R) => R.column.columnDef.header).map((R) => (
        /* For sticky column headers to work, we probably need to change the default definition of the shadcn Table component. See https://github.com/shadcn-ui/ui/issues/1151 */
        /* @__PURE__ */ d(Mr, { colSpan: R.colSpan, className: "top-0 pr-sticky", children: R.isPlaceholder ? void 0 : /* @__PURE__ */ _("div", { children: [
          R.column.getCanGroup() ? /* @__PURE__ */ d(
            xe,
            {
              variant: "ghost",
              title: `Toggle grouping by ${R.column.columnDef.header}`,
              onClick: R.column.getToggleGroupingHandler(),
              type: "button",
              children: R.column.getIsGrouped() ? "🛑" : "👊 "
            }
          ) : void 0,
          " ",
          Tr(R.column.columnDef.header, R.getContext())
        ] }) }, R.id)
      )) }, E.id)) }),
      /* @__PURE__ */ d(Tn, { children: k.getRowModel().rows.map((E, R) => /* @__PURE__ */ d(
        wt,
        {
          "data-state": E.getIsSelected() ? "selected" : "",
          className: L(V(E, R)),
          onClick: (I) => D(E, I),
          children: E.getVisibleCells().map((I) => {
            if (!(I.getIsPlaceholder() || I.column.columnDef.enableGrouping && !I.getIsGrouped() && (I.column.columnDef.id !== Pt || !r)))
              return /* @__PURE__ */ d(
                er,
                {
                  className: L(
                    I.column.columnDef.id,
                    "pr-p-[1px]",
                    $(f, E, I)
                  ),
                  children: (() => I.getIsGrouped() ? /* @__PURE__ */ _(
                    xe,
                    {
                      variant: "link",
                      onClick: E.getToggleExpandedHandler(),
                      type: "button",
                      children: [
                        E.getIsExpanded() && /* @__PURE__ */ d(wn, {}),
                        !E.getIsExpanded() && (c === "ltr" ? /* @__PURE__ */ d(Ri, {}) : /* @__PURE__ */ d(pc, {})),
                        " ",
                        Tr(I.column.columnDef.cell, I.getContext()),
                        " (",
                        E.subRows.length,
                        ")"
                      ]
                    }
                  ) : Tr(I.column.columnDef.cell, I.getContext()))()
                },
                I.id
              );
          })
        },
        E.id
      )) })
    ] })
  ] });
}
function Xg({ onSearch: e, placeholder: t, isFullWidth: r }) {
  const [n, o] = ce(""), a = (i) => {
    o(i), e(i);
  };
  return /* @__PURE__ */ d(
    Fr,
    {
      className: L(
        "pr-flex pr-h-10 pr-rounded-md pr-border pr-border-input pr-bg-background pr-px-3 pr-py-2 pr-text-sm pr-ring-offset-background file:pr-border-0 file:pr-bg-transparent file:pr-text-sm file:pr-font-medium placeholder:pr-text-muted-foreground focus-visible:pr-outline-none focus-visible:pr-ring-2 focus-visible:pr-ring-[color:hsl(240,5%,64.9%)] focus-visible:pr-ring-offset-2 disabled:pr-cursor-not-allowed disabled:pr-opacity-50",
        { "pr-w-full": r }
      ),
      placeholder: t,
      value: n,
      onChange: (i) => a(i.target.value)
    }
  );
}
function Kv({
  id: e,
  isDisabled: t = !1,
  orientation: r = "horizontal",
  min: n = 0,
  max: o = 100,
  step: a = 1,
  showMarks: i = !1,
  defaultValue: l,
  value: c,
  valueLabelDisplay: f = "off",
  className: m,
  onChange: v,
  onChangeCommitted: g
}) {
  return /* @__PURE__ */ d(
    Ac,
    {
      id: e,
      disabled: t,
      orientation: r,
      min: n,
      max: o,
      step: a,
      marks: i,
      defaultValue: l,
      value: c,
      valueLabelDisplay: f,
      className: `papi-slider ${r} ${m ?? ""}`,
      onChange: v,
      onChangeCommitted: g
    }
  );
}
function Jv({
  autoHideDuration: e = void 0,
  id: t,
  isOpen: r = !1,
  className: n,
  onClose: o,
  anchorOrigin: a = { vertical: "bottom", horizontal: "left" },
  ContentProps: i,
  children: l
}) {
  const c = {
    action: (i == null ? void 0 : i.action) || l,
    message: i == null ? void 0 : i.message,
    className: n
  };
  return /* @__PURE__ */ d(
    Dc,
    {
      autoHideDuration: e ?? void 0,
      open: r,
      onClose: o,
      anchorOrigin: a,
      id: t,
      ContentProps: c
    }
  );
}
const pl = X.forwardRef(({ className: e, ...t }, r) => /* @__PURE__ */ d(
  je.Root,
  {
    orientation: "vertical",
    ref: r,
    className: L("pr-flex pr-gap-1 pr-rounded-md pr-text-muted-foreground", e),
    ...t
  }
));
pl.displayName = je.List.displayName;
const dl = X.forwardRef(({ className: e, ...t }, r) => /* @__PURE__ */ d(
  je.List,
  {
    ref: r,
    className: L(
      "pr-flex-fit pr-mlk-items-center pr-w-[124px] pr-justify-center pr-rounded-md pr-bg-muted pr-p-1 pr-text-muted-foreground",
      e
    ),
    ...t
  }
));
dl.displayName = je.List.displayName;
const Yg = X.forwardRef(({ className: e, ...t }, r) => /* @__PURE__ */ d(
  je.Trigger,
  {
    ref: r,
    ...t,
    className: L(
      "overflow-clip pr-inline-flex pr-w-[116px] pr-cursor-pointer pr-items-center pr-justify-center pr-break-words pr-rounded-sm pr-border-0 pr-bg-muted pr-px-3 pr-py-1.5 pr-text-sm pr-font-medium pr-text-inherit pr-ring-offset-background pr-transition-all hover:pr-text-foreground focus-visible:pr-outline-none focus-visible:pr-ring-2 focus-visible:pr-ring-ring focus-visible:pr-ring-offset-2 disabled:pr-pointer-events-none disabled:pr-opacity-50 data-[state=active]:pr-bg-background data-[state=active]:pr-text-foreground data-[state=active]:pr-shadow-sm",
      e
    )
  }
)), ul = X.forwardRef(({ className: e, ...t }, r) => /* @__PURE__ */ d(
  je.Content,
  {
    ref: r,
    className: L(
      "mt-2 pr-ms-5 pr-flex-grow pr-text-foreground pr-ring-offset-background focus-visible:pr-outline-none focus-visible:pr-ring-2 focus-visible:pr-ring-ring focus-visible:pr-ring-offset-2",
      e
    ),
    ...t
  }
));
ul.displayName = je.Content.displayName;
function Zv({
  tabList: e,
  onSearch: t,
  searchPlaceholder: r,
  headerTitle: n,
  isSearchBarFullWidth: o = !1,
  direction: a = "ltr"
}) {
  return /* @__PURE__ */ _("div", { className: "pr-twp", children: [
    /* @__PURE__ */ _("div", { className: "pr-sticky pr-top-0 pr-space-y-2 pr-pb-2", children: [
      n ? /* @__PURE__ */ d("h1", { children: n }) : "",
      /* @__PURE__ */ d(
        Xg,
        {
          isFullWidth: o,
          onSearch: t,
          placeholder: r
        }
      )
    ] }),
    /* @__PURE__ */ _(pl, { dir: a, children: [
      /* @__PURE__ */ d(dl, { children: e.map((i) => /* @__PURE__ */ d(Yg, { value: i.value, children: i.value }, i.key)) }),
      e.map((i) => /* @__PURE__ */ d(ul, { value: i.value, children: i.content }, i.key))
    ] })
  ] });
}
const fl = X.forwardRef(({ className: e, orientation: t = "horizontal", decorative: r = !0, ...n }, o) => /* @__PURE__ */ d(
  Di.Root,
  {
    ref: o,
    decorative: r,
    orientation: t,
    className: L(
      "pr-twp pr-shrink-0 pr-bg-border",
      t === "horizontal" ? "pr-h-[1px] pr-w-full" : "pr-h-full pr-w-[1px]",
      e
    ),
    ...n
  }
));
fl.displayName = Di.Root.displayName;
function Qv({ children: e }) {
  return /* @__PURE__ */ d("div", { className: "pr-twp pr-grid", children: e });
}
function e0({
  primary: e,
  secondary: t,
  children: r,
  isLoading: n = !1,
  loadingMessage: o
}) {
  return /* @__PURE__ */ _("div", { className: "pr-flex pr-items-center pr-justify-between pr-space-x-4 pr-py-2", children: [
    /* @__PURE__ */ _("div", { children: [
      /* @__PURE__ */ d("p", { className: "pr-text-sm pr-font-medium pr-leading-none", children: e }),
      /* @__PURE__ */ d("p", { className: "pr-whitespace-normal pr-break-words pr-text-sm pr-text-muted-foreground", children: t })
    ] }),
    n ? /* @__PURE__ */ d("p", { className: "pr-text-sm pr-text-muted-foreground", children: o }) : /* @__PURE__ */ d("div", { children: r })
  ] });
}
function t0({
  primary: e,
  secondary: t,
  includeSeparator: r = !1
}) {
  return /* @__PURE__ */ _("div", { className: "pr-space-y-4 pr-py-2", children: [
    /* @__PURE__ */ _("div", { children: [
      /* @__PURE__ */ d("h3", { className: "pr-text-lg pr-font-medium", children: e }),
      /* @__PURE__ */ d("p", { className: "pr-text-sm pr-text-muted-foreground", children: t })
    ] }),
    r ? /* @__PURE__ */ d(fl, {}) : ""
  ] });
}
const qr = yn(({ className: e, ...t }, r) => /* @__PURE__ */ d(dc, { size: 35, className: L("pr-animate-spin", e), ...t, ref: r }));
qr.displayName = "Spinner";
function r0({
  id: e,
  isChecked: t,
  isDisabled: r = !1,
  hasError: n = !1,
  className: o,
  onChange: a
}) {
  return /* @__PURE__ */ d(
    jc,
    {
      id: e,
      checked: t,
      disabled: r,
      className: `papi-switch ${n ? "error" : ""} ${o ?? ""}`,
      onChange: a
    }
  );
}
const qg = Co(
  "pr-text-sm pr-font-medium pr-leading-none peer-disabled:pr-cursor-not-allowed peer-disabled:pr-opacity-70"
), ml = X.forwardRef(({ className: e, ...t }, r) => /* @__PURE__ */ d(ji.Root, { ref: r, className: L(qg(), e), ...t }));
ml.displayName = ji.Root.displayName;
function n0({
  id: e,
  isDisabled: t = !1,
  hasError: r = !1,
  isFullWidth: n = !1,
  helperText: o,
  label: a,
  placeholder: i,
  isRequired: l = !1,
  className: c,
  defaultValue: f,
  value: m,
  onChange: v,
  onFocus: g,
  onBlur: p
}) {
  return /* @__PURE__ */ _("div", { className: L("pr-inline-grid pr-items-center pr-gap-1.5", { "pr-w-full": n }), children: [
    /* @__PURE__ */ d(
      ml,
      {
        htmlFor: e,
        className: L({
          "pr-text-red-600": r,
          "pr-hidden": !a
        }),
        children: `${a}${l ? "*" : ""}`
      }
    ),
    /* @__PURE__ */ d(
      Fr,
      {
        id: e,
        disabled: t,
        placeholder: i,
        required: l,
        className: L(c, { "pr-border-red-600": r }),
        defaultValue: f,
        value: m,
        onChange: v,
        onFocus: g,
        onBlur: p
      }
    ),
    /* @__PURE__ */ d("p", { className: L({ "pr-hidden": !o }), children: o })
  ] });
}
function o0({
  menuProvider: e,
  commandHandler: t,
  className: r,
  id: n,
  children: o
}) {
  const a = It(void 0);
  return /* @__PURE__ */ d("div", { ref: a, style: { position: "relative" }, children: /* @__PURE__ */ d(Bc, { position: "static", id: n, children: /* @__PURE__ */ _(Lc, { className: `papi-toolbar ${r ?? ""}`, variant: "dense", children: [
    e ? /* @__PURE__ */ d(
      Fg,
      {
        commandHandler: t,
        containerRef: a,
        menuProvider: e
      }
    ) : void 0,
    o ? /* @__PURE__ */ d("div", { className: "papi-toolbar-children", children: o }) : void 0
  ] }) }) });
}
const a0 = je.Root, Kg = X.forwardRef(({ className: e, ...t }, r) => /* @__PURE__ */ d(
  je.List,
  {
    ref: r,
    className: L(
      "pr-inline-flex pr-h-10 pr-items-center pr-justify-center pr-rounded-md pr-bg-muted pr-p-1 pr-text-muted-foreground",
      e
    ),
    ...t
  }
));
Kg.displayName = je.List.displayName;
const Jg = X.forwardRef(({ className: e, ...t }, r) => /* @__PURE__ */ d(
  je.Trigger,
  {
    ref: r,
    className: L(
      "pr-inline-flex pr-items-center pr-justify-center pr-whitespace-nowrap pr-rounded-sm pr-px-3 pr-py-1.5 pr-text-sm pr-font-medium pr-ring-offset-background pr-transition-all hover:pr-text-foreground focus-visible:pr-outline-none focus-visible:pr-ring-2 focus-visible:pr-ring-ring focus-visible:pr-ring-offset-2 disabled:pr-pointer-events-none disabled:pr-opacity-50 data-[state=active]:pr-bg-background data-[state=active]:pr-text-foreground data-[state=active]:pr-shadow-sm",
      e
    ),
    ...t
  }
));
Jg.displayName = je.Trigger.displayName;
const Zg = X.forwardRef(({ className: e, ...t }, r) => /* @__PURE__ */ d(
  je.Content,
  {
    ref: r,
    className: L(
      "pr-mt-2 pr-ring-offset-background focus-visible:pr-outline-none focus-visible:pr-ring-2 focus-visible:pr-ring-ring focus-visible:pr-ring-offset-2",
      e
    ),
    ...t
  }
));
Zg.displayName = je.Content.displayName;
function i0({
  isInstalling: e,
  handleClick: t,
  buttonText: r,
  className: n,
  ...o
}) {
  return /* @__PURE__ */ d(
    xe,
    {
      className: L(
        "pr-h-8 pr-rounded-md pr-text-white pr-transition pr-duration-300 pr-ease-in-out hover:pr-bg-blue-700",
        {
          "pr-cursor-not-allowed pr-bg-blue-700": e,
          "pr-bg-blue-600": !e,
          "pr-bg-white pr-text-blue-600 hover:pr-text-white": !r,
          "pr-w-20": r
        },
        n
      ),
      onClick: t,
      ...o,
      children: e ? /* @__PURE__ */ d(qr, { size: 15 }) : /* @__PURE__ */ _(xt, { children: [
        /* @__PURE__ */ d(uc, { size: 25, className: L("pr-h-4 pr-w-4", { "pr-mr-1": r }) }),
        r
      ] })
    }
  );
}
function s0({
  isEnabling: e,
  handleClick: t,
  className: r,
  ...n
}) {
  return /* @__PURE__ */ d(
    xe,
    {
      className: L(
        "pr-h-8 pr-rounded-md pr-bg-blue-600 pr-px-4 pr-text-white pr-transition pr-duration-300 pr-ease-in-out hover:pr-bg-blue-700",
        {
          "pr-cursor-not-allowed pr-bg-blue-700": e
        },
        r
      ),
      onClick: t,
      ...n,
      children: e ? /* @__PURE__ */ _(xt, { children: [
        /* @__PURE__ */ d(qr, { size: 15, className: "pr-mr-1 pr-text-white" }),
        "Enabling..."
      ] }) : "Enable"
    }
  );
}
function l0({
  isDisabling: e,
  handleClick: t,
  className: r,
  ...n
}) {
  return /* @__PURE__ */ d(
    xe,
    {
      className: L(
        "pr-h-8 pr-rounded-md pr-bg-gray-300 pr-text-black pr-transition pr-duration-300 pr-ease-in-out hover:pr-bg-gray-400",
        {
          "pr-cursor-not-allowed pr-bg-gray-400": e
        },
        r
      ),
      onClick: t,
      ...n,
      children: e ? /* @__PURE__ */ _(xt, { children: [
        /* @__PURE__ */ d(qr, { size: 15, className: "pr-mr-1 pr-text-black" }),
        "Disabling..."
      ] }) : "Disable"
    }
  );
}
function c0({
  isUpdating: e,
  handleClick: t,
  className: r,
  ...n
}) {
  return /* @__PURE__ */ d(
    xe,
    {
      className: L(
        "pr-h-8 pr-rounded-md pr-bg-blue-600 pr-px-4 pr-text-white pr-transition pr-duration-300 pr-ease-in-out hover:pr-bg-blue-700 hover:pr-text-white",
        {
          "pr-cursor-not-allowed pr-bg-blue-700": e
        },
        r
      ),
      onClick: t,
      ...n,
      children: e ? /* @__PURE__ */ _(xt, { children: [
        /* @__PURE__ */ d(qr, { size: 15, className: "pr-mr-1 pr-text-white" }),
        "Updating..."
      ] }) : "Update"
    }
  );
}
function _t() {
  return _t = Object.assign ? Object.assign.bind() : function(e) {
    for (var t = 1; t < arguments.length; t++) {
      var r = arguments[t];
      for (var n in r)
        Object.prototype.hasOwnProperty.call(r, n) && (e[n] = r[n]);
    }
    return e;
  }, _t.apply(this, arguments);
}
const Qg = ["children", "options"], ki = ["allowFullScreen", "allowTransparency", "autoComplete", "autoFocus", "autoPlay", "cellPadding", "cellSpacing", "charSet", "className", "classId", "colSpan", "contentEditable", "contextMenu", "crossOrigin", "encType", "formAction", "formEncType", "formMethod", "formNoValidate", "formTarget", "frameBorder", "hrefLang", "inputMode", "keyParams", "keyType", "marginHeight", "marginWidth", "maxLength", "mediaGroup", "minLength", "noValidate", "radioGroup", "readOnly", "rowSpan", "spellCheck", "srcDoc", "srcLang", "srcSet", "tabIndex", "useMap"].reduce((e, t) => (e[t.toLowerCase()] = t, e), { for: "htmlFor" }), Ei = { amp: "&", apos: "'", gt: ">", lt: "<", nbsp: " ", quot: "“" }, eb = ["style", "script"], tb = /([-A-Z0-9_:]+)(?:\s*=\s*(?:(?:"((?:\\.|[^"])*)")|(?:'((?:\\.|[^'])*)')|(?:\{((?:\\.|{[^}]*?}|[^}])*)\})))?/gi, rb = /mailto:/i, nb = /\n{2,}$/, hl = /^( *>[^\n]+(\n[^\n]+)*\n*)+\n{2,}/, ob = /^ *> ?/gm, ab = /^ {2,}\n/, ib = /^(?:( *[-*_])){3,} *(?:\n *)+\n/, gl = /^\s*(`{3,}|~{3,}) *(\S+)?([^\n]*?)?\n([\s\S]+?)\s*\1 *(?:\n *)*\n?/, bl = /^(?: {4}[^\n]+\n*)+(?:\n *)+\n?/, sb = /^(`+)\s*([\s\S]*?[^`])\s*\1(?!`)/, lb = /^(?:\n *)*\n/, cb = /\r\n?/g, pb = /^\[\^([^\]]+)](:.*)\n/, db = /^\[\^([^\]]+)]/, ub = /\f/g, fb = /^\s*?\[(x|\s)\]/, vl = /^ *(#{1,6}) *([^\n]+?)(?: +#*)?(?:\n *)*(?:\n|$)/, yl = /^ *(#{1,6}) +([^\n]+?)(?: +#*)?(?:\n *)*(?:\n|$)/, wl = /^([^\n]+)\n *(=|-){3,} *(?:\n *)+\n/, No = /^ *(?!<[a-z][^ >/]* ?\/>)<([a-z][^ >/]*) ?([^>]*)\/{0}>\n?(\s*(?:<\1[^>]*?>[\s\S]*?<\/\1>|(?!<\1)[\s\S])*?)<\/\1>\n*/i, mb = /&([a-z0-9]+|#[0-9]{1,6}|#x[0-9a-fA-F]{1,6});/gi, xl = /^<!--[\s\S]*?(?:-->)/, hb = /^(data|aria|x)-[a-z_][a-z\d_.-]*$/, To = /^ *<([a-z][a-z0-9:]*)(?:\s+((?:<.*?>|[^>])*))?\/?>(?!<\/\1>)(\s*\n)?/i, gb = /^\{.*\}$/, bb = /^(https?:\/\/[^\s<]+[^<.,:;"')\]\s])/, vb = /^<([^ >]+@[^ >]+)>/, yb = /^<([^ >]+:\/[^ >]+)>/, wb = /-([a-z])?/gi, kl = /^(.*\|?.*)\n *(\|? *[-:]+ *\|[-| :]*)\n((?:.*\|.*\n)*)\n?/, xb = /^\[([^\]]*)\]:\s+<?([^\s>]+)>?\s*("([^"]*)")?/, kb = /^!\[([^\]]*)\] ?\[([^\]]*)\]/, Eb = /^\[([^\]]*)\] ?\[([^\]]*)\]/, Nb = /(\[|\])/g, Tb = /(\n|^[-*]\s|^#|^ {2,}|^-{2,}|^>\s)/, Sb = /\t/g, Cb = /^ *\| */, Ob = /(^ *\||\| *$)/g, Rb = / *$/, Pb = /^ *:-+: *$/, $b = /^ *:-+ *$/, _b = /^ *-+: *$/, Ib = /^([*_])\1((?:\[.*?\][([].*?[)\]]|<.*?>(?:.*?<.*?>)?|`.*?`|~+.*?~+|.)*?)\1\1(?!\1)/, Mb = /^([*_])((?:\[.*?\][([].*?[)\]]|<.*?>(?:.*?<.*?>)?|`.*?`|~+.*?~+|.)*?)\1(?!\1|\w)/, Ab = /^==((?:\[.*?\]|<.*?>(?:.*?<.*?>)?|`.*?`|.)*?)==/, Db = /^~~((?:\[.*?\]|<.*?>(?:.*?<.*?>)?|`.*?`|.)*?)~~/, jb = /^\\([^0-9A-Za-z\s])/, Bb = /^[\s\S]+?(?=[^0-9A-Z\s\u00c0-\uffff&#;.()'"]|\d+\.|\n\n| {2,}\n|\w+:\S|$)/i, Lb = /^\n+/, Fb = /^([ \t]*)/, Vb = /\\([^\\])/g, Ni = / *\n+$/, zb = /(?:^|\n)( *)$/, ta = "(?:\\d+\\.)", ra = "(?:[*+-])";
function El(e) {
  return "( *)(" + (e === 1 ? ta : ra) + ") +";
}
const Nl = El(1), Tl = El(2);
function Sl(e) {
  return new RegExp("^" + (e === 1 ? Nl : Tl));
}
const Ub = Sl(1), Hb = Sl(2);
function Cl(e) {
  return new RegExp("^" + (e === 1 ? Nl : Tl) + "[^\\n]*(?:\\n(?!\\1" + (e === 1 ? ta : ra) + " )[^\\n]*)*(\\n|$)", "gm");
}
const Ol = Cl(1), Rl = Cl(2);
function Pl(e) {
  const t = e === 1 ? ta : ra;
  return new RegExp("^( *)(" + t + ") [\\s\\S]+?(?:\\n{2,}(?! )(?!\\1" + t + " (?!" + t + " ))\\n*|\\s*\\n*$)");
}
const $l = Pl(1), _l = Pl(2);
function Ti(e, t) {
  const r = t === 1, n = r ? $l : _l, o = r ? Ol : Rl, a = r ? Ub : Hb;
  return { t(i, l, c) {
    const f = zb.exec(c);
    return f && (l.o || !l._ && !l.u) ? n.exec(i = f[1] + i) : null;
  }, i: ae.HIGH, l(i, l, c) {
    const f = r ? +i[2] : void 0, m = i[0].replace(nb, `
`).match(o);
    let v = !1;
    return { p: m.map(function(g, p) {
      const h = a.exec(g)[0].length, u = new RegExp("^ {1," + h + "}", "gm"), b = g.replace(u, "").replace(a, ""), x = p === m.length - 1, O = b.indexOf(`

`) !== -1 || x && v;
      v = O;
      const w = c._, k = c.o;
      let y;
      c.o = !0, O ? (c._ = !1, y = b.replace(Ni, `

`)) : (c._ = !0, y = b.replace(Ni, ""));
      const T = l(y, c);
      return c._ = w, c.o = k, T;
    }), m: r, g: f };
  }, h: (i, l, c) => e(i.m ? "ol" : "ul", { key: c.k, start: i.g }, i.p.map(function(f, m) {
    return e("li", { key: m }, l(f, c));
  })) };
}
const Gb = /^\[([^\]]*)]\( *((?:\([^)]*\)|[^() ])*) *"?([^)"]*)?"?\)/, Wb = /^!\[([^\]]*)]\( *((?:\([^)]*\)|[^() ])*) *"?([^)"]*)?"?\)/, Il = [hl, gl, bl, vl, wl, yl, xl, kl, Ol, $l, Rl, _l], Xb = [...Il, /^[^\n]+(?:  \n|\n{2,})/, No, To];
function Yb(e) {
  return e.replace(/[ÀÁÂÃÄÅàáâãäåæÆ]/g, "a").replace(/[çÇ]/g, "c").replace(/[ðÐ]/g, "d").replace(/[ÈÉÊËéèêë]/g, "e").replace(/[ÏïÎîÍíÌì]/g, "i").replace(/[Ññ]/g, "n").replace(/[øØœŒÕõÔôÓóÒò]/g, "o").replace(/[ÜüÛûÚúÙù]/g, "u").replace(/[ŸÿÝý]/g, "y").replace(/[^a-z0-9- ]/gi, "").replace(/ /gi, "-").toLowerCase();
}
function qb(e) {
  return _b.test(e) ? "right" : Pb.test(e) ? "center" : $b.test(e) ? "left" : null;
}
function Si(e, t, r) {
  const n = r.$;
  r.$ = !0;
  const o = t(e.trim(), r);
  r.$ = n;
  let a = [[]];
  return o.forEach(function(i, l) {
    i.type === "tableSeparator" ? l !== 0 && l !== o.length - 1 && a.push([]) : (i.type !== "text" || o[l + 1] != null && o[l + 1].type !== "tableSeparator" || (i.v = i.v.replace(Rb, "")), a[a.length - 1].push(i));
  }), a;
}
function Kb(e, t, r) {
  r._ = !0;
  const n = Si(e[1], t, r), o = e[2].replace(Ob, "").split("|").map(qb), a = function(i, l, c) {
    return i.trim().split(`
`).map(function(f) {
      return Si(f, l, c);
    });
  }(e[3], t, r);
  return r._ = !1, { S: o, A: a, L: n, type: "table" };
}
function Ci(e, t) {
  return e.S[t] == null ? {} : { textAlign: e.S[t] };
}
function gt(e) {
  return function(t, r) {
    return r._ ? e.exec(t) : null;
  };
}
function bt(e) {
  return function(t, r) {
    return r._ || r.u ? e.exec(t) : null;
  };
}
function st(e) {
  return function(t, r) {
    return r._ || r.u ? null : e.exec(t);
  };
}
function wr(e) {
  return function(t) {
    return e.exec(t);
  };
}
function Jb(e, t, r) {
  if (t._ || t.u || r && !r.endsWith(`
`))
    return null;
  let n = "";
  e.split(`
`).every((a) => !Il.some((i) => i.test(a)) && (n += a + `
`, a.trim()));
  const o = n.trimEnd();
  return o == "" ? null : [n, o];
}
function Yt(e) {
  try {
    if (decodeURIComponent(e).replace(/[^A-Za-z0-9/:]/g, "").match(/^\s*(javascript|vbscript|data(?!:image)):/i))
      return;
  } catch {
    return null;
  }
  return e;
}
function Oi(e) {
  return e.replace(Vb, "$1");
}
function pn(e, t, r) {
  const n = r._ || !1, o = r.u || !1;
  r._ = !0, r.u = !0;
  const a = e(t, r);
  return r._ = n, r.u = o, a;
}
function Zb(e, t, r) {
  const n = r._ || !1, o = r.u || !1;
  r._ = !1, r.u = !0;
  const a = e(t, r);
  return r._ = n, r.u = o, a;
}
function Qb(e, t, r) {
  return r._ = !1, e(t, r);
}
const oo = (e, t, r) => ({ v: pn(t, e[1], r) });
function ao() {
  return {};
}
function io() {
  return null;
}
function ev(...e) {
  return e.filter(Boolean).join(" ");
}
function so(e, t, r) {
  let n = e;
  const o = t.split(".");
  for (; o.length && (n = n[o[0]], n !== void 0); )
    o.shift();
  return n || r;
}
var ae;
function tv(e, t = {}) {
  t.overrides = t.overrides || {}, t.slugify = t.slugify || Yb, t.namedCodesToUnicode = t.namedCodesToUnicode ? _t({}, Ei, t.namedCodesToUnicode) : Ei;
  const r = t.createElement || N.createElement;
  function n(p, h, ...u) {
    const b = so(t.overrides, `${p}.props`, {});
    return r(function(x, O) {
      const w = so(O, x);
      return w ? typeof w == "function" || typeof w == "object" && "render" in w ? w : so(O, `${x}.component`, x) : x;
    }(p, t.overrides), _t({}, h, b, { className: ev(h == null ? void 0 : h.className, b.className) || void 0 }), ...u);
  }
  function o(p) {
    let h = !1;
    t.forceInline ? h = !0 : t.forceBlock || (h = Tb.test(p) === !1);
    const u = m(f(h ? p : `${p.trimEnd().replace(Lb, "")}

`, { _: h }));
    for (; typeof u[u.length - 1] == "string" && !u[u.length - 1].trim(); )
      u.pop();
    if (t.wrapper === null)
      return u;
    const b = t.wrapper || (h ? "span" : "div");
    let x;
    if (u.length > 1 || t.forceWrapper)
      x = u;
    else {
      if (u.length === 1)
        return x = u[0], typeof x == "string" ? n("span", { key: "outer" }, x) : x;
      x = null;
    }
    return N.createElement(b, { key: "outer" }, x);
  }
  function a(p) {
    const h = p.match(tb);
    return h ? h.reduce(function(u, b, x) {
      const O = b.indexOf("=");
      if (O !== -1) {
        const w = function(S) {
          return S.indexOf("-") !== -1 && S.match(hb) === null && (S = S.replace(wb, function(M, D) {
            return D.toUpperCase();
          })), S;
        }(b.slice(0, O)).trim(), k = function(S) {
          const M = S[0];
          return (M === '"' || M === "'") && S.length >= 2 && S[S.length - 1] === M ? S.slice(1, -1) : S;
        }(b.slice(O + 1).trim()), y = ki[w] || w, T = u[y] = function(S, M) {
          return S === "style" ? M.split(/;\s?/).reduce(function(D, V) {
            const $ = V.slice(0, V.indexOf(":"));
            return D[$.replace(/(-[a-z])/g, (E) => E[1].toUpperCase())] = V.slice($.length + 1).trim(), D;
          }, {}) : S === "href" ? Yt(M) : (M.match(gb) && (M = M.slice(1, M.length - 1)), M === "true" || M !== "false" && M);
        }(w, k);
        typeof T == "string" && (No.test(T) || To.test(T)) && (u[y] = N.cloneElement(o(T.trim()), { key: x }));
      } else
        b !== "style" && (u[ki[b] || b] = !0);
      return u;
    }, {}) : null;
  }
  const i = [], l = {}, c = { blockQuote: { t: st(hl), i: ae.HIGH, l: (p, h, u) => ({ v: h(p[0].replace(ob, ""), u) }), h: (p, h, u) => n("blockquote", { key: u.k }, h(p.v, u)) }, breakLine: { t: wr(ab), i: ae.HIGH, l: ao, h: (p, h, u) => n("br", { key: u.k }) }, breakThematic: { t: st(ib), i: ae.HIGH, l: ao, h: (p, h, u) => n("hr", { key: u.k }) }, codeBlock: { t: st(bl), i: ae.MAX, l: (p) => ({ v: p[0].replace(/^ {4}/gm, "").replace(/\n+$/, ""), M: void 0 }), h: (p, h, u) => n("pre", { key: u.k }, n("code", _t({}, p.O, { className: p.M ? `lang-${p.M}` : "" }), p.v)) }, codeFenced: { t: st(gl), i: ae.MAX, l: (p) => ({ O: a(p[3] || ""), v: p[4], M: p[2] || void 0, type: "codeBlock" }) }, codeInline: { t: bt(sb), i: ae.LOW, l: (p) => ({ v: p[2] }), h: (p, h, u) => n("code", { key: u.k }, p.v) }, footnote: { t: st(pb), i: ae.MAX, l: (p) => (i.push({ I: p[2], j: p[1] }), {}), h: io }, footnoteReference: { t: gt(db), i: ae.HIGH, l: (p) => ({ v: p[1], B: `#${t.slugify(p[1])}` }), h: (p, h, u) => n("a", { key: u.k, href: Yt(p.B) }, n("sup", { key: u.k }, p.v)) }, gfmTask: { t: gt(fb), i: ae.HIGH, l: (p) => ({ R: p[1].toLowerCase() === "x" }), h: (p, h, u) => n("input", { checked: p.R, key: u.k, readOnly: !0, type: "checkbox" }) }, heading: { t: st(t.enforceAtxHeadings ? yl : vl), i: ae.HIGH, l: (p, h, u) => ({ v: pn(h, p[2], u), T: t.slugify(p[2]), C: p[1].length }), h: (p, h, u) => n(`h${p.C}`, { id: p.T, key: u.k }, h(p.v, u)) }, headingSetext: { t: st(wl), i: ae.MAX, l: (p, h, u) => ({ v: pn(h, p[1], u), C: p[2] === "=" ? 1 : 2, type: "heading" }) }, htmlComment: { t: wr(xl), i: ae.HIGH, l: () => ({}), h: io }, image: { t: bt(Wb), i: ae.HIGH, l: (p) => ({ D: p[1], B: Oi(p[2]), F: p[3] }), h: (p, h, u) => n("img", { key: u.k, alt: p.D || void 0, title: p.F || void 0, src: Yt(p.B) }) }, link: { t: gt(Gb), i: ae.LOW, l: (p, h, u) => ({ v: Zb(h, p[1], u), B: Oi(p[2]), F: p[3] }), h: (p, h, u) => n("a", { key: u.k, href: Yt(p.B), title: p.F }, h(p.v, u)) }, linkAngleBraceStyleDetector: { t: gt(yb), i: ae.MAX, l: (p) => ({ v: [{ v: p[1], type: "text" }], B: p[1], type: "link" }) }, linkBareUrlDetector: { t: (p, h) => h.N ? null : gt(bb)(p, h), i: ae.MAX, l: (p) => ({ v: [{ v: p[1], type: "text" }], B: p[1], F: void 0, type: "link" }) }, linkMailtoDetector: { t: gt(vb), i: ae.MAX, l(p) {
    let h = p[1], u = p[1];
    return rb.test(u) || (u = "mailto:" + u), { v: [{ v: h.replace("mailto:", ""), type: "text" }], B: u, type: "link" };
  } }, orderedList: Ti(n, 1), unorderedList: Ti(n, 2), newlineCoalescer: { t: st(lb), i: ae.LOW, l: ao, h: () => `
` }, paragraph: { t: Jb, i: ae.LOW, l: oo, h: (p, h, u) => n("p", { key: u.k }, h(p.v, u)) }, ref: { t: gt(xb), i: ae.MAX, l: (p) => (l[p[1]] = { B: p[2], F: p[4] }, {}), h: io }, refImage: { t: bt(kb), i: ae.MAX, l: (p) => ({ D: p[1] || void 0, P: p[2] }), h: (p, h, u) => n("img", { key: u.k, alt: p.D, src: Yt(l[p.P].B), title: l[p.P].F }) }, refLink: { t: gt(Eb), i: ae.MAX, l: (p, h, u) => ({ v: h(p[1], u), Z: h(p[0].replace(Nb, "\\$1"), u), P: p[2] }), h: (p, h, u) => l[p.P] ? n("a", { key: u.k, href: Yt(l[p.P].B), title: l[p.P].F }, h(p.v, u)) : n("span", { key: u.k }, h(p.Z, u)) }, table: { t: st(kl), i: ae.HIGH, l: Kb, h: (p, h, u) => n("table", { key: u.k }, n("thead", null, n("tr", null, p.L.map(function(b, x) {
    return n("th", { key: x, style: Ci(p, x) }, h(b, u));
  }))), n("tbody", null, p.A.map(function(b, x) {
    return n("tr", { key: x }, b.map(function(O, w) {
      return n("td", { key: w, style: Ci(p, w) }, h(O, u));
    }));
  }))) }, tableSeparator: { t: function(p, h) {
    return h.$ ? (h._ = !0, Cb.exec(p)) : null;
  }, i: ae.HIGH, l: function() {
    return { type: "tableSeparator" };
  }, h: () => " | " }, text: { t: wr(Bb), i: ae.MIN, l: (p) => ({ v: p[0].replace(mb, (h, u) => t.namedCodesToUnicode[u] ? t.namedCodesToUnicode[u] : h) }), h: (p) => p.v }, textBolded: { t: bt(Ib), i: ae.MED, l: (p, h, u) => ({ v: h(p[2], u) }), h: (p, h, u) => n("strong", { key: u.k }, h(p.v, u)) }, textEmphasized: { t: bt(Mb), i: ae.LOW, l: (p, h, u) => ({ v: h(p[2], u) }), h: (p, h, u) => n("em", { key: u.k }, h(p.v, u)) }, textEscaped: { t: bt(jb), i: ae.HIGH, l: (p) => ({ v: p[1], type: "text" }) }, textMarked: { t: bt(Ab), i: ae.LOW, l: oo, h: (p, h, u) => n("mark", { key: u.k }, h(p.v, u)) }, textStrikethroughed: { t: bt(Db), i: ae.LOW, l: oo, h: (p, h, u) => n("del", { key: u.k }, h(p.v, u)) } };
  t.disableParsingRawHTML !== !0 && (c.htmlBlock = { t: wr(No), i: ae.HIGH, l(p, h, u) {
    const [, b] = p[3].match(Fb), x = new RegExp(`^${b}`, "gm"), O = p[3].replace(x, ""), w = (k = O, Xb.some((M) => M.test(k)) ? Qb : pn);
    var k;
    const y = p[1].toLowerCase(), T = eb.indexOf(y) !== -1;
    u.N = u.N || y === "a";
    const S = T ? p[3] : w(h, O, u);
    return u.N = !1, { O: a(p[2]), v: S, G: T, H: T ? y : p[1] };
  }, h: (p, h, u) => n(p.H, _t({ key: u.k }, p.O), p.G ? p.v : h(p.v, u)) }, c.htmlSelfClosing = { t: wr(To), i: ae.HIGH, l: (p) => ({ O: a(p[2] || ""), H: p[1] }), h: (p, h, u) => n(p.H, _t({}, p.O, { key: u.k })) });
  const f = function(p) {
    let h = Object.keys(p);
    function u(b, x) {
      let O = [], w = "";
      for (; b; ) {
        let k = 0;
        for (; k < h.length; ) {
          const y = h[k], T = p[y], S = T.t(b, x, w);
          if (S) {
            const M = S[0];
            b = b.substring(M.length);
            const D = T.l(S, u, x);
            D.type == null && (D.type = y), O.push(D), w = M;
            break;
          }
          k++;
        }
      }
      return O;
    }
    return h.sort(function(b, x) {
      let O = p[b].i, w = p[x].i;
      return O !== w ? O - w : b < x ? -1 : 1;
    }), function(b, x) {
      return u(function(O) {
        return O.replace(cb, `
`).replace(ub, "").replace(Sb, "    ");
      }(b), x);
    };
  }(c), m = (v = function(p) {
    return function(h, u, b) {
      return p[h.type].h(h, u, b);
    };
  }(c), function p(h, u = {}) {
    if (Array.isArray(h)) {
      const b = u.k, x = [];
      let O = !1;
      for (let w = 0; w < h.length; w++) {
        u.k = w;
        const k = p(h[w], u), y = typeof k == "string";
        y && O ? x[x.length - 1] += k : k !== null && x.push(k), O = y;
      }
      return u.k = b, x;
    }
    return v(h, p, u);
  });
  var v;
  const g = o(e);
  return i.length ? n("div", null, g, n("footer", { key: "footer" }, i.map(function(p) {
    return n("div", { id: t.slugify(p.j), key: p.j }, p.j, m(f(p.I, { _: !0 })));
  }))) : g;
}
(function(e) {
  e[e.MAX = 0] = "MAX", e[e.HIGH = 1] = "HIGH", e[e.MED = 2] = "MED", e[e.LOW = 3] = "LOW", e[e.MIN = 4] = "MIN";
})(ae || (ae = {}));
const rv = (e) => {
  let { children: t, options: r } = e, n = function(o, a) {
    if (o == null)
      return {};
    var i, l, c = {}, f = Object.keys(o);
    for (l = 0; l < f.length; l++)
      a.indexOf(i = f[l]) >= 0 || (c[i] = o[i]);
    return c;
  }(e, Qg);
  return N.cloneElement(tv(t, r), n);
};
function p0({ id: e, markdown: t }) {
  return /* @__PURE__ */ d("div", { id: e, className: "pr-prose", children: /* @__PURE__ */ d(rv, { children: t }) });
}
const nv = yn((e, t) => /* @__PURE__ */ _(
  xe,
  {
    ref: t,
    className: "pr-rounded-md pr-border pr-border-dashed pr-border-gray-400 pr-bg-white pr-px-4 pr-py-2 pr-text-black pr-transition pr-duration-300 pr-ease-in-out hover:pr-border-blue-600 hover:pr-bg-white hover:pr-text-blue-600",
    ...e,
    children: [
      /* @__PURE__ */ d(fc, { size: 16, className: "pr-mr-2 pr-h-4 pr-w-4 pr-text-gray-700 hover:pr-text-blue-600" }),
      "Filter",
      /* @__PURE__ */ d(
        wn,
        {
          size: 16,
          className: "pr-ml-2 pr-h-4 pr-w-4 pr-text-gray-700 hover:pr-text-blue-600"
        }
      )
    ]
  }
));
var ov = /* @__PURE__ */ ((e) => (e[e.Check = 0] = "Check", e[e.Radio = 1] = "Radio", e))(ov || {});
function d0({ id: e, groups: t }) {
  return /* @__PURE__ */ d("div", { id: e, children: /* @__PURE__ */ _($o, { children: [
    /* @__PURE__ */ d(Hi, { asChild: !0, children: /* @__PURE__ */ d(nv, {}) }),
    /* @__PURE__ */ d(xn, { children: t.map((r) => /* @__PURE__ */ _("div", { children: [
      /* @__PURE__ */ d(Vr, { children: r.label }),
      /* @__PURE__ */ d(op, { children: r.items.map((n) => /* @__PURE__ */ d("div", { children: n.itemType === 0 ? /* @__PURE__ */ d(_o, { onClick: n.onClick, children: n.label }) : /* @__PURE__ */ d(Wi, { onClick: n.onClick, value: n.label, children: n.label }) }, n.label)) }),
      /* @__PURE__ */ d(kn, {})
    ] }, r.label)) })
  ] }) });
}
function u0({ id: e, message: t }) {
  return /* @__PURE__ */ d("div", { id: e, className: "pr-mb-20 pr-mt-20 pr-flex pr-items-center pr-justify-center", children: /* @__PURE__ */ d("div", { className: "pr-w-3/4 pr-rounded-lg pr-bg-gray-100 pr-p-8 pr-text-center", children: /* @__PURE__ */ d("p", { className: "pr-text-lg pr-text-gray-800", children: t }) }) });
}
function f0({
  id: e,
  category: t,
  downloads: r,
  languages: n,
  moreInfoUrl: o
}) {
  const a = new xc("en", {
    notation: "compact",
    compactDisplay: "short"
  }).format(Object.values(r).reduce((l, c) => l + c, 0)), i = () => {
    window.scrollTo(0, document.body.scrollHeight);
  };
  return /* @__PURE__ */ _(
    "div",
    {
      id: e,
      className: "pr-flex pr-flex-wrap pr-items-start pr-space-x-4 pr-border-b pr-border-t pr-bg-white pr-pb-4 pr-pt-4",
      children: [
        /* @__PURE__ */ _("div", { className: "pr-flex pr-flex-col pr-items-center", children: [
          /* @__PURE__ */ d("div", { className: "pr-flex pr-items-center pr-rounded-md pr-bg-gray-100 pr-px-2 pr-py-1", children: /* @__PURE__ */ d("span", { className: "pr-text-xs pr-font-semibold pr-text-gray-700", children: t }) }),
          /* @__PURE__ */ d("span", { className: "pr-text-xs pr-text-gray-500", children: "CATEGORY" })
        ] }),
        /* @__PURE__ */ d("div", { className: "pr-mx-2 pr-h-10 pr-border-l pr-border-gray-300" }),
        /* @__PURE__ */ _("div", { className: "pr-flex pr-flex-col pr-items-center", children: [
          /* @__PURE__ */ _("div", { className: "pr-flex pr-items-center pr-rounded-md pr-bg-gray-100 pr-px-2 pr-py-1", children: [
            /* @__PURE__ */ d(mc, { className: "pr-mr-1 pr-h-4 pr-w-4" }),
            /* @__PURE__ */ d("span", { className: "pr-text-xs pr-font-semibold pr-text-gray-700", children: a })
          ] }),
          /* @__PURE__ */ d("span", { className: "pr-text-xs pr-text-gray-500", children: "USERS" })
        ] }),
        /* @__PURE__ */ d("div", { className: "pr-mx-2 pr-h-10 pr-border-l pr-border-gray-300" }),
        /* @__PURE__ */ _("div", { className: "pr-flex pr-flex-col pr-items-center", children: [
          /* @__PURE__ */ d("div", { className: "pr-flex pr-items-center", children: n.slice(0, 3).map((l) => /* @__PURE__ */ d(
            "span",
            {
              className: "pr-ml-1 pr-rounded-md pr-bg-gray-100 pr-px-2 pr-py-1 pr-text-xs pr-font-semibold pr-text-gray-700",
              children: l.toUpperCase()
            },
            l
          )) }),
          n.length > 3 && /* @__PURE__ */ _(
            "button",
            {
              type: "button",
              onClick: () => i(),
              className: "pr-text-xs pr-text-gray-500 pr-underline",
              children: [
                "+",
                n.length - 3,
                " more languages"
              ]
            }
          )
        ] }),
        /* @__PURE__ */ d("div", { className: "pr-mx-2 pr-h-10 pr-border-l pr-border-gray-300" }),
        /* @__PURE__ */ _("div", { className: "pr-ml-auto pr-flex pr-flex-col pr-space-y-2", children: [
          /* @__PURE__ */ _(
            "a",
            {
              href: o,
              target: "_blank",
              rel: "noreferrer",
              className: "pr-flex pr-items-center pr-text-xs pr-font-semibold pr-text-gray-500 pr-underline",
              children: [
                "Website",
                /* @__PURE__ */ d(hc, { className: "pr-ml-1 pr-inline pr-h-4 pr-w-4" })
              ]
            }
          ),
          /* @__PURE__ */ _(
            "a",
            {
              href: "https://example.com",
              target: "_blank",
              rel: "noreferrer",
              className: "pr-flex pr-items-center pr-text-xs pr-font-semibold pr-text-gray-500 pr-underline",
              children: [
                "Support",
                /* @__PURE__ */ d(gc, { className: "pr-ml-1 pr-inline pr-h-4 pr-w-4" })
              ]
            }
          )
        ] })
      ]
    }
  );
}
function av({ id: e, versionHistory: t }) {
  const [r, n] = ce(!1), o = /* @__PURE__ */ new Date();
  function a(l) {
    const c = new Date(l), f = new Date(o.getTime() - c.getTime()), m = f.getUTCFullYear() - 1970, v = f.getUTCMonth(), g = f.getUTCDate() - 1;
    let p = "";
    return m > 0 ? p = `${m.toString()} year${m === 1 ? "" : "s"} ago` : v > 0 ? p = `${v.toString()} month${v === 1 ? "" : "s"} ago` : g === 0 ? p = "today" : p = `${g.toString()} day${g === 1 ? "" : "s"} ago`, p;
  }
  const i = Object.entries(t).sort((l, c) => c[0].localeCompare(l[0]));
  return /* @__PURE__ */ _("div", { id: e, children: [
    /* @__PURE__ */ d("h3", { className: "pr-text-md pr-font-semibold", children: "What`s New" }),
    /* @__PURE__ */ d("ul", { className: "pr-list-disc pr-pl-5 pr-pr-4 pr-text-xs pr-text-gray-600", children: (r ? i : i.slice(0, 5)).map((l) => /* @__PURE__ */ _("div", { className: "pr-mt-3 pr-flex pr-justify-between", children: [
      /* @__PURE__ */ d("div", { className: "pr-text-gray-600", children: /* @__PURE__ */ d("li", { className: "pr-prose pr-text-xs", children: /* @__PURE__ */ d("span", { children: l[1].description }) }) }),
      /* @__PURE__ */ _("div", { className: "pr-justify-end pr-text-right", children: [
        /* @__PURE__ */ _("div", { children: [
          "Version ",
          l[0]
        ] }),
        /* @__PURE__ */ d("div", { children: a(l[1].date) })
      ] })
    ] }, l[0])) }),
    i.length > 5 && /* @__PURE__ */ d(
      "button",
      {
        type: "button",
        onClick: () => n(!r),
        className: "pr-text-xs pr-text-gray-500 pr-underline",
        children: r ? "Show Less Version History" : "Show All Version History"
      }
    )
  ] });
}
function m0({
  id: e,
  publisherDisplayName: t,
  fileSize: r,
  locales: n,
  versionHistory: o
}) {
  const a = At(() => kc(r), [r]), l = ((c) => {
    const f = new Intl.DisplayNames(navigator.language, { type: "language" });
    return c.map((m) => f.of(m));
  })(n);
  return /* @__PURE__ */ d("div", { id: e, className: "pr-border-t pr-pb-4 pr-pt-4", children: /* @__PURE__ */ _("div", { className: "pr-md:flex-row pr-md:space-x-8 pr-flex pr-flex-col pr-space-x-0", children: [
    /* @__PURE__ */ d(av, { versionHistory: o }),
    /* @__PURE__ */ d("div", { className: "pr-md:border-t-0 pr-md:border-l pr-md-h-auto pr-md-ml-8 pr-mt-4 pr-border-t pr-border-gray-300" }),
    /* @__PURE__ */ _("div", { className: "pr-md:mt-0 pr-mt-4 pr-flex-1 pr-space-y-3", children: [
      /* @__PURE__ */ d("h2", { className: "pr-text-md pr-font-semibold", children: "Information" }),
      /* @__PURE__ */ _("div", { className: "pr-flex pr-items-start pr-justify-between pr-pr-4 pr-text-xs pr-text-gray-600", children: [
        /* @__PURE__ */ _("p", { className: "pr-flex pr-flex-col pr-justify-start", children: [
          /* @__PURE__ */ d("span", { className: "pr-mb-2", children: "Publisher" }),
          /* @__PURE__ */ d("span", { className: "pr-font-semibold", children: t }),
          /* @__PURE__ */ d("span", { className: "pr-mb-2 pr-mt-4", children: "Size" }),
          /* @__PURE__ */ d("span", { className: "pr-font-semibold", children: a })
        ] }),
        /* @__PURE__ */ d("div", { className: "pr-flex pr-w-3/4 pr-items-center pr-justify-between pr-text-xs pr-text-gray-600", children: /* @__PURE__ */ _("p", { className: "pr-flex pr-flex-col pr-justify-start", children: [
          /* @__PURE__ */ d("span", { className: "pr-mb-2", children: "Languages" }),
          /* @__PURE__ */ d("span", { className: "pr-font-semibold", children: l.join(", ") })
        ] }) })
      ] })
    ] })
  ] }) });
}
const h0 = (e, t) => {
  Ge(() => {
    if (!e)
      return () => {
      };
    const r = e(t);
    return () => {
      r();
    };
  }, [e, t]);
}, lo = () => !1, g0 = (e, t) => {
  const [r] = Eo(
    Ce(async () => {
      if (!e)
        return lo;
      const n = await Promise.resolve(e(t));
      return async () => n();
    }, [t, e]),
    lo,
    // We want the unsubscriber to return to default value immediately upon changing subscription
    // So the useEffect below will unsubscribe asap
    { preserveValue: !1 }
  );
  Ge(() => () => {
    r !== lo && r();
  }, [r]);
}, iv = X.forwardRef(
  ({ className: e, ...t }, r) => /* @__PURE__ */ d(
    "div",
    {
      ref: r,
      className: L(
        "pr-rounded-lg pr-border pr-bg-card pr-text-card-foreground pr-shadow-sm",
        e
      ),
      ...t
    }
  )
);
iv.displayName = "Card";
const sv = X.forwardRef(
  ({ className: e, ...t }, r) => /* @__PURE__ */ d(
    "div",
    {
      ref: r,
      className: L("pr-flex pr-flex-col pr-space-y-1.5 pr-p-6", e),
      ...t
    }
  )
);
sv.displayName = "CardHeader";
const lv = X.forwardRef(
  ({ className: e, ...t }, r) => /* @__PURE__ */ d(
    "h3",
    {
      ref: r,
      className: L("pr-text-2xl pr-font-semibold pr-leading-none pr-tracking-tight", e),
      ...t,
      children: t.children
    }
  )
);
lv.displayName = "CardTitle";
const cv = X.forwardRef(({ className: e, ...t }, r) => /* @__PURE__ */ d("p", { ref: r, className: L("pr-text-sm pr-text-muted-foreground", e), ...t }));
cv.displayName = "CardDescription";
const pv = X.forwardRef(
  ({ className: e, ...t }, r) => /* @__PURE__ */ d("div", { ref: r, className: L("pr-p-6 pr-pt-0", e), ...t })
);
pv.displayName = "CardContent";
const dv = X.forwardRef(
  ({ className: e, ...t }, r) => /* @__PURE__ */ d("div", { ref: r, className: L("pr-flex pr-items-center pr-p-6 pr-pt-0", e), ...t })
);
dv.displayName = "CardFooter";
const uv = Co(
  "pr-relative pr-w-full pr-rounded-lg pr-border pr-p-4 [&>svg~*]:pr-pl-7 [&>svg+div]:pr-translate-y-[-3px] [&>svg]:pr-absolute [&>svg]:pr-left-4 [&>svg]:pr-top-4 [&>svg]:pr-text-foreground",
  {
    variants: {
      variant: {
        default: "pr-bg-background pr-text-foreground",
        destructive: "pr-border-destructive/50 pr-text-destructive dark:pr-border-destructive [&>svg]:pr-text-destructive"
      }
    },
    defaultVariants: {
      variant: "default"
    }
  }
), fv = X.forwardRef(({ className: e, variant: t, ...r }, n) => /* @__PURE__ */ d("div", { ref: n, role: "alert", className: L(uv({ variant: t }), e), ...r }));
fv.displayName = "Alert";
const mv = X.forwardRef(
  ({ className: e, ...t }, r) => /* @__PURE__ */ _(
    "h5",
    {
      ref: r,
      className: L("pr-mb-1 pr-font-medium pr-leading-none pr-tracking-tight", e),
      ...t,
      children: [
        t.children,
        " "
      ]
    }
  )
);
mv.displayName = "AlertTitle";
const hv = X.forwardRef(({ className: e, ...t }, r) => /* @__PURE__ */ d("div", { ref: r, className: L("pr-text-sm [&_p]:pr-leading-relaxed", e), ...t }));
hv.displayName = "AlertDescription";
const gv = X.forwardRef(({ className: e, ...t }, r) => /* @__PURE__ */ _(
  xr.Root,
  {
    ref: r,
    className: L(
      "pr-relative pr-flex pr-w-full pr-touch-none pr-select-none pr-items-center",
      e
    ),
    ...t,
    children: [
      /* @__PURE__ */ d(xr.Track, { className: "pr-relative pr-h-2 pr-w-full pr-grow pr-overflow-hidden pr-rounded-full pr-bg-secondary", children: /* @__PURE__ */ d(xr.Range, { className: "pr-absolute pr-h-full pr-bg-primary" }) }),
      /* @__PURE__ */ d(xr.Thumb, { className: "pr-block pr-h-5 pr-w-5 pr-rounded-full pr-border-2 pr-border-primary pr-bg-background pr-ring-offset-background pr-transition-colors focus-visible:pr-outline-none focus-visible:pr-ring-2 focus-visible:pr-ring-ring focus-visible:pr-ring-offset-2 disabled:pr-pointer-events-none disabled:pr-opacity-50" })
    ]
  }
));
gv.displayName = xr.Root.displayName;
const bv = X.forwardRef(({ className: e, ...t }, r) => /* @__PURE__ */ d(
  po.Root,
  {
    className: L(
      "pr-peer pr-inline-flex pr-h-6 pr-w-11 pr-shrink-0 pr-cursor-pointer pr-items-center pr-rounded-full pr-border-2 pr-border-transparent pr-transition-colors focus-visible:pr-outline-none focus-visible:pr-ring-2 focus-visible:pr-ring-ring focus-visible:pr-ring-offset-2 focus-visible:pr-ring-offset-background disabled:pr-cursor-not-allowed disabled:pr-opacity-50 data-[state=checked]:pr-bg-primary data-[state=unchecked]:pr-bg-input",
      e
    ),
    ...t,
    ref: r,
    children: /* @__PURE__ */ d(
      po.Thumb,
      {
        className: L(
          "pr-pointer-events-none pr-block pr-h-5 pr-w-5 pr-rounded-full pr-bg-background pr-shadow-lg pr-ring-0 pr-transition-transform data-[state=checked]:pr-translate-x-5 data-[state=unchecked]:pr-translate-x-0"
        )
      }
    )
  }
));
bv.displayName = po.Root.displayName;
function vv(e, t = "top") {
  if (!e || typeof document > "u")
    return;
  const r = document.head || document.querySelector("head"), n = r.querySelector(":first-child"), o = document.createElement("style");
  o.appendChild(document.createTextNode(e)), t === "top" && n ? r.insertBefore(o, n) : r.appendChild(o);
}
vv(`/*
1. Prevent padding and border from affecting element width. (https://github.com/mozdevs/cssremedy/issues/4)
2. Allow adding a border to an element by just adding a border-width. (https://github.com/tailwindcss/tailwindcss/pull/116)
*/

*:where(.pr-twp,.pr-twp *),
::before:where(.pr-twp,.pr-twp *),
::after:where(.pr-twp,.pr-twp *) {
  box-sizing: border-box; /* 1 */
  border-width: 0; /* 2 */
  border-style: solid; /* 2 */
  border-color: #e5e7eb; /* 2 */
}

::before:where(.pr-twp,.pr-twp *),
::after:where(.pr-twp,.pr-twp *) {
  --tw-content: '';
}

/*
1. Use a consistent sensible line-height in all browsers.
2. Prevent adjustments of font size after orientation changes in iOS.
3. Use a more readable tab size.
4. Use the user's configured \`sans\` font-family by default.
5. Use the user's configured \`sans\` font-feature-settings by default.
6. Use the user's configured \`sans\` font-variation-settings by default.
7. Disable tap highlights on iOS
*/

html:where(.pr-twp,.pr-twp *),
:host:where(.pr-twp,.pr-twp *) {
  line-height: 1.5; /* 1 */
  -webkit-text-size-adjust: 100%; /* 2 */ /* 3 */
  tab-size: 4; /* 3 */
  font-family: ui-sans-serif, system-ui, sans-serif, "Apple Color Emoji", "Segoe UI Emoji", "Segoe UI Symbol", "Noto Color Emoji"; /* 4 */
  font-feature-settings: normal; /* 5 */
  font-variation-settings: normal; /* 6 */
  -webkit-tap-highlight-color: transparent; /* 7 */
}

/*
1. Remove the margin in all browsers.
2. Inherit line-height from \`html\` so users can set them as a class directly on the \`html\` element.
*/

body:where(.pr-twp,.pr-twp *) {
  margin: 0; /* 1 */
  line-height: inherit; /* 2 */
}

/*
1. Add the correct height in Firefox.
2. Correct the inheritance of border color in Firefox. (https://bugzilla.mozilla.org/show_bug.cgi?id=190655)
3. Ensure horizontal rules are visible by default.
*/

hr:where(.pr-twp,.pr-twp *) {
  height: 0; /* 1 */
  color: inherit; /* 2 */
  border-top-width: 1px; /* 3 */
}

/*
Add the correct text decoration in Chrome, Edge, and Safari.
*/

abbr:where([title]):where(.pr-twp,.pr-twp *) {
  text-decoration: underline dotted;
}

/*
Remove the default font size and weight for headings.
*/

h1:where(.pr-twp,.pr-twp *),
h2:where(.pr-twp,.pr-twp *),
h3:where(.pr-twp,.pr-twp *),
h4:where(.pr-twp,.pr-twp *),
h5:where(.pr-twp,.pr-twp *),
h6:where(.pr-twp,.pr-twp *) {
  font-size: inherit;
  font-weight: inherit;
}

/*
Reset links to optimize for opt-in styling instead of opt-out.
*/

a:where(.pr-twp,.pr-twp *) {
  color: inherit;
  text-decoration: inherit;
}

/*
Add the correct font weight in Edge and Safari.
*/

b:where(.pr-twp,.pr-twp *),
strong:where(.pr-twp,.pr-twp *) {
  font-weight: bolder;
}

/*
1. Use the user's configured \`mono\` font-family by default.
2. Use the user's configured \`mono\` font-feature-settings by default.
3. Use the user's configured \`mono\` font-variation-settings by default.
4. Correct the odd \`em\` font sizing in all browsers.
*/

code:where(.pr-twp,.pr-twp *),
kbd:where(.pr-twp,.pr-twp *),
samp:where(.pr-twp,.pr-twp *),
pre:where(.pr-twp,.pr-twp *) {
  font-family: ui-monospace, SFMono-Regular, Menlo, Monaco, Consolas, "Liberation Mono", "Courier New", monospace; /* 1 */
  font-feature-settings: normal; /* 2 */
  font-variation-settings: normal; /* 3 */
  font-size: 1em; /* 4 */
}

/*
Add the correct font size in all browsers.
*/

small:where(.pr-twp,.pr-twp *) {
  font-size: 80%;
}

/*
Prevent \`sub\` and \`sup\` elements from affecting the line height in all browsers.
*/

sub:where(.pr-twp,.pr-twp *),
sup:where(.pr-twp,.pr-twp *) {
  font-size: 75%;
  line-height: 0;
  position: relative;
  vertical-align: baseline;
}

sub:where(.pr-twp,.pr-twp *) {
  bottom: -0.25em;
}

sup:where(.pr-twp,.pr-twp *) {
  top: -0.5em;
}

/*
1. Remove text indentation from table contents in Chrome and Safari. (https://bugs.chromium.org/p/chromium/issues/detail?id=999088, https://bugs.webkit.org/show_bug.cgi?id=201297)
2. Correct table border color inheritance in all Chrome and Safari. (https://bugs.chromium.org/p/chromium/issues/detail?id=935729, https://bugs.webkit.org/show_bug.cgi?id=195016)
3. Remove gaps between table borders by default.
*/

table:where(.pr-twp,.pr-twp *) {
  text-indent: 0; /* 1 */
  border-color: inherit; /* 2 */
  border-collapse: collapse; /* 3 */
}

/*
1. Change the font styles in all browsers.
2. Remove the margin in Firefox and Safari.
3. Remove default padding in all browsers.
*/

button:where(.pr-twp,.pr-twp *),
input:where(.pr-twp,.pr-twp *),
optgroup:where(.pr-twp,.pr-twp *),
select:where(.pr-twp,.pr-twp *),
textarea:where(.pr-twp,.pr-twp *) {
  font-family: inherit; /* 1 */
  font-feature-settings: inherit; /* 1 */
  font-variation-settings: inherit; /* 1 */
  font-size: 100%; /* 1 */
  font-weight: inherit; /* 1 */
  line-height: inherit; /* 1 */
  letter-spacing: inherit; /* 1 */
  color: inherit; /* 1 */
  margin: 0; /* 2 */
  padding: 0; /* 3 */
}

/*
Remove the inheritance of text transform in Edge and Firefox.
*/

button:where(.pr-twp,.pr-twp *),
select:where(.pr-twp,.pr-twp *) {
  text-transform: none;
}

/*
1. Correct the inability to style clickable types in iOS and Safari.
2. Remove default button styles.
*/

button:where(.pr-twp,.pr-twp *),
input:where([type='button']):where(.pr-twp,.pr-twp *),
input:where([type='reset']):where(.pr-twp,.pr-twp *),
input:where([type='submit']):where(.pr-twp,.pr-twp *) {
  -webkit-appearance: button; /* 1 */
  background-color: transparent; /* 2 */
  background-image: none; /* 2 */
}

/*
Use the modern Firefox focus style for all focusable elements.
*/

:-moz-focusring:where(.pr-twp,.pr-twp *) {
  outline: auto;
}

/*
Remove the additional \`:invalid\` styles in Firefox. (https://github.com/mozilla/gecko-dev/blob/2f9eacd9d3d995c937b4251a5557d95d494c9be1/layout/style/res/forms.css#L728-L737)
*/

:-moz-ui-invalid:where(.pr-twp,.pr-twp *) {
  box-shadow: none;
}

/*
Add the correct vertical alignment in Chrome and Firefox.
*/

progress:where(.pr-twp,.pr-twp *) {
  vertical-align: baseline;
}

/*
Correct the cursor style of increment and decrement buttons in Safari.
*/

::-webkit-inner-spin-button:where(.pr-twp,.pr-twp *),
::-webkit-outer-spin-button:where(.pr-twp,.pr-twp *) {
  height: auto;
}

/*
1. Correct the odd appearance in Chrome and Safari.
2. Correct the outline style in Safari.
*/

[type='search']:where(.pr-twp,.pr-twp *) {
  -webkit-appearance: textfield; /* 1 */
  outline-offset: -2px; /* 2 */
}

/*
Remove the inner padding in Chrome and Safari on macOS.
*/

::-webkit-search-decoration:where(.pr-twp,.pr-twp *) {
  -webkit-appearance: none;
}

/*
1. Correct the inability to style clickable types in iOS and Safari.
2. Change font properties to \`inherit\` in Safari.
*/

::-webkit-file-upload-button:where(.pr-twp,.pr-twp *) {
  -webkit-appearance: button; /* 1 */
  font: inherit; /* 2 */
}

/*
Add the correct display in Chrome and Safari.
*/

summary:where(.pr-twp,.pr-twp *) {
  display: list-item;
}

/*
Removes the default spacing and border for appropriate elements.
*/

blockquote:where(.pr-twp,.pr-twp *),
dl:where(.pr-twp,.pr-twp *),
dd:where(.pr-twp,.pr-twp *),
h1:where(.pr-twp,.pr-twp *),
h2:where(.pr-twp,.pr-twp *),
h3:where(.pr-twp,.pr-twp *),
h4:where(.pr-twp,.pr-twp *),
h5:where(.pr-twp,.pr-twp *),
h6:where(.pr-twp,.pr-twp *),
hr:where(.pr-twp,.pr-twp *),
figure:where(.pr-twp,.pr-twp *),
p:where(.pr-twp,.pr-twp *),
pre:where(.pr-twp,.pr-twp *) {
  margin: 0;
}

fieldset:where(.pr-twp,.pr-twp *) {
  margin: 0;
  padding: 0;
}

legend:where(.pr-twp,.pr-twp *) {
  padding: 0;
}

ol:where(.pr-twp,.pr-twp *),
ul:where(.pr-twp,.pr-twp *),
menu:where(.pr-twp,.pr-twp *) {
  list-style: none;
  margin: 0;
  padding: 0;
}

/*
Reset default styling for dialogs.
*/
dialog:where(.pr-twp,.pr-twp *) {
  padding: 0;
}

/*
Prevent resizing textareas horizontally by default.
*/

textarea:where(.pr-twp,.pr-twp *) {
  resize: vertical;
}

/*
1. Reset the default placeholder opacity in Firefox. (https://github.com/tailwindlabs/tailwindcss/issues/3300)
2. Set the default placeholder color to the user's configured gray 400 color.
*/

input::placeholder:where(.pr-twp,.pr-twp *),
textarea::placeholder:where(.pr-twp,.pr-twp *) {
  opacity: 1; /* 1 */
  color: #9ca3af; /* 2 */
}

/*
Set the default cursor for buttons.
*/

button:where(.pr-twp,.pr-twp *),
[role="button"]:where(.pr-twp,.pr-twp *) {
  cursor: pointer;
}

/*
Make sure disabled buttons don't get the pointer cursor.
*/
:disabled:where(.pr-twp,.pr-twp *) {
  cursor: default;
}

/*
1. Make replaced elements \`display: block\` by default. (https://github.com/mozdevs/cssremedy/issues/14)
2. Add \`vertical-align: middle\` to align replaced elements more sensibly by default. (https://github.com/jensimmons/cssremedy/issues/14#issuecomment-634934210)
   This can trigger a poorly considered lint error in some tools but is included by design.
*/

img:where(.pr-twp,.pr-twp *),
svg:where(.pr-twp,.pr-twp *),
video:where(.pr-twp,.pr-twp *),
canvas:where(.pr-twp,.pr-twp *),
audio:where(.pr-twp,.pr-twp *),
iframe:where(.pr-twp,.pr-twp *),
embed:where(.pr-twp,.pr-twp *),
object:where(.pr-twp,.pr-twp *) {
  display: block; /* 1 */
  vertical-align: middle; /* 2 */
}

/*
Constrain images and videos to the parent width and preserve their intrinsic aspect ratio. (https://github.com/mozdevs/cssremedy/issues/14)
*/

img:where(.pr-twp,.pr-twp *),
video:where(.pr-twp,.pr-twp *) {
  max-width: 100%;
  height: auto;
}

/* Make elements with the HTML hidden attribute stay hidden by default */
[hidden]:where(.pr-twp,.pr-twp *) {
  display: none;
}
  @font-face {
    font-family: 'Inter';
    font-display: 'swap';
    src: url('https://fonts.googleapis.com/css2?family=Inter:wght@100..900&display=swap');
  }

  /* Adding the preflight selector (pr-twp) to components was not changing the font as desired.
  So this piece of code adds pr-font-sans everywhere we include preflight. */
  .pr-twp {
  font-family: ui-sans-serif, system-ui, sans-serif, "Apple Color Emoji", "Segoe UI Emoji", "Segoe UI Symbol", "Noto Color Emoji";
}

  :root {
    --background: 0 0% 100%;
    --foreground: 222.2 84% 4.9%;

    --card: 0 0% 100%;
    --card-foreground: 222.2 84% 4.9%;

    --popover: 0 0% 100%;
    --popover-foreground: 222.2 84% 4.9%;

    --primary: 222.2 47.4% 11.2%;
    --primary-foreground: 210 40% 98%;

    --secondary: 210 40% 96.1%;
    --secondary-foreground: 222.2 47.4% 11.2%;

    --muted: 210 40% 96.1%;
    --muted-foreground: 215.4 16.3% 46.9%;

    --accent: 210 40% 96.1%;
    --accent-foreground: 222.2 47.4% 11.2%;

    --destructive: 0 84.2% 60.2%;
    --destructive-foreground: 210 40% 98%;

    --border: 214.3 31.8% 91.4%;
    --input: 214.3 31.8% 91.4%;
    --ring: 222.2 84% 4.9%;

    --radius: 0.5rem;
  }

  .dark {
    --background: 222.2 84% 4.9%;
    --foreground: 210 40% 98%;

    --card: 222.2 84% 4.9%;
    --card-foreground: 210 40% 98%;

    --popover: 222.2 84% 4.9%;
    --popover-foreground: 210 40% 98%;

    --primary: 210 40% 98%;
    --primary-foreground: 222.2 47.4% 11.2%;

    --secondary: 217.2 32.6% 17.5%;
    --secondary-foreground: 210 40% 98%;

    --muted: 217.2 32.6% 17.5%;
    --muted-foreground: 215 20.2% 65.1%;

    --accent: 217.2 32.6% 17.5%;
    --accent-foreground: 210 40% 98%;

    --destructive: 0 62.8% 30.6%;
    --destructive-foreground: 210 40% 98%;

    --border: 217.2 32.6% 17.5%;
    --input: 217.2 32.6% 17.5%;
    --ring: 212.7 26.8% 83.9%;
  }

  /* using color palette https://supercolorpalette.com/?scp=G0-hsl-99827A-E7DDD0-FEF4E7-FEFAF1-FFFFFF-D8E9E3-719892-07463D-0A433D-083030-041616-000000-85DBB8-F2F52E-CD3737 */
  .paratext-light {
    --background: 0, 0%, 100%;
    --foreground: 0, 0%, 0%;
    --muted: 33.9, 32.4%, 86.1%;
    --muted-foreground: 15.5, 13.2%, 53.9%;
    --popover: 0, 0%, 100%;
    --popover-foreground: 0, 0%, 0%;
    --card: 0 0% 100%;
    --card-foreground: 0, 0%, 0%;
    --border: 220 13% 91%;
    --input: 161.3, 26.7%, 88.2%;
    --primary: 173.4, 82.1%, 15.3%;
    --primary-foreground: 40, 85.7%, 97.3%;
    --secondary: 161.3, 26.7%, 88.2%;
    --secondary-foreground: 173.4, 82.1%, 15.3%;
    --accent: 161.3, 26.7%, 88.2%;
    --accent-foreground: 173.4, 82.1%, 15.3%;
    --destructive: 0, 60%, 51%;
    --destructive-foreground: 210 20% 98%;
    --ring: 13.5, 13.2%, 53.9%;

    /* work around for hsl(var(--xx) / 0.y) not working */
    /* stylelint-disable selector-class-pattern */
    .hover\\:pr-bg-primary\\/90:hover {
      background-color: hsl(173, 82%, 15%, 0.9);
    }

    .hover\\:pr-bg-secondary\\/80:hover {
      background-color: hsl(161, 26%, 88%, 0.8);
    }

    .hover\\:pr-bg-destructive\\/90:hover {
      background-color: hsl(0, 60%, 51%, 0.9);
    }

    .pr-bg-muted\\/50,
    .hover\\:pr-bg-muted\\/50:hover {
      background-color: hsl(33.9, 32.4%, 86.1%, 0.5);
    }

    .pr-bg-muted\\/40 {
      background-color: hsl(33.9, 32.4%, 86.1%, 0.4);
    }
  }

  .paratext-dark {
    --background: 0, 0%, 0%;
    --foreground: 0, 0%, 100%;
    --muted: 15.5, 13.2%, 53.9%;
    --muted-foreground: 33.9, 32.4%, 86.1%;
    --popover: 180, 71.4%, 5%;
    --popover-foreground: 0, 0%, 100%;
    --card: 0 0% 0%;
    --card-foreground: 0, 0%, 100%;
    --border: 220 13% 20%;
    --input: 220 13% 20%;
    --primary: 161.3, 26.7%, 88.2%;
    --primary-foreground: 173.4, 82.1%, 15.3%;
    --secondary: 180, 71.4%, 11%;
    --secondary-foreground: 161.3, 26.7%, 88.2%;
    --accent: 180, 71.4%, 11%;
    --accent-foreground: 161.3, 26.7%, 88.2%;
    --destructive: 0, 60%, 51%;
    --destructive-foreground: 210 20% 98%;
    --ring: 13.5, 13.2%, 53.9%;

    /* work around for hsl(var(--xx) / 0.y) not working */
    .hover\\:pr-bg-primary\\/90:hover {
      background-color: hsl(161.3, 26.7%, 88.2%, 0.9);
    }

    .hover\\:pr-bg-secondary\\/80:hover {
      background-color: hsl(180, 71.4%, 11%, 0.8);
    }

    .hover\\:pr-bg-destructive\\/90:hover {
      background-color: hsl(0, 60%, 51%, 0.9);
    }

    .pr-bg-muted\\/50,
    .hover\\:pr-bg-muted\\/50:hover {
      background-color: hsl(15.5, 13.2%, 53.9%, 0.5);
    }

    .pr-bg-muted\\/40 {
      background-color: hsl(15.5, 13.2%, 53.9%, 0.4);
    }
  }
  * {
  border-color: hsl(var(--border));
}

  body {
  background-color: hsl(var(--background));
  color: hsl(var(--foreground));
}

*, ::before, ::after {
  --tw-border-spacing-x: 0;
  --tw-border-spacing-y: 0;
  --tw-translate-x: 0;
  --tw-translate-y: 0;
  --tw-rotate: 0;
  --tw-skew-x: 0;
  --tw-skew-y: 0;
  --tw-scale-x: 1;
  --tw-scale-y: 1;
  --tw-pan-x:  ;
  --tw-pan-y:  ;
  --tw-pinch-zoom:  ;
  --tw-scroll-snap-strictness: proximity;
  --tw-gradient-from-position:  ;
  --tw-gradient-via-position:  ;
  --tw-gradient-to-position:  ;
  --tw-ordinal:  ;
  --tw-slashed-zero:  ;
  --tw-numeric-figure:  ;
  --tw-numeric-spacing:  ;
  --tw-numeric-fraction:  ;
  --tw-ring-inset:  ;
  --tw-ring-offset-width: 0px;
  --tw-ring-offset-color: #fff;
  --tw-ring-color: rgb(59 130 246 / 0.5);
  --tw-ring-offset-shadow: 0 0 #0000;
  --tw-ring-shadow: 0 0 #0000;
  --tw-shadow: 0 0 #0000;
  --tw-shadow-colored: 0 0 #0000;
  --tw-blur:  ;
  --tw-brightness:  ;
  --tw-contrast:  ;
  --tw-grayscale:  ;
  --tw-hue-rotate:  ;
  --tw-invert:  ;
  --tw-saturate:  ;
  --tw-sepia:  ;
  --tw-drop-shadow:  ;
  --tw-backdrop-blur:  ;
  --tw-backdrop-brightness:  ;
  --tw-backdrop-contrast:  ;
  --tw-backdrop-grayscale:  ;
  --tw-backdrop-hue-rotate:  ;
  --tw-backdrop-invert:  ;
  --tw-backdrop-opacity:  ;
  --tw-backdrop-saturate:  ;
  --tw-backdrop-sepia:  ;
  --tw-contain-size:  ;
  --tw-contain-layout:  ;
  --tw-contain-paint:  ;
  --tw-contain-style:  ;
}

::backdrop {
  --tw-border-spacing-x: 0;
  --tw-border-spacing-y: 0;
  --tw-translate-x: 0;
  --tw-translate-y: 0;
  --tw-rotate: 0;
  --tw-skew-x: 0;
  --tw-skew-y: 0;
  --tw-scale-x: 1;
  --tw-scale-y: 1;
  --tw-pan-x:  ;
  --tw-pan-y:  ;
  --tw-pinch-zoom:  ;
  --tw-scroll-snap-strictness: proximity;
  --tw-gradient-from-position:  ;
  --tw-gradient-via-position:  ;
  --tw-gradient-to-position:  ;
  --tw-ordinal:  ;
  --tw-slashed-zero:  ;
  --tw-numeric-figure:  ;
  --tw-numeric-spacing:  ;
  --tw-numeric-fraction:  ;
  --tw-ring-inset:  ;
  --tw-ring-offset-width: 0px;
  --tw-ring-offset-color: #fff;
  --tw-ring-color: rgb(59 130 246 / 0.5);
  --tw-ring-offset-shadow: 0 0 #0000;
  --tw-ring-shadow: 0 0 #0000;
  --tw-shadow: 0 0 #0000;
  --tw-shadow-colored: 0 0 #0000;
  --tw-blur:  ;
  --tw-brightness:  ;
  --tw-contrast:  ;
  --tw-grayscale:  ;
  --tw-hue-rotate:  ;
  --tw-invert:  ;
  --tw-saturate:  ;
  --tw-sepia:  ;
  --tw-drop-shadow:  ;
  --tw-backdrop-blur:  ;
  --tw-backdrop-brightness:  ;
  --tw-backdrop-contrast:  ;
  --tw-backdrop-grayscale:  ;
  --tw-backdrop-hue-rotate:  ;
  --tw-backdrop-invert:  ;
  --tw-backdrop-opacity:  ;
  --tw-backdrop-saturate:  ;
  --tw-backdrop-sepia:  ;
  --tw-contain-size:  ;
  --tw-contain-layout:  ;
  --tw-contain-paint:  ;
  --tw-contain-style:  ;
}
.pr-sr-only {
  position: absolute;
  width: 1px;
  height: 1px;
  padding: 0;
  margin: -1px;
  overflow: hidden;
  clip: rect(0, 0, 0, 0);
  white-space: nowrap;
  border-width: 0;
}
.pr-pointer-events-none {
  pointer-events: none;
}
.pr-fixed {
  position: fixed;
}
.pr-absolute {
  position: absolute;
}
.pr-relative {
  position: relative;
}
.pr-sticky {
  position: sticky;
}
.pr-inset-0 {
  inset: 0px;
}
.pr-inset-y-0 {
  top: 0px;
  bottom: 0px;
}
.pr-left-2 {
  left: 0.5rem;
}
.pr-left-2\\.5 {
  left: 0.625rem;
}
.pr-left-\\[50\\%\\] {
  left: 50%;
}
.pr-right-3 {
  right: 0.75rem;
}
.pr-right-4 {
  right: 1rem;
}
.pr-top-0 {
  top: 0px;
}
.pr-top-1\\/2 {
  top: 50%;
}
.pr-top-2 {
  top: 0.5rem;
}
.pr-top-2\\.5 {
  top: 0.625rem;
}
.pr-top-4 {
  top: 1rem;
}
.pr-top-\\[50\\%\\] {
  top: 50%;
}
.pr-z-10 {
  z-index: 10;
}
.pr-z-30 {
  z-index: 30;
}
.pr-z-50 {
  z-index: 50;
}
.pr-col-span-2 {
  grid-column: span 2 / span 2;
}
.pr-m-1 {
  margin: 0.25rem;
}
.pr-m-2 {
  margin: 0.5rem;
}
.pr--mx-1 {
  margin-left: -0.25rem;
  margin-right: -0.25rem;
}
.pr-mx-1 {
  margin-left: 0.25rem;
  margin-right: 0.25rem;
}
.pr-mx-2 {
  margin-left: 0.5rem;
  margin-right: 0.5rem;
}
.pr-my-1 {
  margin-top: 0.25rem;
  margin-bottom: 0.25rem;
}
.pr-my-2 {
  margin-top: 0.5rem;
  margin-bottom: 0.5rem;
}
.pr-my-4 {
  margin-top: 1rem;
  margin-bottom: 1rem;
}
.pr-mb-1 {
  margin-bottom: 0.25rem;
}
.pr-mb-2 {
  margin-bottom: 0.5rem;
}
.pr-mb-20 {
  margin-bottom: 5rem;
}
.pr-me-2 {
  margin-inline-end: 0.5rem;
}
.pr-ml-1 {
  margin-left: 0.25rem;
}
.pr-ml-2 {
  margin-left: 0.5rem;
}
.pr-ml-auto {
  margin-left: auto;
}
.pr-mr-1 {
  margin-right: 0.25rem;
}
.pr-mr-2 {
  margin-right: 0.5rem;
}
.pr-ms-2 {
  margin-inline-start: 0.5rem;
}
.pr-ms-5 {
  margin-inline-start: 1.25rem;
}
.pr-ms-auto {
  margin-inline-start: auto;
}
.pr-mt-1 {
  margin-top: 0.25rem;
}
.pr-mt-2 {
  margin-top: 0.5rem;
}
.pr-mt-20 {
  margin-top: 5rem;
}
.pr-mt-3 {
  margin-top: 0.75rem;
}
.pr-mt-4 {
  margin-top: 1rem;
}
.pr-mt-auto {
  margin-top: auto;
}
.pr-box-border {
  box-sizing: border-box;
}
.pr-box-content {
  box-sizing: content-box;
}
.pr-block {
  display: block;
}
.pr-inline-block {
  display: inline-block;
}
.pr-inline {
  display: inline;
}
.pr-flex {
  display: flex;
}
.pr-inline-flex {
  display: inline-flex;
}
.pr-grid {
  display: grid;
}
.pr-inline-grid {
  display: inline-grid;
}
.pr-hidden {
  display: none;
}
.pr-h-10 {
  height: 2.5rem;
}
.pr-h-11 {
  height: 2.75rem;
}
.pr-h-12 {
  height: 3rem;
}
.pr-h-14 {
  height: 3.5rem;
}
.pr-h-2 {
  height: 0.5rem;
}
.pr-h-24 {
  height: 6rem;
}
.pr-h-3 {
  height: 0.75rem;
}
.pr-h-3\\.5 {
  height: 0.875rem;
}
.pr-h-4 {
  height: 1rem;
}
.pr-h-5 {
  height: 1.25rem;
}
.pr-h-6 {
  height: 1.5rem;
}
.pr-h-7 {
  height: 1.75rem;
}
.pr-h-8 {
  height: 2rem;
}
.pr-h-9 {
  height: 2.25rem;
}
.pr-h-96 {
  height: 24rem;
}
.pr-h-\\[1\\.2rem\\] {
  height: 1.2rem;
}
.pr-h-\\[100\\%\\] {
  height: 100%;
}
.pr-h-\\[1px\\] {
  height: 1px;
}
.pr-h-\\[405px\\] {
  height: 405px;
}
.pr-h-\\[var\\(--radix-select-trigger-height\\)\\] {
  height: var(--radix-select-trigger-height);
}
.pr-h-full {
  height: 100%;
}
.pr-h-px {
  height: 1px;
}
.pr-max-h-96 {
  max-height: 24rem;
}
.pr-max-h-\\[300px\\] {
  max-height: 300px;
}
.pr-w-0 {
  width: 0px;
}
.pr-w-1\\/3 {
  width: 33.333333%;
}
.pr-w-10 {
  width: 2.5rem;
}
.pr-w-11 {
  width: 2.75rem;
}
.pr-w-14 {
  width: 3.5rem;
}
.pr-w-2 {
  width: 0.5rem;
}
.pr-w-20 {
  width: 5rem;
}
.pr-w-3 {
  width: 0.75rem;
}
.pr-w-3\\.5 {
  width: 0.875rem;
}
.pr-w-3\\/4 {
  width: 75%;
}
.pr-w-4 {
  width: 1rem;
}
.pr-w-5 {
  width: 1.25rem;
}
.pr-w-6 {
  width: 1.5rem;
}
.pr-w-72 {
  width: 18rem;
}
.pr-w-8 {
  width: 2rem;
}
.pr-w-9 {
  width: 2.25rem;
}
.pr-w-\\[1\\.2rem\\] {
  width: 1.2rem;
}
.pr-w-\\[100px\\] {
  width: 100px;
}
.pr-w-\\[116px\\] {
  width: 116px;
}
.pr-w-\\[124px\\] {
  width: 124px;
}
.pr-w-\\[150px\\] {
  width: 150px;
}
.pr-w-\\[1px\\] {
  width: 1px;
}
.pr-w-\\[200px\\] {
  width: 200px;
}
.pr-w-\\[350px\\] {
  width: 350px;
}
.pr-w-\\[70px\\] {
  width: 70px;
}
.pr-w-auto {
  width: auto;
}
.pr-w-full {
  width: 100%;
}
.pr-min-w-\\[8rem\\] {
  min-width: 8rem;
}
.pr-min-w-\\[var\\(--radix-select-trigger-width\\)\\] {
  min-width: var(--radix-select-trigger-width);
}
.pr-max-w-64 {
  max-width: 16rem;
}
.pr-max-w-lg {
  max-width: 32rem;
}
.pr-flex-1 {
  flex: 1 1 0%;
}
.pr-shrink-0 {
  flex-shrink: 0;
}
.pr-flex-grow {
  flex-grow: 1;
}
.pr-grow {
  flex-grow: 1;
}
.pr-caption-bottom {
  caption-side: bottom;
}
.pr--translate-y-1\\/2 {
  --tw-translate-y: -50%;
  transform: translate(var(--tw-translate-x), var(--tw-translate-y)) rotate(var(--tw-rotate)) skewX(var(--tw-skew-x)) skewY(var(--tw-skew-y)) scaleX(var(--tw-scale-x)) scaleY(var(--tw-scale-y));
}
.pr-translate-x-\\[-50\\%\\] {
  --tw-translate-x: -50%;
  transform: translate(var(--tw-translate-x), var(--tw-translate-y)) rotate(var(--tw-rotate)) skewX(var(--tw-skew-x)) skewY(var(--tw-skew-y)) scaleX(var(--tw-scale-x)) scaleY(var(--tw-scale-y));
}
.pr-translate-y-\\[-50\\%\\] {
  --tw-translate-y: -50%;
  transform: translate(var(--tw-translate-x), var(--tw-translate-y)) rotate(var(--tw-rotate)) skewX(var(--tw-skew-x)) skewY(var(--tw-skew-y)) scaleX(var(--tw-scale-x)) scaleY(var(--tw-scale-y));
}
.pr-rotate-0 {
  --tw-rotate: 0deg;
  transform: translate(var(--tw-translate-x), var(--tw-translate-y)) rotate(var(--tw-rotate)) skewX(var(--tw-skew-x)) skewY(var(--tw-skew-y)) scaleX(var(--tw-scale-x)) scaleY(var(--tw-scale-y));
}
.pr-rotate-90 {
  --tw-rotate: 90deg;
  transform: translate(var(--tw-translate-x), var(--tw-translate-y)) rotate(var(--tw-rotate)) skewX(var(--tw-skew-x)) skewY(var(--tw-skew-y)) scaleX(var(--tw-scale-x)) scaleY(var(--tw-scale-y));
}
.pr-scale-0 {
  --tw-scale-x: 0;
  --tw-scale-y: 0;
  transform: translate(var(--tw-translate-x), var(--tw-translate-y)) rotate(var(--tw-rotate)) skewX(var(--tw-skew-x)) skewY(var(--tw-skew-y)) scaleX(var(--tw-scale-x)) scaleY(var(--tw-scale-y));
}
.pr-scale-100 {
  --tw-scale-x: 1;
  --tw-scale-y: 1;
  transform: translate(var(--tw-translate-x), var(--tw-translate-y)) rotate(var(--tw-rotate)) skewX(var(--tw-skew-x)) skewY(var(--tw-skew-y)) scaleX(var(--tw-scale-x)) scaleY(var(--tw-scale-y));
}
.pr-transform {
  transform: translate(var(--tw-translate-x), var(--tw-translate-y)) rotate(var(--tw-rotate)) skewX(var(--tw-skew-x)) skewY(var(--tw-skew-y)) scaleX(var(--tw-scale-x)) scaleY(var(--tw-scale-y));
}
@keyframes pr-spin {

  to {
    transform: rotate(360deg);
  }
}
.pr-animate-spin {
  animation: pr-spin 1s linear infinite;
}
.pr-cursor-default {
  cursor: default;
}
.pr-cursor-not-allowed {
  cursor: not-allowed;
}
.pr-cursor-pointer {
  cursor: pointer;
}
.pr-touch-none {
  touch-action: none;
}
.pr-select-none {
  user-select: none;
}
.pr-list-disc {
  list-style-type: disc;
}
.pr-auto-rows-max {
  grid-auto-rows: max-content;
}
.pr-grid-cols-2 {
  grid-template-columns: repeat(2, minmax(0, 1fr));
}
.pr-flex-row {
  flex-direction: row;
}
.pr-flex-col {
  flex-direction: column;
}
.pr-flex-col-reverse {
  flex-direction: column-reverse;
}
.pr-flex-wrap {
  flex-wrap: wrap;
}
.pr-items-start {
  align-items: flex-start;
}
.pr-items-center {
  align-items: center;
}
.pr-justify-start {
  justify-content: flex-start;
}
.pr-justify-end {
  justify-content: flex-end;
}
.pr-justify-center {
  justify-content: center;
}
.pr-justify-between {
  justify-content: space-between;
}
.pr-gap-0 {
  gap: 0px;
}
.pr-gap-0\\.5 {
  gap: 0.125rem;
}
.pr-gap-1 {
  gap: 0.25rem;
}
.pr-gap-1\\.5 {
  gap: 0.375rem;
}
.pr-gap-2 {
  gap: 0.5rem;
}
.pr-gap-2\\.5 {
  gap: 0.625rem;
}
.pr-gap-3 {
  gap: 0.75rem;
}
.pr-gap-4 {
  gap: 1rem;
}
.pr-gap-6 {
  gap: 1.5rem;
}
.pr-gap-x-4 {
  column-gap: 1rem;
}
.pr-space-x-0 > :not([hidden]) ~ :not([hidden]) {
  --tw-space-x-reverse: 0;
  margin-right: calc(0px * var(--tw-space-x-reverse));
  margin-left: calc(0px * calc(1 - var(--tw-space-x-reverse)));
}
.pr-space-x-2 > :not([hidden]) ~ :not([hidden]) {
  --tw-space-x-reverse: 0;
  margin-right: calc(0.5rem * var(--tw-space-x-reverse));
  margin-left: calc(0.5rem * calc(1 - var(--tw-space-x-reverse)));
}
.pr-space-x-4 > :not([hidden]) ~ :not([hidden]) {
  --tw-space-x-reverse: 0;
  margin-right: calc(1rem * var(--tw-space-x-reverse));
  margin-left: calc(1rem * calc(1 - var(--tw-space-x-reverse)));
}
.pr-space-x-6 > :not([hidden]) ~ :not([hidden]) {
  --tw-space-x-reverse: 0;
  margin-right: calc(1.5rem * var(--tw-space-x-reverse));
  margin-left: calc(1.5rem * calc(1 - var(--tw-space-x-reverse)));
}
.pr-space-y-1 > :not([hidden]) ~ :not([hidden]) {
  --tw-space-y-reverse: 0;
  margin-top: calc(0.25rem * calc(1 - var(--tw-space-y-reverse)));
  margin-bottom: calc(0.25rem * var(--tw-space-y-reverse));
}
.pr-space-y-1\\.5 > :not([hidden]) ~ :not([hidden]) {
  --tw-space-y-reverse: 0;
  margin-top: calc(0.375rem * calc(1 - var(--tw-space-y-reverse)));
  margin-bottom: calc(0.375rem * var(--tw-space-y-reverse));
}
.pr-space-y-2 > :not([hidden]) ~ :not([hidden]) {
  --tw-space-y-reverse: 0;
  margin-top: calc(0.5rem * calc(1 - var(--tw-space-y-reverse)));
  margin-bottom: calc(0.5rem * var(--tw-space-y-reverse));
}
.pr-space-y-3 > :not([hidden]) ~ :not([hidden]) {
  --tw-space-y-reverse: 0;
  margin-top: calc(0.75rem * calc(1 - var(--tw-space-y-reverse)));
  margin-bottom: calc(0.75rem * var(--tw-space-y-reverse));
}
.pr-space-y-4 > :not([hidden]) ~ :not([hidden]) {
  --tw-space-y-reverse: 0;
  margin-top: calc(1rem * calc(1 - var(--tw-space-y-reverse)));
  margin-bottom: calc(1rem * var(--tw-space-y-reverse));
}
.pr-self-stretch {
  align-self: stretch;
}
.pr-overflow-auto {
  overflow: auto;
}
.pr-overflow-hidden {
  overflow: hidden;
}
.pr-overflow-y-auto {
  overflow-y: auto;
}
.pr-overflow-x-hidden {
  overflow-x: hidden;
}
.pr-overflow-y-hidden {
  overflow-y: hidden;
}
.pr-whitespace-normal {
  white-space: normal;
}
.pr-whitespace-nowrap {
  white-space: nowrap;
}
.pr-text-nowrap {
  text-wrap: nowrap;
}
.pr-text-balance {
  text-wrap: balance;
}
.pr-break-words {
  overflow-wrap: break-word;
}
.pr-rounded-full {
  border-radius: 9999px;
}
.pr-rounded-lg {
  border-radius: var(--radius);
}
.pr-rounded-md {
  border-radius: calc(var(--radius) - 2px);
}
.pr-rounded-sm {
  border-radius: calc(var(--radius) - 4px);
}
.pr-rounded-s-md {
  border-start-start-radius: calc(var(--radius) - 2px);
  border-end-start-radius: calc(var(--radius) - 2px);
}
.pr-rounded-ee-none {
  border-end-end-radius: 0px;
}
.pr-rounded-se-md {
  border-start-end-radius: calc(var(--radius) - 2px);
}
.pr-rounded-ss-none {
  border-start-start-radius: 0px;
}
.pr-border {
  border-width: 1px;
}
.pr-border-0 {
  border-width: 0px;
}
.pr-border-2 {
  border-width: 2px;
}
.pr-border-b {
  border-bottom-width: 1px;
}
.pr-border-b-0 {
  border-bottom-width: 0px;
}
.pr-border-e {
  border-inline-end-width: 1px;
}
.pr-border-l {
  border-left-width: 1px;
}
.pr-border-l-2 {
  border-left-width: 2px;
}
.pr-border-r-0 {
  border-right-width: 0px;
}
.pr-border-t {
  border-top-width: 1px;
}
.pr-border-t-0 {
  border-top-width: 0px;
}
.pr-border-solid {
  border-style: solid;
}
.pr-border-dashed {
  border-style: dashed;
}
.pr-border-black {
  --tw-border-opacity: 1;
  border-color: rgb(0 0 0 / var(--tw-border-opacity));
}
.pr-border-destructive\\/50 {
  border-color: hsl(var(--destructive) / 0.5);
}
.pr-border-gray-300 {
  --tw-border-opacity: 1;
  border-color: rgb(209 213 219 / var(--tw-border-opacity));
}
.pr-border-gray-400 {
  --tw-border-opacity: 1;
  border-color: rgb(156 163 175 / var(--tw-border-opacity));
}
.pr-border-input {
  border-color: hsl(var(--input));
}
.pr-border-primary {
  border-color: hsl(var(--primary));
}
.pr-border-red-600 {
  --tw-border-opacity: 1;
  border-color: rgb(220 38 38 / var(--tw-border-opacity));
}
.pr-border-transparent {
  border-color: transparent;
}
.pr-border-l-indigo-200 {
  --tw-border-opacity: 1;
  border-left-color: rgb(199 210 254 / var(--tw-border-opacity));
}
.pr-border-l-purple-200 {
  --tw-border-opacity: 1;
  border-left-color: rgb(233 213 255 / var(--tw-border-opacity));
}
.pr-border-l-red-200 {
  --tw-border-opacity: 1;
  border-left-color: rgb(254 202 202 / var(--tw-border-opacity));
}
.pr-bg-accent {
  background-color: hsl(var(--accent));
}
.pr-bg-accent-foreground {
  background-color: hsl(var(--accent-foreground));
}
.pr-bg-amber-100 {
  --tw-bg-opacity: 1;
  background-color: rgb(254 243 199 / var(--tw-bg-opacity));
}
.pr-bg-amber-200 {
  --tw-bg-opacity: 1;
  background-color: rgb(253 230 138 / var(--tw-bg-opacity));
}
.pr-bg-amber-50 {
  --tw-bg-opacity: 1;
  background-color: rgb(255 251 235 / var(--tw-bg-opacity));
}
.pr-bg-background {
  background-color: hsl(var(--background));
}
.pr-bg-black\\/80 {
  background-color: rgb(0 0 0 / 0.8);
}
.pr-bg-blue-600 {
  --tw-bg-opacity: 1;
  background-color: rgb(37 99 235 / var(--tw-bg-opacity));
}
.pr-bg-blue-700 {
  --tw-bg-opacity: 1;
  background-color: rgb(29 78 216 / var(--tw-bg-opacity));
}
.pr-bg-border {
  background-color: hsl(var(--border));
}
.pr-bg-card {
  background-color: hsl(var(--card));
}
.pr-bg-card-foreground {
  background-color: hsl(var(--card-foreground));
}
.pr-bg-destructive {
  background-color: hsl(var(--destructive));
}
.pr-bg-destructive-foreground {
  background-color: hsl(var(--destructive-foreground));
}
.pr-bg-foreground {
  background-color: hsl(var(--foreground));
}
.pr-bg-gray-100 {
  --tw-bg-opacity: 1;
  background-color: rgb(243 244 246 / var(--tw-bg-opacity));
}
.pr-bg-gray-300 {
  --tw-bg-opacity: 1;
  background-color: rgb(209 213 219 / var(--tw-bg-opacity));
}
.pr-bg-gray-400 {
  --tw-bg-opacity: 1;
  background-color: rgb(156 163 175 / var(--tw-bg-opacity));
}
.pr-bg-input {
  background-color: hsl(var(--input));
}
.pr-bg-muted {
  background-color: hsl(var(--muted));
}
.pr-bg-muted-foreground {
  background-color: hsl(var(--muted-foreground));
}
.pr-bg-muted\\/40 {
  background-color: hsl(var(--muted) / 0.4);
}
.pr-bg-muted\\/50 {
  background-color: hsl(var(--muted) / 0.5);
}
.pr-bg-neutral-300 {
  --tw-bg-opacity: 1;
  background-color: rgb(212 212 212 / var(--tw-bg-opacity));
}
.pr-bg-popover {
  background-color: hsl(var(--popover));
}
.pr-bg-popover-foreground {
  background-color: hsl(var(--popover-foreground));
}
.pr-bg-primary {
  background-color: hsl(var(--primary));
}
.pr-bg-primary-foreground {
  background-color: hsl(var(--primary-foreground));
}
.pr-bg-ring {
  background-color: hsl(var(--ring));
}
.pr-bg-secondary {
  background-color: hsl(var(--secondary));
}
.pr-bg-secondary-foreground {
  background-color: hsl(var(--secondary-foreground));
}
.pr-bg-transparent {
  background-color: transparent;
}
.pr-bg-white {
  --tw-bg-opacity: 1;
  background-color: rgb(255 255 255 / var(--tw-bg-opacity));
}
.pr-fill-current {
  fill: currentColor;
}
.pr-p-0 {
  padding: 0px;
}
.pr-p-1 {
  padding: 0.25rem;
}
.pr-p-2 {
  padding: 0.5rem;
}
.pr-p-4 {
  padding: 1rem;
}
.pr-p-6 {
  padding: 1.5rem;
}
.pr-p-8 {
  padding: 2rem;
}
.pr-p-\\[1px\\] {
  padding: 1px;
}
.pr-px-1 {
  padding-left: 0.25rem;
  padding-right: 0.25rem;
}
.pr-px-2 {
  padding-left: 0.5rem;
  padding-right: 0.5rem;
}
.pr-px-2\\.5 {
  padding-left: 0.625rem;
  padding-right: 0.625rem;
}
.pr-px-3 {
  padding-left: 0.75rem;
  padding-right: 0.75rem;
}
.pr-px-4 {
  padding-left: 1rem;
  padding-right: 1rem;
}
.pr-px-6 {
  padding-left: 1.5rem;
  padding-right: 1.5rem;
}
.pr-px-7 {
  padding-left: 1.75rem;
  padding-right: 1.75rem;
}
.pr-px-8 {
  padding-left: 2rem;
  padding-right: 2rem;
}
.pr-py-1 {
  padding-top: 0.25rem;
  padding-bottom: 0.25rem;
}
.pr-py-1\\.5 {
  padding-top: 0.375rem;
  padding-bottom: 0.375rem;
}
.pr-py-2 {
  padding-top: 0.5rem;
  padding-bottom: 0.5rem;
}
.pr-py-3 {
  padding-top: 0.75rem;
  padding-bottom: 0.75rem;
}
.pr-py-4 {
  padding-top: 1rem;
  padding-bottom: 1rem;
}
.pr-py-6 {
  padding-top: 1.5rem;
  padding-bottom: 1.5rem;
}
.pr-pb-2 {
  padding-bottom: 0.5rem;
}
.pr-pb-3 {
  padding-bottom: 0.75rem;
}
.pr-pb-4 {
  padding-bottom: 1rem;
}
.pr-pl-4 {
  padding-left: 1rem;
}
.pr-pl-5 {
  padding-left: 1.25rem;
}
.pr-pl-8 {
  padding-left: 2rem;
}
.pr-pr-2 {
  padding-right: 0.5rem;
}
.pr-pr-3 {
  padding-right: 0.75rem;
}
.pr-pr-4 {
  padding-right: 1rem;
}
.pr-ps-12 {
  padding-inline-start: 3rem;
}
.pr-ps-4 {
  padding-inline-start: 1rem;
}
.pr-ps-8 {
  padding-inline-start: 2rem;
}
.pr-pt-0 {
  padding-top: 0px;
}
.pr-pt-3 {
  padding-top: 0.75rem;
}
.pr-pt-4 {
  padding-top: 1rem;
}
.pr-text-center {
  text-align: center;
}
.pr-text-right {
  text-align: right;
}
.pr-text-start {
  text-align: start;
}
.pr-text-end {
  text-align: end;
}
.pr-align-middle {
  vertical-align: middle;
}
.pr-font-sans {
  font-family: ui-sans-serif, system-ui, sans-serif, "Apple Color Emoji", "Segoe UI Emoji", "Segoe UI Symbol", "Noto Color Emoji";
}
.pr-text-2xl {
  font-size: 1.5rem;
  line-height: 2rem;
}
.pr-text-4xl {
  font-size: 2.25rem;
  line-height: 2.5rem;
}
.pr-text-5xl {
  font-size: 3rem;
  line-height: 1;
}
.pr-text-lg {
  font-size: 1.125rem;
  line-height: 1.75rem;
}
.pr-text-sm {
  font-size: 0.875rem;
  line-height: 1.25rem;
}
.pr-text-xs {
  font-size: 0.75rem;
  line-height: 1rem;
}
.pr-font-bold {
  font-weight: 700;
}
.pr-font-medium {
  font-weight: 500;
}
.pr-font-normal {
  font-weight: 400;
}
.pr-font-semibold {
  font-weight: 600;
}
.pr-uppercase {
  text-transform: uppercase;
}
.pr-capitalize {
  text-transform: capitalize;
}
.pr-not-italic {
  font-style: normal;
}
.pr-leading-none {
  line-height: 1;
}
.pr-leading-relaxed {
  line-height: 1.625;
}
.pr-tracking-tight {
  letter-spacing: -0.025em;
}
.pr-tracking-widest {
  letter-spacing: 0.1em;
}
.pr-text-accent-foreground {
  color: hsl(var(--accent-foreground));
}
.pr-text-amber-800 {
  --tw-text-opacity: 1;
  color: rgb(146 64 14 / var(--tw-text-opacity));
}
.pr-text-amber-900 {
  --tw-text-opacity: 1;
  color: rgb(120 53 15 / var(--tw-text-opacity));
}
.pr-text-black {
  --tw-text-opacity: 1;
  color: rgb(0 0 0 / var(--tw-text-opacity));
}
.pr-text-blue-600 {
  --tw-text-opacity: 1;
  color: rgb(37 99 235 / var(--tw-text-opacity));
}
.pr-text-card-foreground {
  color: hsl(var(--card-foreground));
}
.pr-text-current {
  color: currentColor;
}
.pr-text-destructive {
  color: hsl(var(--destructive));
}
.pr-text-destructive-foreground {
  color: hsl(var(--destructive-foreground));
}
.pr-text-foreground {
  color: hsl(var(--foreground));
}
.pr-text-gray-500 {
  --tw-text-opacity: 1;
  color: rgb(107 114 128 / var(--tw-text-opacity));
}
.pr-text-gray-600 {
  --tw-text-opacity: 1;
  color: rgb(75 85 99 / var(--tw-text-opacity));
}
.pr-text-gray-700 {
  --tw-text-opacity: 1;
  color: rgb(55 65 81 / var(--tw-text-opacity));
}
.pr-text-gray-800 {
  --tw-text-opacity: 1;
  color: rgb(31 41 55 / var(--tw-text-opacity));
}
.pr-text-inherit {
  color: inherit;
}
.pr-text-muted-foreground {
  color: hsl(var(--muted-foreground));
}
.pr-text-popover-foreground {
  color: hsl(var(--popover-foreground));
}
.pr-text-primary {
  color: hsl(var(--primary));
}
.pr-text-primary-foreground {
  color: hsl(var(--primary-foreground));
}
.pr-text-red-600 {
  --tw-text-opacity: 1;
  color: rgb(220 38 38 / var(--tw-text-opacity));
}
.pr-text-secondary-foreground {
  color: hsl(var(--secondary-foreground));
}
.pr-text-slate-700 {
  --tw-text-opacity: 1;
  color: rgb(51 65 85 / var(--tw-text-opacity));
}
.pr-text-slate-900 {
  --tw-text-opacity: 1;
  color: rgb(15 23 42 / var(--tw-text-opacity));
}
.pr-text-white {
  --tw-text-opacity: 1;
  color: rgb(255 255 255 / var(--tw-text-opacity));
}
.pr-text-yellow-900 {
  --tw-text-opacity: 1;
  color: rgb(113 63 18 / var(--tw-text-opacity));
}
.pr-underline {
  text-decoration-line: underline;
}
.pr-underline-offset-4 {
  text-underline-offset: 4px;
}
.pr-opacity-0 {
  opacity: 0;
}
.pr-opacity-50 {
  opacity: 0.5;
}
.pr-opacity-60 {
  opacity: 0.6;
}
.pr-opacity-70 {
  opacity: 0.7;
}
.pr-shadow-lg {
  --tw-shadow: 0 10px 15px -3px rgb(0 0 0 / 0.1), 0 4px 6px -4px rgb(0 0 0 / 0.1);
  --tw-shadow-colored: 0 10px 15px -3px var(--tw-shadow-color), 0 4px 6px -4px var(--tw-shadow-color);
  box-shadow: var(--tw-ring-offset-shadow, 0 0 #0000), var(--tw-ring-shadow, 0 0 #0000), var(--tw-shadow);
}
.pr-shadow-md {
  --tw-shadow: 0 4px 6px -1px rgb(0 0 0 / 0.1), 0 2px 4px -2px rgb(0 0 0 / 0.1);
  --tw-shadow-colored: 0 4px 6px -1px var(--tw-shadow-color), 0 2px 4px -2px var(--tw-shadow-color);
  box-shadow: var(--tw-ring-offset-shadow, 0 0 #0000), var(--tw-ring-shadow, 0 0 #0000), var(--tw-shadow);
}
.pr-shadow-none {
  --tw-shadow: 0 0 #0000;
  --tw-shadow-colored: 0 0 #0000;
  box-shadow: var(--tw-ring-offset-shadow, 0 0 #0000), var(--tw-ring-shadow, 0 0 #0000), var(--tw-shadow);
}
.pr-shadow-sm {
  --tw-shadow: 0 1px 2px 0 rgb(0 0 0 / 0.05);
  --tw-shadow-colored: 0 1px 2px 0 var(--tw-shadow-color);
  box-shadow: var(--tw-ring-offset-shadow, 0 0 #0000), var(--tw-ring-shadow, 0 0 #0000), var(--tw-shadow);
}
.pr-outline-none {
  outline: 2px solid transparent;
  outline-offset: 2px;
}
.pr-ring-0 {
  --tw-ring-offset-shadow: var(--tw-ring-inset) 0 0 0 var(--tw-ring-offset-width) var(--tw-ring-offset-color);
  --tw-ring-shadow: var(--tw-ring-inset) 0 0 0 calc(0px + var(--tw-ring-offset-width)) var(--tw-ring-color);
  box-shadow: var(--tw-ring-offset-shadow), var(--tw-ring-shadow), var(--tw-shadow, 0 0 #0000);
}
.pr-ring-offset-background {
  --tw-ring-offset-color: hsl(var(--background));
}
.pr-transition {
  transition-property: color, background-color, border-color, text-decoration-color, fill, stroke, opacity, box-shadow, transform, filter, backdrop-filter;
  transition-timing-function: cubic-bezier(0.4, 0, 0.2, 1);
  transition-duration: 150ms;
}
.pr-transition-all {
  transition-property: all;
  transition-timing-function: cubic-bezier(0.4, 0, 0.2, 1);
  transition-duration: 150ms;
}
.pr-transition-colors {
  transition-property: color, background-color, border-color, text-decoration-color, fill, stroke;
  transition-timing-function: cubic-bezier(0.4, 0, 0.2, 1);
  transition-duration: 150ms;
}
.pr-transition-opacity {
  transition-property: opacity;
  transition-timing-function: cubic-bezier(0.4, 0, 0.2, 1);
  transition-duration: 150ms;
}
.pr-transition-transform {
  transition-property: transform;
  transition-timing-function: cubic-bezier(0.4, 0, 0.2, 1);
  transition-duration: 150ms;
}
.pr-duration-200 {
  transition-duration: 200ms;
}
.pr-duration-300 {
  transition-duration: 300ms;
}
.pr-ease-in-out {
  transition-timing-function: cubic-bezier(0.4, 0, 0.2, 1);
}
@keyframes enter {

  from {
    opacity: var(--tw-enter-opacity, 1);
    transform: translate3d(var(--tw-enter-translate-x, 0), var(--tw-enter-translate-y, 0), 0) scale3d(var(--tw-enter-scale, 1), var(--tw-enter-scale, 1), var(--tw-enter-scale, 1)) rotate(var(--tw-enter-rotate, 0));
  }
}
@keyframes exit {

  to {
    opacity: var(--tw-exit-opacity, 1);
    transform: translate3d(var(--tw-exit-translate-x, 0), var(--tw-exit-translate-y, 0), 0) scale3d(var(--tw-exit-scale, 1), var(--tw-exit-scale, 1), var(--tw-exit-scale, 1)) rotate(var(--tw-exit-rotate, 0));
  }
}
.pr-duration-200 {
  animation-duration: 200ms;
}
.pr-duration-300 {
  animation-duration: 300ms;
}
.pr-ease-in-out {
  animation-timing-function: cubic-bezier(0.4, 0, 0.2, 1);
}
.file\\:pr-border-0::file-selector-button {
  border-width: 0px;
}
.file\\:pr-bg-transparent::file-selector-button {
  background-color: transparent;
}
.file\\:pr-text-sm::file-selector-button {
  font-size: 0.875rem;
  line-height: 1.25rem;
}
.file\\:pr-font-medium::file-selector-button {
  font-weight: 500;
}
.placeholder\\:pr-text-muted-foreground::placeholder {
  color: hsl(var(--muted-foreground));
}
.hover\\:pr-border-blue-600:hover {
  --tw-border-opacity: 1;
  border-color: rgb(37 99 235 / var(--tw-border-opacity));
}
.hover\\:pr-bg-accent:hover {
  background-color: hsl(var(--accent));
}
.hover\\:pr-bg-blue-700:hover {
  --tw-bg-opacity: 1;
  background-color: rgb(29 78 216 / var(--tw-bg-opacity));
}
.hover\\:pr-bg-destructive\\/90:hover {
  background-color: hsl(var(--destructive) / 0.9);
}
.hover\\:pr-bg-gray-400:hover {
  --tw-bg-opacity: 1;
  background-color: rgb(156 163 175 / var(--tw-bg-opacity));
}
.hover\\:pr-bg-muted\\/50:hover {
  background-color: hsl(var(--muted) / 0.5);
}
.hover\\:pr-bg-primary\\/90:hover {
  background-color: hsl(var(--primary) / 0.9);
}
.hover\\:pr-bg-secondary\\/80:hover {
  background-color: hsl(var(--secondary) / 0.8);
}
.hover\\:pr-bg-white:hover {
  --tw-bg-opacity: 1;
  background-color: rgb(255 255 255 / var(--tw-bg-opacity));
}
.hover\\:pr-text-accent-foreground:hover {
  color: hsl(var(--accent-foreground));
}
.hover\\:pr-text-blue-600:hover {
  --tw-text-opacity: 1;
  color: rgb(37 99 235 / var(--tw-text-opacity));
}
.hover\\:pr-text-foreground:hover {
  color: hsl(var(--foreground));
}
.hover\\:pr-text-white:hover {
  --tw-text-opacity: 1;
  color: rgb(255 255 255 / var(--tw-text-opacity));
}
.hover\\:pr-underline:hover {
  text-decoration-line: underline;
}
.hover\\:pr-opacity-100:hover {
  opacity: 1;
}
.focus\\:pr-bg-accent:focus {
  background-color: hsl(var(--accent));
}
.focus\\:pr-text-accent-foreground:focus {
  color: hsl(var(--accent-foreground));
}
.focus\\:pr-outline-none:focus {
  outline: 2px solid transparent;
  outline-offset: 2px;
}
.focus\\:pr-ring-2:focus {
  --tw-ring-offset-shadow: var(--tw-ring-inset) 0 0 0 var(--tw-ring-offset-width) var(--tw-ring-offset-color);
  --tw-ring-shadow: var(--tw-ring-inset) 0 0 0 calc(2px + var(--tw-ring-offset-width)) var(--tw-ring-color);
  box-shadow: var(--tw-ring-offset-shadow), var(--tw-ring-shadow), var(--tw-shadow, 0 0 #0000);
}
.focus\\:pr-ring-ring:focus {
  --tw-ring-color: hsl(var(--ring));
}
.focus\\:pr-ring-offset-2:focus {
  --tw-ring-offset-width: 2px;
}
.focus-visible\\:pr-outline-none:focus-visible {
  outline: 2px solid transparent;
  outline-offset: 2px;
}
.focus-visible\\:pr-ring-2:focus-visible {
  --tw-ring-offset-shadow: var(--tw-ring-inset) 0 0 0 var(--tw-ring-offset-width) var(--tw-ring-offset-color);
  --tw-ring-shadow: var(--tw-ring-inset) 0 0 0 calc(2px + var(--tw-ring-offset-width)) var(--tw-ring-color);
  box-shadow: var(--tw-ring-offset-shadow), var(--tw-ring-shadow), var(--tw-shadow, 0 0 #0000);
}
.focus-visible\\:pr-ring-\\[color\\:hsl\\(2400o2c 5\\%0o2c 64\\.9\\%\\)\\]:focus-visible {
  --tw-ring-opacity: 1;
  --tw-ring-color: hsl(240 5% 64.9% / var(--tw-ring-opacity));
}
.focus-visible\\:pr-ring-ring:focus-visible {
  --tw-ring-color: hsl(var(--ring));
}
.focus-visible\\:pr-ring-offset-2:focus-visible {
  --tw-ring-offset-width: 2px;
}
.focus-visible\\:pr-ring-offset-background:focus-visible {
  --tw-ring-offset-color: hsl(var(--background));
}
.disabled\\:pr-pointer-events-none:disabled {
  pointer-events: none;
}
.disabled\\:pr-cursor-not-allowed:disabled {
  cursor: not-allowed;
}
.disabled\\:pr-opacity-50:disabled {
  opacity: 0.5;
}
.pr-group:hover .group-hover\\:pr-opacity-100 {
  opacity: 1;
}
.pr-peer:disabled ~ .peer-disabled\\:pr-cursor-not-allowed {
  cursor: not-allowed;
}
.pr-peer:disabled ~ .peer-disabled\\:pr-opacity-70 {
  opacity: 0.7;
}
.data-\\[disabled\\=true\\]\\:pr-pointer-events-none[data-disabled=true] {
  pointer-events: none;
}
.data-\\[disabled\\]\\:pr-pointer-events-none[data-disabled] {
  pointer-events: none;
}
.data-\\[side\\=bottom\\]\\:pr-translate-y-1[data-side=bottom] {
  --tw-translate-y: 0.25rem;
  transform: translate(var(--tw-translate-x), var(--tw-translate-y)) rotate(var(--tw-rotate)) skewX(var(--tw-skew-x)) skewY(var(--tw-skew-y)) scaleX(var(--tw-scale-x)) scaleY(var(--tw-scale-y));
}
.data-\\[side\\=left\\]\\:pr--translate-x-1[data-side=left] {
  --tw-translate-x: -0.25rem;
  transform: translate(var(--tw-translate-x), var(--tw-translate-y)) rotate(var(--tw-rotate)) skewX(var(--tw-skew-x)) skewY(var(--tw-skew-y)) scaleX(var(--tw-scale-x)) scaleY(var(--tw-scale-y));
}
.data-\\[side\\=right\\]\\:pr-translate-x-1[data-side=right] {
  --tw-translate-x: 0.25rem;
  transform: translate(var(--tw-translate-x), var(--tw-translate-y)) rotate(var(--tw-rotate)) skewX(var(--tw-skew-x)) skewY(var(--tw-skew-y)) scaleX(var(--tw-scale-x)) scaleY(var(--tw-scale-y));
}
.data-\\[side\\=top\\]\\:pr--translate-y-1[data-side=top] {
  --tw-translate-y: -0.25rem;
  transform: translate(var(--tw-translate-x), var(--tw-translate-y)) rotate(var(--tw-rotate)) skewX(var(--tw-skew-x)) skewY(var(--tw-skew-y)) scaleX(var(--tw-scale-x)) scaleY(var(--tw-scale-y));
}
.data-\\[state\\=checked\\]\\:pr-translate-x-5[data-state=checked] {
  --tw-translate-x: 1.25rem;
  transform: translate(var(--tw-translate-x), var(--tw-translate-y)) rotate(var(--tw-rotate)) skewX(var(--tw-skew-x)) skewY(var(--tw-skew-y)) scaleX(var(--tw-scale-x)) scaleY(var(--tw-scale-y));
}
.data-\\[state\\=unchecked\\]\\:pr-translate-x-0[data-state=unchecked] {
  --tw-translate-x: 0px;
  transform: translate(var(--tw-translate-x), var(--tw-translate-y)) rotate(var(--tw-rotate)) skewX(var(--tw-skew-x)) skewY(var(--tw-skew-y)) scaleX(var(--tw-scale-x)) scaleY(var(--tw-scale-y));
}
.data-\\[highlighted\\]\\:pr-bg-amber-100[data-highlighted] {
  --tw-bg-opacity: 1;
  background-color: rgb(254 243 199 / var(--tw-bg-opacity));
}
.data-\\[selected\\=true\\]\\:pr-bg-accent[data-selected=true] {
  background-color: hsl(var(--accent));
}
.data-\\[state\\=active\\]\\:pr-bg-background[data-state=active] {
  background-color: hsl(var(--background));
}
.data-\\[state\\=checked\\]\\:pr-bg-primary[data-state=checked] {
  background-color: hsl(var(--primary));
}
.data-\\[state\\=open\\]\\:pr-bg-accent[data-state=open] {
  background-color: hsl(var(--accent));
}
.data-\\[state\\=selected\\]\\:pr-bg-muted[data-state=selected] {
  background-color: hsl(var(--muted));
}
.data-\\[state\\=unchecked\\]\\:pr-bg-input[data-state=unchecked] {
  background-color: hsl(var(--input));
}
.data-\\[selected\\=true\\]\\:pr-text-accent-foreground[data-selected=true] {
  color: hsl(var(--accent-foreground));
}
.data-\\[state\\=active\\]\\:pr-text-foreground[data-state=active] {
  color: hsl(var(--foreground));
}
.data-\\[state\\=checked\\]\\:pr-text-primary-foreground[data-state=checked] {
  color: hsl(var(--primary-foreground));
}
.data-\\[state\\=open\\]\\:pr-text-muted-foreground[data-state=open] {
  color: hsl(var(--muted-foreground));
}
.data-\\[disabled\\=true\\]\\:pr-opacity-50[data-disabled=true] {
  opacity: 0.5;
}
.data-\\[disabled\\]\\:pr-opacity-50[data-disabled] {
  opacity: 0.5;
}
.data-\\[state\\=active\\]\\:pr-shadow-sm[data-state=active] {
  --tw-shadow: 0 1px 2px 0 rgb(0 0 0 / 0.05);
  --tw-shadow-colored: 0 1px 2px 0 var(--tw-shadow-color);
  box-shadow: var(--tw-ring-offset-shadow, 0 0 #0000), var(--tw-ring-shadow, 0 0 #0000), var(--tw-shadow);
}
.data-\\[state\\=open\\]\\:pr-animate-in[data-state=open] {
  animation-name: enter;
  animation-duration: 150ms;
  --tw-enter-opacity: initial;
  --tw-enter-scale: initial;
  --tw-enter-rotate: initial;
  --tw-enter-translate-x: initial;
  --tw-enter-translate-y: initial;
}
.data-\\[state\\=closed\\]\\:pr-animate-out[data-state=closed] {
  animation-name: exit;
  animation-duration: 150ms;
  --tw-exit-opacity: initial;
  --tw-exit-scale: initial;
  --tw-exit-rotate: initial;
  --tw-exit-translate-x: initial;
  --tw-exit-translate-y: initial;
}
.data-\\[state\\=closed\\]\\:pr-fade-out-0[data-state=closed] {
  --tw-exit-opacity: 0;
}
.data-\\[state\\=open\\]\\:pr-fade-in-0[data-state=open] {
  --tw-enter-opacity: 0;
}
.data-\\[state\\=closed\\]\\:pr-zoom-out-95[data-state=closed] {
  --tw-exit-scale: .95;
}
.data-\\[state\\=open\\]\\:pr-zoom-in-95[data-state=open] {
  --tw-enter-scale: .95;
}
.data-\\[side\\=bottom\\]\\:pr-slide-in-from-top-2[data-side=bottom] {
  --tw-enter-translate-y: -0.5rem;
}
.data-\\[side\\=left\\]\\:pr-slide-in-from-right-2[data-side=left] {
  --tw-enter-translate-x: 0.5rem;
}
.data-\\[side\\=right\\]\\:pr-slide-in-from-left-2[data-side=right] {
  --tw-enter-translate-x: -0.5rem;
}
.data-\\[side\\=top\\]\\:pr-slide-in-from-bottom-2[data-side=top] {
  --tw-enter-translate-y: 0.5rem;
}
.data-\\[state\\=closed\\]\\:pr-slide-out-to-left-1\\/2[data-state=closed] {
  --tw-exit-translate-x: -50%;
}
.data-\\[state\\=closed\\]\\:pr-slide-out-to-top-\\[48\\%\\][data-state=closed] {
  --tw-exit-translate-y: -48%;
}
.data-\\[state\\=open\\]\\:pr-slide-in-from-left-1\\/2[data-state=open] {
  --tw-enter-translate-x: -50%;
}
.data-\\[state\\=open\\]\\:pr-slide-in-from-top-\\[48\\%\\][data-state=open] {
  --tw-enter-translate-y: -48%;
}
@media (min-width: 640px) {

  .sm\\:pr-not-sr-only {
    position: static;
    width: auto;
    height: auto;
    padding: 0;
    margin: 0;
    overflow: visible;
    clip: auto;
    white-space: normal;
  }

  .sm\\:pr-static {
    position: static;
  }

  .sm\\:pr-col-span-2 {
    grid-column: span 2 / span 2;
  }

  .sm\\:pr-flex {
    display: flex;
  }

  .sm\\:pr-table-cell {
    display: table-cell;
  }

  .sm\\:pr-hidden {
    display: none;
  }

  .sm\\:pr-grid-cols-2 {
    grid-template-columns: repeat(2, minmax(0, 1fr));
  }

  .sm\\:pr-flex-row {
    flex-direction: row;
  }

  .sm\\:pr-justify-end {
    justify-content: flex-end;
  }

  .sm\\:pr-gap-4 {
    gap: 1rem;
  }

  .sm\\:pr-space-x-2 > :not([hidden]) ~ :not([hidden]) {
    --tw-space-x-reverse: 0;
    margin-right: calc(0.5rem * var(--tw-space-x-reverse));
    margin-left: calc(0.5rem * calc(1 - var(--tw-space-x-reverse)));
  }

  .sm\\:pr-rounded-lg {
    border-radius: var(--radius);
  }

  .sm\\:pr-border-0 {
    border-width: 0px;
  }

  .sm\\:pr-bg-transparent {
    background-color: transparent;
  }

  .sm\\:pr-px-6 {
    padding-left: 1.5rem;
    padding-right: 1.5rem;
  }

  .sm\\:pr-py-0 {
    padding-top: 0px;
    padding-bottom: 0px;
  }

  .sm\\:pr-py-4 {
    padding-top: 1rem;
    padding-bottom: 1rem;
  }

  .sm\\:pr-py-5 {
    padding-top: 1.25rem;
    padding-bottom: 1.25rem;
  }

  .sm\\:pr-pl-14 {
    padding-left: 3.5rem;
  }

  .sm\\:pr-text-left {
    text-align: left;
  }
}
@media (min-width: 768px) {

  .md\\:pr-inline {
    display: inline;
  }

  .md\\:pr-flex {
    display: flex;
  }

  .md\\:pr-table-cell {
    display: table-cell;
  }

  .md\\:pr-h-8 {
    height: 2rem;
  }

  .md\\:pr-w-8 {
    width: 2rem;
  }

  .md\\:pr-w-\\[200px\\] {
    width: 200px;
  }

  .md\\:pr-grow-0 {
    flex-grow: 0;
  }

  .md\\:pr-grid-cols-4 {
    grid-template-columns: repeat(4, minmax(0, 1fr));
  }

  .md\\:pr-gap-8 {
    gap: 2rem;
  }

  .md\\:pr-text-base {
    font-size: 1rem;
    line-height: 1.5rem;
  }
}
@media (min-width: 1024px) {

  .lg\\:pr-sr-only {
    position: absolute;
    width: 1px;
    height: 1px;
    padding: 0;
    margin: -1px;
    overflow: hidden;
    clip: rect(0, 0, 0, 0);
    white-space: nowrap;
    border-width: 0;
  }

  .lg\\:pr-col-span-2 {
    grid-column: span 2 / span 2;
  }

  .lg\\:pr-flex {
    display: flex;
  }

  .lg\\:pr-w-\\[336px\\] {
    width: 336px;
  }

  .lg\\:pr-grid-cols-2 {
    grid-template-columns: repeat(2, minmax(0, 1fr));
  }

  .lg\\:pr-grid-cols-3 {
    grid-template-columns: repeat(3, minmax(0, 1fr));
  }

  .lg\\:pr-space-x-8 > :not([hidden]) ~ :not([hidden]) {
    --tw-space-x-reverse: 0;
    margin-right: calc(2rem * var(--tw-space-x-reverse));
    margin-left: calc(2rem * calc(1 - var(--tw-space-x-reverse)));
  }
}
@media (min-width: 1280px) {

  .xl\\:pr-not-sr-only {
    position: static;
    width: auto;
    height: auto;
    padding: 0;
    margin: 0;
    overflow: visible;
    clip: auto;
    white-space: normal;
  }

  .xl\\:pr-grid-cols-3 {
    grid-template-columns: repeat(3, minmax(0, 1fr));
  }

  .xl\\:pr-grid-cols-4 {
    grid-template-columns: repeat(4, minmax(0, 1fr));
  }

  .xl\\:pr-whitespace-nowrap {
    white-space: nowrap;
  }
}
@media (prefers-color-scheme: dark) {

  .dark\\:pr--rotate-90 {
    --tw-rotate: -90deg;
    transform: translate(var(--tw-translate-x), var(--tw-translate-y)) rotate(var(--tw-rotate)) skewX(var(--tw-skew-x)) skewY(var(--tw-skew-y)) scaleX(var(--tw-scale-x)) scaleY(var(--tw-scale-y));
  }

  .dark\\:pr-rotate-0 {
    --tw-rotate: 0deg;
    transform: translate(var(--tw-translate-x), var(--tw-translate-y)) rotate(var(--tw-rotate)) skewX(var(--tw-skew-x)) skewY(var(--tw-skew-y)) scaleX(var(--tw-scale-x)) scaleY(var(--tw-scale-y));
  }

  .dark\\:pr-scale-0 {
    --tw-scale-x: 0;
    --tw-scale-y: 0;
    transform: translate(var(--tw-translate-x), var(--tw-translate-y)) rotate(var(--tw-rotate)) skewX(var(--tw-skew-x)) skewY(var(--tw-skew-y)) scaleX(var(--tw-scale-x)) scaleY(var(--tw-scale-y));
  }

  .dark\\:pr-scale-100 {
    --tw-scale-x: 1;
    --tw-scale-y: 1;
    transform: translate(var(--tw-translate-x), var(--tw-translate-y)) rotate(var(--tw-rotate)) skewX(var(--tw-skew-x)) skewY(var(--tw-skew-y)) scaleX(var(--tw-scale-x)) scaleY(var(--tw-scale-y));
  }

  .dark\\:pr-border-destructive {
    border-color: hsl(var(--destructive));
  }
}
.\\[\\&\\:has\\(\\[role\\=checkbox\\]\\)\\]\\:pr-pe-0:has([role=checkbox]) {
  padding-inline-end: 0px;
}
.\\[\\&\\>span\\]\\:pr-line-clamp-1>span {
  overflow: hidden;
  display: -webkit-box;
  -webkit-box-orient: vertical;
  -webkit-line-clamp: 1;
}
.\\[\\&\\>svg\\+div\\]\\:pr-translate-y-\\[-3px\\]>svg+div {
  --tw-translate-y: -3px;
  transform: translate(var(--tw-translate-x), var(--tw-translate-y)) rotate(var(--tw-rotate)) skewX(var(--tw-skew-x)) skewY(var(--tw-skew-y)) scaleX(var(--tw-scale-x)) scaleY(var(--tw-scale-y));
}
.\\[\\&\\>svg\\]\\:pr-absolute>svg {
  position: absolute;
}
.\\[\\&\\>svg\\]\\:pr-left-4>svg {
  left: 1rem;
}
.\\[\\&\\>svg\\]\\:pr-top-4>svg {
  top: 1rem;
}
.\\[\\&\\>svg\\]\\:pr-text-destructive>svg {
  color: hsl(var(--destructive));
}
.\\[\\&\\>svg\\]\\:pr-text-foreground>svg {
  color: hsl(var(--foreground));
}
.\\[\\&\\>svg\\~\\*\\]\\:pr-pl-7>svg~* {
  padding-left: 1.75rem;
}
.\\[\\&\\>tr\\]\\:last\\:pr-border-b-0:last-child>tr {
  border-bottom-width: 0px;
}
.\\[\\&_\\[cmdk-group-heading\\]\\]\\:pr-px-2 [cmdk-group-heading] {
  padding-left: 0.5rem;
  padding-right: 0.5rem;
}
.\\[\\&_\\[cmdk-group-heading\\]\\]\\:pr-py-1\\.5 [cmdk-group-heading] {
  padding-top: 0.375rem;
  padding-bottom: 0.375rem;
}
.\\[\\&_\\[cmdk-group-heading\\]\\]\\:pr-text-xs [cmdk-group-heading] {
  font-size: 0.75rem;
  line-height: 1rem;
}
.\\[\\&_\\[cmdk-group-heading\\]\\]\\:pr-font-medium [cmdk-group-heading] {
  font-weight: 500;
}
.\\[\\&_\\[cmdk-group-heading\\]\\]\\:pr-text-muted-foreground [cmdk-group-heading] {
  color: hsl(var(--muted-foreground));
}
.\\[\\&_\\[cmdk-group\\]\\:not\\(\\[hidden\\]\\)_\\~\\[cmdk-group\\]\\]\\:pr-pt-0 [cmdk-group]:not([hidden]) ~[cmdk-group] {
  padding-top: 0px;
}
.\\[\\&_\\[cmdk-group\\]\\]\\:pr-px-2 [cmdk-group] {
  padding-left: 0.5rem;
  padding-right: 0.5rem;
}
.\\[\\&_\\[cmdk-input-wrapper\\]_svg\\]\\:pr-h-5 [cmdk-input-wrapper] svg {
  height: 1.25rem;
}
.\\[\\&_\\[cmdk-input-wrapper\\]_svg\\]\\:pr-w-5 [cmdk-input-wrapper] svg {
  width: 1.25rem;
}
.\\[\\&_\\[cmdk-input\\]\\]\\:pr-h-12 [cmdk-input] {
  height: 3rem;
}
.\\[\\&_\\[cmdk-item\\]\\]\\:pr-px-2 [cmdk-item] {
  padding-left: 0.5rem;
  padding-right: 0.5rem;
}
.\\[\\&_\\[cmdk-item\\]\\]\\:pr-py-3 [cmdk-item] {
  padding-top: 0.75rem;
  padding-bottom: 0.75rem;
}
.\\[\\&_\\[cmdk-item\\]_svg\\]\\:pr-h-5 [cmdk-item] svg {
  height: 1.25rem;
}
.\\[\\&_\\[cmdk-item\\]_svg\\]\\:pr-w-5 [cmdk-item] svg {
  width: 1.25rem;
}
.\\[\\&_p\\]\\:pr-leading-relaxed p {
  line-height: 1.625;
}
.\\[\\&_tr\\:last-child\\]\\:pr-border-0 tr:last-child {
  border-width: 0px;
}
.\\[\\&_tr\\]\\:pr-border-b tr {
  border-bottom-width: 1px;
}
.papi-checkbox {
  background-color: transparent;
}

.papi-checkbox.error {
  color: #f00;
}

.papi-checkbox.error:hover {
  background-color: rgba(255, 0, 0, 0.2);
}

.papi-checkbox.paratext {
  color: greenyellow;
}

.papi-checkbox-label.paratext {
  color: darkgreen;
}

.papi-checkbox.paratext:hover {
  background-color: rgba(0, 100, 0, 0.3);
}

.papi-checkbox.paratext.bright {
  color: darkgreen;
}

.papi-checkbox-label.paratext.bright {
  background-color: greenyellow;
}

.papi-checkbox.paratext.bright:hover {
  background-color: rgba(173, 255, 47, 0.3);
}

.papi-checkbox.below,
.papi-checkbox.above {
  text-align: center;
}
.check-item {
  flex-wrap: wrap;
  vertical-align: middle;
}

.papi-checkbox {
  display: block;
}
.papi-context-menu-target {
  white-space: nowrap;
  cursor: context-menu;
}

.papi-context-menu-target * {
  white-space: normal;
}

.papi-context-menu-target:hover {
  box-shadow: 0 0 10px rgba(0, 0, 0, 0.07); /* Faint shadowy background */
}

.papi-context-menu-target.paratext:hover {
  box-shadow: 0 0 10px rgba(0, 100, 0, 0.07); /* Faint shadowy background */
}

.papi-context-menu-target.paratext.bright:hover {
  box-shadow: 0 0 10px rgba(173, 255, 47, 0.07); /* Faint shadowy background */
}

.papi-context-menu.paratext ul {
  background-color: rgb(76, 106, 76);
  color: rgb(214, 255, 152);
}

.papi-context-menu.paratext.bright ul {
  color: rgb(76, 106, 76);
  background-color: rgb(214, 255, 152);
}
.papi-slider {
  background-color: transparent;
  color: #1ea7fd;
}

.papi-slider.vertical {
  min-height: 200px;
}

.papi-slider.paratext {
  background-color: darkgreen;
  color: greenyellow;
}

.papi-slider.paratext.bright {
  background-color: greenyellow;
  color: darkgreen;
}
.papi-checkbox {
  background-color: transparent;
}

.papi-checkbox.error {
  color: #f00;
}

.papi-checkbox.error:hover {
  background-color: rgba(255, 0, 0, 0.2);
}

.papi-checkbox.paratext {
  color: greenyellow;
}

.papi-checkbox-label.paratext {
  color: darkgreen;
}

.papi-checkbox.paratext:hover {
  background-color: rgba(0, 100, 0, 0.3);
}

.papi-checkbox.paratext.bright {
  color: darkgreen;
}

.papi-checkbox-label.paratext.bright {
  background-color: greenyellow;
}

.papi-checkbox.paratext.bright:hover {
  background-color: rgba(173, 255, 47, 0.3);
}

.papi-checkbox.below,
.papi-checkbox.above {
  text-align: center;
}
.papi-multi-column-menu {
  background-color: rgb(222, 222, 222);
  display: flex;
  flex-direction: column;
  padding-left: 3px;
  padding-right: 3px;
}

.papi-menu-column {
  font-size: 11pt;
  font-weight: 600;
  padding-bottom: 2px;
}

.papi-menu-column ul {
  padding-top: 0;
}

.papi-menu-column-header {
  background-color: rgb(181, 181, 181);
  padding-left: 24px;
  margin-top: 0;
  margin-bottom: 0;
}

.papi-multi-column-menu.paratext {
  background-color: rgb(76, 106, 76);
  color: rgb(214, 255, 152);
}

.papi-multi-column-menu.paratext.bright {
  color: rgb(76, 106, 76);
  background-color: rgb(214, 255, 152);
}
<<<<<<< HEAD
.papi-context-menu-target {
  white-space: nowrap;
  cursor: context-menu;
=======
.papi-menu-item {
  background-color: transparent;
}

.papi-menu-icon-trailing {
  margin-left: 10px;
  place-content: flex-end;
}

.papi-menu-item img {
  max-width: 24px;
  max-height: 24px;
}
.papi-icon-button {
  border: 0;
  border-radius: 3em;
  cursor: pointer;
  display: inline-block;
>>>>>>> 850a33e0
}

.papi-icon-button.primary {
  background-color: #1ea7fd;
  color: white;
}

.papi-icon-button.secondary {
  background-color: transparent;
  color: #333;
}

.papi-icon-button.paratext {
  background-color: darkgreen;
  color: greenyellow;
}

.papi-icon-button.paratext.bright {
  background-color: greenyellow;
  color: darkgreen;
}
.papi-slider {
  background-color: transparent;
  color: #1ea7fd;
}

.papi-slider.vertical {
  min-height: 200px;
}

.papi-slider.paratext {
  background-color: darkgreen;
  color: greenyellow;
}

.papi-slider.paratext.bright {
  background-color: greenyellow;
  color: darkgreen;
}
.papi-menu-item {
  background-color: transparent;
}

.papi-menu-icon-trailing {
  margin-left: 10px;
  place-content: flex-end;
}

.papi-menu-item img {
  max-width: 24px;
  max-height: 24px;
}
.banded-row:hover {
  cursor: pointer;
}

.banded-row[data-state="selected"]:hover {
  cursor: default;
}
.papi-snackbar {
  font-family: Arial, Helvetica, sans-serif;
}

.papi-snackbar.primary {
  background: #1ea7fd;
  color: white;
}

.papi-snackbar.external {
  background-color: lightsteelblue;
  border-color: white;
  border-style: dotted;
  padding: 2%;
  width: 30%;
}

.papi-snackbar.secondary {
  background: transparent;
  color: #333;
}

.papi-snackbar.alert {
  background: lightcoral;
}

.papi-snackbar.paratext {
  background: darkgreen;
  color: greenyellow;
}

.papi-snackbar.bright {
  background: greenyellow;
  color: darkgreen;
}
.papi-toolbar {
  background-color: #eee;
  color: black;
}

.papi-toolbar.paratext {
  background-color: darkgreen;
  color: greenyellow;
}

.papi-toolbar.paratext.bright {
  background-color: greenyellow;
  color: darkgreen;
}

.papi-menu-drawer-paper {
  height: fit-content !important;
  position: absolute !important;
}

.papi-toolbar-children {
  padding: 10px;
  display: flex;
  gap: 8px;
}
.papi-switch {
  background-color: transparent;
}

.papi-switch.primary {
  background-color: #1ea7fd;
}

.papi-switch.secondary {
  background-color: #6fc8ff;
}

.papi-switch.error {
  background-color: #f00;
}

.papi-switch.paratext {
  background-color: darkgreen;
  color: greenyellow;
}

.papi-switch.paratext.bright {
  background-color: greenyellow;
  color: darkgreen;
}
`, "top");
export {
  fv as Alert,
  hv as AlertDescription,
  mv as AlertTitle,
  Bv as BookChapterControl,
  xe as Button,
  iv as Card,
  pv as CardContent,
  cv as CardDescription,
  dv as CardFooter,
  sv as CardHeader,
  lv as CardTitle,
  Gv as ChapterRangeSelector,
  Fp as Checkbox,
  Wv as Checklist,
  Ca as ComboBox,
  Xv as ContextMenu,
  Sp as DataTable,
  l0 as DisableButton,
  $o as DropdownMenu,
  _o as DropdownMenuCheckboxItem,
  xn as DropdownMenuContent,
  op as DropdownMenuGroup,
  Gi as DropdownMenuItem,
  ov as DropdownMenuItemType,
  Vr as DropdownMenuLabel,
  Av as DropdownMenuPortal,
  jv as DropdownMenuRadioGroup,
  Wi as DropdownMenuRadioItem,
  kn as DropdownMenuSeparator,
  sp as DropdownMenuShortcut,
  Dv as DropdownMenuSub,
  ip as DropdownMenuSubContent,
  ap as DropdownMenuSubTrigger,
  Hi as DropdownMenuTrigger,
  s0 as EnableButton,
  nv as FilterButton,
  d0 as FilterDropdown,
  m0 as Footer,
  Xh as GridMenu,
  Fg as HamburgerMenuButton,
  Lv as INVENTORY_STRING_KEYS,
  Yv as IconButton,
  Fr as Input,
  i0 as InstallButton,
  Fv as Inventory,
  ml as Label,
  qt as LabelPosition,
  p0 as MarkdownRenderer,
  Ks as MenuItem,
  f0 as MoreInfo,
  Zv as NavigationContentSearch,
  u0 as NoExtensionsFound,
  qv as ScriptureResultsViewer,
  Hv as ScrollGroupSelector,
  Xg as SearchBar,
  _r as Select,
  Qt as SelectContent,
  wp as SelectGroup,
  Je as SelectItem,
  xp as SelectLabel,
  Yi as SelectScrollDownButton,
  Xi as SelectScrollUpButton,
  kp as SelectSeparator,
  Zt as SelectTrigger,
  Ir as SelectValue,
  fl as Separator,
  Qv as SettingsList,
  t0 as SettingsListHeader,
  e0 as SettingsListItem,
  gv as ShadCnSlider,
  bv as ShadCnSwitch,
  Kv as Slider,
  Jv as Snackbar,
  qr as Spinner,
  r0 as Switch,
  En as Table,
  Tn as TableBody,
  Tp as TableCaption,
  er as TableCell,
  Np as TableFooter,
  Mr as TableHead,
  Nn as TableHeader,
  wt as TableRow,
  a0 as Tabs,
  Zg as TabsContent,
  Kg as TabsList,
  Jg as TabsTrigger,
  n0 as TextField,
  o0 as Toolbar,
  c0 as UpdateButton,
  av as VersionHistory,
  pl as VerticalTabs,
  ul as VerticalTabsContent,
  dl as VerticalTabsList,
  Yg as VerticalTabsTrigger,
  vp as buttonVariants,
  Io as getSortingIcon,
  zv as inventoryCountColumn,
  Vv as inventoryItemColumn,
  Uv as inventoryStatusColumn,
  h0 as useEvent,
  g0 as useEventAsync,
  Eo as usePromise
};
//# sourceMappingURL=index.js.map<|MERGE_RESOLUTION|>--- conflicted
+++ resolved
@@ -14300,6 +14300,14 @@
 .\\[\\&_tr\\]\\:pr-border-b tr {
   border-bottom-width: 1px;
 }
+.check-item {
+  flex-wrap: wrap;
+  vertical-align: middle;
+}
+
+.papi-checkbox {
+  display: block;
+}
 .papi-checkbox {
   background-color: transparent;
 }
@@ -14340,13 +14348,49 @@
 .papi-checkbox.above {
   text-align: center;
 }
-.check-item {
-  flex-wrap: wrap;
-  vertical-align: middle;
-}
-
-.papi-checkbox {
-  display: block;
+.papi-icon-button {
+  border: 0;
+  border-radius: 3em;
+  cursor: pointer;
+  display: inline-block;
+}
+
+.papi-icon-button.primary {
+  background-color: #1ea7fd;
+  color: white;
+}
+
+.papi-icon-button.secondary {
+  background-color: transparent;
+  color: #333;
+}
+
+.papi-icon-button.paratext {
+  background-color: darkgreen;
+  color: greenyellow;
+}
+
+.papi-icon-button.paratext.bright {
+  background-color: greenyellow;
+  color: darkgreen;
+}
+.papi-slider {
+  background-color: transparent;
+  color: #1ea7fd;
+}
+
+.papi-slider.vertical {
+  min-height: 200px;
+}
+
+.papi-slider.paratext {
+  background-color: darkgreen;
+  color: greenyellow;
+}
+
+.papi-slider.paratext.bright {
+  background-color: greenyellow;
+  color: darkgreen;
 }
 .papi-context-menu-target {
   white-space: nowrap;
@@ -14377,64 +14421,6 @@
 .papi-context-menu.paratext.bright ul {
   color: rgb(76, 106, 76);
   background-color: rgb(214, 255, 152);
-}
-.papi-slider {
-  background-color: transparent;
-  color: #1ea7fd;
-}
-
-.papi-slider.vertical {
-  min-height: 200px;
-}
-
-.papi-slider.paratext {
-  background-color: darkgreen;
-  color: greenyellow;
-}
-
-.papi-slider.paratext.bright {
-  background-color: greenyellow;
-  color: darkgreen;
-}
-.papi-checkbox {
-  background-color: transparent;
-}
-
-.papi-checkbox.error {
-  color: #f00;
-}
-
-.papi-checkbox.error:hover {
-  background-color: rgba(255, 0, 0, 0.2);
-}
-
-.papi-checkbox.paratext {
-  color: greenyellow;
-}
-
-.papi-checkbox-label.paratext {
-  color: darkgreen;
-}
-
-.papi-checkbox.paratext:hover {
-  background-color: rgba(0, 100, 0, 0.3);
-}
-
-.papi-checkbox.paratext.bright {
-  color: darkgreen;
-}
-
-.papi-checkbox-label.paratext.bright {
-  background-color: greenyellow;
-}
-
-.papi-checkbox.paratext.bright:hover {
-  background-color: rgba(173, 255, 47, 0.3);
-}
-
-.papi-checkbox.below,
-.papi-checkbox.above {
-  text-align: center;
 }
 .papi-multi-column-menu {
   background-color: rgb(222, 222, 222);
@@ -14470,69 +14456,6 @@
   color: rgb(76, 106, 76);
   background-color: rgb(214, 255, 152);
 }
-<<<<<<< HEAD
-.papi-context-menu-target {
-  white-space: nowrap;
-  cursor: context-menu;
-=======
-.papi-menu-item {
-  background-color: transparent;
-}
-
-.papi-menu-icon-trailing {
-  margin-left: 10px;
-  place-content: flex-end;
-}
-
-.papi-menu-item img {
-  max-width: 24px;
-  max-height: 24px;
-}
-.papi-icon-button {
-  border: 0;
-  border-radius: 3em;
-  cursor: pointer;
-  display: inline-block;
->>>>>>> 850a33e0
-}
-
-.papi-icon-button.primary {
-  background-color: #1ea7fd;
-  color: white;
-}
-
-.papi-icon-button.secondary {
-  background-color: transparent;
-  color: #333;
-}
-
-.papi-icon-button.paratext {
-  background-color: darkgreen;
-  color: greenyellow;
-}
-
-.papi-icon-button.paratext.bright {
-  background-color: greenyellow;
-  color: darkgreen;
-}
-.papi-slider {
-  background-color: transparent;
-  color: #1ea7fd;
-}
-
-.papi-slider.vertical {
-  min-height: 200px;
-}
-
-.papi-slider.paratext {
-  background-color: darkgreen;
-  color: greenyellow;
-}
-
-.papi-slider.paratext.bright {
-  background-color: greenyellow;
-  color: darkgreen;
-}
 .papi-menu-item {
   background-color: transparent;
 }
@@ -14588,6 +14511,31 @@
   background: greenyellow;
   color: darkgreen;
 }
+.papi-switch {
+  background-color: transparent;
+}
+
+.papi-switch.primary {
+  background-color: #1ea7fd;
+}
+
+.papi-switch.secondary {
+  background-color: #6fc8ff;
+}
+
+.papi-switch.error {
+  background-color: #f00;
+}
+
+.papi-switch.paratext {
+  background-color: darkgreen;
+  color: greenyellow;
+}
+
+.papi-switch.paratext.bright {
+  background-color: greenyellow;
+  color: darkgreen;
+}
 .papi-toolbar {
   background-color: #eee;
   color: black;
@@ -14612,31 +14560,6 @@
   padding: 10px;
   display: flex;
   gap: 8px;
-}
-.papi-switch {
-  background-color: transparent;
-}
-
-.papi-switch.primary {
-  background-color: #1ea7fd;
-}
-
-.papi-switch.secondary {
-  background-color: #6fc8ff;
-}
-
-.papi-switch.error {
-  background-color: #f00;
-}
-
-.papi-switch.paratext {
-  background-color: darkgreen;
-  color: greenyellow;
-}
-
-.papi-switch.paratext.bright {
-  background-color: greenyellow;
-  color: darkgreen;
 }
 `, "top");
 export {
