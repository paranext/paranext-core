"use strict";Object.defineProperty(exports,Symbol.toStringTag,{value:"Module"});const a=require("react/jsx-runtime"),g=require("react"),K=require("lucide-react"),at=require("clsx"),vl=require("tailwind-merge"),os=require("@radix-ui/react-dropdown-menu"),J=require("platform-bible-utils"),Xt=require("@radix-ui/react-slot"),Yt=require("class-variance-authority"),xl=require("@radix-ui/react-label"),yl=require("@radix-ui/react-radio-group"),Nl=require("@radix-ui/react-popover"),Oe=require("cmdk"),kl=require("@radix-ui/react-dialog"),Se=require("@tanstack/react-table"),Sl=require("@radix-ui/react-select"),jl=require("@radix-ui/react-checkbox"),El=require("@radix-ui/react-toggle-group"),Cl=require("@radix-ui/react-toggle"),Tl=require("@radix-ui/react-tabs"),Rl=require("@radix-ui/react-separator"),Ol=require("@radix-ui/react-tooltip"),Gr=require("@mui/styled-engine"),Ae=require("@mui/material"),cn=require("react-dom"),as=require("sonner"),_l=require("@radix-ui/react-slider"),Pl=require("@radix-ui/react-switch"),Il=require("markdown-to-jsx");function ke(e){const t=Object.create(null,{[Symbol.toStringTag]:{value:"Module"}});if(e){for(const n in e)if(n!=="default"){const r=Object.getOwnPropertyDescriptor(e,n);Object.defineProperty(t,n,r.get?r:{enumerable:!0,get:()=>e[n]})}}return t.default=e,Object.freeze(t)}const A=ke(g),we=ke(os),ss=ke(xl),vn=ke(yl),xn=ke(Nl),Ye=ke(kl),ge=ke(Sl),Ur=ke(jl),or=ke(El),is=ke(Cl),_e=ke(Tl),ls=ke(Rl),jn=ke(Ol),$l=ke(cn),dn=ke(_l),qr=ke(Pl);const Ml=vl.extendTailwindMerge({prefix:"tw-"});function N(...e){return Ml(at.clsx(e))}const Ct=g.forwardRef(({className:e,type:t,...n},r)=>a.jsx("input",{type:t,className:N("pr-twp tw-flex tw-h-10 tw-rounded-md tw-border tw-border-input tw-bg-background tw-px-3 tw-py-2 tw-text-sm tw-ring-offset-background file:tw-border-0 file:tw-bg-transparent file:tw-text-sm file:tw-font-medium file:tw-text-foreground placeholder:tw-text-muted-foreground focus-visible:tw-outline-none focus-visible:tw-ring-2 focus-visible:tw-ring-ring focus-visible:tw-ring-offset-2 disabled:tw-cursor-not-allowed disabled:tw-opacity-50",e),ref:r,...n}));Ct.displayName="Input";const Al="layoutDirection";function xe(){const e=localStorage.getItem(Al);return e==="rtl"?e:"ltr"}const Dl=g.forwardRef(({handleSearch:e,handleKeyDown:t,handleOnClick:n,handleSubmit:r,...o},s)=>{const i=xe();return a.jsxs("div",{className:"tw-relative",children:[a.jsx(Ct,{...o,type:"text",className:N("tw-box-border tw-w-[200px] tw-gap-2.5 tw-rounded-lg tw-border tw-border-solid tw-bg-background tw-py-2 tw-pe-9 tw-ps-4 tw-font-medium tw-shadow-none tw-outline-none"),onChange:l=>e(l.target.value),onKeyDown:l=>{l.key==="Enter"&&r(),t(l)},onClick:n,ref:s}),a.jsx(K.History,{className:N("tw-absolute tw-top-1/2 tw-h-4 tw-w-4 tw--translate-y-1/2 tw-transform tw-cursor-pointer tw-text-muted-foreground",{"tw-right-3":i==="ltr"},{"tw-left-3 tw-right-auto":i==="rtl"}),onClick:()=>{console.log("back in history")}})]})}),ar=we.Root,ao=we.Trigger,cs=we.Group,Bl=we.Portal,zl=we.Sub,Vl=we.RadioGroup,ds=g.forwardRef(({className:e,inset:t,children:n,...r},o)=>a.jsxs(we.SubTrigger,{ref:o,className:N("tw-flex tw-cursor-default tw-select-none tw-items-center tw-rounded-sm tw-px-2 tw-py-1.5 tw-text-sm tw-outline-none focus:tw-bg-accent data-[state=open]:tw-bg-accent",t&&"tw-pl-8",e),...r,children:[n,a.jsx(K.ChevronRight,{className:"tw-ml-auto tw-h-4 tw-w-4"})]}));ds.displayName=we.SubTrigger.displayName;const us=g.forwardRef(({className:e,...t},n)=>a.jsx(we.SubContent,{ref:n,className:N("tw-z-50 tw-min-w-[8rem] tw-overflow-hidden tw-rounded-md tw-border tw-bg-popover tw-p-1 tw-text-popover-foreground tw-shadow-lg data-[state=open]:tw-animate-in data-[state=closed]:tw-animate-out data-[state=closed]:tw-fade-out-0 data-[state=open]:tw-fade-in-0 data-[state=closed]:tw-zoom-out-95 data-[state=open]:tw-zoom-in-95 data-[side=bottom]:tw-slide-in-from-top-2 data-[side=left]:tw-slide-in-from-right-2 data-[side=right]:tw-slide-in-from-left-2 data-[side=top]:tw-slide-in-from-bottom-2",e),...t}));us.displayName=we.SubContent.displayName;const En=g.forwardRef(({className:e,sideOffset:t=4,children:n,...r},o)=>{const s=xe();return a.jsx(we.Portal,{children:a.jsx(we.Content,{ref:o,sideOffset:t,className:N("pr-twp tw-z-50 tw-min-w-[8rem] tw-overflow-hidden tw-rounded-md tw-border tw-bg-popover tw-p-1 tw-text-popover-foreground tw-shadow-md data-[state=open]:tw-animate-in data-[state=closed]:tw-animate-out data-[state=closed]:tw-fade-out-0 data-[state=open]:tw-fade-in-0 data-[state=closed]:tw-zoom-out-95 data-[state=open]:tw-zoom-in-95 data-[side=bottom]:tw-slide-in-from-top-2 data-[side=left]:tw-slide-in-from-right-2 data-[side=right]:tw-slide-in-from-left-2 data-[side=top]:tw-slide-in-from-bottom-2",e),...r,children:a.jsx("div",{dir:s,children:n})})})});En.displayName=we.Content.displayName;const so=g.forwardRef(({className:e,inset:t,...n},r)=>{const o=xe();return a.jsx(we.Item,{ref:r,className:N("tw-flex tw-cursor-default tw-select-none tw-items-center tw-rounded-sm tw-px-2 tw-py-1.5 tw-text-sm tw-outline-none tw-transition-colors focus:tw-bg-accent data-[disabled]:tw-pointer-events-none data-[disabled]:tw-opacity-50",t&&"tw-pl-8",e),...n,dir:o})});so.displayName=we.Item.displayName;const sr=g.forwardRef(({className:e,children:t,checked:n,...r},o)=>a.jsxs(we.CheckboxItem,{ref:o,className:N("tw-relative tw-flex tw-cursor-default tw-select-none tw-items-center tw-rounded-sm tw-py-1.5 tw-pe-2 tw-ps-8 tw-text-sm tw-outline-none tw-transition-colors focus:tw-bg-accent focus:tw-text-accent-foreground data-[disabled]:tw-pointer-events-none data-[disabled]:tw-opacity-50",e),checked:n,...r,children:[a.jsx("span",{className:"tw-absolute tw-flex tw-h-3.5 tw-w-3.5 tw-items-center tw-justify-center ltr:tw-left-2 rtl:tw-right-2",children:a.jsx(we.ItemIndicator,{children:a.jsx(K.Check,{className:"tw-h-4 tw-w-4"})})}),t]}));sr.displayName=we.CheckboxItem.displayName;const io=g.forwardRef(({className:e,children:t,...n},r)=>a.jsxs(we.RadioItem,{ref:r,className:N("tw-relative tw-flex tw-cursor-default tw-select-none tw-items-center tw-rounded-sm tw-py-1.5 tw-pe-2 tw-ps-8 tw-text-sm tw-outline-none tw-transition-colors focus:tw-bg-accent focus:tw-text-accent-foreground data-[disabled]:tw-pointer-events-none data-[disabled]:tw-opacity-50",e),...n,children:[a.jsx("span",{className:"tw-absolute tw-flex tw-h-3.5 tw-w-3.5 tw-items-center tw-justify-center ltr:tw-left-2 rtl:tw-right-2",children:a.jsx(we.ItemIndicator,{children:a.jsx(K.Circle,{className:"tw-h-2 tw-w-2 tw-fill-current"})})}),t]}));io.displayName=we.RadioItem.displayName;const Wt=g.forwardRef(({className:e,inset:t,...n},r)=>a.jsx(we.Label,{ref:r,className:N("tw-px-2 tw-py-1.5 tw-text-sm tw-font-semibold",t&&"tw-pl-8",e),...n}));Wt.displayName=we.Label.displayName;const Cn=g.forwardRef(({className:e,...t},n)=>a.jsx(we.Separator,{ref:n,className:N("tw--mx-1 tw-my-1 tw-h-px tw-bg-muted",e),...t}));Cn.displayName=we.Separator.displayName;function ps({className:e,...t}){return a.jsx("span",{className:N("tw-ms-auto tw-text-xs tw-tracking-widest tw-opacity-60",e),...t})}ps.displayName="DropdownMenuShortcut";var Fl=Object.defineProperty,Ll=(e,t,n)=>t in e?Fl(e,t,{enumerable:!0,configurable:!0,writable:!0,value:n}):e[t]=n,ne=(e,t,n)=>Ll(e,typeof t!="symbol"?t+"":t,n);const xt=["GEN","EXO","LEV","NUM","DEU","JOS","JDG","RUT","1SA","2SA","1KI","2KI","1CH","2CH","EZR","NEH","EST","JOB","PSA","PRO","ECC","SNG","ISA","JER","LAM","EZK","DAN","HOS","JOL","AMO","OBA","JON","MIC","NAM","HAB","ZEP","HAG","ZEC","MAL","MAT","MRK","LUK","JHN","ACT","ROM","1CO","2CO","GAL","EPH","PHP","COL","1TH","2TH","1TI","2TI","TIT","PHM","HEB","JAS","1PE","2PE","1JN","2JN","3JN","JUD","REV","TOB","JDT","ESG","WIS","SIR","BAR","LJE","S3Y","SUS","BEL","1MA","2MA","3MA","4MA","1ES","2ES","MAN","PS2","ODA","PSS","JSA","JDB","TBS","SST","DNT","BLT","XXA","XXB","XXC","XXD","XXE","XXF","XXG","FRT","BAK","OTH","3ES","EZA","5EZ","6EZ","INT","CNC","GLO","TDX","NDX","DAG","PS3","2BA","LBA","JUB","ENO","1MQ","2MQ","3MQ","REP","4BA","LAO"],lo=["XXA","XXB","XXC","XXD","XXE","XXF","XXG","FRT","BAK","OTH","INT","CNC","GLO","TDX","NDX"],ws=["Genesis","Exodus","Leviticus","Numbers","Deuteronomy","Joshua","Judges","Ruth","1 Samuel","2 Samuel","1 Kings","2 Kings","1 Chronicles","2 Chronicles","Ezra","Nehemiah","Esther (Hebrew)","Job","Psalms","Proverbs","Ecclesiastes","Song of Songs","Isaiah","Jeremiah","Lamentations","Ezekiel","Daniel (Hebrew)","Hosea","Joel","Amos","Obadiah","Jonah","Micah","Nahum","Habakkuk","Zephaniah","Haggai","Zechariah","Malachi","Matthew","Mark","Luke","John","Acts","Romans","1 Corinthians","2 Corinthians","Galatians","Ephesians","Philippians","Colossians","1 Thessalonians","2 Thessalonians","1 Timothy","2 Timothy","Titus","Philemon","Hebrews","James","1 Peter","2 Peter","1 John","2 John","3 John","Jude","Revelation","Tobit","Judith","Esther Greek","Wisdom of Solomon","Sirach (Ecclesiasticus)","Baruch","Letter of Jeremiah","Song of 3 Young Men","Susanna","Bel and the Dragon","1 Maccabees","2 Maccabees","3 Maccabees","4 Maccabees","1 Esdras (Greek)","2 Esdras (Latin)","Prayer of Manasseh","Psalm 151","Odes","Psalms of Solomon","Joshua A. *obsolete*","Judges B. *obsolete*","Tobit S. *obsolete*","Susanna Th. *obsolete*","Daniel Th. *obsolete*","Bel Th. *obsolete*","Extra A","Extra B","Extra C","Extra D","Extra E","Extra F","Extra G","Front Matter","Back Matter","Other Matter","3 Ezra *obsolete*","Apocalypse of Ezra","5 Ezra (Latin Prologue)","6 Ezra (Latin Epilogue)","Introduction","Concordance ","Glossary ","Topical Index","Names Index","Daniel Greek","Psalms 152-155","2 Baruch (Apocalypse)","Letter of Baruch","Jubilees","Enoch","1 Meqabyan","2 Meqabyan","3 Meqabyan","Reproof (Proverbs 25-31)","4 Baruch (Rest of Baruch)","Laodiceans"],ca=Zl();function Kt(e,t=!0){return t&&(e=e.toUpperCase()),e in ca?ca[e]:0}function co(e){return Kt(e)>0}function Gl(e){const t=typeof e=="string"?Kt(e):e;return t>=40&&t<=66}function Ul(e){return(typeof e=="string"?Kt(e):e)<=39}function fs(e){return e<=66}function ql(e){const t=typeof e=="string"?Kt(e):e;return gs(t)&&!fs(t)}function*Hl(){for(let e=1;e<=xt.length;e++)yield e}const Xl=1,ms=xt.length;function Yl(){return["XXA","XXB","XXC","XXD","XXE","XXF","XXG"]}function uo(e,t="***"){const n=e-1;return n<0||n>=xt.length?t:xt[n]}function hs(e){return e<=0||e>ms?"******":ws[e-1]}function Wl(e){return hs(Kt(e))}function gs(e){const t=typeof e=="number"?uo(e):e;return co(t)&&!lo.includes(t)}function Kl(e){const t=typeof e=="number"?uo(e):e;return co(t)&&lo.includes(t)}function Jl(e){return ws[e-1].includes("*obsolete*")}function Zl(){const e={};for(let t=0;t<xt.length;t++)e[xt[t]]=t+1;return e}const ae={allBookIds:xt,nonCanonicalIds:lo,bookIdToNumber:Kt,isBookIdValid:co,isBookNT:Gl,isBookOT:Ul,isBookOTNT:fs,isBookDC:ql,allBookNumbers:Hl,firstBook:Xl,lastBook:ms,extraBooks:Yl,bookNumberToId:uo,bookNumberToEnglishName:hs,bookIdToEnglishName:Wl,isCanonical:gs,isExtraMaterial:Kl,isObsolete:Jl};var He=(e=>(e[e.Unknown=0]="Unknown",e[e.Original=1]="Original",e[e.Septuagint=2]="Septuagint",e[e.Vulgate=3]="Vulgate",e[e.English=4]="English",e[e.RussianProtestant=5]="RussianProtestant",e[e.RussianOrthodox=6]="RussianOrthodox",e))(He||{});const Ie=class{constructor(t){if(ne(this,"name"),ne(this,"fullPath"),ne(this,"isPresent"),ne(this,"hasVerseSegments"),ne(this,"isCustomized"),ne(this,"baseVersification"),ne(this,"scriptureBooks"),ne(this,"_type"),t==null)throw new Error("Argument undefined");typeof t=="string"?(this.name=t,this._type=He[t]):(this._type=t,this.name=He[t])}get type(){return this._type}equals(t){return!t.type||!this.type?!1:t.type===this.type}};ne(Ie,"Original",new Ie(He.Original)),ne(Ie,"Septuagint",new Ie(He.Septuagint)),ne(Ie,"Vulgate",new Ie(He.Vulgate)),ne(Ie,"English",new Ie(He.English)),ne(Ie,"RussianProtestant",new Ie(He.RussianProtestant)),ne(Ie,"RussianOrthodox",new Ie(He.RussianOrthodox));let ft=Ie;function da(e,t){const n=t[0];for(let r=1;r<t.length;r++)e=e.split(t[r]).join(n);return e.split(n)}var bs=(e=>(e[e.Valid=0]="Valid",e[e.UnknownVersification=1]="UnknownVersification",e[e.OutOfRange=2]="OutOfRange",e[e.VerseOutOfOrder=3]="VerseOutOfOrder",e[e.VerseRepeated=4]="VerseRepeated",e))(bs||{});const Ee=class re{constructor(t,n,r,o){if(ne(this,"firstChapter"),ne(this,"lastChapter"),ne(this,"lastVerse"),ne(this,"hasSegmentsDefined"),ne(this,"text"),ne(this,"BBBCCCVVVS"),ne(this,"longHashCode"),ne(this,"versification"),ne(this,"rtlMark","‏"),ne(this,"_bookNum",0),ne(this,"_chapterNum",0),ne(this,"_verseNum",0),ne(this,"_verse"),r==null&&o==null)if(t!=null&&typeof t=="string"){const s=t,i=n!=null&&n instanceof ft?n:void 0;this.setEmpty(i),this.parse(s)}else if(t!=null&&typeof t=="number"){const s=n!=null&&n instanceof ft?n:void 0;this.setEmpty(s),this._verseNum=t%re.chapterDigitShifter,this._chapterNum=Math.floor(t%re.bookDigitShifter/re.chapterDigitShifter),this._bookNum=Math.floor(t/re.bookDigitShifter)}else if(n==null)if(t!=null&&t instanceof re){const s=t;this._bookNum=s.bookNum,this._chapterNum=s.chapterNum,this._verseNum=s.verseNum,this._verse=s.verse,this.versification=s.versification}else{if(t==null)return;const s=t instanceof ft?t:re.defaultVersification;this.setEmpty(s)}else throw new Error("VerseRef constructor not supported.");else if(t!=null&&n!=null&&r!=null)if(typeof t=="string"&&typeof n=="string"&&typeof r=="string")this.setEmpty(o),this.updateInternal(t,n,r);else if(typeof t=="number"&&typeof n=="number"&&typeof r=="number")this._bookNum=t,this._chapterNum=n,this._verseNum=r,this.versification=o??re.defaultVersification;else throw new Error("VerseRef constructor not supported.");else throw new Error("VerseRef constructor not supported.")}static isVerseParseable(t){return t.length>0&&"0123456789".includes(t[0])&&!t.endsWith(this.verseRangeSeparator)&&!t.endsWith(this.verseSequenceIndicator)}static tryParse(t){let n;try{return n=new re(t),{success:!0,verseRef:n}}catch(r){if(r instanceof rn)return n=new re,{success:!1,verseRef:n};throw r}}static getBBBCCCVVV(t,n,r){return t%re.bcvMaxValue*re.bookDigitShifter+(n>=0?n%re.bcvMaxValue*re.chapterDigitShifter:0)+(r>=0?r%re.bcvMaxValue:0)}static fromJSON(t){const{book:n,chapterNum:r,verseNum:o,verse:s,versificationStr:i}=t,l=s||o.toString();let c;return i&&(c=new ft(i)),n?new re(n,r.toString(),l,c):new re}static tryGetVerseNum(t){let n;if(!t)return n=-1,{success:!0,vNum:n};n=0;let r;for(let o=0;o<t.length;o++){if(r=t[o],r<"0"||r>"9")return o===0&&(n=-1),{success:!1,vNum:n};if(n=n*10+ +r-0,n>re.bcvMaxValue)return n=-1,{success:!1,vNum:n}}return{success:!0,vNum:n}}get isDefault(){return this.bookNum===0&&this.chapterNum===0&&this.verseNum===0&&this.versification==null}get hasMultiple(){return this._verse!=null&&(this._verse.includes(re.verseRangeSeparator)||this._verse.includes(re.verseSequenceIndicator))}get book(){return ae.bookNumberToId(this.bookNum,"")}set book(t){this.bookNum=ae.bookIdToNumber(t)}get chapter(){return this.isDefault||this._chapterNum<0?"":this._chapterNum.toString()}set chapter(t){const n=+t;this._chapterNum=Number.isInteger(n)?n:-1}get verse(){return this._verse!=null?this._verse:this.isDefault||this._verseNum<0?"":this._verseNum.toString()}set verse(t){const{success:n,vNum:r}=re.tryGetVerseNum(t);this._verse=n?void 0:t.replace(this.rtlMark,""),this._verseNum=r,!(this._verseNum>=0)&&({vNum:this._verseNum}=re.tryGetVerseNum(this._verse))}get bookNum(){return this._bookNum}set bookNum(t){if(t<=0||t>ae.lastBook)throw new rn("BookNum must be greater than zero and less than or equal to last book");this._bookNum=t}get chapterNum(){return this._chapterNum}set chapterNum(t){this.chapterNum=t}get verseNum(){return this._verseNum}set verseNum(t){this._verseNum=t}get versificationStr(){var t;return(t=this.versification)==null?void 0:t.name}set versificationStr(t){this.versification=this.versification!=null?new ft(t):void 0}get valid(){return this.validStatus===0}get validStatus(){return this.validateVerse(re.verseRangeSeparators,re.verseSequenceIndicators)}get BBBCCC(){return re.getBBBCCCVVV(this._bookNum,this._chapterNum,0)}get BBBCCCVVV(){return re.getBBBCCCVVV(this._bookNum,this._chapterNum,this._verseNum)}get isExcluded(){return!1}parse(t){if(t=t.replace(this.rtlMark,""),t.includes("/")){const s=t.split("/");if(t=s[0],s.length>1)try{const i=+s[1].trim();this.versification=new ft(He[i])}catch{throw new rn("Invalid reference : "+t)}}const n=t.trim().split(" ");if(n.length!==2)throw new rn("Invalid reference : "+t);const r=n[1].split(":"),o=+r[0];if(r.length!==2||ae.bookIdToNumber(n[0])===0||!Number.isInteger(o)||o<0||!re.isVerseParseable(r[1]))throw new rn("Invalid reference : "+t);this.updateInternal(n[0],r[0],r[1])}simplify(){this._verse=void 0}clone(){return new re(this)}toString(){const t=this.book;return t===""?"":`${t} ${this.chapter}:${this.verse}`}toJSON(){let t=this.verse;(t===""||t===this.verseNum.toString())&&(t=void 0);const n={book:this.book,chapterNum:this.chapterNum,verseNum:this.verseNum,verse:t,versificationStr:this.versificationStr};return t||delete n.verse,n}equals(t){return t instanceof re?t._bookNum===this._bookNum&&t._chapterNum===this._chapterNum&&t._verseNum===this._verseNum&&t.verse===this.verse&&(t.versification==null&&this.versification==null||t.versification!=null&&this.versification!=null&&t.versification.equals(this.versification)):!1}allVerses(t=!1,n=re.verseRangeSeparators,r=re.verseSequenceIndicators){if(this._verse==null||this.chapterNum<=0)return[this.clone()];const o=[],s=da(this._verse,r);for(const i of s.map(l=>da(l,n))){const l=this.clone();l.verse=i[0];const c=l.verseNum;if(o.push(l),i.length>1){const d=this.clone();if(d.verse=i[1],!t)for(let u=c+1;u<d.verseNum;u++){const f=new re(this._bookNum,this._chapterNum,u,this.versification);this.isExcluded||o.push(f)}o.push(d)}}return o}validateVerse(t,n){if(!this.verse)return this.internalValid;let r=0;for(const o of this.allVerses(!0,t,n)){const s=o.internalValid;if(s!==0)return s;const i=o.BBBCCCVVV;if(r>i)return 3;if(r===i)return 4;r=i}return 0}get internalValid(){return this.versification==null?1:this._bookNum<=0||this._bookNum>ae.lastBook?2:(ae.isCanonical(this._bookNum),0)}setEmpty(t=re.defaultVersification){this._bookNum=0,this._chapterNum=-1,this._verse=void 0,this.versification=t}updateInternal(t,n,r){this.bookNum=ae.bookIdToNumber(t),this.chapter=n,this.verse=r}};ne(Ee,"defaultVersification",ft.English),ne(Ee,"verseRangeSeparator","-"),ne(Ee,"verseSequenceIndicator",","),ne(Ee,"verseRangeSeparators",[Ee.verseRangeSeparator]),ne(Ee,"verseSequenceIndicators",[Ee.verseSequenceIndicator]),ne(Ee,"chapterDigitShifter",1e3),ne(Ee,"bookDigitShifter",Ee.chapterDigitShifter*Ee.chapterDigitShifter),ne(Ee,"bcvMaxValue",Ee.chapterDigitShifter-1),ne(Ee,"ValidStatusType",bs);class rn extends Error{}const Ql=g.forwardRef(({bookId:e,handleSelectBook:t,isSelected:n,handleHighlightBook:r,handleKeyDown:o,bookType:s,children:i},l)=>a.jsxs(so,{ref:l,textValue:e,className:N("tw-mx-1 tw-flex-col tw-items-start tw-px-1 tw-font-normal tw-text-foreground/80",{"tw-bg-amber-50 tw-text-yellow-900 data-[highlighted]:tw-bg-amber-100":n}),onSelect:c=>{c.preventDefault(),t()},onKeyDown:c=>{o(c)},onFocus:r,onMouseMove:r,children:[a.jsx("span",{className:N("tw-border-b-0 tw-border-e-0 tw-border-s-2 tw-border-t-0 tw-border-solid tw-px-2",{"tw-font-bold":n,"tw-border-s-red-200":s.toLowerCase()==="ot","tw-border-s-purple-200":s.toLowerCase()==="nt","tw-border-s-indigo-200":s.toLowerCase()==="dc"}),children:ae.bookIdToEnglishName(e)}),n&&a.jsx("div",{children:i})]},e));function ec({handleSelectChapter:e,endChapter:t,activeChapter:n,highlightedChapter:r,handleHighlightedChapter:o}){const s=Array.from({length:t},(l,c)=>c+1),i=g.useCallback(l=>{o(l)},[o]);return a.jsx("div",{className:N("tw-flex tw-flex-wrap tw-items-start tw-justify-start tw-self-stretch"),children:s.map(l=>a.jsx("div",{className:N("tw-box-content tw-flex tw-h-4 tw-w-4 tw-cursor-pointer tw-items-center tw-justify-end tw-rounded-md tw-p-2 tw-text-amber-800",{"tw-font-semibold tw-text-amber-900":l===n,"tw-bg-amber-200":l===r}),onClick:c=>{c.preventDefault(),c.stopPropagation(),e(l)},role:"button",onKeyDown:c=>{c.key==="Enter"&&e(l)},tabIndex:0,onMouseMove:()=>i(l),children:l},l))})}function tc({handleSort:e,handleLocationHistory:t,handleBookmarks:n}){return a.jsxs(Wt,{className:"tw-flex tw-justify-between",children:[a.jsx("p",{className:"tw-inline-block tw-align-middle",children:"Go To"}),a.jsxs("div",{className:"tw-flex tw-items-center",children:[a.jsx(K.ArrowDownWideNarrow,{onClick:e,className:"tw-m-2 tw-h-4 tw-w-4 tw-cursor-pointer tw-gap-2"}),a.jsx(K.Clock,{onClick:t,className:"tw-m-2 tw-h-4 tw-w-4 tw-cursor-pointer tw-gap-2"}),a.jsx(K.Bookmark,{onClick:n,className:"tw-m-2 tw-h-4 tw-w-4 tw-cursor-pointer tw-gap-2"})]})]})}const fn=ae.allBookIds,nc={OT:"Old Testament",NT:"New Testament",DC:"Deuterocanon"},ua=["OT","NT","DC"],rc=32+32+32,oc=[/^(\w+)$/i,/^(\w+)(?:\s(\d+))$/i,/^(\w+)(?:\s(\d+):(\d+))$/i],ac=e=>({OT:fn.filter(n=>ae.isBookOT(n)),NT:fn.filter(n=>ae.isBookNT(n)),DC:fn.filter(n=>ae.isBookDC(n))})[e],on=e=>J.getChaptersForBook(ae.bookIdToNumber(e));function sc(){return fn.map(t=>ae.bookIdToEnglishName(t))}function ic(e){return sc().includes(e)}function lc(e){const t=e.toLowerCase().replace(/^\w/,n=>n.toUpperCase());if(ic(t))return fn.find(r=>ae.bookIdToEnglishName(r)===t)}function cc({scrRef:e,handleSubmit:t}){const n=xe(),[r,o]=g.useState(""),[s,i]=g.useState(ae.bookNumberToId(e.bookNum)),[l,c]=g.useState(e.chapterNum??0),[d,u]=g.useState(ae.bookNumberToId(e.bookNum)),[f,w]=g.useState(!1),[b,x]=g.useState(f),m=g.useRef(void 0),h=g.useRef(void 0),k=g.useRef(void 0),j=g.useCallback(P=>ac(P).filter($=>{const q=ae.bookIdToEnglishName($).toLowerCase(),L=r.replace(/[^a-zA-Z]/g,"").toLowerCase();return q.includes(L)||$.toLowerCase().includes(L)}),[r]),E=P=>{o(P)},S=g.useRef(!1),v=g.useCallback(P=>{if(S.current){S.current=!1;return}w(P)},[]),R=g.useCallback((P,$,q,L)=>{if(c(ae.bookNumberToId(e.bookNum)!==P?1:e.chapterNum),$||on(P)===-1){t({bookNum:ae.bookIdToNumber(P),chapterNum:q||1,verseNum:L||1}),w(!1),o("");return}i(s!==P?P:""),w(!$)},[t,e.bookNum,e.chapterNum,s]),V=P=>{P<=0||P>on(s)||R(s,!0,P)},T=g.useCallback(()=>{oc.forEach(P=>{const $=r.match(P);if($){const[q,L=void 0,D=void 0]=$.slice(1),Q=lc(q);(ae.isBookIdValid(q)||Q)&&R(Q??q,!0,L?parseInt(L,10):1,D?parseInt(D,10):1)}})},[R,r]),_=g.useCallback(P=>{f?(P.key==="ArrowDown"||P.key==="ArrowUp")&&(typeof k<"u"&&k.current!==null?k.current.focus():typeof h<"u"&&h.current!==null&&h.current.focus(),P.preventDefault()):w(!0)},[f]),F=P=>{const{key:$}=P;$==="ArrowRight"||$==="ArrowLeft"||$==="ArrowDown"||$==="ArrowUp"||$==="Enter"||(m.current.dispatchEvent(new KeyboardEvent("keydown",{key:$})),m.current.focus())},M=P=>{const{key:$}=P;if(d===s){if($==="Enter"){P.preventDefault(),R(s,!0,l);return}const q=$==="ArrowRight"&&!n||$==="ArrowRight"&&n==="ltr"||$==="ArrowLeft"&&n==="rtl",L=$==="ArrowLeft"&&!n||$==="ArrowLeft"&&n==="ltr"||$==="ArrowRight"&&n==="rtl";let D=0;if(q)if(l<on(d))D=1;else{P.preventDefault();return}else if(L)if(l>1)D=-1;else{P.preventDefault();return}else $==="ArrowDown"?D=6:$==="ArrowUp"&&(D=-6);l+D<=0||l+D>on(d)?c(0):D!==0&&(c(l+D),P.preventDefault())}};return g.useEffect(()=>{s===d?s===ae.bookNumberToId(e.bookNum)?c(e.chapterNum):c(1):c(0)},[d,e.bookNum,e.chapterNum,s]),g.useLayoutEffect(()=>{x(f)},[f]),g.useLayoutEffect(()=>{const P=setTimeout(()=>{if(b&&h.current&&k.current){const q=k.current.offsetTop-rc;h.current.scrollTo({top:q,behavior:"instant"})}},10);return()=>{clearTimeout(P)}},[b]),a.jsx("div",{className:"pr-twp tw-flex",children:a.jsxs(ar,{modal:!1,open:f,onOpenChange:v,children:[a.jsx(ao,{asChild:!0,children:a.jsx(Dl,{ref:m,value:r,handleSearch:E,handleKeyDown:_,handleOnClick:()=>{i(ae.bookNumberToId(e.bookNum)),u(ae.bookNumberToId(e.bookNum)),c(e.chapterNum>0?e.chapterNum:0),w(!0),m.current.focus()},onFocus:()=>{S.current=!0},handleSubmit:T,placeholder:`${ae.bookNumberToEnglishName(e.bookNum)} ${e.chapterNum}:${e.verseNum}`})}),a.jsx(En,{className:"tw-m-1 tw-overflow-y-auto tw-p-0 tw-font-normal tw-text-foreground/80",style:{width:"233px",maxHeight:"500px",zIndex:"250"},onKeyDown:F,align:n==="ltr"?"start":"end",ref:h,children:a.jsxs("div",{className:"rtl:tw-ps-2",children:[a.jsx(tc,{handleSort:()=>console.log("sorting"),handleLocationHistory:()=>console.log("location history"),handleBookmarks:()=>console.log("bookmarks")}),ua.map((P,$)=>j(P).length>0&&a.jsxs("div",{children:[a.jsx(Wt,{className:"tw-font-semibold tw-text-foreground/80",children:nc[P]}),j(P).map(q=>a.jsx("div",{children:a.jsx(Ql,{bookId:q,handleSelectBook:()=>R(q,!1),isSelected:s===q,handleHighlightBook:()=>u(q),handleKeyDown:M,bookType:P,ref:L=>{s===q&&(k.current=L)},children:a.jsx(ec,{handleSelectChapter:V,endChapter:on(q),activeChapter:e.bookNum===ae.bookIdToNumber(q)?e.chapterNum:0,highlightedChapter:l,handleHighlightedChapter:L=>{c(L)}})})},q)),ua.length-1!==$?a.jsx(Cn,{}):void 0]},P))]})})]})})}const vs=Yt.cva("pr-twp tw-inline-flex tw-items-center tw-justify-center tw-whitespace-nowrap tw-rounded-md tw-text-sm tw-font-medium tw-ring-offset-background tw-transition-colors focus-visible:tw-outline-none focus-visible:tw-ring-2 focus-visible:tw-ring-ring focus-visible:tw-ring-offset-2 disabled:tw-pointer-events-none disabled:tw-opacity-50",{variants:{variant:{default:"tw-bg-primary tw-text-primary-foreground hover:tw-bg-primary/90",destructive:"tw-bg-destructive tw-text-destructive-foreground hover:tw-bg-destructive/90",outline:"tw-border tw-border-input tw-bg-background hover:tw-bg-accent hover:tw-text-accent-foreground",secondary:"tw-bg-secondary tw-text-secondary-foreground hover:tw-bg-secondary/80",ghost:"hover:tw-bg-accent hover:tw-text-accent-foreground",link:"tw-text-primary tw-underline-offset-4 hover:tw-underline"},size:{default:"tw-h-10 tw-px-4 tw-py-2",sm:"tw-h-9 tw-rounded-md tw-px-3",lg:"tw-h-11 tw-rounded-md tw-px-8",icon:"tw-h-10 tw-w-10"}},defaultVariants:{variant:"default",size:"default"}}),pe=g.forwardRef(({className:e,variant:t,size:n,asChild:r=!1,...o},s)=>{const i=r?Xt.Slot:"button";return a.jsx(i,{className:N(vs({variant:t,size:n,className:e})),ref:s,...o})});pe.displayName="Button";const dc=Yt.cva("tw-text-sm tw-font-medium tw-leading-none peer-disabled:tw-cursor-not-allowed peer-disabled:tw-opacity-70"),Ce=g.forwardRef(({className:e,...t},n)=>a.jsx(ss.Root,{ref:n,className:N("pr-twp",dc(),e),...t}));Ce.displayName=ss.Root.displayName;const po=g.forwardRef(({className:e,...t},n)=>{const r=xe();return a.jsx(vn.Root,{className:N("pr-twp tw-grid tw-gap-2",e),...t,ref:n,dir:r})});po.displayName=vn.Root.displayName;const Wn=g.forwardRef(({className:e,...t},n)=>a.jsx(vn.Item,{ref:n,className:N("pr-twp tw-aspect-square tw-h-4 tw-w-4 tw-rounded-full tw-border tw-border-primary tw-text-primary tw-ring-offset-background focus:tw-outline-none focus-visible:tw-ring-2 focus-visible:tw-ring-ring focus-visible:tw-ring-offset-2 disabled:tw-cursor-not-allowed disabled:tw-opacity-50",e),...t,children:a.jsx(vn.Indicator,{className:"tw-flex tw-items-center tw-justify-center",children:a.jsx(K.Circle,{className:"tw-h-2.5 tw-w-2.5 tw-fill-current tw-text-current"})})}));Wn.displayName=vn.Item.displayName;const xs=xn.Root,ys=xn.Trigger,wo=g.forwardRef(({className:e,align:t="center",sideOffset:n=4,...r},o)=>{const s=xe();return a.jsx(xn.Portal,{children:a.jsx(xn.Content,{ref:o,align:t,sideOffset:n,className:N("pr-twp tw-z-50 tw-w-72 tw-rounded-md tw-border tw-bg-popover tw-p-4 tw-text-popover-foreground tw-shadow-md tw-outline-none data-[state=open]:tw-animate-in data-[state=closed]:tw-animate-out data-[state=closed]:tw-fade-out-0 data-[state=open]:tw-fade-in-0 data-[state=closed]:tw-zoom-out-95 data-[state=open]:tw-zoom-in-95 data-[side=bottom]:tw-slide-in-from-top-2 data-[side=left]:tw-slide-in-from-right-2 data-[side=right]:tw-slide-in-from-left-2 data-[side=top]:tw-slide-in-from-bottom-2",e),...r,dir:s})})});wo.displayName=xn.Content.displayName;const uc=Ye.Portal,Ns=g.forwardRef(({className:e,...t},n)=>a.jsx(Ye.Overlay,{ref:n,className:N("tw-fixed tw-inset-0 tw-z-50 tw-bg-black/80 data-[state=open]:tw-animate-in data-[state=closed]:tw-animate-out data-[state=closed]:tw-fade-out-0 data-[state=open]:tw-fade-in-0",e),...t}));Ns.displayName=Ye.Overlay.displayName;const pc=g.forwardRef(({className:e,children:t,...n},r)=>{const o=xe();return a.jsxs(uc,{children:[a.jsx(Ns,{}),a.jsxs(Ye.Content,{ref:r,className:N("pr-twp tw-fixed tw-left-[50%] tw-top-[50%] tw-z-50 tw-grid tw-w-full tw-max-w-lg tw-translate-x-[-50%] tw-translate-y-[-50%] tw-gap-4 tw-border tw-bg-background tw-p-6 tw-shadow-lg tw-duration-200 data-[state=open]:tw-animate-in data-[state=closed]:tw-animate-out data-[state=closed]:tw-fade-out-0 data-[state=open]:tw-fade-in-0 data-[state=closed]:tw-zoom-out-95 data-[state=open]:tw-zoom-in-95 data-[state=closed]:tw-slide-out-to-left-1/2 data-[state=closed]:tw-slide-out-to-top-[48%] data-[state=open]:tw-slide-in-from-left-1/2 data-[state=open]:tw-slide-in-from-top-[48%] sm:tw-rounded-lg",e),...n,dir:o,children:[t,a.jsxs(Ye.Close,{className:N("tw-absolute tw-top-4 tw-rounded-sm tw-opacity-70 tw-ring-offset-background tw-transition-opacity hover:tw-opacity-100 focus:tw-outline-none focus:tw-ring-2 focus:tw-ring-ring focus:tw-ring-offset-2 disabled:tw-pointer-events-none data-[state=open]:tw-bg-accent data-[state=open]:tw-text-muted-foreground",{"tw-right-4":o==="ltr"},{"tw-left-4":o==="rtl"}),children:[a.jsx(K.X,{className:"tw-h-4 tw-w-4"}),a.jsx("span",{className:"tw-sr-only",children:"Close"})]})]})]})});pc.displayName=Ye.Content.displayName;const wc=g.forwardRef(({className:e,...t},n)=>a.jsx(Ye.Title,{ref:n,className:N("tw-text-lg tw-font-semibold tw-leading-none tw-tracking-tight",e),...t}));wc.displayName=Ye.Title.displayName;const fc=g.forwardRef(({className:e,...t},n)=>a.jsx(Ye.Description,{ref:n,className:N("tw-text-sm tw-text-muted-foreground",e),...t}));fc.displayName=Ye.Description.displayName;const fo=g.forwardRef(({className:e,...t},n)=>a.jsx(Oe.Command,{ref:n,className:N("tw-flex tw-h-full tw-w-full tw-flex-col tw-overflow-hidden tw-rounded-md tw-bg-popover tw-text-popover-foreground",e),...t}));fo.displayName=Oe.Command.displayName;const mo=g.forwardRef(({className:e,...t},n)=>{const r=xe();return a.jsxs("div",{className:"tw-flex tw-items-center tw-border-b tw-px-3",dir:r,children:[a.jsx(K.Search,{className:"tw-me-2 tw-h-4 tw-w-4 tw-shrink-0 tw-opacity-50"}),a.jsx(Oe.Command.Input,{ref:n,className:N("tw-flex tw-h-11 tw-w-full tw-rounded-md tw-bg-transparent tw-py-3 tw-text-sm tw-outline-none placeholder:tw-text-muted-foreground disabled:tw-cursor-not-allowed disabled:tw-opacity-50",e),...t})]})});mo.displayName=Oe.Command.Input.displayName;const ho=g.forwardRef(({className:e,...t},n)=>a.jsx(Oe.Command.List,{ref:n,className:N("tw-max-h-[300px] tw-overflow-y-auto tw-overflow-x-hidden",e),...t}));ho.displayName=Oe.Command.List.displayName;const go=g.forwardRef((e,t)=>a.jsx(Oe.Command.Empty,{ref:t,className:"tw-py-6 tw-text-center tw-text-sm",...e}));go.displayName=Oe.Command.Empty.displayName;const ks=g.forwardRef(({className:e,...t},n)=>a.jsx(Oe.Command.Group,{ref:n,className:N("tw-overflow-hidden tw-p-1 tw-text-foreground [&_[cmdk-group-heading]]:tw-px-2 [&_[cmdk-group-heading]]:tw-py-1.5 [&_[cmdk-group-heading]]:tw-text-xs [&_[cmdk-group-heading]]:tw-font-medium [&_[cmdk-group-heading]]:tw-text-muted-foreground",e),...t}));ks.displayName=Oe.Command.Group.displayName;const mc=g.forwardRef(({className:e,...t},n)=>a.jsx(Oe.Command.Separator,{ref:n,className:N("tw--mx-1 tw-h-px tw-bg-border",e),...t}));mc.displayName=Oe.Command.Separator.displayName;const bo=g.forwardRef(({className:e,...t},n)=>a.jsx(Oe.Command.Item,{ref:n,className:N("tw-relative tw-flex tw-cursor-default tw-select-none tw-items-center tw-rounded-sm tw-px-2 tw-py-1.5 tw-text-sm tw-outline-none data-[disabled=true]:tw-pointer-events-none data-[selected=true]:tw-bg-accent data-[selected=true]:tw-text-accent-foreground data-[disabled=true]:tw-opacity-50",e),...t}));bo.displayName=Oe.Command.Item.displayName;function hc(e){return typeof e=="string"?e:typeof e=="number"?e.toString():e.label}function Kn({id:e,options:t=[],className:n,buttonClassName:r,popoverContentClassName:o,value:s,onChange:i=()=>{},getOptionLabel:l=hc,icon:c=void 0,buttonPlaceholder:d="",textPlaceholder:u="",commandEmptyMessage:f="No option found",buttonVariant:w="outline",alignDropDown:b="start",isDisabled:x=!1,...m}){const[h,k]=g.useState(!1);return a.jsxs(xs,{open:h,onOpenChange:k,...m,children:[a.jsx(ys,{asChild:!0,children:a.jsxs(pe,{variant:w,role:"combobox","aria-expanded":h,id:e,className:N("tw-flex tw-w-[200px] tw-items-center tw-justify-between tw-overflow-hidden",r??n),disabled:x,children:[a.jsxs("div",{className:"tw-flex tw-flex-1 tw-items-center tw-overflow-hidden",children:[c&&a.jsx("div",{className:"tw-pe-2",children:c}),a.jsx("span",{className:"tw-overflow-hidden tw-text-ellipsis tw-whitespace-nowrap",children:s?l(s):d})]}),a.jsx(K.ChevronsUpDown,{className:"tw-ms-2 tw-h-4 tw-w-4 tw-shrink-0 tw-opacity-50"})]})}),a.jsx(wo,{align:b,className:N("tw-w-[200px] tw-p-0",o),children:a.jsxs(fo,{children:[a.jsx(mo,{placeholder:u,className:"tw-text-inherit"}),a.jsx(go,{children:f}),a.jsx(ho,{children:t.map(j=>a.jsxs(bo,{value:l(j),onSelect:()=>{i(j),k(!1)},children:[a.jsx(K.Check,{className:N("tw-me-2 tw-h-4 tw-w-4",{"tw-opacity-0":!s||l(s)!==l(j)})}),l(j)]},l(j)))})]})})]})}function Ss({startChapter:e,endChapter:t,handleSelectStartChapter:n,handleSelectEndChapter:r,isDisabled:o=!1,chapterCount:s}){const i=g.useMemo(()=>Array.from({length:s},(d,u)=>u+1),[s]),l=d=>{n(d),d>t&&r(d)},c=d=>{r(d),d<e&&n(d)};return a.jsxs(a.Fragment,{children:[a.jsx(Ce,{htmlFor:"start-chapters-combobox",children:"Chapters"}),a.jsx(Kn,{isDisabled:o,onChange:l,buttonClassName:"tw-me-2 tw-ms-2 tw-w-20",options:i,getOptionLabel:d=>d.toString(),value:e},"start chapter"),a.jsx(Ce,{htmlFor:"end-chapters-combobox",children:"to"}),a.jsx(Kn,{isDisabled:o,onChange:c,buttonClassName:"tw-ms-2 tw-w-20",options:i,getOptionLabel:d=>d.toString(),value:t},"end chapter")]})}var js=(e=>(e.CURRENT_BOOK="current book",e.CHOOSE_BOOKS="choose books",e))(js||{});const gc=Object.freeze(["%webView_bookSelector_currentBook%","%webView_bookSelector_choose%","%webView_bookSelector_chooseBooks%"]),Rr=(e,t)=>e[t]??t;function bc({handleBookSelectionModeChange:e,currentBookName:t,onSelectBooks:n,selectedBookIds:r,chapterCount:o,endChapter:s,handleSelectEndChapter:i,startChapter:l,handleSelectStartChapter:c,localizedStrings:d}){const u=Rr(d,"%webView_bookSelector_currentBook%"),f=Rr(d,"%webView_bookSelector_choose%"),w=Rr(d,"%webView_bookSelector_chooseBooks%"),[b,x]=g.useState("current book"),m=h=>{x(h),e(h)};return a.jsx(po,{className:"pr-twp tw-flex",value:b,onValueChange:h=>m(h),children:a.jsxs("div",{className:"tw-flex tw-w-full tw-flex-col tw-gap-4",children:[a.jsxs("div",{className:"tw-grid tw-grid-cols-[25%,25%,50%]",children:[a.jsxs("div",{className:"tw-flex tw-items-center",children:[a.jsx(Wn,{value:"current book"}),a.jsx(Ce,{className:"tw-ms-1",children:u})]}),a.jsx(Ce,{className:"tw-flex tw-items-center",children:t}),a.jsx("div",{className:"tw-flex tw-items-center tw-justify-end",children:a.jsx(Ss,{isDisabled:b==="choose books",handleSelectStartChapter:c,handleSelectEndChapter:i,chapterCount:o,startChapter:l,endChapter:s})})]}),a.jsxs("div",{className:"tw-grid tw-grid-cols-[25%,50%,25%]",children:[a.jsxs("div",{className:"tw-flex tw-items-center",children:[a.jsx(Wn,{value:"choose books"}),a.jsx(Ce,{className:"tw-ms-1",children:w})]}),a.jsx(Ce,{className:"tw-flex tw-items-center",children:r.map(h=>ae.bookIdToEnglishName(h)).join(", ")}),a.jsx(pe,{disabled:b==="current book",onClick:()=>n(),children:f})]})]})})}function vc({table:e}){return a.jsxs(ar,{children:[a.jsx(os.DropdownMenuTrigger,{asChild:!0,children:a.jsxs(pe,{variant:"outline",size:"sm",className:"tw-ml-auto tw-hidden tw-h-8 lg:tw-flex",children:[a.jsx(K.FilterIcon,{className:"tw-mr-2 tw-h-4 tw-w-4"}),"View"]})}),a.jsxs(En,{align:"end",className:"tw-w-[150px]",children:[a.jsx(Wt,{children:"Toggle columns"}),a.jsx(Cn,{}),e.getAllColumns().filter(t=>t.getCanHide()).map(t=>a.jsx(sr,{className:"tw-capitalize",checked:t.getIsVisible(),onCheckedChange:n=>t.toggleVisibility(!!n),children:t.id},t.id))]})]})}const yt=ge.Root,Es=ge.Group,Nt=ge.Value,it=g.forwardRef(({className:e,children:t,...n},r)=>{const o=xe();return a.jsxs(ge.Trigger,{ref:r,className:N("tw-flex tw-h-10 tw-w-full tw-items-center tw-justify-between tw-rounded-md tw-border tw-border-input tw-bg-background tw-px-3 tw-py-2 tw-text-sm tw-ring-offset-background placeholder:tw-text-muted-foreground focus:tw-outline-none focus:tw-ring-2 focus:tw-ring-ring focus:tw-ring-offset-2 disabled:tw-cursor-not-allowed disabled:tw-opacity-50 [&>span]:tw-line-clamp-1",e),...n,dir:o,children:[t,a.jsx(ge.Icon,{asChild:!0,children:a.jsx(K.ChevronDown,{className:"tw-h-4 tw-w-4 tw-opacity-50"})})]})});it.displayName=ge.Trigger.displayName;const vo=g.forwardRef(({className:e,...t},n)=>a.jsx(ge.ScrollUpButton,{ref:n,className:N("tw-flex tw-cursor-default tw-items-center tw-justify-center tw-py-1",e),...t,children:a.jsx(K.ChevronUp,{className:"tw-h-4 tw-w-4"})}));vo.displayName=ge.ScrollUpButton.displayName;const xo=g.forwardRef(({className:e,...t},n)=>a.jsx(ge.ScrollDownButton,{ref:n,className:N("tw-flex tw-cursor-default tw-items-center tw-justify-center tw-py-1",e),...t,children:a.jsx(K.ChevronDown,{className:"tw-h-4 tw-w-4"})}));xo.displayName=ge.ScrollDownButton.displayName;const lt=g.forwardRef(({className:e,children:t,position:n="popper",...r},o)=>{const s=xe();return a.jsx(ge.Portal,{children:a.jsxs(ge.Content,{ref:o,className:N("pr-twp tw-relative tw-z-50 tw-max-h-96 tw-min-w-[8rem] tw-overflow-hidden tw-rounded-md tw-border tw-bg-popover tw-text-popover-foreground tw-shadow-md data-[state=open]:tw-animate-in data-[state=closed]:tw-animate-out data-[state=closed]:tw-fade-out-0 data-[state=open]:tw-fade-in-0 data-[state=closed]:tw-zoom-out-95 data-[state=open]:tw-zoom-in-95 data-[side=bottom]:tw-slide-in-from-top-2 data-[side=left]:tw-slide-in-from-right-2 data-[side=right]:tw-slide-in-from-left-2 data-[side=top]:tw-slide-in-from-bottom-2",n==="popper"&&"data-[side=bottom]:tw-translate-y-1 data-[side=left]:tw--translate-x-1 data-[side=right]:tw-translate-x-1 data-[side=top]:tw--translate-y-1",e),position:n,...r,children:[a.jsx(vo,{}),a.jsx(ge.Viewport,{className:N("tw-p-1",n==="popper"&&"tw-h-[var(--radix-select-trigger-height)] tw-w-full tw-min-w-[var(--radix-select-trigger-width)]"),children:a.jsx("div",{dir:s,children:t})}),a.jsx(xo,{})]})})});lt.displayName=ge.Content.displayName;const Cs=g.forwardRef(({className:e,...t},n)=>a.jsx(ge.Label,{ref:n,className:N("tw-py-1.5 tw-pl-8 tw-pr-2 tw-text-sm tw-font-semibold",e),...t}));Cs.displayName=ge.Label.displayName;const $e=g.forwardRef(({className:e,children:t,...n},r)=>a.jsxs(ge.Item,{ref:r,className:N("tw-relative tw-flex tw-w-full tw-cursor-default tw-select-none tw-items-center tw-rounded-sm tw-py-1.5 tw-pe-2 tw-ps-8 tw-text-sm tw-outline-none focus:tw-bg-accent focus:tw-text-accent-foreground data-[disabled]:tw-pointer-events-none data-[disabled]:tw-opacity-50",e),...n,children:[a.jsx("span",{className:"tw-absolute tw-start-2 tw-flex tw-h-3.5 tw-w-3.5 tw-items-center tw-justify-center",children:a.jsx(ge.ItemIndicator,{children:a.jsx(K.Check,{className:"tw-h-4 tw-w-4"})})}),a.jsx(ge.ItemText,{children:t})]}));$e.displayName=ge.Item.displayName;const Ts=g.forwardRef(({className:e,...t},n)=>a.jsx(ge.Separator,{ref:n,className:N("tw--mx-1 tw-my-1 tw-h-px tw-bg-muted",e),...t}));Ts.displayName=ge.Separator.displayName;function xc({table:e}){return a.jsx("div",{className:"tw-flex tw-items-center tw-justify-between tw-px-2 tw-pb-3 tw-pt-3",children:a.jsxs("div",{className:"tw-flex tw-items-center tw-space-x-6 lg:tw-space-x-8",children:[a.jsxs("div",{className:"tw-flex-1 tw-text-sm tw-text-muted-foreground",children:[e.getFilteredSelectedRowModel().rows.length," of"," ",e.getFilteredRowModel().rows.length," row(s) selected"]}),a.jsxs("div",{className:"tw-flex tw-items-center tw-space-x-2",children:[a.jsx("p",{className:"tw-text-nowrap tw-text-sm tw-font-medium",children:"Rows per page"}),a.jsxs(yt,{value:`${e.getState().pagination.pageSize}`,onValueChange:t=>{e.setPageSize(Number(t))},children:[a.jsx(it,{className:"tw-h-8 tw-w-[70px]",children:a.jsx(Nt,{placeholder:e.getState().pagination.pageSize})}),a.jsx(lt,{side:"top",children:[10,20,30,40,50].map(t=>a.jsx($e,{value:`${t}`,children:t},t))})]})]}),a.jsxs("div",{className:"tw-flex tw-w-[100px] tw-items-center tw-justify-center tw-text-sm tw-font-medium",children:["Page ",e.getState().pagination.pageIndex+1," of ",e.getPageCount()]}),a.jsxs("div",{className:"tw-flex tw-items-center tw-space-x-2",children:[a.jsxs(pe,{variant:"outline",size:"icon",className:"tw-hidden tw-h-8 tw-w-8 tw-p-0 lg:tw-flex",onClick:()=>e.setPageIndex(0),disabled:!e.getCanPreviousPage(),children:[a.jsx("span",{className:"tw-sr-only",children:"Go to first page"}),a.jsx(K.ArrowLeftIcon,{className:"tw-h-4 tw-w-4"})]}),a.jsxs(pe,{variant:"outline",size:"icon",className:"tw-h-8 tw-w-8 tw-p-0",onClick:()=>e.previousPage(),disabled:!e.getCanPreviousPage(),children:[a.jsx("span",{className:"tw-sr-only",children:"Go to previous page"}),a.jsx(K.ChevronLeftIcon,{className:"tw-h-4 tw-w-4"})]}),a.jsxs(pe,{variant:"outline",size:"icon",className:"tw-h-8 tw-w-8 tw-p-0",onClick:()=>e.nextPage(),disabled:!e.getCanNextPage(),children:[a.jsx("span",{className:"tw-sr-only",children:"Go to next page"}),a.jsx(K.ChevronRightIcon,{className:"tw-h-4 tw-w-4"})]}),a.jsxs(pe,{variant:"outline",size:"icon",className:"tw-hidden tw-h-8 tw-w-8 tw-p-0 lg:tw-flex",onClick:()=>e.setPageIndex(e.getPageCount()-1),disabled:!e.getCanNextPage(),children:[a.jsx("span",{className:"tw-sr-only",children:"Go to last page"}),a.jsx(K.ArrowRightIcon,{className:"tw-h-4 tw-w-4"})]})]})]})})}const Tn=g.forwardRef(({className:e,stickyHeader:t,...n},r)=>a.jsx("div",{className:N("pr-twp tw-relative tw-w-full",{"tw-overflow-auto":!t}),children:a.jsx("table",{ref:r,className:N("tw-w-full tw-caption-bottom tw-text-sm",e),...n})}));Tn.displayName="Table";const Rn=g.forwardRef(({className:e,stickyHeader:t,...n},r)=>a.jsx("thead",{ref:r,className:N({"tw-sticky tw-top-[-1px] tw-bg-background tw-drop-shadow-sm":t},"[&_tr]:tw-border-b",e),...n}));Rn.displayName="TableHeader";const On=g.forwardRef(({className:e,...t},n)=>a.jsx("tbody",{ref:n,className:N("[&_tr:last-child]:tw-border-0",e),...t}));On.displayName="TableBody";const Rs=g.forwardRef(({className:e,...t},n)=>a.jsx("tfoot",{ref:n,className:N("tw-border-t tw-bg-muted/50 tw-font-medium [&>tr]:last:tw-border-b-0",e),...t}));Rs.displayName="TableFooter";const Qe=g.forwardRef(({className:e,...t},n)=>a.jsx("tr",{ref:n,className:N("tw-border-b tw-transition-colors hover:tw-bg-muted/50 data-[state=selected]:tw-bg-muted",e),...t}));Qe.displayName="TableRow";const Vt=g.forwardRef(({className:e,...t},n)=>a.jsx("th",{ref:n,className:N("tw-h-12 tw-px-4 tw-text-start tw-align-middle tw-font-medium tw-text-muted-foreground [&:has([role=checkbox])]:tw-pe-0",e),...t}));Vt.displayName="TableHead";const kt=g.forwardRef(({className:e,...t},n)=>a.jsx("td",{ref:n,className:N("tw-p-4 tw-align-middle [&:has([role=checkbox])]:tw-pe-0",e),...t}));kt.displayName="TableCell";const Os=g.forwardRef(({className:e,...t},n)=>a.jsx("caption",{ref:n,className:N("tw-mt-4 tw-text-sm tw-text-muted-foreground",e),...t}));Os.displayName="TableCaption";function _s({columns:e,data:t,enablePagination:n=!1,showPaginationControls:r=!1,showColumnVisibilityControls:o=!1,stickyHeader:s=!1,onRowClickHandler:i=()=>{}}){var h;const[l,c]=g.useState([]),[d,u]=g.useState([]),[f,w]=g.useState({}),[b,x]=g.useState({}),m=Se.useReactTable({data:t,columns:e,getCoreRowModel:Se.getCoreRowModel(),...n&&{getPaginationRowModel:Se.getPaginationRowModel()},onSortingChange:c,getSortedRowModel:Se.getSortedRowModel(),onColumnFiltersChange:u,getFilteredRowModel:Se.getFilteredRowModel(),onColumnVisibilityChange:w,onRowSelectionChange:x,state:{sorting:l,columnFilters:d,columnVisibility:f,rowSelection:b}});return a.jsxs("div",{className:"pr-twp",children:[o&&a.jsx(vc,{table:m}),a.jsxs(Tn,{stickyHeader:s,children:[a.jsx(Rn,{stickyHeader:s,children:m.getHeaderGroups().map(k=>a.jsx(Qe,{children:k.headers.map(j=>a.jsx(Vt,{children:j.isPlaceholder?void 0:Se.flexRender(j.column.columnDef.header,j.getContext())},j.id))},k.id))}),a.jsx(On,{children:(h=m.getRowModel().rows)!=null&&h.length?m.getRowModel().rows.map(k=>a.jsx(Qe,{onClick:()=>i(k,m),"data-state":k.getIsSelected()&&"selected",children:k.getVisibleCells().map(j=>a.jsx(kt,{children:Se.flexRender(j.column.columnDef.cell,j.getContext())},j.id))},k.id)):a.jsx(Qe,{children:a.jsx(kt,{colSpan:e.length,className:"tw-h-24 tw-text-center",children:"No results."})})})]}),n&&a.jsxs("div",{className:"tw-flex tw-items-center tw-justify-end tw-space-x-2 tw-py-4",children:[a.jsx(pe,{variant:"outline",size:"sm",onClick:()=>m.previousPage(),disabled:!m.getCanPreviousPage(),children:"Previous"}),a.jsx(pe,{variant:"outline",size:"sm",onClick:()=>m.nextPage(),disabled:!m.getCanNextPage(),children:"Next"})]}),n&&r&&a.jsx(xc,{table:m})]})}function yc({occurrenceData:e,setScriptureReference:t,localizedStrings:n}){const r=n["%webView_inventory_occurrences_table_header_reference%"],o=n["%webView_inventory_occurrences_table_header_occurrence%"],s=g.useMemo(()=>{const i=[];return e.forEach(l=>{i.some(c=>J.deepEqual(c,l))||i.push(l)}),i},[e]);return a.jsxs(Tn,{stickyHeader:!0,children:[a.jsx(Rn,{stickyHeader:!0,children:a.jsxs(Qe,{children:[a.jsx(Vt,{children:r}),a.jsx(Vt,{children:o})]})}),a.jsx(On,{children:s.length>0&&s.map(i=>a.jsxs(Qe,{onClick:()=>{t(i.reference)},children:[a.jsx(kt,{children:`${ae.bookNumberToEnglishName(i.reference.bookNum)} ${i.reference.chapterNum}:${i.reference.verseNum}`}),a.jsx(kt,{children:i.text})]},`${i.reference.bookNum} ${i.reference.chapterNum}:${i.reference.verseNum}-${i.text}`))})]})}const ir=g.forwardRef(({className:e,...t},n)=>a.jsx(Ur.Root,{ref:n,className:N("tw-peer pr-twp tw-h-4 tw-w-4 tw-shrink-0 tw-rounded-sm tw-border tw-border-primary tw-ring-offset-background focus-visible:tw-outline-none focus-visible:tw-ring-2 focus-visible:tw-ring-ring focus-visible:tw-ring-offset-2 disabled:tw-cursor-not-allowed disabled:tw-opacity-50 data-[state=checked]:tw-bg-primary data-[state=checked]:tw-text-primary-foreground",e),...t,children:a.jsx(Ur.Indicator,{className:N("tw-flex tw-items-center tw-justify-center tw-text-current"),children:a.jsx(K.Check,{className:"tw-h-4 tw-w-4"})})}));ir.displayName=Ur.Root.displayName;const Ps=e=>e.split(/(?:\r?\n|\r)|(?=(?:\\(?:v|c|id)))/g),Hr=e=>{const t=/^\\[vc]\s+(\d+)/,n=e.match(t);if(n)return+n[1]},Is=e=>{const t=e.match(/^\\id\s+([A-Za-z]+)/);return t?ae.bookIdToNumber(t[1]):0},$s=(e,t,n)=>n.includes(e)?"unapproved":t.includes(e)?"approved":"unknown",Ms=Yt.cva("pr-twp tw-inline-flex tw-items-center tw-justify-center tw-rounded-md tw-text-sm tw-font-medium tw-ring-offset-background tw-transition-colors hover:tw-bg-muted hover:tw-text-muted-foreground focus-visible:tw-outline-none focus-visible:tw-ring-2 focus-visible:tw-ring-ring focus-visible:tw-ring-offset-2 disabled:tw-pointer-events-none disabled:tw-opacity-50 data-[state=on]:tw-bg-accent data-[state=on]:tw-text-accent-foreground",{variants:{variant:{default:"tw-bg-transparent",outline:"tw-border tw-border-input tw-bg-transparent hover:tw-bg-accent hover:tw-text-accent-foreground"},size:{default:"tw-h-10 tw-px-3",sm:"tw-h-9 tw-px-2.5",lg:"tw-h-11 tw-px-5"}},defaultVariants:{variant:"default",size:"default"}}),Nc=g.forwardRef(({className:e,variant:t,size:n,...r},o)=>a.jsx(is.Root,{ref:o,className:N(Ms({variant:t,size:n,className:e})),...r}));Nc.displayName=is.Root.displayName;const As=g.createContext({size:"default",variant:"default"}),yo=g.forwardRef(({className:e,variant:t,size:n,children:r,...o},s)=>{const i=xe();return a.jsx(or.Root,{ref:s,className:N("pr-twp tw-flex tw-items-center tw-justify-center tw-gap-1",e),...o,dir:i,children:a.jsx(As.Provider,{value:{variant:t,size:n},children:r})})});yo.displayName=or.Root.displayName;const mn=g.forwardRef(({className:e,children:t,variant:n,size:r,...o},s)=>{const i=g.useContext(As);return a.jsx(or.Item,{ref:s,className:N(Ms({variant:i.variant||n,size:i.size||r}),e),...o,children:t})});mn.displayName=or.Item.displayName;const lr=e=>e==="asc"?a.jsx(K.ArrowUpIcon,{className:"tw-ms-2 tw-h-4 tw-w-4"}):e==="desc"?a.jsx(K.ArrowDownIcon,{className:"tw-ms-2 tw-h-4 tw-w-4"}):a.jsx(K.ArrowUpDownIcon,{className:"tw-ms-2 tw-h-4 tw-w-4"}),kc=e=>({accessorKey:"item",accessorFn:t=>t.items[0],header:({column:t})=>a.jsxs(pe,{variant:"ghost",onClick:()=>t.toggleSorting(void 0),children:[e,lr(t.getIsSorted())]})}),Sc=(e,t)=>({accessorKey:`item${t}`,accessorFn:n=>n.items[t],header:({column:n})=>a.jsxs(pe,{variant:"ghost",onClick:()=>n.toggleSorting(void 0),children:[e,lr(n.getIsSorted())]})}),jc=e=>({accessorKey:"count",header:({column:t})=>a.jsx("div",{className:"tw-flex tw-justify-end tw-tabular-nums",children:a.jsxs(pe,{variant:"ghost",onClick:()=>t.toggleSorting(void 0),children:[e,lr(t.getIsSorted())]})}),cell:({row:t})=>a.jsx("div",{className:"tw-flex tw-justify-end",children:t.getValue("count")})}),Or=(e,t,n,r,o,s)=>{let i=[...n];e.forEach(c=>{t==="approved"?i.includes(c)||i.push(c):i=i.filter(d=>d!==c)}),r(i);let l=[...o];e.forEach(c=>{t==="unapproved"?l.includes(c)||l.push(c):l=l.filter(d=>d!==c)}),s(l)},Ec=(e,t,n,r,o)=>({accessorKey:"status",header:({column:s})=>a.jsx("div",{className:"tw-flex tw-justify-center",children:a.jsxs(pe,{variant:"ghost",onClick:()=>s.toggleSorting(void 0),children:[e,lr(s.getIsSorted())]})}),cell:({row:s})=>{const i=s.getValue("status"),l=s.getValue("item");return a.jsxs(yo,{value:i,variant:"outline",type:"single",children:[a.jsx(mn,{onClick:()=>Or([l],"approved",t,n,r,o),value:"approved",children:a.jsx(K.CircleCheckIcon,{})}),a.jsx(mn,{onClick:()=>Or([l],"unapproved",t,n,r,o),value:"unapproved",children:a.jsx(K.CircleXIcon,{})}),a.jsx(mn,{onClick:()=>Or([l],"unknown",t,n,r,o),value:"unknown",children:a.jsx(K.CircleHelpIcon,{})})]})}}),Cc=Object.freeze(["%webView_inventory_all%","%webView_inventory_approved%","%webView_inventory_unapproved%","%webView_inventory_unknown%","%webView_inventory_scope_currentBook%","%webView_inventory_scope_chapter%","%webView_inventory_scope_verse%","%webView_inventory_filter_text%","%webView_inventory_show_additional_items%","%webView_inventory_occurrences_table_header_reference%","%webView_inventory_occurrences_table_header_occurrence%"]),Tc=(e,t,n)=>{let r=e;return t!=="all"&&(r=r.filter(o=>t==="approved"&&o.status==="approved"||t==="unapproved"&&o.status==="unapproved"||t==="unknown"&&o.status==="unknown")),n!==""&&(r=r.filter(o=>o.items[0].includes(n))),r},Rc=(e,t,n,r,o)=>{if(!e)return[];const s=[];let i=t.bookNum,l=t.chapterNum,c=t.verseNum;return Ps(e).forEach(u=>{u.startsWith("\\id")&&(i=Is(u),l=0,c=0),u.startsWith("\\c")&&(l=Hr(u),c=0),u.startsWith("\\v")&&(c=Hr(u),l===0&&(l=t.chapterNum));let f=o.exec(u)??void 0;for(;f;){const w=[];f.forEach(h=>w.push(h));const b=f.index,x=s.find(h=>J.deepEqual(h.items,w)),m={reference:{bookNum:i!==void 0?i:-1,chapterNum:l!==void 0?l:-1,verseNum:c!==void 0?c:-1},text:J.substring(u,Math.max(0,b-25),Math.min(b+25,u.length))};if(x)x.count+=1,x.occurrences.push(m);else{const h={items:w,count:1,status:$s(w[0],n,r),occurrences:[m]};s.push(h)}f=o.exec(u)??void 0}}),s},Ze=(e,t)=>e[t]??t;function Oc({scriptureReference:e,setScriptureReference:t,localizedStrings:n,extractItems:r,additionalItemsLabels:o,approvedItems:s,unapprovedItems:i,text:l,scope:c,onScopeChange:d,columns:u}){const f=Ze(n,"%webView_inventory_all%"),w=Ze(n,"%webView_inventory_approved%"),b=Ze(n,"%webView_inventory_unapproved%"),x=Ze(n,"%webView_inventory_unknown%"),m=Ze(n,"%webView_inventory_scope_currentBook%"),h=Ze(n,"%webView_inventory_scope_chapter%"),k=Ze(n,"%webView_inventory_scope_verse%"),j=Ze(n,"%webView_inventory_filter_text%"),E=Ze(n,"%webView_inventory_show_additional_items%"),[S,v]=g.useState(!1),[R,V]=g.useState("all"),[T,_]=g.useState(""),[F,M]=g.useState([]),P=g.useMemo(()=>l?r instanceof RegExp?Rc(l,e,s,i,r):r(l,e,s,i):[],[l,r,e,s,i]),$=g.useMemo(()=>{if(S)return P;const y=[];return P.forEach(C=>{const G=C.items[0],U=y.find(z=>z.items[0]===G);U?(U.count+=C.count,U.occurrences=U.occurrences.concat(C.occurrences)):y.push({items:[G],count:C.count,occurrences:C.occurrences,status:C.status})}),y},[S,P]),q=g.useMemo(()=>Tc($,R,T),[$,R,T]),L=g.useMemo(()=>{var G,U;if(!S)return u;const y=(G=o==null?void 0:o.tableHeaders)==null?void 0:G.length;if(!y)return u;const C=[];for(let z=0;z<y;z++)C.push(Sc(((U=o==null?void 0:o.tableHeaders)==null?void 0:U[z])||"Additional Item",z+1));return[...C,...u]},[o==null?void 0:o.tableHeaders,u,S]);g.useEffect(()=>{M([])},[q]);const D=(y,C)=>{C.setRowSelection(()=>{const G={};return G[y.index]=!0,G}),M(y.original.items)},Q=y=>{if(y==="book"||y==="chapter"||y==="verse")d(y);else throw new Error(`Invalid scope value: ${y}`)},se=y=>{if(y==="all"||y==="approved"||y==="unapproved"||y==="unknown")V(y);else throw new Error(`Invalid status filter value: ${y}`)},oe=g.useMemo(()=>{if($.length===0||F.length===0)return[];const y=$.filter(C=>J.deepEqual(S?C.items:[C.items[0]],F));if(y.length>1)throw new Error("Selected item is not unique");return y[0].occurrences},[F,S,$]);return a.jsxs("div",{className:"pr-twp tw-flex tw-h-full tw-flex-col",children:[a.jsxs("div",{className:"tw-flex tw-items-stretch",children:[a.jsxs(yt,{onValueChange:y=>se(y),defaultValue:R,children:[a.jsx(it,{className:"tw-m-1",children:a.jsx(Nt,{placeholder:"Select filter"})}),a.jsxs(lt,{children:[a.jsx($e,{value:"all",children:f}),a.jsx($e,{value:"approved",children:w}),a.jsx($e,{value:"unapproved",children:b}),a.jsx($e,{value:"unknown",children:x})]})]}),a.jsxs(yt,{onValueChange:y=>Q(y),defaultValue:c,children:[a.jsx(it,{className:"tw-m-1",children:a.jsx(Nt,{placeholder:"Select scope"})}),a.jsxs(lt,{children:[a.jsx($e,{value:"book",children:m}),a.jsx($e,{value:"chapter",children:h}),a.jsx($e,{value:"verse",children:k})]})]}),a.jsx(Ct,{className:"tw-m-1 tw-rounded-md tw-border",placeholder:j,value:T,onChange:y=>{_(y.target.value)}}),o&&a.jsxs("div",{className:"tw-m-1 tw-flex tw-items-center tw-rounded-md tw-border",children:[a.jsx(ir,{className:"tw-m-1",checked:S,onCheckedChange:y=>{M([]),v(y)}}),a.jsx(Ce,{className:"tw-m-1 tw-flex-shrink-0 tw-whitespace-nowrap",children:(o==null?void 0:o.checkboxText)??E})]})]}),a.jsx("div",{className:"tw-m-1 tw-flex-1 tw-overflow-auto tw-rounded-md tw-border",children:a.jsx(_s,{columns:L,data:q,onRowClickHandler:D,stickyHeader:!0})}),oe.length>0&&a.jsx("div",{className:"tw-m-1 tw-flex-1 tw-overflow-auto tw-rounded-md tw-border",children:a.jsx(yc,{occurrenceData:oe,setScriptureReference:t,localizedStrings:n})})]})}function Ds({entries:e,getEntriesCount:t=void 0,selected:n,onChange:r,placeholder:o,commandEmptyMessage:s="No entries found",customSelectedText:i,sortSelected:l=!1,icon:c=void 0,className:d=void 0}){const[u,f]=g.useState(!1),w=g.useCallback(m=>{var k;const h=(k=e.find(j=>j.label===m))==null?void 0:k.value;h&&r(n.includes(h)?n.filter(j=>j!==h):[...n,h])},[e,n,r]),b=()=>i||o,x=g.useMemo(()=>{if(!l)return e;const m=e.filter(k=>k.starred).sort((k,j)=>k.label.localeCompare(j.label)),h=e.filter(k=>!k.starred).sort((k,j)=>{const E=n.includes(k.value),S=n.includes(j.value);return E&&!S?-1:!E&&S?1:k.label.localeCompare(j.label)});return[...m,...h]},[e,n,l]);return a.jsx("div",{className:d,children:a.jsxs(xs,{open:u,onOpenChange:f,children:[a.jsx(ys,{asChild:!0,children:a.jsxs(pe,{variant:"ghost",role:"combobox","aria-expanded":u,className:N("tw-w-full tw-justify-between",n.length>0&&n.length<e.length&&"tw-border-primary","tw-group"),children:[a.jsxs("div",{className:"tw-flex tw-items-center tw-gap-2",children:[a.jsx("div",{className:"tw-ml-2 tw-h-4 tw-w-4 tw-shrink-0 tw-opacity-50",children:a.jsx("span",{className:"tw-flex tw-h-full tw-w-full tw-items-center tw-justify-center",children:c})}),a.jsx("div",{className:N({"tw-text-muted-foreground group-hover:tw-text-secondary-foreground":n.length===0||n.length===e.length}),children:a.jsx("div",{className:"tw-font-normal",children:b()})})]}),a.jsx(K.ChevronsUpDown,{className:"tw-ml-2 tw-h-4 tw-w-4 tw-shrink-0 tw-opacity-50"})]})}),a.jsx(wo,{align:"start",className:"tw-w-full tw-p-0",children:a.jsxs(fo,{children:[a.jsx(mo,{placeholder:`Search ${o.toLowerCase()}...`}),a.jsxs(ho,{children:[a.jsx(go,{children:s}),a.jsx(ks,{children:x.map(m=>{const h=t?t(m):void 0;return a.jsxs(bo,{value:m.label,onSelect:w,className:"tw-flex tw-items-center tw-gap-2",children:[a.jsx("div",{className:"w-4",children:a.jsx(K.Check,{className:N("tw-h-4 tw-w-4",n.includes(m.value)?"tw-opacity-100":"tw-opacity-0")})}),a.jsx("div",{className:"tw-w-4",children:m.starred&&a.jsx(K.Star,{className:"tw-h-4 tw-w-4"})}),a.jsx("div",{className:"tw-flex-grow",children:m.label}),t&&a.jsx("div",{className:"tw-w-10 tw-text-end tw-text-muted-foreground",children:h})]},m.label)})})]})]})})]})})}function No({onSearch:e,placeholder:t,isFullWidth:n,className:r}){const[o,s]=g.useState(""),i=c=>{s(c),e(c)},l=xe();return a.jsxs("div",{className:N("tw-relative",{"tw-w-full":n},r),children:[a.jsx(K.Search,{className:N("tw-absolute tw-top-1/2 tw-h-4 tw-w-4 tw--translate-y-1/2 tw-transform tw-opacity-50",{"tw-right-3":l==="rtl"},{"tw-left-3":l==="ltr"})}),a.jsx(Ct,{className:"tw-w-full tw-text-ellipsis tw-pe-9 tw-ps-9",placeholder:t,value:o,onChange:c=>i(c.target.value)}),o&&a.jsxs(pe,{variant:"ghost",size:"icon",className:N("tw-absolute tw-top-1/2 tw-h-7 tw--translate-y-1/2 tw-transform hover:tw-bg-transparent",{"tw-left-0":l==="rtl"},{"tw-right-0":l==="ltr"}),onClick:()=>{i("")},children:[a.jsx(K.X,{className:"tw-h-4 tw-w-4"}),a.jsx("span",{className:"tw-sr-only",children:"Clear"})]})]})}const ko=g.forwardRef(({className:e,...t},n)=>{const r=xe();return a.jsx(_e.Root,{orientation:"vertical",ref:n,className:N("tw-flex tw-gap-1 tw-rounded-md tw-text-muted-foreground",e),...t,dir:r})});ko.displayName=_e.List.displayName;const So=g.forwardRef(({className:e,...t},n)=>a.jsx(_e.List,{ref:n,className:N("tw-flex-fit tw-mlk-items-center tw-w-[124px] tw-justify-center tw-rounded-md tw-bg-muted tw-p-1 tw-text-muted-foreground",e),...t}));So.displayName=_e.List.displayName;const Bs=g.forwardRef(({className:e,...t},n)=>a.jsx(_e.Trigger,{ref:n,...t,className:N("overflow-clip tw-inline-flex tw-w-[116px] tw-cursor-pointer tw-items-center tw-justify-center tw-break-words tw-rounded-sm tw-border-0 tw-bg-muted tw-px-3 tw-py-1.5 tw-text-sm tw-font-medium tw-text-inherit tw-ring-offset-background tw-transition-all hover:tw-text-foreground focus-visible:tw-outline-none focus-visible:tw-ring-2 focus-visible:tw-ring-ring focus-visible:tw-ring-offset-2 disabled:tw-pointer-events-none disabled:tw-opacity-50 data-[state=active]:tw-bg-background data-[state=active]:tw-text-foreground data-[state=active]:tw-shadow-sm",e)})),jo=g.forwardRef(({className:e,...t},n)=>a.jsx(_e.Content,{ref:n,className:N("tw-ms-5 tw-flex-grow tw-text-foreground tw-ring-offset-background focus-visible:tw-outline-none focus-visible:tw-ring-2 focus-visible:tw-ring-ring focus-visible:tw-ring-offset-2",e),...t}));jo.displayName=_e.Content.displayName;function _c({tabList:e,onSearch:t,searchPlaceholder:n,headerTitle:r,searchClassName:o}){return a.jsxs("div",{className:"pr-twp",children:[a.jsxs("div",{className:"tw-sticky tw-top-0 tw-space-y-2 tw-pb-2",children:[r?a.jsx("h1",{children:r}):"",a.jsx(No,{className:o,onSearch:t,placeholder:n})]}),a.jsxs(ko,{children:[a.jsx(So,{children:e.map(s=>a.jsx(Bs,{value:s.value,children:s.value},s.key))}),e.map(s=>a.jsx(jo,{value:s.value,children:s.content},s.key))]})]})}const cr=g.forwardRef(({className:e,orientation:t="horizontal",decorative:n=!0,...r},o)=>a.jsx(ls.Root,{ref:o,decorative:n,orientation:t,className:N("pr-twp tw-shrink-0 tw-bg-border",t==="horizontal"?"tw-h-[1px] tw-w-full":"tw-h-full tw-w-[1px]",e),...r}));cr.displayName=ls.Root.displayName;function pa({className:e,...t}){return a.jsx("div",{className:N("pr-twp tw-animate-pulse tw-rounded-md tw-bg-muted",e),...t})}const Pc=jn.Provider,Ic=jn.Root,$c=jn.Trigger,zs=g.forwardRef(({className:e,sideOffset:t=4,...n},r)=>a.jsx(jn.Content,{ref:r,sideOffset:t,className:N("pr-twp tw-z-50 tw-overflow-hidden tw-rounded-md tw-border tw-bg-popover tw-px-3 tw-py-1.5 tw-text-sm tw-text-popover-foreground tw-shadow-md tw-animate-in tw-fade-in-0 tw-zoom-in-95 data-[state=closed]:tw-animate-out data-[state=closed]:tw-fade-out-0 data-[state=closed]:tw-zoom-out-95 data-[side=bottom]:tw-slide-in-from-top-2 data-[side=left]:tw-slide-in-from-right-2 data-[side=right]:tw-slide-in-from-left-2 data-[side=top]:tw-slide-in-from-bottom-2",e),...n}));zs.displayName=jn.Content.displayName;const Mc="16rem",Ac="3rem",Vs=g.createContext(void 0);function dr(){const e=g.useContext(Vs);if(!e)throw new Error("useSidebar must be used within a SidebarProvider.");return e}const Fs=g.forwardRef(({defaultOpen:e=!0,open:t,onOpenChange:n,className:r,style:o,children:s,side:i="primary",...l},c)=>{const[d,u]=g.useState(e),f=t??d,w=g.useCallback(E=>{const S=typeof E=="function"?E(f):E;n?n(S):u(S)},[n,f]),b=g.useCallback(()=>w(E=>!E),[w]),x=f?"expanded":"collapsed",k=xe()==="ltr"?i:i==="primary"?"secondary":"primary",j=g.useMemo(()=>({state:x,open:f,setOpen:w,toggleSidebar:b,side:k}),[x,f,w,b,k]);return a.jsx(Vs.Provider,{value:j,children:a.jsx(Pc,{delayDuration:0,children:a.jsx("div",{style:{"--sidebar-width":Mc,"--sidebar-width-icon":Ac,...o},className:N("tw-group/sidebar-wrapper pr-twp tw-flex tw-w-full has-[[data-variant=inset]]:tw-bg-sidebar",r),ref:c,...l,children:s})})})});Fs.displayName="SidebarProvider";const Ls=g.forwardRef(({variant:e="sidebar",collapsible:t="offcanvas",className:n,children:r,...o},s)=>{const i=dr();return t==="none"?a.jsx("div",{className:N("tw-flex tw-h-full tw-w-[--sidebar-width] tw-flex-col tw-bg-sidebar tw-text-sidebar-foreground",n),ref:s,...o,children:r}):a.jsxs("div",{ref:s,className:"tw-group tw-peer tw-hidden tw-text-sidebar-foreground md:tw-block","data-state":i.state,"data-collapsible":i.state==="collapsed"?t:"","data-variant":e,"data-side":i.side,children:[a.jsx("div",{className:N("tw-relative tw-h-svh tw-w-[--sidebar-width] tw-bg-transparent tw-transition-[width] tw-duration-200 tw-ease-linear","group-data-[collapsible=offcanvas]:tw-w-0","group-data-[side=secondary]:tw-rotate-180",e==="floating"||e==="inset"?"group-data-[collapsible=icon]:tw-w-[calc(var(--sidebar-width-icon)_+_theme(spacing.4))]":"group-data-[collapsible=icon]:tw-w-[--sidebar-width-icon]")}),a.jsx("div",{className:N("tw-absolute tw-inset-y-0 tw-z-10 tw-hidden tw-h-svh tw-w-[--sidebar-width] tw-transition-[left,right,width] tw-duration-200 tw-ease-linear md:tw-flex",i.side==="primary"?"tw-left-0 group-data-[collapsible=offcanvas]:tw-left-[calc(var(--sidebar-width)*-1)]":"tw-right-0 group-data-[collapsible=offcanvas]:tw-right-[calc(var(--sidebar-width)*-1)]",e==="floating"||e==="inset"?"tw-p-2 group-data-[collapsible=icon]:tw-w-[calc(var(--sidebar-width-icon)_+_theme(spacing.4)_+2px)]":"group-data-[collapsible=icon]:tw-w-[--sidebar-width-icon] group-data-[side=primary]:tw-border-r group-data-[side=secondary]:tw-border-l",n),...o,children:a.jsx("div",{"data-sidebar":"sidebar",className:"tw-flex tw-h-full tw-w-full tw-flex-col tw-bg-sidebar group-data-[variant=floating]:tw-rounded-lg group-data-[variant=floating]:tw-border group-data-[variant=floating]:tw-border-sidebar-border group-data-[variant=floating]:tw-shadow",children:r})})]})});Ls.displayName="Sidebar";const Dc=g.forwardRef(({className:e,onClick:t,...n},r)=>{const o=dr();return a.jsxs(pe,{ref:r,"data-sidebar":"trigger",variant:"ghost",size:"icon",className:N("tw-h-7 tw-w-7",e),onClick:s=>{t==null||t(s),o.toggleSidebar()},...n,children:[o.side==="primary"?a.jsx(K.PanelLeft,{}):a.jsx(K.PanelRight,{}),a.jsx("span",{className:"tw-sr-only",children:"Toggle Sidebar"})]})});Dc.displayName="SidebarTrigger";const Bc=g.forwardRef(({className:e,...t},n)=>{const{toggleSidebar:r}=dr();return a.jsx("button",{type:"button",ref:n,"data-sidebar":"rail","aria-label":"Toggle Sidebar",tabIndex:-1,onClick:r,title:"Toggle Sidebar",className:N("tw-absolute tw-inset-y-0 tw-z-20 tw-hidden tw-w-4 tw--translate-x-1/2 tw-transition-all tw-ease-linear after:tw-absolute after:tw-inset-y-0 after:tw-left-1/2 after:tw-w-[2px] hover:after:tw-bg-sidebar-border group-data-[side=primary]:tw--right-4 group-data-[side=secondary]:tw-left-0 sm:tw-flex","[[data-side=secondary]_&]:tw-cursor-e-resize [[data-side=secondary]_&]:tw-cursor-w-resize","[[data-side=primary][data-state=collapsed]_&]:tw-cursor-e-resize [[data-side=secondary][data-state=collapsed]_&]:tw-cursor-w-resize","group-data-[collapsible=offcanvas]:tw-translate-x-0 group-data-[collapsible=offcanvas]:after:tw-left-full group-data-[collapsible=offcanvas]:hover:tw-bg-sidebar","[[data-side=primary][data-collapsible=offcanvas]_&]:tw--right-2","[[data-side=secondary][data-collapsible=offcanvas]_&]:tw--left-2",e),...t})});Bc.displayName="SidebarRail";const Gs=g.forwardRef(({className:e,...t},n)=>a.jsx("main",{ref:n,className:N("tw-relative tw-flex tw-flex-1 tw-flex-col tw-bg-background","peer-data-[variant=inset]:tw-min-h-[calc(100svh-theme(spacing.4))] md:peer-data-[variant=inset]:tw-m-2 md:peer-data-[state=collapsed]:peer-data-[variant=inset]:tw-ml-2 md:peer-data-[variant=inset]:tw-ml-0 md:peer-data-[variant=inset]:tw-rounded-xl md:peer-data-[variant=inset]:tw-shadow",e),...t}));Gs.displayName="SidebarInset";const zc=g.forwardRef(({className:e,...t},n)=>a.jsx(Ct,{ref:n,"data-sidebar":"input",className:N("tw-h-8 tw-w-full tw-bg-background tw-shadow-none focus-visible:tw-ring-2 focus-visible:tw-ring-sidebar-ring",e),...t}));zc.displayName="SidebarInput";const Vc=g.forwardRef(({className:e,...t},n)=>a.jsx("div",{ref:n,"data-sidebar":"header",className:N("tw-flex tw-flex-col tw-gap-2 tw-p-2",e),...t}));Vc.displayName="SidebarHeader";const Fc=g.forwardRef(({className:e,...t},n)=>a.jsx("div",{ref:n,"data-sidebar":"footer",className:N("tw-flex tw-flex-col tw-gap-2 tw-p-2",e),...t}));Fc.displayName="SidebarFooter";const Lc=g.forwardRef(({className:e,...t},n)=>a.jsx(cr,{ref:n,"data-sidebar":"separator",className:N("tw-mx-2 tw-w-auto tw-bg-sidebar-border",e),...t}));Lc.displayName="SidebarSeparator";const Us=g.forwardRef(({className:e,...t},n)=>a.jsx("div",{ref:n,"data-sidebar":"content",className:N("tw-flex tw-min-h-0 tw-flex-1 tw-flex-col tw-gap-2 tw-overflow-auto group-data-[collapsible=icon]:tw-overflow-hidden",e),...t}));Us.displayName="SidebarContent";const Xr=g.forwardRef(({className:e,...t},n)=>a.jsx("div",{ref:n,"data-sidebar":"group",className:N("tw-relative tw-flex tw-w-full tw-min-w-0 tw-flex-col tw-p-2",e),...t}));Xr.displayName="SidebarGroup";const Yr=g.forwardRef(({className:e,asChild:t=!1,...n},r)=>{const o=t?Xt.Slot:"div";return a.jsx(o,{ref:r,"data-sidebar":"group-label",className:N("tw-flex tw-h-8 tw-shrink-0 tw-items-center tw-rounded-md tw-px-2 tw-text-xs tw-font-medium tw-text-sidebar-foreground/70 tw-outline-none tw-ring-sidebar-ring tw-transition-[margin,opa] tw-duration-200 tw-ease-linear focus-visible:tw-ring-2 [&>svg]:tw-size-4 [&>svg]:tw-shrink-0","group-data-[collapsible=icon]:tw--mt-8 group-data-[collapsible=icon]:tw-opacity-0",e),...n})});Yr.displayName="SidebarGroupLabel";const Gc=g.forwardRef(({className:e,asChild:t=!1,...n},r)=>{const o=t?Xt.Slot:"button";return a.jsx(o,{ref:r,"data-sidebar":"group-action",className:N("tw-absolute tw-right-3 tw-top-3.5 tw-flex tw-aspect-square tw-w-5 tw-items-center tw-justify-center tw-rounded-md tw-p-0 tw-text-sidebar-foreground tw-outline-none tw-ring-sidebar-ring tw-transition-transform hover:tw-bg-sidebar-accent hover:tw-text-sidebar-accent-foreground focus-visible:tw-ring-2 [&>svg]:tw-size-4 [&>svg]:tw-shrink-0","after:tw-absolute after:tw--inset-2 after:md:tw-hidden","group-data-[collapsible=icon]:tw-hidden",e),...n})});Gc.displayName="SidebarGroupAction";const Wr=g.forwardRef(({className:e,...t},n)=>a.jsx("div",{ref:n,"data-sidebar":"group-content",className:N("tw-w-full tw-text-sm",e),...t}));Wr.displayName="SidebarGroupContent";const qs=g.forwardRef(({className:e,...t},n)=>a.jsx("ul",{ref:n,"data-sidebar":"menu",className:N("tw-flex tw-w-full tw-min-w-0 tw-flex-col tw-gap-1",e),...t}));qs.displayName="SidebarMenu";const Hs=g.forwardRef(({className:e,...t},n)=>a.jsx("li",{ref:n,"data-sidebar":"menu-item",className:N("tw-group/menu-item tw-relative",e),...t}));Hs.displayName="SidebarMenuItem";const Uc=Yt.cva("tw-peer/menu-button tw-flex tw-w-full tw-items-center tw-gap-2 tw-overflow-hidden tw-rounded-md tw-p-2 tw-text-left tw-text-sm tw-outline-none tw-ring-sidebar-ring tw-transition-[width,height,padding] hover:tw-bg-sidebar-accent hover:tw-text-sidebar-accent-foreground focus-visible:tw-ring-2 active:tw-bg-sidebar-accent active:tw-text-sidebar-accent-foreground disabled:tw-pointer-events-none disabled:tw-opacity-50 tw-group-has-[[data-sidebar=menu-action]]/menu-item:pr-8 aria-disabled:tw-pointer-events-none aria-disabled:tw-opacity-50 data-[active=true]:tw-font-medium data-[active=true]:tw-text-sidebar-accent-foreground data-[state=open]:hover:tw-bg-sidebar-accent data-[state=open]:hover:tw-text-sidebar-accent-foreground group-data-[collapsible=icon]:tw-!size-8 group-data-[collapsible=icon]:tw-!p-2 [&>span:last-child]:tw-truncate [&>svg]:tw-size-4 [&>svg]:tw-shrink-0",{variants:{variant:{default:"hover:tw-bg-sidebar-accent hover:tw-text-sidebar-accent-foreground",outline:"tw-bg-background tw-shadow-[0_0_0_1px_hsl(var(--sidebar-border))] hover:tw-bg-sidebar-accent hover:tw-text-sidebar-accent-foreground hover:tw-shadow-[0_0_0_1px_hsl(var(--sidebar-accent))]"},size:{default:"tw-h-8 tw-text-sm",sm:"tw-h-7 tw-text-xs",lg:"tw-h-12 tw-text-sm group-data-[collapsible=icon]:tw-!p-0"}},defaultVariants:{variant:"default",size:"default"}}),Xs=g.forwardRef(({asChild:e=!1,isActive:t=!1,variant:n="default",size:r="default",tooltip:o,className:s,...i},l)=>{const c=e?Xt.Slot:"button",{state:d}=dr(),u=a.jsx(c,{ref:l,"data-sidebar":"menu-button","data-size":r,"data-active":t,className:N(Uc({variant:n,size:r}),s),...i});return o?(typeof o=="string"&&(o={children:o}),a.jsxs(Ic,{children:[a.jsx($c,{asChild:!0,children:u}),a.jsx(zs,{side:"right",align:"center",hidden:d!=="collapsed",...o})]})):u});Xs.displayName="SidebarMenuButton";const qc=g.forwardRef(({className:e,asChild:t=!1,showOnHover:n=!1,...r},o)=>{const s=t?Xt.Slot:"button";return a.jsx(s,{ref:o,"data-sidebar":"menu-action",className:N("tw-peer-hover/menu-button:text-sidebar-accent-foreground tw-absolute tw-right-1 tw-top-1.5 tw-flex tw-aspect-square tw-w-5 tw-items-center tw-justify-center tw-rounded-md tw-p-0 tw-text-sidebar-foreground tw-outline-none tw-ring-sidebar-ring tw-transition-transform hover:tw-bg-sidebar-accent hover:tw-text-sidebar-accent-foreground focus-visible:tw-ring-2 [&>svg]:tw-size-4 [&>svg]:tw-shrink-0","after:tw-absolute after:tw--inset-2 after:md:tw-hidden","tw-peer-data-[size=sm]/menu-button:top-1","tw-peer-data-[size=default]/menu-button:top-1.5","tw-peer-data-[size=lg]/menu-button:top-2.5","group-data-[collapsible=icon]:tw-hidden",n&&"tw-group-focus-within/menu-item:opacity-100 tw-group-hover/menu-item:opacity-100 tw-peer-data-[active=true]/menu-button:text-sidebar-accent-foreground data-[state=open]:tw-opacity-100 md:tw-opacity-0",e),...r})});qc.displayName="SidebarMenuAction";const Hc=g.forwardRef(({className:e,...t},n)=>a.jsx("div",{ref:n,"data-sidebar":"menu-badge",className:N("tw-pointer-events-none tw-absolute tw-right-1 tw-flex tw-h-5 tw-min-w-5 tw-select-none tw-items-center tw-justify-center tw-rounded-md tw-px-1 tw-text-xs tw-font-medium tw-tabular-nums tw-text-sidebar-foreground","tw-peer-hover/menu-button:text-sidebar-accent-foreground tw-peer-data-[active=true]/menu-button:text-sidebar-accent-foreground","tw-peer-data-[size=sm]/menu-button:top-1","tw-peer-data-[size=default]/menu-button:top-1.5","tw-peer-data-[size=lg]/menu-button:top-2.5","group-data-[collapsible=icon]:tw-hidden",e),...t}));Hc.displayName="SidebarMenuBadge";const Xc=g.forwardRef(({className:e,showIcon:t=!1,...n},r)=>{const o=g.useMemo(()=>`${Math.floor(Math.random()*40)+50}%`,[]);return a.jsxs("div",{ref:r,"data-sidebar":"menu-skeleton",className:N("tw-flex tw-h-8 tw-items-center tw-gap-2 tw-rounded-md tw-px-2",e),...n,children:[t&&a.jsx(pa,{className:"tw-size-4 tw-rounded-md","data-sidebar":"menu-skeleton-icon"}),a.jsx(pa,{className:"tw-h-4 tw-max-w-[--skeleton-width] tw-flex-1","data-sidebar":"menu-skeleton-text",style:{"--skeleton-width":o}})]})});Xc.displayName="SidebarMenuSkeleton";const Yc=g.forwardRef(({className:e,...t},n)=>a.jsx("ul",{ref:n,"data-sidebar":"menu-sub",className:N("tw-mx-3.5 tw-flex tw-min-w-0 tw-translate-x-px tw-flex-col tw-gap-1 tw-border-l tw-border-sidebar-border tw-px-2.5 tw-py-0.5","group-data-[collapsible=icon]:tw-hidden",e),...t}));Yc.displayName="SidebarMenuSub";const Wc=g.forwardRef(({...e},t)=>a.jsx("li",{ref:t,...e}));Wc.displayName="SidebarMenuSubItem";const Kc=g.forwardRef(({asChild:e=!1,size:t="md",isActive:n,className:r,...o},s)=>{const i=e?Xt.Slot:"a";return a.jsx(i,{ref:s,"data-sidebar":"menu-sub-button","data-size":t,"data-active":n,className:N("tw-flex tw-h-7 tw-min-w-0 tw--translate-x-px tw-items-center tw-gap-2 tw-overflow-hidden tw-rounded-md tw-px-2 tw-text-sidebar-foreground tw-outline-none tw-ring-sidebar-ring hover:tw-bg-sidebar-accent hover:tw-text-sidebar-accent-foreground focus-visible:tw-ring-2 active:tw-bg-sidebar-accent active:tw-text-sidebar-accent-foreground disabled:tw-pointer-events-none disabled:tw-opacity-50 aria-disabled:tw-pointer-events-none aria-disabled:tw-opacity-50 [&>span:last-child]:tw-truncate [&>svg]:tw-size-4 [&>svg]:tw-shrink-0 [&>svg]:tw-text-sidebar-accent-foreground","data-[active=true]:tw-bg-sidebar-accent data-[active=true]:tw-text-sidebar-accent-foreground",t==="sm"&&"tw-text-xs",t==="md"&&"tw-text-sm","group-data-[collapsible=icon]:tw-hidden",r),...o})});Kc.displayName="SidebarMenuSubButton";function Ys({id:e,extensionLabels:t,projectInfo:n,handleSelectSidebarItem:r,selectedSidebarItem:o,extensionsSidebarGroupLabel:s,projectsSidebarGroupLabel:i,buttonPlaceholderText:l}){const c=g.useCallback((f,w)=>{r(f,w)},[r]),d=g.useCallback(f=>{const w=n.find(b=>b.projectId===f);return w?w.projectName:f},[n]),u=g.useCallback(f=>!o.projectId&&f===o.label,[o]);return a.jsx(Ls,{id:e,collapsible:"none",variant:"inset",className:"tw-w-96 tw-gap-2 tw-overflow-y-auto tw-rounded tw-bg-slate-100",children:a.jsxs(Us,{children:[a.jsxs(Xr,{children:[a.jsx(Yr,{className:"tw-text-sm tw-text-gray-400",children:s}),a.jsx(Wr,{children:a.jsx(qs,{children:t.map(f=>a.jsx(Hs,{children:a.jsx(Xs,{className:N("tw-rounded tw-py-2 tw-text-sm tw-text-gray-500 hover:tw-bg-white hover:tw-text-gray-900 hover:tw-shadow-sm active:tw-bg-white",{"tw-bg-white tw-text-gray-900 tw-shadow-sm":u(f)}),onClick:()=>c(f),isActive:u(f),children:a.jsx("span",{className:"tw-pl-3",children:f})})},f))})})]}),a.jsxs(Xr,{children:[a.jsx(Yr,{className:"tw-text-sm tw-text-gray-400",children:i}),a.jsx(Wr,{className:"tw-pl-3",children:a.jsx(Kn,{popoverContentClassName:"tw-z-[1000]",options:n.flatMap(f=>f.projectId),getOptionLabel:f=>d(f),buttonPlaceholder:l,onChange:f=>{const w=d(f);c(w,f)},value:(o==null?void 0:o.projectId)??void 0})})]})]})})}function Jc({id:e,extensionLabels:t,projectInfo:n,children:r,handleSelectSidebarItem:o,selectedSidebarItem:s,onSearch:i,extensionsSidebarGroupLabel:l,projectsSidebarGroupLabel:c,buttonPlaceholderText:d}){return a.jsxs("div",{className:"tw-box-border tw-flex tw-h-full tw-flex-col tw-p-3",children:[a.jsx("div",{className:"tw-box-border tw-flex tw-items-center tw-justify-center tw-py-4",children:a.jsx(No,{className:"tw-w-9/12",onSearch:i,placeholder:"Search app settings, extension settings, and project settings"})}),a.jsxs(Fs,{id:e,className:"tw-h-full tw-flex-1 tw-gap-4 tw-overflow-auto",children:[a.jsx(Ys,{extensionLabels:t,projectInfo:n,handleSelectSidebarItem:o,selectedSidebarItem:s,extensionsSidebarGroupLabel:l,projectsSidebarGroupLabel:c,buttonPlaceholderText:d}),a.jsx(Gs,{className:"tw-overflow-y-auto",children:r})]})]})}const ot="scrBook",Zc="scrRef",mt="source",Qc="details",ed="Scripture Reference",td="Scripture Book",Ws="Type",nd="Details";function rd(e,t){const n=t??!1;return[{accessorFn:r=>`${ae.bookNumberToId(r.start.bookNum)} ${r.start.chapterNum}:${r.start.verseNum}`,id:ot,header:(e==null?void 0:e.scriptureReferenceColumnName)??ed,cell:r=>{const o=r.row.original;return r.row.getIsGrouped()?ae.bookNumberToEnglishName(o.start.bookNum):r.row.groupingColumnId===ot?J.formatScrRef(o.start):void 0},getGroupingValue:r=>r.start.bookNum,sortingFn:(r,o)=>J.compareScrRefs(r.original.start,o.original.start),enableGrouping:!0},{accessorFn:r=>J.formatScrRef(r.start),id:Zc,header:void 0,cell:r=>{const o=r.row.original;return r.row.getIsGrouped()?void 0:J.formatScrRef(o.start)},sortingFn:(r,o)=>J.compareScrRefs(r.original.start,o.original.start),enableGrouping:!1},{accessorFn:r=>r.source.displayName,id:mt,header:n?(e==null?void 0:e.typeColumnName)??Ws:void 0,cell:r=>n||r.row.getIsGrouped()?r.getValue():void 0,getGroupingValue:r=>r.source.id,sortingFn:(r,o)=>r.original.source.displayName.localeCompare(o.original.source.displayName),enableGrouping:!0},{accessorFn:r=>r.detail,id:Qc,header:(e==null?void 0:e.detailsColumnName)??nd,cell:r=>r.getValue(),enableGrouping:!1}]}const od=e=>{if(!("offset"in e.start))throw new Error("No offset available in range start");if(e.end&&!("offset"in e.end))throw new Error("No offset available in range end");const{offset:t}=e.start;let n=0;return e.end&&({offset:n}=e.end),!e.end||J.compareScrRefs(e.start,e.end)===0?`${J.scrRefToBBBCCCVVV(e.start)}+${t}`:`${J.scrRefToBBBCCCVVV(e.start)}+${t}-${J.scrRefToBBBCCCVVV(e.end)}+${n}`},wa=e=>`${od({start:e.start,end:e.end})} ${e.source.displayName} ${e.detail}`;function ad({sources:e,showColumnHeaders:t=!1,showSourceColumn:n=!1,scriptureReferenceColumnName:r,scriptureBookGroupName:o,typeColumnName:s,detailsColumnName:i,onRowSelected:l}){const[c,d]=g.useState([]),[u,f]=g.useState([{id:ot,desc:!1}]),[w,b]=g.useState({}),x=g.useMemo(()=>e.flatMap(T=>T.data.map(_=>({..._,source:T.source}))),[e]),m=g.useMemo(()=>rd({scriptureReferenceColumnName:r,typeColumnName:s,detailsColumnName:i},n),[r,s,i,n]);g.useEffect(()=>{c.includes(mt)?f([{id:mt,desc:!1},{id:ot,desc:!1}]):f([{id:ot,desc:!1}])},[c]);const h=Se.useReactTable({data:x,columns:m,state:{grouping:c,sorting:u,rowSelection:w},onGroupingChange:d,onSortingChange:f,onRowSelectionChange:b,getExpandedRowModel:Se.getExpandedRowModel(),getGroupedRowModel:Se.getGroupedRowModel(),getCoreRowModel:Se.getCoreRowModel(),getSortedRowModel:Se.getSortedRowModel(),getRowId:wa,autoResetExpanded:!1,enableMultiRowSelection:!1,enableSubRowSelection:!1});g.useEffect(()=>{if(l){const T=h.getSelectedRowModel().rowsById,_=Object.keys(T);if(_.length===1){const F=x.find(M=>wa(M)===_[0])||void 0;F&&l(F)}}},[w,x,l,h]);const k=o??td,j=s??Ws,E=[{label:"No Grouping",value:[]},{label:`Group by ${k}`,value:[ot]},{label:`Group by ${j}`,value:[mt]},{label:`Group by ${k} and ${j}`,value:[ot,mt]},{label:`Group by ${j} and ${k}`,value:[mt,ot]}],S=T=>{d(JSON.parse(T))},v=(T,_)=>{!T.getIsGrouped()&&!T.getIsSelected()&&T.getToggleSelectedHandler()(_)},R=(T,_)=>T.getIsGrouped()?"":N("banded-row",_%2===0?"even":"odd"),V=(T,_,F)=>{if(!((T==null?void 0:T.length)===0||_.depth<F.column.getGroupedIndex())){if(_.getIsGrouped())switch(_.depth){case 1:return"tw-ps-4";default:return}switch(_.depth){case 1:return"tw-ps-8";case 2:return"tw-ps-12";default:return}}};return a.jsxs("div",{className:"pr-twp tw-flex tw-h-full tw-w-full tw-flex-col",children:[!t&&a.jsxs(yt,{value:JSON.stringify(c),onValueChange:T=>{S(T)},children:[a.jsx(it,{className:"tw-mb-1 tw-mt-2",children:a.jsx(Nt,{})}),a.jsx(lt,{position:"item-aligned",children:a.jsx(Es,{children:E.map(T=>a.jsx($e,{value:JSON.stringify(T.value),children:T.label},T.label))})})]}),a.jsxs(Tn,{className:"tw-relative tw-flex tw-flex-col tw-overflow-y-auto tw-p-0",children:[t&&a.jsx(Rn,{children:h.getHeaderGroups().map(T=>a.jsx(Qe,{children:T.headers.filter(_=>_.column.columnDef.header).map(_=>a.jsx(Vt,{colSpan:_.colSpan,className:"top-0 tw-sticky",children:_.isPlaceholder?void 0:a.jsxs("div",{children:[_.column.getCanGroup()?a.jsx(pe,{variant:"ghost",title:`Toggle grouping by ${_.column.columnDef.header}`,onClick:_.column.getToggleGroupingHandler(),type:"button",children:_.column.getIsGrouped()?"🛑":"👊 "}):void 0," ",Se.flexRender(_.column.columnDef.header,_.getContext())]})},_.id))},T.id))}),a.jsx(On,{children:h.getRowModel().rows.map((T,_)=>{const F=xe();return a.jsx(Qe,{"data-state":T.getIsSelected()?"selected":"",className:N(R(T,_)),onClick:M=>v(T,M),children:T.getVisibleCells().map(M=>{if(!(M.getIsPlaceholder()||M.column.columnDef.enableGrouping&&!M.getIsGrouped()&&(M.column.columnDef.id!==mt||!n)))return a.jsx(kt,{className:N(M.column.columnDef.id,"tw-p-[1px]",V(c,T,M)),children:(()=>M.getIsGrouped()?a.jsxs(pe,{variant:"link",onClick:T.getToggleExpandedHandler(),type:"button",children:[T.getIsExpanded()&&a.jsx(K.ChevronDown,{}),!T.getIsExpanded()&&(F==="ltr"?a.jsx(K.ChevronRight,{}):a.jsx(K.ChevronLeft,{}))," ",Se.flexRender(M.column.columnDef.cell,M.getContext())," (",T.subRows.length,")"]}):Se.flexRender(M.column.columnDef.cell,M.getContext()))()},M.id)})},T.id)})})]})]})}const _r={[J.getLocalizeKeyForScrollGroupId("undefined")]:"Ø",[J.getLocalizeKeyForScrollGroupId(0)]:"A",[J.getLocalizeKeyForScrollGroupId(1)]:"B",[J.getLocalizeKeyForScrollGroupId(2)]:"C",[J.getLocalizeKeyForScrollGroupId(3)]:"D",[J.getLocalizeKeyForScrollGroupId(4)]:"E",[J.getLocalizeKeyForScrollGroupId(5)]:"F",[J.getLocalizeKeyForScrollGroupId(6)]:"G",[J.getLocalizeKeyForScrollGroupId(7)]:"H",[J.getLocalizeKeyForScrollGroupId(8)]:"I",[J.getLocalizeKeyForScrollGroupId(9)]:"J",[J.getLocalizeKeyForScrollGroupId(10)]:"K",[J.getLocalizeKeyForScrollGroupId(11)]:"L",[J.getLocalizeKeyForScrollGroupId(12)]:"M",[J.getLocalizeKeyForScrollGroupId(13)]:"N",[J.getLocalizeKeyForScrollGroupId(14)]:"O",[J.getLocalizeKeyForScrollGroupId(15)]:"P",[J.getLocalizeKeyForScrollGroupId(16)]:"Q",[J.getLocalizeKeyForScrollGroupId(17)]:"R",[J.getLocalizeKeyForScrollGroupId(18)]:"S",[J.getLocalizeKeyForScrollGroupId(19)]:"T",[J.getLocalizeKeyForScrollGroupId(20)]:"U",[J.getLocalizeKeyForScrollGroupId(21)]:"V",[J.getLocalizeKeyForScrollGroupId(22)]:"W",[J.getLocalizeKeyForScrollGroupId(23)]:"X",[J.getLocalizeKeyForScrollGroupId(24)]:"Y",[J.getLocalizeKeyForScrollGroupId(25)]:"Z"};function sd({availableScrollGroupIds:e,scrollGroupId:t,onChangeScrollGroupId:n,localizedStrings:r={}}){const o={..._r,...Object.fromEntries(Object.entries(r).map(([i,l])=>[i,i===l&&i in _r?_r[i]:l]))},s=xe();return a.jsxs(yt,{value:`${t}`,onValueChange:i=>n(i==="undefined"?void 0:parseInt(i,10)),children:[a.jsx(it,{className:"pr-twp tw-w-auto",children:a.jsx(Nt,{placeholder:o[J.getLocalizeKeyForScrollGroupId(t)]??t})}),a.jsx(lt,{align:s==="rtl"?"end":"start",style:{zIndex:250},children:e.map(i=>a.jsx($e,{value:`${i}`,children:o[J.getLocalizeKeyForScrollGroupId(i)]},`${i}`))})]})}function id({children:e}){return a.jsx("div",{className:"pr-twp tw-grid",children:e})}function ld({primary:e,secondary:t,children:n,isLoading:r=!1,loadingMessage:o}){return a.jsxs("div",{className:"tw-flex tw-items-center tw-justify-between tw-space-x-4 tw-py-2",children:[a.jsxs("div",{children:[a.jsx("p",{className:"tw-text-sm tw-font-medium tw-leading-none",children:e}),a.jsx("p",{className:"tw-whitespace-normal tw-break-words tw-text-sm tw-text-muted-foreground",children:t})]}),r?a.jsx("p",{className:"tw-text-sm tw-text-muted-foreground",children:o}):a.jsx("div",{children:n})]})}function cd({primary:e,secondary:t,includeSeparator:n=!1}){return a.jsxs("div",{className:"tw-space-y-4 tw-py-2",children:[a.jsxs("div",{children:[a.jsx("h3",{className:"tw-text-lg tw-font-medium",children:e}),a.jsx("p",{className:"tw-text-sm tw-text-muted-foreground",children:t})]}),n?a.jsx(cr,{}):""]})}function dd({id:e,className:t,listItems:n,selectedListItems:r,handleSelectListItem:o,createLabel:s}){return a.jsx("div",{id:e,className:t,children:n.map(i=>a.jsxs("div",{className:"tw-m-2 tw-flex tw-items-center",children:[a.jsx(ir,{className:"tw-me-2 tw-align-middle",checked:r.includes(i),onCheckedChange:l=>o(i,l)}),a.jsx(Ce,{children:s?s(i):i})]},i))})}function ud(e){return e&&e.__esModule&&Object.prototype.hasOwnProperty.call(e,"default")?e.default:e}function pd(e){if(e.__esModule)return e;var t=e.default;if(typeof t=="function"){var n=function r(){return this instanceof r?Reflect.construct(t,arguments,this.constructor):t.apply(this,arguments)};n.prototype=t.prototype}else n={};return Object.defineProperty(n,"__esModule",{value:!0}),Object.keys(e).forEach(function(r){var o=Object.getOwnPropertyDescriptor(e,r);Object.defineProperty(n,r,o.get?o:{enumerable:!0,get:function(){return e[r]}})}),n}var Eo={},Ks={exports:{}};(function(e){function t(n){return n&&n.__esModule?n:{default:n}}e.exports=t,e.exports.__esModule=!0,e.exports.default=e.exports})(Ks);var wd=Ks.exports,Pr={};function Co(e,t){return process.env.NODE_ENV==="production"?()=>null:function(...r){return e(...r)||t(...r)}}function O(){return O=Object.assign?Object.assign.bind():function(e){for(var t=1;t<arguments.length;t++){var n=arguments[t];for(var r in n)Object.prototype.hasOwnProperty.call(n,r)&&(e[r]=n[r])}return e},O.apply(this,arguments)}function bt(e){if(typeof e!="object"||e===null)return!1;const t=Object.getPrototypeOf(e);return(t===null||t===Object.prototype||Object.getPrototypeOf(t)===null)&&!(Symbol.toStringTag in e)&&!(Symbol.iterator in e)}function Js(e){if(!bt(e))return e;const t={};return Object.keys(e).forEach(n=>{t[n]=Js(e[n])}),t}function et(e,t,n={clone:!0}){const r=n.clone?O({},e):e;return bt(e)&&bt(t)&&Object.keys(t).forEach(o=>{o!=="__proto__"&&(bt(t[o])&&o in e&&bt(e[o])?r[o]=et(e[o],t[o],n):n.clone?r[o]=bt(t[o])?Js(t[o]):t[o]:r[o]=t[o])}),r}var Kr={exports:{}},Fn={exports:{}},ie={};/** @license React v16.13.1
 * react-is.production.min.js
 *
 * Copyright (c) Facebook, Inc. and its affiliates.
 *
 * This source code is licensed under the MIT license found in the
 * LICENSE file in the root directory of this source tree.
 */var fa;function fd(){if(fa)return ie;fa=1;var e=typeof Symbol=="function"&&Symbol.for,t=e?Symbol.for("react.element"):60103,n=e?Symbol.for("react.portal"):60106,r=e?Symbol.for("react.fragment"):60107,o=e?Symbol.for("react.strict_mode"):60108,s=e?Symbol.for("react.profiler"):60114,i=e?Symbol.for("react.provider"):60109,l=e?Symbol.for("react.context"):60110,c=e?Symbol.for("react.async_mode"):60111,d=e?Symbol.for("react.concurrent_mode"):60111,u=e?Symbol.for("react.forward_ref"):60112,f=e?Symbol.for("react.suspense"):60113,w=e?Symbol.for("react.suspense_list"):60120,b=e?Symbol.for("react.memo"):60115,x=e?Symbol.for("react.lazy"):60116,m=e?Symbol.for("react.block"):60121,h=e?Symbol.for("react.fundamental"):60117,k=e?Symbol.for("react.responder"):60118,j=e?Symbol.for("react.scope"):60119;function E(v){if(typeof v=="object"&&v!==null){var R=v.$$typeof;switch(R){case t:switch(v=v.type,v){case c:case d:case r:case s:case o:case f:return v;default:switch(v=v&&v.$$typeof,v){case l:case u:case x:case b:case i:return v;default:return R}}case n:return R}}}function S(v){return E(v)===d}return ie.AsyncMode=c,ie.ConcurrentMode=d,ie.ContextConsumer=l,ie.ContextProvider=i,ie.Element=t,ie.ForwardRef=u,ie.Fragment=r,ie.Lazy=x,ie.Memo=b,ie.Portal=n,ie.Profiler=s,ie.StrictMode=o,ie.Suspense=f,ie.isAsyncMode=function(v){return S(v)||E(v)===c},ie.isConcurrentMode=S,ie.isContextConsumer=function(v){return E(v)===l},ie.isContextProvider=function(v){return E(v)===i},ie.isElement=function(v){return typeof v=="object"&&v!==null&&v.$$typeof===t},ie.isForwardRef=function(v){return E(v)===u},ie.isFragment=function(v){return E(v)===r},ie.isLazy=function(v){return E(v)===x},ie.isMemo=function(v){return E(v)===b},ie.isPortal=function(v){return E(v)===n},ie.isProfiler=function(v){return E(v)===s},ie.isStrictMode=function(v){return E(v)===o},ie.isSuspense=function(v){return E(v)===f},ie.isValidElementType=function(v){return typeof v=="string"||typeof v=="function"||v===r||v===d||v===s||v===o||v===f||v===w||typeof v=="object"&&v!==null&&(v.$$typeof===x||v.$$typeof===b||v.$$typeof===i||v.$$typeof===l||v.$$typeof===u||v.$$typeof===h||v.$$typeof===k||v.$$typeof===j||v.$$typeof===m)},ie.typeOf=E,ie}var le={};/** @license React v16.13.1
 * react-is.development.js
 *
 * Copyright (c) Facebook, Inc. and its affiliates.
 *
 * This source code is licensed under the MIT license found in the
 * LICENSE file in the root directory of this source tree.
 */var ma;function md(){return ma||(ma=1,process.env.NODE_ENV!=="production"&&function(){var e=typeof Symbol=="function"&&Symbol.for,t=e?Symbol.for("react.element"):60103,n=e?Symbol.for("react.portal"):60106,r=e?Symbol.for("react.fragment"):60107,o=e?Symbol.for("react.strict_mode"):60108,s=e?Symbol.for("react.profiler"):60114,i=e?Symbol.for("react.provider"):60109,l=e?Symbol.for("react.context"):60110,c=e?Symbol.for("react.async_mode"):60111,d=e?Symbol.for("react.concurrent_mode"):60111,u=e?Symbol.for("react.forward_ref"):60112,f=e?Symbol.for("react.suspense"):60113,w=e?Symbol.for("react.suspense_list"):60120,b=e?Symbol.for("react.memo"):60115,x=e?Symbol.for("react.lazy"):60116,m=e?Symbol.for("react.block"):60121,h=e?Symbol.for("react.fundamental"):60117,k=e?Symbol.for("react.responder"):60118,j=e?Symbol.for("react.scope"):60119;function E(I){return typeof I=="string"||typeof I=="function"||I===r||I===d||I===s||I===o||I===f||I===w||typeof I=="object"&&I!==null&&(I.$$typeof===x||I.$$typeof===b||I.$$typeof===i||I.$$typeof===l||I.$$typeof===u||I.$$typeof===h||I.$$typeof===k||I.$$typeof===j||I.$$typeof===m)}function S(I){if(typeof I=="object"&&I!==null){var ye=I.$$typeof;switch(ye){case t:var B=I.type;switch(B){case c:case d:case r:case s:case o:case f:return B;default:var ve=B&&B.$$typeof;switch(ve){case l:case u:case x:case b:case i:return ve;default:return ye}}case n:return ye}}}var v=c,R=d,V=l,T=i,_=t,F=u,M=r,P=x,$=b,q=n,L=s,D=o,Q=f,se=!1;function oe(I){return se||(se=!0,console.warn("The ReactIs.isAsyncMode() alias has been deprecated, and will be removed in React 17+. Update your code to use ReactIs.isConcurrentMode() instead. It has the exact same API.")),y(I)||S(I)===c}function y(I){return S(I)===d}function C(I){return S(I)===l}function G(I){return S(I)===i}function U(I){return typeof I=="object"&&I!==null&&I.$$typeof===t}function z(I){return S(I)===u}function W(I){return S(I)===r}function X(I){return S(I)===x}function Y(I){return S(I)===b}function H(I){return S(I)===n}function Z(I){return S(I)===s}function ee(I){return S(I)===o}function ue(I){return S(I)===f}le.AsyncMode=v,le.ConcurrentMode=R,le.ContextConsumer=V,le.ContextProvider=T,le.Element=_,le.ForwardRef=F,le.Fragment=M,le.Lazy=P,le.Memo=$,le.Portal=q,le.Profiler=L,le.StrictMode=D,le.Suspense=Q,le.isAsyncMode=oe,le.isConcurrentMode=y,le.isContextConsumer=C,le.isContextProvider=G,le.isElement=U,le.isForwardRef=z,le.isFragment=W,le.isLazy=X,le.isMemo=Y,le.isPortal=H,le.isProfiler=Z,le.isStrictMode=ee,le.isSuspense=ue,le.isValidElementType=E,le.typeOf=S}()),le}var ha;function Zs(){return ha||(ha=1,process.env.NODE_ENV==="production"?Fn.exports=fd():Fn.exports=md()),Fn.exports}/*
object-assign
(c) Sindre Sorhus
@license MIT
*/var Ir,ga;function hd(){if(ga)return Ir;ga=1;var e=Object.getOwnPropertySymbols,t=Object.prototype.hasOwnProperty,n=Object.prototype.propertyIsEnumerable;function r(s){if(s==null)throw new TypeError("Object.assign cannot be called with null or undefined");return Object(s)}function o(){try{if(!Object.assign)return!1;var s=new String("abc");if(s[5]="de",Object.getOwnPropertyNames(s)[0]==="5")return!1;for(var i={},l=0;l<10;l++)i["_"+String.fromCharCode(l)]=l;var c=Object.getOwnPropertyNames(i).map(function(u){return i[u]});if(c.join("")!=="0123456789")return!1;var d={};return"abcdefghijklmnopqrst".split("").forEach(function(u){d[u]=u}),Object.keys(Object.assign({},d)).join("")==="abcdefghijklmnopqrst"}catch{return!1}}return Ir=o()?Object.assign:function(s,i){for(var l,c=r(s),d,u=1;u<arguments.length;u++){l=Object(arguments[u]);for(var f in l)t.call(l,f)&&(c[f]=l[f]);if(e){d=e(l);for(var w=0;w<d.length;w++)n.call(l,d[w])&&(c[d[w]]=l[d[w]])}}return c},Ir}var $r,ba;function To(){if(ba)return $r;ba=1;var e="SECRET_DO_NOT_PASS_THIS_OR_YOU_WILL_BE_FIRED";return $r=e,$r}var Mr,va;function Qs(){return va||(va=1,Mr=Function.call.bind(Object.prototype.hasOwnProperty)),Mr}var Ar,xa;function gd(){if(xa)return Ar;xa=1;var e=function(){};if(process.env.NODE_ENV!=="production"){var t=To(),n={},r=Qs();e=function(s){var i="Warning: "+s;typeof console<"u"&&console.error(i);try{throw new Error(i)}catch{}}}function o(s,i,l,c,d){if(process.env.NODE_ENV!=="production"){for(var u in s)if(r(s,u)){var f;try{if(typeof s[u]!="function"){var w=Error((c||"React class")+": "+l+" type `"+u+"` is invalid; it must be a function, usually from the `prop-types` package, but received `"+typeof s[u]+"`.This often happens because of typos such as `PropTypes.function` instead of `PropTypes.func`.");throw w.name="Invariant Violation",w}f=s[u](i,u,c,l,null,t)}catch(x){f=x}if(f&&!(f instanceof Error)&&e((c||"React class")+": type specification of "+l+" `"+u+"` is invalid; the type checker function must return `null` or an `Error` but returned a "+typeof f+". You may have forgotten to pass an argument to the type checker creator (arrayOf, instanceOf, objectOf, oneOf, oneOfType, and shape all require an argument)."),f instanceof Error&&!(f.message in n)){n[f.message]=!0;var b=d?d():"";e("Failed "+l+" type: "+f.message+(b??""))}}}}return o.resetWarningCache=function(){process.env.NODE_ENV!=="production"&&(n={})},Ar=o,Ar}var Dr,ya;function bd(){if(ya)return Dr;ya=1;var e=Zs(),t=hd(),n=To(),r=Qs(),o=gd(),s=function(){};process.env.NODE_ENV!=="production"&&(s=function(l){var c="Warning: "+l;typeof console<"u"&&console.error(c);try{throw new Error(c)}catch{}});function i(){return null}return Dr=function(l,c){var d=typeof Symbol=="function"&&Symbol.iterator,u="@@iterator";function f(y){var C=y&&(d&&y[d]||y[u]);if(typeof C=="function")return C}var w="<<anonymous>>",b={array:k("array"),bigint:k("bigint"),bool:k("boolean"),func:k("function"),number:k("number"),object:k("object"),string:k("string"),symbol:k("symbol"),any:j(),arrayOf:E,element:S(),elementType:v(),instanceOf:R,node:F(),objectOf:T,oneOf:V,oneOfType:_,shape:P,exact:$};function x(y,C){return y===C?y!==0||1/y===1/C:y!==y&&C!==C}function m(y,C){this.message=y,this.data=C&&typeof C=="object"?C:{},this.stack=""}m.prototype=Error.prototype;function h(y){if(process.env.NODE_ENV!=="production")var C={},G=0;function U(W,X,Y,H,Z,ee,ue){if(H=H||w,ee=ee||Y,ue!==n){if(c){var I=new Error("Calling PropTypes validators directly is not supported by the `prop-types` package. Use `PropTypes.checkPropTypes()` to call them. Read more at http://fb.me/use-check-prop-types");throw I.name="Invariant Violation",I}else if(process.env.NODE_ENV!=="production"&&typeof console<"u"){var ye=H+":"+Y;!C[ye]&&G<3&&(s("You are manually calling a React.PropTypes validation function for the `"+ee+"` prop on `"+H+"`. This is deprecated and will throw in the standalone `prop-types` package. You may be seeing this warning due to a third-party PropTypes library. See https://fb.me/react-warning-dont-call-proptypes for details."),C[ye]=!0,G++)}}return X[Y]==null?W?X[Y]===null?new m("The "+Z+" `"+ee+"` is marked as required "+("in `"+H+"`, but its value is `null`.")):new m("The "+Z+" `"+ee+"` is marked as required in "+("`"+H+"`, but its value is `undefined`.")):null:y(X,Y,H,Z,ee)}var z=U.bind(null,!1);return z.isRequired=U.bind(null,!0),z}function k(y){function C(G,U,z,W,X,Y){var H=G[U],Z=D(H);if(Z!==y){var ee=Q(H);return new m("Invalid "+W+" `"+X+"` of type "+("`"+ee+"` supplied to `"+z+"`, expected ")+("`"+y+"`."),{expectedType:y})}return null}return h(C)}function j(){return h(i)}function E(y){function C(G,U,z,W,X){if(typeof y!="function")return new m("Property `"+X+"` of component `"+z+"` has invalid PropType notation inside arrayOf.");var Y=G[U];if(!Array.isArray(Y)){var H=D(Y);return new m("Invalid "+W+" `"+X+"` of type "+("`"+H+"` supplied to `"+z+"`, expected an array."))}for(var Z=0;Z<Y.length;Z++){var ee=y(Y,Z,z,W,X+"["+Z+"]",n);if(ee instanceof Error)return ee}return null}return h(C)}function S(){function y(C,G,U,z,W){var X=C[G];if(!l(X)){var Y=D(X);return new m("Invalid "+z+" `"+W+"` of type "+("`"+Y+"` supplied to `"+U+"`, expected a single ReactElement."))}return null}return h(y)}function v(){function y(C,G,U,z,W){var X=C[G];if(!e.isValidElementType(X)){var Y=D(X);return new m("Invalid "+z+" `"+W+"` of type "+("`"+Y+"` supplied to `"+U+"`, expected a single ReactElement type."))}return null}return h(y)}function R(y){function C(G,U,z,W,X){if(!(G[U]instanceof y)){var Y=y.name||w,H=oe(G[U]);return new m("Invalid "+W+" `"+X+"` of type "+("`"+H+"` supplied to `"+z+"`, expected ")+("instance of `"+Y+"`."))}return null}return h(C)}function V(y){if(!Array.isArray(y))return process.env.NODE_ENV!=="production"&&(arguments.length>1?s("Invalid arguments supplied to oneOf, expected an array, got "+arguments.length+" arguments. A common mistake is to write oneOf(x, y, z) instead of oneOf([x, y, z])."):s("Invalid argument supplied to oneOf, expected an array.")),i;function C(G,U,z,W,X){for(var Y=G[U],H=0;H<y.length;H++)if(x(Y,y[H]))return null;var Z=JSON.stringify(y,function(ue,I){var ye=Q(I);return ye==="symbol"?String(I):I});return new m("Invalid "+W+" `"+X+"` of value `"+String(Y)+"` "+("supplied to `"+z+"`, expected one of "+Z+"."))}return h(C)}function T(y){function C(G,U,z,W,X){if(typeof y!="function")return new m("Property `"+X+"` of component `"+z+"` has invalid PropType notation inside objectOf.");var Y=G[U],H=D(Y);if(H!=="object")return new m("Invalid "+W+" `"+X+"` of type "+("`"+H+"` supplied to `"+z+"`, expected an object."));for(var Z in Y)if(r(Y,Z)){var ee=y(Y,Z,z,W,X+"."+Z,n);if(ee instanceof Error)return ee}return null}return h(C)}function _(y){if(!Array.isArray(y))return process.env.NODE_ENV!=="production"&&s("Invalid argument supplied to oneOfType, expected an instance of array."),i;for(var C=0;C<y.length;C++){var G=y[C];if(typeof G!="function")return s("Invalid argument supplied to oneOfType. Expected an array of check functions, but received "+se(G)+" at index "+C+"."),i}function U(z,W,X,Y,H){for(var Z=[],ee=0;ee<y.length;ee++){var ue=y[ee],I=ue(z,W,X,Y,H,n);if(I==null)return null;I.data&&r(I.data,"expectedType")&&Z.push(I.data.expectedType)}var ye=Z.length>0?", expected one of type ["+Z.join(", ")+"]":"";return new m("Invalid "+Y+" `"+H+"` supplied to "+("`"+X+"`"+ye+"."))}return h(U)}function F(){function y(C,G,U,z,W){return q(C[G])?null:new m("Invalid "+z+" `"+W+"` supplied to "+("`"+U+"`, expected a ReactNode."))}return h(y)}function M(y,C,G,U,z){return new m((y||"React class")+": "+C+" type `"+G+"."+U+"` is invalid; it must be a function, usually from the `prop-types` package, but received `"+z+"`.")}function P(y){function C(G,U,z,W,X){var Y=G[U],H=D(Y);if(H!=="object")return new m("Invalid "+W+" `"+X+"` of type `"+H+"` "+("supplied to `"+z+"`, expected `object`."));for(var Z in y){var ee=y[Z];if(typeof ee!="function")return M(z,W,X,Z,Q(ee));var ue=ee(Y,Z,z,W,X+"."+Z,n);if(ue)return ue}return null}return h(C)}function $(y){function C(G,U,z,W,X){var Y=G[U],H=D(Y);if(H!=="object")return new m("Invalid "+W+" `"+X+"` of type `"+H+"` "+("supplied to `"+z+"`, expected `object`."));var Z=t({},G[U],y);for(var ee in Z){var ue=y[ee];if(r(y,ee)&&typeof ue!="function")return M(z,W,X,ee,Q(ue));if(!ue)return new m("Invalid "+W+" `"+X+"` key `"+ee+"` supplied to `"+z+"`.\nBad object: "+JSON.stringify(G[U],null,"  ")+`
Valid keys: `+JSON.stringify(Object.keys(y),null,"  "));var I=ue(Y,ee,z,W,X+"."+ee,n);if(I)return I}return null}return h(C)}function q(y){switch(typeof y){case"number":case"string":case"undefined":return!0;case"boolean":return!y;case"object":if(Array.isArray(y))return y.every(q);if(y===null||l(y))return!0;var C=f(y);if(C){var G=C.call(y),U;if(C!==y.entries){for(;!(U=G.next()).done;)if(!q(U.value))return!1}else for(;!(U=G.next()).done;){var z=U.value;if(z&&!q(z[1]))return!1}}else return!1;return!0;default:return!1}}function L(y,C){return y==="symbol"?!0:C?C["@@toStringTag"]==="Symbol"||typeof Symbol=="function"&&C instanceof Symbol:!1}function D(y){var C=typeof y;return Array.isArray(y)?"array":y instanceof RegExp?"object":L(C,y)?"symbol":C}function Q(y){if(typeof y>"u"||y===null)return""+y;var C=D(y);if(C==="object"){if(y instanceof Date)return"date";if(y instanceof RegExp)return"regexp"}return C}function se(y){var C=Q(y);switch(C){case"array":case"object":return"an "+C;case"boolean":case"date":case"regexp":return"a "+C;default:return C}}function oe(y){return!y.constructor||!y.constructor.name?w:y.constructor.name}return b.checkPropTypes=o,b.resetWarningCache=o.resetWarningCache,b.PropTypes=b,b},Dr}var Br,Na;function vd(){if(Na)return Br;Na=1;var e=To();function t(){}function n(){}return n.resetWarningCache=t,Br=function(){function r(i,l,c,d,u,f){if(f!==e){var w=new Error("Calling PropTypes validators directly is not supported by the `prop-types` package. Use PropTypes.checkPropTypes() to call them. Read more at http://fb.me/use-check-prop-types");throw w.name="Invariant Violation",w}}r.isRequired=r;function o(){return r}var s={array:r,bigint:r,bool:r,func:r,number:r,object:r,string:r,symbol:r,any:r,arrayOf:o,element:r,elementType:r,instanceOf:o,node:r,objectOf:o,oneOf:o,oneOfType:o,shape:o,exact:o,checkPropTypes:n,resetWarningCache:t};return s.PropTypes=s,s},Br}if(process.env.NODE_ENV!=="production"){var xd=Zs(),yd=!0;Kr.exports=bd()(xd.isElement,yd)}else Kr.exports=vd()();var Nd=Kr.exports;const p=ud(Nd);function kd(e){const{prototype:t={}}=e;return!!t.isReactComponent}function ei(e,t,n,r,o){const s=e[t],i=o||t;if(s==null||typeof window>"u")return null;let l;const c=s.type;return typeof c=="function"&&!kd(c)&&(l="Did you accidentally use a plain function component for an element instead?"),l!==void 0?new Error(`Invalid ${r} \`${i}\` supplied to \`${n}\`. Expected an element that can hold a ref. ${l} For more information see https://mui.com/r/caveat-with-refs-guide`):null}const ti=Co(p.element,ei);ti.isRequired=Co(p.element.isRequired,ei);const ni=ti,Sd="exact-prop: ​";function jd(e){return process.env.NODE_ENV==="production"?e:O({},e,{[Sd]:t=>{const n=Object.keys(t).filter(r=>!e.hasOwnProperty(r));return n.length>0?new Error(`The following props are not supported: ${n.map(r=>`\`${r}\``).join(", ")}. Please remove them.`):null}})}function Ft(e){let t="https://mui.com/production-error/?code="+e;for(let n=1;n<arguments.length;n+=1)t+="&args[]="+encodeURIComponent(arguments[n]);return"Minified MUI error #"+e+"; visit "+t+" for the full message."}var Jr={exports:{}},ce={};/**
 * @license React
 * react-is.production.min.js
 *
 * Copyright (c) Facebook, Inc. and its affiliates.
 *
 * This source code is licensed under the MIT license found in the
 * LICENSE file in the root directory of this source tree.
 */var ka;function Ed(){if(ka)return ce;ka=1;var e=Symbol.for("react.element"),t=Symbol.for("react.portal"),n=Symbol.for("react.fragment"),r=Symbol.for("react.strict_mode"),o=Symbol.for("react.profiler"),s=Symbol.for("react.provider"),i=Symbol.for("react.context"),l=Symbol.for("react.server_context"),c=Symbol.for("react.forward_ref"),d=Symbol.for("react.suspense"),u=Symbol.for("react.suspense_list"),f=Symbol.for("react.memo"),w=Symbol.for("react.lazy"),b=Symbol.for("react.offscreen"),x;x=Symbol.for("react.module.reference");function m(h){if(typeof h=="object"&&h!==null){var k=h.$$typeof;switch(k){case e:switch(h=h.type,h){case n:case o:case r:case d:case u:return h;default:switch(h=h&&h.$$typeof,h){case l:case i:case c:case w:case f:case s:return h;default:return k}}case t:return k}}}return ce.ContextConsumer=i,ce.ContextProvider=s,ce.Element=e,ce.ForwardRef=c,ce.Fragment=n,ce.Lazy=w,ce.Memo=f,ce.Portal=t,ce.Profiler=o,ce.StrictMode=r,ce.Suspense=d,ce.SuspenseList=u,ce.isAsyncMode=function(){return!1},ce.isConcurrentMode=function(){return!1},ce.isContextConsumer=function(h){return m(h)===i},ce.isContextProvider=function(h){return m(h)===s},ce.isElement=function(h){return typeof h=="object"&&h!==null&&h.$$typeof===e},ce.isForwardRef=function(h){return m(h)===c},ce.isFragment=function(h){return m(h)===n},ce.isLazy=function(h){return m(h)===w},ce.isMemo=function(h){return m(h)===f},ce.isPortal=function(h){return m(h)===t},ce.isProfiler=function(h){return m(h)===o},ce.isStrictMode=function(h){return m(h)===r},ce.isSuspense=function(h){return m(h)===d},ce.isSuspenseList=function(h){return m(h)===u},ce.isValidElementType=function(h){return typeof h=="string"||typeof h=="function"||h===n||h===o||h===r||h===d||h===u||h===b||typeof h=="object"&&h!==null&&(h.$$typeof===w||h.$$typeof===f||h.$$typeof===s||h.$$typeof===i||h.$$typeof===c||h.$$typeof===x||h.getModuleId!==void 0)},ce.typeOf=m,ce}var de={};/**
 * @license React
 * react-is.development.js
 *
 * Copyright (c) Facebook, Inc. and its affiliates.
 *
 * This source code is licensed under the MIT license found in the
 * LICENSE file in the root directory of this source tree.
 */var Sa;function Cd(){return Sa||(Sa=1,process.env.NODE_ENV!=="production"&&function(){var e=Symbol.for("react.element"),t=Symbol.for("react.portal"),n=Symbol.for("react.fragment"),r=Symbol.for("react.strict_mode"),o=Symbol.for("react.profiler"),s=Symbol.for("react.provider"),i=Symbol.for("react.context"),l=Symbol.for("react.server_context"),c=Symbol.for("react.forward_ref"),d=Symbol.for("react.suspense"),u=Symbol.for("react.suspense_list"),f=Symbol.for("react.memo"),w=Symbol.for("react.lazy"),b=Symbol.for("react.offscreen"),x=!1,m=!1,h=!1,k=!1,j=!1,E;E=Symbol.for("react.module.reference");function S(B){return!!(typeof B=="string"||typeof B=="function"||B===n||B===o||j||B===r||B===d||B===u||k||B===b||x||m||h||typeof B=="object"&&B!==null&&(B.$$typeof===w||B.$$typeof===f||B.$$typeof===s||B.$$typeof===i||B.$$typeof===c||B.$$typeof===E||B.getModuleId!==void 0))}function v(B){if(typeof B=="object"&&B!==null){var ve=B.$$typeof;switch(ve){case e:var Ue=B.type;switch(Ue){case n:case o:case r:case d:case u:return Ue;default:var ut=Ue&&Ue.$$typeof;switch(ut){case l:case i:case c:case w:case f:case s:return ut;default:return ve}}case t:return ve}}}var R=i,V=s,T=e,_=c,F=n,M=w,P=f,$=t,q=o,L=r,D=d,Q=u,se=!1,oe=!1;function y(B){return se||(se=!0,console.warn("The ReactIs.isAsyncMode() alias has been deprecated, and will be removed in React 18+.")),!1}function C(B){return oe||(oe=!0,console.warn("The ReactIs.isConcurrentMode() alias has been deprecated, and will be removed in React 18+.")),!1}function G(B){return v(B)===i}function U(B){return v(B)===s}function z(B){return typeof B=="object"&&B!==null&&B.$$typeof===e}function W(B){return v(B)===c}function X(B){return v(B)===n}function Y(B){return v(B)===w}function H(B){return v(B)===f}function Z(B){return v(B)===t}function ee(B){return v(B)===o}function ue(B){return v(B)===r}function I(B){return v(B)===d}function ye(B){return v(B)===u}de.ContextConsumer=R,de.ContextProvider=V,de.Element=T,de.ForwardRef=_,de.Fragment=F,de.Lazy=M,de.Memo=P,de.Portal=$,de.Profiler=q,de.StrictMode=L,de.Suspense=D,de.SuspenseList=Q,de.isAsyncMode=y,de.isConcurrentMode=C,de.isContextConsumer=G,de.isContextProvider=U,de.isElement=z,de.isForwardRef=W,de.isFragment=X,de.isLazy=Y,de.isMemo=H,de.isPortal=Z,de.isProfiler=ee,de.isStrictMode=ue,de.isSuspense=I,de.isSuspenseList=ye,de.isValidElementType=S,de.typeOf=v}()),de}process.env.NODE_ENV==="production"?Jr.exports=Ed():Jr.exports=Cd();var ja=Jr.exports;const Td=/^\s*function(?:\s|\s*\/\*.*\*\/\s*)+([^(\s/]*)\s*/;function Rd(e){const t=`${e}`.match(Td);return t&&t[1]||""}function ri(e,t=""){return e.displayName||e.name||Rd(e)||t}function Ea(e,t,n){const r=ri(t);return e.displayName||(r!==""?`${n}(${r})`:n)}function Od(e){if(e!=null){if(typeof e=="string")return e;if(typeof e=="function")return ri(e,"Component");if(typeof e=="object")switch(e.$$typeof){case ja.ForwardRef:return Ea(e,e.render,"ForwardRef");case ja.Memo:return Ea(e,e.type,"memo");default:return}}}function yn(e,t,n,r,o){if(process.env.NODE_ENV==="production")return null;const s=e[t],i=o||t;return s==null?null:s&&s.nodeType!==1?new Error(`Invalid ${r} \`${i}\` supplied to \`${n}\`. Expected an HTMLElement.`):null}const _d=p.oneOfType([p.func,p.object]),oi=_d;function We(e){if(typeof e!="string")throw new Error(process.env.NODE_ENV!=="production"?"MUI: `capitalize(string)` expects a string argument.":Ft(7));return e.charAt(0).toUpperCase()+e.slice(1)}function Pd(...e){return e.reduce((t,n)=>n==null?t:function(...o){t.apply(this,o),n.apply(this,o)},()=>{})}function Id(e,t=166){let n;function r(...o){const s=()=>{e.apply(this,o)};clearTimeout(n),n=setTimeout(s,t)}return r.clear=()=>{clearTimeout(n)},r}function $d(e,t){return process.env.NODE_ENV==="production"?()=>null:(n,r,o,s,i)=>{const l=o||"<<anonymous>>",c=i||r;return typeof n[r]<"u"?new Error(`The ${s} \`${c}\` of \`${l}\` is deprecated. ${t}`):null}}function Md(e,t){var n,r;return A.isValidElement(e)&&t.indexOf((n=e.type.muiName)!=null?n:(r=e.type)==null||(r=r._payload)==null||(r=r.value)==null?void 0:r.muiName)!==-1}function Jn(e){return e&&e.ownerDocument||document}function Ad(e){return Jn(e).defaultView||window}function Dd(e,t){if(process.env.NODE_ENV==="production")return()=>null;const n=t?O({},t.propTypes):null;return o=>(s,i,l,c,d,...u)=>{const f=d||i,w=n==null?void 0:n[f];if(w){const b=w(s,i,l,c,d,...u);if(b)return b}return typeof s[i]<"u"&&!s[o]?new Error(`The prop \`${f}\` of \`${e}\` can only be used together with the \`${o}\` prop.`):null}}function Zn(e,t){typeof e=="function"?e(t):e&&(e.current=t)}const Bd=typeof window<"u"?A.useLayoutEffect:A.useEffect,Lt=Bd;let Ca=0;function zd(e){const[t,n]=A.useState(e),r=e||t;return A.useEffect(()=>{t==null&&(Ca+=1,n(`mui-${Ca}`))},[t]),r}const Ta=A["useId".toString()];function ai(e){if(Ta!==void 0){const t=Ta();return e??t}return zd(e)}function Vd(e,t,n,r,o){if(process.env.NODE_ENV==="production")return null;const s=o||t;return typeof e[t]<"u"?new Error(`The prop \`${s}\` is not supported. Please remove it.`):null}function si({controlled:e,default:t,name:n,state:r="value"}){const{current:o}=A.useRef(e!==void 0),[s,i]=A.useState(t),l=o?e:s;if(process.env.NODE_ENV!=="production"){A.useEffect(()=>{o!==(e!==void 0)&&console.error([`MUI: A component is changing the ${o?"":"un"}controlled ${r} state of ${n} to be ${o?"un":""}controlled.`,"Elements should not switch from uncontrolled to controlled (or vice versa).",`Decide between using a controlled or uncontrolled ${n} element for the lifetime of the component.`,"The nature of the state is determined during the first render. It's considered controlled if the value is not `undefined`.","More info: https://fb.me/react-controlled-components"].join(`
`))},[r,n,e]);const{current:d}=A.useRef(t);A.useEffect(()=>{!o&&d!==t&&console.error([`MUI: A component is changing the default ${r} state of an uncontrolled ${n} after being initialized. To suppress this warning opt to use a controlled ${n}.`].join(`
`))},[JSON.stringify(t)])}const c=A.useCallback(d=>{o||i(d)},[]);return[l,c]}function Zr(e){const t=A.useRef(e);return Lt(()=>{t.current=e}),A.useRef((...n)=>(0,t.current)(...n)).current}function St(...e){return A.useMemo(()=>e.every(t=>t==null)?null:t=>{e.forEach(n=>{Zn(n,t)})},e)}const Ra={};function Fd(e,t){const n=A.useRef(Ra);return n.current===Ra&&(n.current=e(t)),n}const Ld=[];function Gd(e){A.useEffect(e,Ld)}class _n{constructor(){this.currentId=null,this.clear=()=>{this.currentId!==null&&(clearTimeout(this.currentId),this.currentId=null)},this.disposeEffect=()=>this.clear}static create(){return new _n}start(t,n){this.clear(),this.currentId=setTimeout(()=>{this.currentId=null,n()},t)}}function un(){const e=Fd(_n.create).current;return Gd(e.disposeEffect),e}let ur=!0,Qr=!1;const Ud=new _n,qd={text:!0,search:!0,url:!0,tel:!0,email:!0,password:!0,number:!0,date:!0,month:!0,week:!0,time:!0,datetime:!0,"datetime-local":!0};function Hd(e){const{type:t,tagName:n}=e;return!!(n==="INPUT"&&qd[t]&&!e.readOnly||n==="TEXTAREA"&&!e.readOnly||e.isContentEditable)}function Xd(e){e.metaKey||e.altKey||e.ctrlKey||(ur=!0)}function zr(){ur=!1}function Yd(){this.visibilityState==="hidden"&&Qr&&(ur=!0)}function Wd(e){e.addEventListener("keydown",Xd,!0),e.addEventListener("mousedown",zr,!0),e.addEventListener("pointerdown",zr,!0),e.addEventListener("touchstart",zr,!0),e.addEventListener("visibilitychange",Yd,!0)}function Kd(e){const{target:t}=e;try{return t.matches(":focus-visible")}catch{}return ur||Hd(t)}function ii(){const e=A.useCallback(o=>{o!=null&&Wd(o.ownerDocument)},[]),t=A.useRef(!1);function n(){return t.current?(Qr=!0,Ud.start(100,()=>{Qr=!1}),t.current=!1,!0):!1}function r(o){return Kd(o)?(t.current=!0,!0):!1}return{isFocusVisibleRef:t,onFocus:r,onBlur:n,ref:e}}function li(e,t){const n=O({},t);return Object.keys(e).forEach(r=>{if(r.toString().match(/^(components|slots)$/))n[r]=O({},e[r],n[r]);else if(r.toString().match(/^(componentsProps|slotProps)$/)){const o=e[r]||{},s=t[r];n[r]={},!s||!Object.keys(s)?n[r]=o:!o||!Object.keys(o)?n[r]=s:(n[r]=O({},s),Object.keys(o).forEach(i=>{n[r][i]=li(o[i],s[i])}))}else n[r]===void 0&&(n[r]=e[r])}),n}function Ro(e,t,n=void 0){const r={};return Object.keys(e).forEach(o=>{r[o]=e[o].reduce((s,i)=>{if(i){const l=t(i);l!==""&&s.push(l),n&&n[i]&&s.push(n[i])}return s},[]).join(" ")}),r}const Oa=e=>e,Jd=()=>{let e=Oa;return{configure(t){e=t},generate(t){return e(t)},reset(){e=Oa}}},Zd=Jd(),ci=Zd,di={active:"active",checked:"checked",completed:"completed",disabled:"disabled",error:"error",expanded:"expanded",focused:"focused",focusVisible:"focusVisible",open:"open",readOnly:"readOnly",required:"required",selected:"selected"};function pr(e,t,n="Mui"){const r=di[t];return r?`${n}-${r}`:`${ci.generate(e)}-${t}`}function ui(e,t,n="Mui"){const r={};return t.forEach(o=>{r[o]=pr(e,o,n)}),r}function Qd(e,t=Number.MIN_SAFE_INTEGER,n=Number.MAX_SAFE_INTEGER){return Math.max(t,Math.min(e,n))}function Ne(e,t){if(e==null)return{};var n={},r=Object.keys(e),o,s;for(s=0;s<r.length;s++)o=r[s],!(t.indexOf(o)>=0)&&(n[o]=e[o]);return n}const eu=["values","unit","step"],tu=e=>{const t=Object.keys(e).map(n=>({key:n,val:e[n]}))||[];return t.sort((n,r)=>n.val-r.val),t.reduce((n,r)=>O({},n,{[r.key]:r.val}),{})};function nu(e){const{values:t={xs:0,sm:600,md:900,lg:1200,xl:1536},unit:n="px",step:r=5}=e,o=Ne(e,eu),s=tu(t),i=Object.keys(s);function l(w){return`@media (min-width:${typeof t[w]=="number"?t[w]:w}${n})`}function c(w){return`@media (max-width:${(typeof t[w]=="number"?t[w]:w)-r/100}${n})`}function d(w,b){const x=i.indexOf(b);return`@media (min-width:${typeof t[w]=="number"?t[w]:w}${n}) and (max-width:${(x!==-1&&typeof t[i[x]]=="number"?t[i[x]]:b)-r/100}${n})`}function u(w){return i.indexOf(w)+1<i.length?d(w,i[i.indexOf(w)+1]):l(w)}function f(w){const b=i.indexOf(w);return b===0?l(i[1]):b===i.length-1?c(i[b]):d(w,i[i.indexOf(w)+1]).replace("@media","@media not all and")}return O({keys:i,values:s,up:l,down:c,between:d,only:u,not:f,unit:n},o)}const ru={borderRadius:4},ou=ru,au=process.env.NODE_ENV!=="production"?p.oneOfType([p.number,p.string,p.object,p.array]):{},ct=au;function hn(e,t){return t?et(e,t,{clone:!1}):e}const Oo={xs:0,sm:600,md:900,lg:1200,xl:1536},_a={keys:["xs","sm","md","lg","xl"],up:e=>`@media (min-width:${Oo[e]}px)`};function tt(e,t,n){const r=e.theme||{};if(Array.isArray(t)){const s=r.breakpoints||_a;return t.reduce((i,l,c)=>(i[s.up(s.keys[c])]=n(t[c]),i),{})}if(typeof t=="object"){const s=r.breakpoints||_a;return Object.keys(t).reduce((i,l)=>{if(Object.keys(s.values||Oo).indexOf(l)!==-1){const c=s.up(l);i[c]=n(t[l],l)}else{const c=l;i[c]=t[c]}return i},{})}return n(t)}function su(e={}){var t;return((t=e.keys)==null?void 0:t.reduce((r,o)=>{const s=e.up(o);return r[s]={},r},{}))||{}}function iu(e,t){return e.reduce((n,r)=>{const o=n[r];return(!o||Object.keys(o).length===0)&&delete n[r],n},t)}function wr(e,t,n=!0){if(!t||typeof t!="string")return null;if(e&&e.vars&&n){const r=`vars.${t}`.split(".").reduce((o,s)=>o&&o[s]?o[s]:null,e);if(r!=null)return r}return t.split(".").reduce((r,o)=>r&&r[o]!=null?r[o]:null,e)}function Qn(e,t,n,r=n){let o;return typeof e=="function"?o=e(n):Array.isArray(e)?o=e[n]||r:o=wr(e,n)||r,t&&(o=t(o,r,e)),o}function be(e){const{prop:t,cssProperty:n=e.prop,themeKey:r,transform:o}=e,s=i=>{if(i[t]==null)return null;const l=i[t],c=i.theme,d=wr(c,r)||{};return tt(i,l,f=>{let w=Qn(d,o,f);return f===w&&typeof f=="string"&&(w=Qn(d,o,`${t}${f==="default"?"":We(f)}`,f)),n===!1?w:{[n]:w}})};return s.propTypes=process.env.NODE_ENV!=="production"?{[t]:ct}:{},s.filterProps=[t],s}function lu(e){const t={};return n=>(t[n]===void 0&&(t[n]=e(n)),t[n])}const cu={m:"margin",p:"padding"},du={t:"Top",r:"Right",b:"Bottom",l:"Left",x:["Left","Right"],y:["Top","Bottom"]},Pa={marginX:"mx",marginY:"my",paddingX:"px",paddingY:"py"},uu=lu(e=>{if(e.length>2)if(Pa[e])e=Pa[e];else return[e];const[t,n]=e.split(""),r=cu[t],o=du[n]||"";return Array.isArray(o)?o.map(s=>r+s):[r+o]}),fr=["m","mt","mr","mb","ml","mx","my","margin","marginTop","marginRight","marginBottom","marginLeft","marginX","marginY","marginInline","marginInlineStart","marginInlineEnd","marginBlock","marginBlockStart","marginBlockEnd"],mr=["p","pt","pr","pb","pl","px","py","padding","paddingTop","paddingRight","paddingBottom","paddingLeft","paddingX","paddingY","paddingInline","paddingInlineStart","paddingInlineEnd","paddingBlock","paddingBlockStart","paddingBlockEnd"],pu=[...fr,...mr];function Pn(e,t,n,r){var o;const s=(o=wr(e,t,!1))!=null?o:n;return typeof s=="number"?i=>typeof i=="string"?i:(process.env.NODE_ENV!=="production"&&typeof i!="number"&&console.error(`MUI: Expected ${r} argument to be a number or a string, got ${i}.`),s*i):Array.isArray(s)?i=>typeof i=="string"?i:(process.env.NODE_ENV!=="production"&&(Number.isInteger(i)?i>s.length-1&&console.error([`MUI: The value provided (${i}) overflows.`,`The supported values are: ${JSON.stringify(s)}.`,`${i} > ${s.length-1}, you need to add the missing values.`].join(`
`)):console.error([`MUI: The \`theme.${t}\` array type cannot be combined with non integer values.You should either use an integer value that can be used as index, or define the \`theme.${t}\` as a number.`].join(`
`))),s[i]):typeof s=="function"?s:(process.env.NODE_ENV!=="production"&&console.error([`MUI: The \`theme.${t}\` value (${s}) is invalid.`,"It should be a number, an array or a function."].join(`
`)),()=>{})}function pi(e){return Pn(e,"spacing",8,"spacing")}function In(e,t){if(typeof t=="string"||t==null)return t;const n=Math.abs(t),r=e(n);return t>=0?r:typeof r=="number"?-r:`-${r}`}function wu(e,t){return n=>e.reduce((r,o)=>(r[o]=In(t,n),r),{})}function fu(e,t,n,r){if(t.indexOf(n)===-1)return null;const o=uu(n),s=wu(o,r),i=e[n];return tt(e,i,s)}function wi(e,t){const n=pi(e.theme);return Object.keys(e).map(r=>fu(e,t,r,n)).reduce(hn,{})}function me(e){return wi(e,fr)}me.propTypes=process.env.NODE_ENV!=="production"?fr.reduce((e,t)=>(e[t]=ct,e),{}):{};me.filterProps=fr;function he(e){return wi(e,mr)}he.propTypes=process.env.NODE_ENV!=="production"?mr.reduce((e,t)=>(e[t]=ct,e),{}):{};he.filterProps=mr;process.env.NODE_ENV!=="production"&&pu.reduce((e,t)=>(e[t]=ct,e),{});function mu(e=8){if(e.mui)return e;const t=pi({spacing:e}),n=(...r)=>(process.env.NODE_ENV!=="production"&&(r.length<=4||console.error(`MUI: Too many arguments provided, expected between 0 and 4, got ${r.length}`)),(r.length===0?[1]:r).map(s=>{const i=t(s);return typeof i=="number"?`${i}px`:i}).join(" "));return n.mui=!0,n}function hr(...e){const t=e.reduce((r,o)=>(o.filterProps.forEach(s=>{r[s]=o}),r),{}),n=r=>Object.keys(r).reduce((o,s)=>t[s]?hn(o,t[s](r)):o,{});return n.propTypes=process.env.NODE_ENV!=="production"?e.reduce((r,o)=>Object.assign(r,o.propTypes),{}):{},n.filterProps=e.reduce((r,o)=>r.concat(o.filterProps),[]),n}function ze(e){return typeof e!="number"?e:`${e}px solid`}function Ge(e,t){return be({prop:e,themeKey:"borders",transform:t})}const hu=Ge("border",ze),gu=Ge("borderTop",ze),bu=Ge("borderRight",ze),vu=Ge("borderBottom",ze),xu=Ge("borderLeft",ze),yu=Ge("borderColor"),Nu=Ge("borderTopColor"),ku=Ge("borderRightColor"),Su=Ge("borderBottomColor"),ju=Ge("borderLeftColor"),Eu=Ge("outline",ze),Cu=Ge("outlineColor"),gr=e=>{if(e.borderRadius!==void 0&&e.borderRadius!==null){const t=Pn(e.theme,"shape.borderRadius",4,"borderRadius"),n=r=>({borderRadius:In(t,r)});return tt(e,e.borderRadius,n)}return null};gr.propTypes=process.env.NODE_ENV!=="production"?{borderRadius:ct}:{};gr.filterProps=["borderRadius"];hr(hu,gu,bu,vu,xu,yu,Nu,ku,Su,ju,gr,Eu,Cu);const br=e=>{if(e.gap!==void 0&&e.gap!==null){const t=Pn(e.theme,"spacing",8,"gap"),n=r=>({gap:In(t,r)});return tt(e,e.gap,n)}return null};br.propTypes=process.env.NODE_ENV!=="production"?{gap:ct}:{};br.filterProps=["gap"];const vr=e=>{if(e.columnGap!==void 0&&e.columnGap!==null){const t=Pn(e.theme,"spacing",8,"columnGap"),n=r=>({columnGap:In(t,r)});return tt(e,e.columnGap,n)}return null};vr.propTypes=process.env.NODE_ENV!=="production"?{columnGap:ct}:{};vr.filterProps=["columnGap"];const xr=e=>{if(e.rowGap!==void 0&&e.rowGap!==null){const t=Pn(e.theme,"spacing",8,"rowGap"),n=r=>({rowGap:In(t,r)});return tt(e,e.rowGap,n)}return null};xr.propTypes=process.env.NODE_ENV!=="production"?{rowGap:ct}:{};xr.filterProps=["rowGap"];const Tu=be({prop:"gridColumn"}),Ru=be({prop:"gridRow"}),Ou=be({prop:"gridAutoFlow"}),_u=be({prop:"gridAutoColumns"}),Pu=be({prop:"gridAutoRows"}),Iu=be({prop:"gridTemplateColumns"}),$u=be({prop:"gridTemplateRows"}),Mu=be({prop:"gridTemplateAreas"}),Au=be({prop:"gridArea"});hr(br,vr,xr,Tu,Ru,Ou,_u,Pu,Iu,$u,Mu,Au);function zt(e,t){return t==="grey"?t:e}const Du=be({prop:"color",themeKey:"palette",transform:zt}),Bu=be({prop:"bgcolor",cssProperty:"backgroundColor",themeKey:"palette",transform:zt}),zu=be({prop:"backgroundColor",themeKey:"palette",transform:zt});hr(Du,Bu,zu);function Me(e){return e<=1&&e!==0?`${e*100}%`:e}const Vu=be({prop:"width",transform:Me}),_o=e=>{if(e.maxWidth!==void 0&&e.maxWidth!==null){const t=n=>{var r,o;const s=((r=e.theme)==null||(r=r.breakpoints)==null||(r=r.values)==null?void 0:r[n])||Oo[n];return s?((o=e.theme)==null||(o=o.breakpoints)==null?void 0:o.unit)!=="px"?{maxWidth:`${s}${e.theme.breakpoints.unit}`}:{maxWidth:s}:{maxWidth:Me(n)}};return tt(e,e.maxWidth,t)}return null};_o.filterProps=["maxWidth"];const Fu=be({prop:"minWidth",transform:Me}),Lu=be({prop:"height",transform:Me}),Gu=be({prop:"maxHeight",transform:Me}),Uu=be({prop:"minHeight",transform:Me});be({prop:"size",cssProperty:"width",transform:Me});be({prop:"size",cssProperty:"height",transform:Me});const qu=be({prop:"boxSizing"});hr(Vu,_o,Fu,Lu,Gu,Uu,qu);const Hu={border:{themeKey:"borders",transform:ze},borderTop:{themeKey:"borders",transform:ze},borderRight:{themeKey:"borders",transform:ze},borderBottom:{themeKey:"borders",transform:ze},borderLeft:{themeKey:"borders",transform:ze},borderColor:{themeKey:"palette"},borderTopColor:{themeKey:"palette"},borderRightColor:{themeKey:"palette"},borderBottomColor:{themeKey:"palette"},borderLeftColor:{themeKey:"palette"},outline:{themeKey:"borders",transform:ze},outlineColor:{themeKey:"palette"},borderRadius:{themeKey:"shape.borderRadius",style:gr},color:{themeKey:"palette",transform:zt},bgcolor:{themeKey:"palette",cssProperty:"backgroundColor",transform:zt},backgroundColor:{themeKey:"palette",transform:zt},p:{style:he},pt:{style:he},pr:{style:he},pb:{style:he},pl:{style:he},px:{style:he},py:{style:he},padding:{style:he},paddingTop:{style:he},paddingRight:{style:he},paddingBottom:{style:he},paddingLeft:{style:he},paddingX:{style:he},paddingY:{style:he},paddingInline:{style:he},paddingInlineStart:{style:he},paddingInlineEnd:{style:he},paddingBlock:{style:he},paddingBlockStart:{style:he},paddingBlockEnd:{style:he},m:{style:me},mt:{style:me},mr:{style:me},mb:{style:me},ml:{style:me},mx:{style:me},my:{style:me},margin:{style:me},marginTop:{style:me},marginRight:{style:me},marginBottom:{style:me},marginLeft:{style:me},marginX:{style:me},marginY:{style:me},marginInline:{style:me},marginInlineStart:{style:me},marginInlineEnd:{style:me},marginBlock:{style:me},marginBlockStart:{style:me},marginBlockEnd:{style:me},displayPrint:{cssProperty:!1,transform:e=>({"@media print":{display:e}})},display:{},overflow:{},textOverflow:{},visibility:{},whiteSpace:{},flexBasis:{},flexDirection:{},flexWrap:{},justifyContent:{},alignItems:{},alignContent:{},order:{},flex:{},flexGrow:{},flexShrink:{},alignSelf:{},justifyItems:{},justifySelf:{},gap:{style:br},rowGap:{style:xr},columnGap:{style:vr},gridColumn:{},gridRow:{},gridAutoFlow:{},gridAutoColumns:{},gridAutoRows:{},gridTemplateColumns:{},gridTemplateRows:{},gridTemplateAreas:{},gridArea:{},position:{},zIndex:{themeKey:"zIndex"},top:{},right:{},bottom:{},left:{},boxShadow:{themeKey:"shadows"},width:{transform:Me},maxWidth:{style:_o},minWidth:{transform:Me},height:{transform:Me},maxHeight:{transform:Me},minHeight:{transform:Me},boxSizing:{},fontFamily:{themeKey:"typography"},fontSize:{themeKey:"typography"},fontStyle:{themeKey:"typography"},fontWeight:{themeKey:"typography"},letterSpacing:{},textTransform:{},lineHeight:{},textAlign:{},typography:{cssProperty:!1,themeKey:"typography"}},Po=Hu;function Xu(...e){const t=e.reduce((r,o)=>r.concat(Object.keys(o)),[]),n=new Set(t);return e.every(r=>n.size===Object.keys(r).length)}function Yu(e,t){return typeof e=="function"?e(t):e}function Wu(){function e(n,r,o,s){const i={[n]:r,theme:o},l=s[n];if(!l)return{[n]:r};const{cssProperty:c=n,themeKey:d,transform:u,style:f}=l;if(r==null)return null;if(d==="typography"&&r==="inherit")return{[n]:r};const w=wr(o,d)||{};return f?f(i):tt(i,r,x=>{let m=Qn(w,u,x);return x===m&&typeof x=="string"&&(m=Qn(w,u,`${n}${x==="default"?"":We(x)}`,x)),c===!1?m:{[c]:m}})}function t(n){var r;const{sx:o,theme:s={}}=n||{};if(!o)return null;const i=(r=s.unstable_sxConfig)!=null?r:Po;function l(c){let d=c;if(typeof c=="function")d=c(s);else if(typeof c!="object")return c;if(!d)return null;const u=su(s.breakpoints),f=Object.keys(u);let w=u;return Object.keys(d).forEach(b=>{const x=Yu(d[b],s);if(x!=null)if(typeof x=="object")if(i[b])w=hn(w,e(b,x,s,i));else{const m=tt({theme:s},x,h=>({[b]:h}));Xu(m,x)?w[b]=t({sx:x,theme:s}):w=hn(w,m)}else w=hn(w,e(b,x,s,i))}),iu(f,w)}return Array.isArray(o)?o.map(l):l(o)}return t}const fi=Wu();fi.filterProps=["sx"];const Io=fi;function Ku(e,t){const n=this;return n.vars&&typeof n.getColorSchemeSelector=="function"?{[n.getColorSchemeSelector(e).replace(/(\[[^\]]+\])/,"*:where($1)")]:t}:n.palette.mode===e?t:{}}const Ju=["breakpoints","palette","spacing","shape"];function $o(e={},...t){const{breakpoints:n={},palette:r={},spacing:o,shape:s={}}=e,i=Ne(e,Ju),l=nu(n),c=mu(o);let d=et({breakpoints:l,direction:"ltr",components:{},palette:O({mode:"light"},r),spacing:c,shape:O({},ou,s)},i);return d.applyStyles=Ku,d=t.reduce((u,f)=>et(u,f),d),d.unstable_sxConfig=O({},Po,i==null?void 0:i.unstable_sxConfig),d.unstable_sx=function(f){return Io({sx:f,theme:this})},d}function Zu(e){return Object.keys(e).length===0}function mi(e=null){const t=A.useContext(Gr.ThemeContext);return!t||Zu(t)?e:t}const Qu=$o();function hi(e=Qu){return mi(e)}const ep=["ownerState"],tp=["variants"],np=["name","slot","skipVariantsResolver","skipSx","overridesResolver"];function rp(e){return Object.keys(e).length===0}function op(e){return typeof e=="string"&&e.charCodeAt(0)>96}function Hn(e){return e!=="ownerState"&&e!=="theme"&&e!=="sx"&&e!=="as"}const ap=$o(),Ia=e=>e&&e.charAt(0).toLowerCase()+e.slice(1);function Ln({defaultTheme:e,theme:t,themeId:n}){return rp(t)?e:t[n]||t}function sp(e){return e?(t,n)=>n[e]:null}function Xn(e,t){let{ownerState:n}=t,r=Ne(t,ep);const o=typeof e=="function"?e(O({ownerState:n},r)):e;if(Array.isArray(o))return o.flatMap(s=>Xn(s,O({ownerState:n},r)));if(o&&typeof o=="object"&&Array.isArray(o.variants)){const{variants:s=[]}=o;let l=Ne(o,tp);return s.forEach(c=>{let d=!0;typeof c.props=="function"?d=c.props(O({ownerState:n},r,n)):Object.keys(c.props).forEach(u=>{(n==null?void 0:n[u])!==c.props[u]&&r[u]!==c.props[u]&&(d=!1)}),d&&(Array.isArray(l)||(l=[l]),l.push(typeof c.style=="function"?c.style(O({ownerState:n},r,n)):c.style))}),l}return o}function ip(e={}){const{themeId:t,defaultTheme:n=ap,rootShouldForwardProp:r=Hn,slotShouldForwardProp:o=Hn}=e,s=i=>Io(O({},i,{theme:Ln(O({},i,{defaultTheme:n,themeId:t}))}));return s.__mui_systemSx=!0,(i,l={})=>{Gr.internal_processStyles(i,v=>v.filter(R=>!(R!=null&&R.__mui_systemSx)));const{name:c,slot:d,skipVariantsResolver:u,skipSx:f,overridesResolver:w=sp(Ia(d))}=l,b=Ne(l,np),x=u!==void 0?u:d&&d!=="Root"&&d!=="root"||!1,m=f||!1;let h;process.env.NODE_ENV!=="production"&&c&&(h=`${c}-${Ia(d||"Root")}`);let k=Hn;d==="Root"||d==="root"?k=r:d?k=o:op(i)&&(k=void 0);const j=Gr(i,O({shouldForwardProp:k,label:h},b)),E=v=>typeof v=="function"&&v.__emotion_real!==v||bt(v)?R=>Xn(v,O({},R,{theme:Ln({theme:R.theme,defaultTheme:n,themeId:t})})):v,S=(v,...R)=>{let V=E(v);const T=R?R.map(E):[];c&&w&&T.push(M=>{const P=Ln(O({},M,{defaultTheme:n,themeId:t}));if(!P.components||!P.components[c]||!P.components[c].styleOverrides)return null;const $=P.components[c].styleOverrides,q={};return Object.entries($).forEach(([L,D])=>{q[L]=Xn(D,O({},M,{theme:P}))}),w(M,q)}),c&&!x&&T.push(M=>{var P;const $=Ln(O({},M,{defaultTheme:n,themeId:t})),q=$==null||(P=$.components)==null||(P=P[c])==null?void 0:P.variants;return Xn({variants:q},O({},M,{theme:$}))}),m||T.push(s);const _=T.length-R.length;if(Array.isArray(v)&&_>0){const M=new Array(_).fill("");V=[...v,...M],V.raw=[...v.raw,...M]}const F=j(V,...T);if(process.env.NODE_ENV!=="production"){let M;c&&(M=`${c}${We(d||"")}`),M===void 0&&(M=`Styled(${Od(i)})`),F.displayName=M}return i.muiName&&(F.muiName=i.muiName),F};return j.withConfig&&(S.withConfig=j.withConfig),S}}function lp(e){const{theme:t,name:n,props:r}=e;return!t||!t.components||!t.components[n]||!t.components[n].defaultProps?r:li(t.components[n].defaultProps,r)}function cp({props:e,name:t,defaultTheme:n,themeId:r}){let o=hi(n);return r&&(o=o[r]||o),lp({theme:o,name:t,props:e})}function Mo(e,t=0,n=1){return process.env.NODE_ENV!=="production"&&(e<t||e>n)&&console.error(`MUI: The value provided ${e} is out of range [${t}, ${n}].`),Qd(e,t,n)}function dp(e){e=e.slice(1);const t=new RegExp(`.{1,${e.length>=6?2:1}}`,"g");let n=e.match(t);return n&&n[0].length===1&&(n=n.map(r=>r+r)),n?`rgb${n.length===4?"a":""}(${n.map((r,o)=>o<3?parseInt(r,16):Math.round(parseInt(r,16)/255*1e3)/1e3).join(", ")})`:""}function jt(e){if(e.type)return e;if(e.charAt(0)==="#")return jt(dp(e));const t=e.indexOf("("),n=e.substring(0,t);if(["rgb","rgba","hsl","hsla","color"].indexOf(n)===-1)throw new Error(process.env.NODE_ENV!=="production"?`MUI: Unsupported \`${e}\` color.
The following formats are supported: #nnn, #nnnnnn, rgb(), rgba(), hsl(), hsla(), color().`:Ft(9,e));let r=e.substring(t+1,e.length-1),o;if(n==="color"){if(r=r.split(" "),o=r.shift(),r.length===4&&r[3].charAt(0)==="/"&&(r[3]=r[3].slice(1)),["srgb","display-p3","a98-rgb","prophoto-rgb","rec-2020"].indexOf(o)===-1)throw new Error(process.env.NODE_ENV!=="production"?`MUI: unsupported \`${o}\` color space.
The following color spaces are supported: srgb, display-p3, a98-rgb, prophoto-rgb, rec-2020.`:Ft(10,o))}else r=r.split(",");return r=r.map(s=>parseFloat(s)),{type:n,values:r,colorSpace:o}}function yr(e){const{type:t,colorSpace:n}=e;let{values:r}=e;return t.indexOf("rgb")!==-1?r=r.map((o,s)=>s<3?parseInt(o,10):o):t.indexOf("hsl")!==-1&&(r[1]=`${r[1]}%`,r[2]=`${r[2]}%`),t.indexOf("color")!==-1?r=`${n} ${r.join(" ")}`:r=`${r.join(", ")}`,`${t}(${r})`}function up(e){e=jt(e);const{values:t}=e,n=t[0],r=t[1]/100,o=t[2]/100,s=r*Math.min(o,1-o),i=(d,u=(d+n/30)%12)=>o-s*Math.max(Math.min(u-3,9-u,1),-1);let l="rgb";const c=[Math.round(i(0)*255),Math.round(i(8)*255),Math.round(i(4)*255)];return e.type==="hsla"&&(l+="a",c.push(t[3])),yr({type:l,values:c})}function $a(e){e=jt(e);let t=e.type==="hsl"||e.type==="hsla"?jt(up(e)).values:e.values;return t=t.map(n=>(e.type!=="color"&&(n/=255),n<=.03928?n/12.92:((n+.055)/1.055)**2.4)),Number((.2126*t[0]+.7152*t[1]+.0722*t[2]).toFixed(3))}function Ma(e,t){const n=$a(e),r=$a(t);return(Math.max(n,r)+.05)/(Math.min(n,r)+.05)}function gi(e,t){return e=jt(e),t=Mo(t),(e.type==="rgb"||e.type==="hsl")&&(e.type+="a"),e.type==="color"?e.values[3]=`/${t}`:e.values[3]=t,yr(e)}function pp(e,t){if(e=jt(e),t=Mo(t),e.type.indexOf("hsl")!==-1)e.values[2]*=1-t;else if(e.type.indexOf("rgb")!==-1||e.type.indexOf("color")!==-1)for(let n=0;n<3;n+=1)e.values[n]*=1-t;return yr(e)}function wp(e,t){if(e=jt(e),t=Mo(t),e.type.indexOf("hsl")!==-1)e.values[2]+=(100-e.values[2])*t;else if(e.type.indexOf("rgb")!==-1)for(let n=0;n<3;n+=1)e.values[n]+=(255-e.values[n])*t;else if(e.type.indexOf("color")!==-1)for(let n=0;n<3;n+=1)e.values[n]+=(1-e.values[n])*t;return yr(e)}function fp(e,t){return O({toolbar:{minHeight:56,[e.up("xs")]:{"@media (orientation: landscape)":{minHeight:48}},[e.up("sm")]:{minHeight:64}}},t)}const mp={black:"#000",white:"#fff"},Nn=mp,hp={50:"#fafafa",100:"#f5f5f5",200:"#eeeeee",300:"#e0e0e0",400:"#bdbdbd",500:"#9e9e9e",600:"#757575",700:"#616161",800:"#424242",900:"#212121",A100:"#f5f5f5",A200:"#eeeeee",A400:"#bdbdbd",A700:"#616161"},gp=hp,bp={50:"#f3e5f5",100:"#e1bee7",200:"#ce93d8",300:"#ba68c8",400:"#ab47bc",500:"#9c27b0",600:"#8e24aa",700:"#7b1fa2",800:"#6a1b9a",900:"#4a148c",A100:"#ea80fc",A200:"#e040fb",A400:"#d500f9",A700:"#aa00ff"},Pt=bp,vp={50:"#ffebee",100:"#ffcdd2",200:"#ef9a9a",300:"#e57373",400:"#ef5350",500:"#f44336",600:"#e53935",700:"#d32f2f",800:"#c62828",900:"#b71c1c",A100:"#ff8a80",A200:"#ff5252",A400:"#ff1744",A700:"#d50000"},It=vp,xp={50:"#fff3e0",100:"#ffe0b2",200:"#ffcc80",300:"#ffb74d",400:"#ffa726",500:"#ff9800",600:"#fb8c00",700:"#f57c00",800:"#ef6c00",900:"#e65100",A100:"#ffd180",A200:"#ffab40",A400:"#ff9100",A700:"#ff6d00"},an=xp,yp={50:"#e3f2fd",100:"#bbdefb",200:"#90caf9",300:"#64b5f6",400:"#42a5f5",500:"#2196f3",600:"#1e88e5",700:"#1976d2",800:"#1565c0",900:"#0d47a1",A100:"#82b1ff",A200:"#448aff",A400:"#2979ff",A700:"#2962ff"},$t=yp,Np={50:"#e1f5fe",100:"#b3e5fc",200:"#81d4fa",300:"#4fc3f7",400:"#29b6f6",500:"#03a9f4",600:"#039be5",700:"#0288d1",800:"#0277bd",900:"#01579b",A100:"#80d8ff",A200:"#40c4ff",A400:"#00b0ff",A700:"#0091ea"},Mt=Np,kp={50:"#e8f5e9",100:"#c8e6c9",200:"#a5d6a7",300:"#81c784",400:"#66bb6a",500:"#4caf50",600:"#43a047",700:"#388e3c",800:"#2e7d32",900:"#1b5e20",A100:"#b9f6ca",A200:"#69f0ae",A400:"#00e676",A700:"#00c853"},At=kp,Sp=["mode","contrastThreshold","tonalOffset"],Aa={text:{primary:"rgba(0, 0, 0, 0.87)",secondary:"rgba(0, 0, 0, 0.6)",disabled:"rgba(0, 0, 0, 0.38)"},divider:"rgba(0, 0, 0, 0.12)",background:{paper:Nn.white,default:Nn.white},action:{active:"rgba(0, 0, 0, 0.54)",hover:"rgba(0, 0, 0, 0.04)",hoverOpacity:.04,selected:"rgba(0, 0, 0, 0.08)",selectedOpacity:.08,disabled:"rgba(0, 0, 0, 0.26)",disabledBackground:"rgba(0, 0, 0, 0.12)",disabledOpacity:.38,focus:"rgba(0, 0, 0, 0.12)",focusOpacity:.12,activatedOpacity:.12}},Vr={text:{primary:Nn.white,secondary:"rgba(255, 255, 255, 0.7)",disabled:"rgba(255, 255, 255, 0.5)",icon:"rgba(255, 255, 255, 0.5)"},divider:"rgba(255, 255, 255, 0.12)",background:{paper:"#121212",default:"#121212"},action:{active:Nn.white,hover:"rgba(255, 255, 255, 0.08)",hoverOpacity:.08,selected:"rgba(255, 255, 255, 0.16)",selectedOpacity:.16,disabled:"rgba(255, 255, 255, 0.3)",disabledBackground:"rgba(255, 255, 255, 0.12)",disabledOpacity:.38,focus:"rgba(255, 255, 255, 0.12)",focusOpacity:.12,activatedOpacity:.24}};function Da(e,t,n,r){const o=r.light||r,s=r.dark||r*1.5;e[t]||(e.hasOwnProperty(n)?e[t]=e[n]:t==="light"?e.light=wp(e.main,o):t==="dark"&&(e.dark=pp(e.main,s)))}function jp(e="light"){return e==="dark"?{main:$t[200],light:$t[50],dark:$t[400]}:{main:$t[700],light:$t[400],dark:$t[800]}}function Ep(e="light"){return e==="dark"?{main:Pt[200],light:Pt[50],dark:Pt[400]}:{main:Pt[500],light:Pt[300],dark:Pt[700]}}function Cp(e="light"){return e==="dark"?{main:It[500],light:It[300],dark:It[700]}:{main:It[700],light:It[400],dark:It[800]}}function Tp(e="light"){return e==="dark"?{main:Mt[400],light:Mt[300],dark:Mt[700]}:{main:Mt[700],light:Mt[500],dark:Mt[900]}}function Rp(e="light"){return e==="dark"?{main:At[400],light:At[300],dark:At[700]}:{main:At[800],light:At[500],dark:At[900]}}function Op(e="light"){return e==="dark"?{main:an[400],light:an[300],dark:an[700]}:{main:"#ed6c02",light:an[500],dark:an[900]}}function _p(e){const{mode:t="light",contrastThreshold:n=3,tonalOffset:r=.2}=e,o=Ne(e,Sp),s=e.primary||jp(t),i=e.secondary||Ep(t),l=e.error||Cp(t),c=e.info||Tp(t),d=e.success||Rp(t),u=e.warning||Op(t);function f(m){const h=Ma(m,Vr.text.primary)>=n?Vr.text.primary:Aa.text.primary;if(process.env.NODE_ENV!=="production"){const k=Ma(m,h);k<3&&console.error([`MUI: The contrast ratio of ${k}:1 for ${h} on ${m}`,"falls below the WCAG recommended absolute minimum contrast ratio of 3:1.","https://www.w3.org/TR/2008/REC-WCAG20-20081211/#visual-audio-contrast-contrast"].join(`
`))}return h}const w=({color:m,name:h,mainShade:k=500,lightShade:j=300,darkShade:E=700})=>{if(m=O({},m),!m.main&&m[k]&&(m.main=m[k]),!m.hasOwnProperty("main"))throw new Error(process.env.NODE_ENV!=="production"?`MUI: The color${h?` (${h})`:""} provided to augmentColor(color) is invalid.
The color object needs to have a \`main\` property or a \`${k}\` property.`:Ft(11,h?` (${h})`:"",k));if(typeof m.main!="string")throw new Error(process.env.NODE_ENV!=="production"?`MUI: The color${h?` (${h})`:""} provided to augmentColor(color) is invalid.
\`color.main\` should be a string, but \`${JSON.stringify(m.main)}\` was provided instead.

Did you intend to use one of the following approaches?

import { green } from "@mui/material/colors";

const theme1 = createTheme({ palette: {
  primary: green,
} });

const theme2 = createTheme({ palette: {
  primary: { main: green[500] },
} });`:Ft(12,h?` (${h})`:"",JSON.stringify(m.main)));return Da(m,"light",j,r),Da(m,"dark",E,r),m.contrastText||(m.contrastText=f(m.main)),m},b={dark:Vr,light:Aa};return process.env.NODE_ENV!=="production"&&(b[t]||console.error(`MUI: The palette mode \`${t}\` is not supported.`)),et(O({common:O({},Nn),mode:t,primary:w({color:s,name:"primary"}),secondary:w({color:i,name:"secondary",mainShade:"A400",lightShade:"A200",darkShade:"A700"}),error:w({color:l,name:"error"}),warning:w({color:u,name:"warning"}),info:w({color:c,name:"info"}),success:w({color:d,name:"success"}),grey:gp,contrastThreshold:n,getContrastText:f,augmentColor:w,tonalOffset:r},b[t]),o)}const Pp=["fontFamily","fontSize","fontWeightLight","fontWeightRegular","fontWeightMedium","fontWeightBold","htmlFontSize","allVariants","pxToRem"];function Ip(e){return Math.round(e*1e5)/1e5}const Ba={textTransform:"uppercase"},za='"Roboto", "Helvetica", "Arial", sans-serif';function $p(e,t){const n=typeof t=="function"?t(e):t,{fontFamily:r=za,fontSize:o=14,fontWeightLight:s=300,fontWeightRegular:i=400,fontWeightMedium:l=500,fontWeightBold:c=700,htmlFontSize:d=16,allVariants:u,pxToRem:f}=n,w=Ne(n,Pp);process.env.NODE_ENV!=="production"&&(typeof o!="number"&&console.error("MUI: `fontSize` is required to be a number."),typeof d!="number"&&console.error("MUI: `htmlFontSize` is required to be a number."));const b=o/14,x=f||(k=>`${k/d*b}rem`),m=(k,j,E,S,v)=>O({fontFamily:r,fontWeight:k,fontSize:x(j),lineHeight:E},r===za?{letterSpacing:`${Ip(S/j)}em`}:{},v,u),h={h1:m(s,96,1.167,-1.5),h2:m(s,60,1.2,-.5),h3:m(i,48,1.167,0),h4:m(i,34,1.235,.25),h5:m(i,24,1.334,0),h6:m(l,20,1.6,.15),subtitle1:m(i,16,1.75,.15),subtitle2:m(l,14,1.57,.1),body1:m(i,16,1.5,.15),body2:m(i,14,1.43,.15),button:m(l,14,1.75,.4,Ba),caption:m(i,12,1.66,.4),overline:m(i,12,2.66,1,Ba),inherit:{fontFamily:"inherit",fontWeight:"inherit",fontSize:"inherit",lineHeight:"inherit",letterSpacing:"inherit"}};return et(O({htmlFontSize:d,pxToRem:x,fontFamily:r,fontSize:o,fontWeightLight:s,fontWeightRegular:i,fontWeightMedium:l,fontWeightBold:c},h),w,{clone:!1})}const Mp=.2,Ap=.14,Dp=.12;function fe(...e){return[`${e[0]}px ${e[1]}px ${e[2]}px ${e[3]}px rgba(0,0,0,${Mp})`,`${e[4]}px ${e[5]}px ${e[6]}px ${e[7]}px rgba(0,0,0,${Ap})`,`${e[8]}px ${e[9]}px ${e[10]}px ${e[11]}px rgba(0,0,0,${Dp})`].join(",")}const Bp=["none",fe(0,2,1,-1,0,1,1,0,0,1,3,0),fe(0,3,1,-2,0,2,2,0,0,1,5,0),fe(0,3,3,-2,0,3,4,0,0,1,8,0),fe(0,2,4,-1,0,4,5,0,0,1,10,0),fe(0,3,5,-1,0,5,8,0,0,1,14,0),fe(0,3,5,-1,0,6,10,0,0,1,18,0),fe(0,4,5,-2,0,7,10,1,0,2,16,1),fe(0,5,5,-3,0,8,10,1,0,3,14,2),fe(0,5,6,-3,0,9,12,1,0,3,16,2),fe(0,6,6,-3,0,10,14,1,0,4,18,3),fe(0,6,7,-4,0,11,15,1,0,4,20,3),fe(0,7,8,-4,0,12,17,2,0,5,22,4),fe(0,7,8,-4,0,13,19,2,0,5,24,4),fe(0,7,9,-4,0,14,21,2,0,5,26,4),fe(0,8,9,-5,0,15,22,2,0,6,28,5),fe(0,8,10,-5,0,16,24,2,0,6,30,5),fe(0,8,11,-5,0,17,26,2,0,6,32,5),fe(0,9,11,-5,0,18,28,2,0,7,34,6),fe(0,9,12,-6,0,19,29,2,0,7,36,6),fe(0,10,13,-6,0,20,31,3,0,8,38,7),fe(0,10,13,-6,0,21,33,3,0,8,40,7),fe(0,10,14,-6,0,22,35,3,0,8,42,7),fe(0,11,14,-7,0,23,36,3,0,9,44,8),fe(0,11,15,-7,0,24,38,3,0,9,46,8)],zp=Bp,Vp=["duration","easing","delay"],Fp={easeInOut:"cubic-bezier(0.4, 0, 0.2, 1)",easeOut:"cubic-bezier(0.0, 0, 0.2, 1)",easeIn:"cubic-bezier(0.4, 0, 1, 1)",sharp:"cubic-bezier(0.4, 0, 0.6, 1)"},Lp={shortest:150,shorter:200,short:250,standard:300,complex:375,enteringScreen:225,leavingScreen:195};function Va(e){return`${Math.round(e)}ms`}function Gp(e){if(!e)return 0;const t=e/36;return Math.round((4+15*t**.25+t/5)*10)}function Up(e){const t=O({},Fp,e.easing),n=O({},Lp,e.duration);return O({getAutoHeightDuration:Gp,create:(o=["all"],s={})=>{const{duration:i=n.standard,easing:l=t.easeInOut,delay:c=0}=s,d=Ne(s,Vp);if(process.env.NODE_ENV!=="production"){const u=w=>typeof w=="string",f=w=>!isNaN(parseFloat(w));!u(o)&&!Array.isArray(o)&&console.error('MUI: Argument "props" must be a string or Array.'),!f(i)&&!u(i)&&console.error(`MUI: Argument "duration" must be a number or a string but found ${i}.`),u(l)||console.error('MUI: Argument "easing" must be a string.'),!f(c)&&!u(c)&&console.error('MUI: Argument "delay" must be a number or a string.'),typeof s!="object"&&console.error(["MUI: Secong argument of transition.create must be an object.","Arguments should be either `create('prop1', options)` or `create(['prop1', 'prop2'], options)`"].join(`
`)),Object.keys(d).length!==0&&console.error(`MUI: Unrecognized argument(s) [${Object.keys(d).join(",")}].`)}return(Array.isArray(o)?o:[o]).map(u=>`${u} ${typeof i=="string"?i:Va(i)} ${l} ${typeof c=="string"?c:Va(c)}`).join(",")}},e,{easing:t,duration:n})}const qp={mobileStepper:1e3,fab:1050,speedDial:1050,appBar:1100,drawer:1200,modal:1300,snackbar:1400,tooltip:1500},Hp=qp,Xp=["breakpoints","mixins","spacing","palette","transitions","typography","shape"];function Yp(e={},...t){const{mixins:n={},palette:r={},transitions:o={},typography:s={}}=e,i=Ne(e,Xp);if(e.vars)throw new Error(process.env.NODE_ENV!=="production"?"MUI: `vars` is a private field used for CSS variables support.\nPlease use another name.":Ft(18));const l=_p(r),c=$o(e);let d=et(c,{mixins:fp(c.breakpoints,n),palette:l,shadows:zp.slice(),typography:$p(l,s),transitions:Up(o),zIndex:O({},Hp)});if(d=et(d,i),d=t.reduce((u,f)=>et(u,f),d),process.env.NODE_ENV!=="production"){const u=["active","checked","completed","disabled","error","expanded","focused","focusVisible","required","selected"],f=(w,b)=>{let x;for(x in w){const m=w[x];if(u.indexOf(x)!==-1&&Object.keys(m).length>0){if(process.env.NODE_ENV!=="production"){const h=pr("",x);console.error([`MUI: The \`${b}\` component increases the CSS specificity of the \`${x}\` internal state.`,"You can not override it like this: ",JSON.stringify(w,null,2),"",`Instead, you need to use the '&.${h}' syntax:`,JSON.stringify({root:{[`&.${h}`]:m}},null,2),"","https://mui.com/r/state-classes-guide"].join(`
`))}w[x]={}}}};Object.keys(d.components).forEach(w=>{const b=d.components[w].styleOverrides;b&&w.indexOf("Mui")===0&&f(b,w)})}return d.unstable_sxConfig=O({},Po,i==null?void 0:i.unstable_sxConfig),d.unstable_sx=function(f){return Io({sx:f,theme:this})},d}const Wp=Yp(),Ao=Wp,Do="$$material";function Bo({props:e,name:t}){return cp({props:e,name:t,defaultTheme:Ao,themeId:Do})}const Kp=e=>Hn(e)&&e!=="classes",Jp=ip({themeId:Do,defaultTheme:Ao,rootShouldForwardProp:Kp}),$n=Jp;function Zp(e){return pr("MuiSvgIcon",e)}ui("MuiSvgIcon",["root","colorPrimary","colorSecondary","colorAction","colorError","colorDisabled","fontSizeInherit","fontSizeSmall","fontSizeMedium","fontSizeLarge"]);const Qp=["children","className","color","component","fontSize","htmlColor","inheritViewBox","titleAccess","viewBox"],ew=e=>{const{color:t,fontSize:n,classes:r}=e,o={root:["root",t!=="inherit"&&`color${We(t)}`,`fontSize${We(n)}`]};return Ro(o,Zp,r)},tw=$n("svg",{name:"MuiSvgIcon",slot:"Root",overridesResolver:(e,t)=>{const{ownerState:n}=e;return[t.root,n.color!=="inherit"&&t[`color${We(n.color)}`],t[`fontSize${We(n.fontSize)}`]]}})(({theme:e,ownerState:t})=>{var n,r,o,s,i,l,c,d,u,f,w,b,x;return{userSelect:"none",width:"1em",height:"1em",display:"inline-block",fill:t.hasSvgAsChild?void 0:"currentColor",flexShrink:0,transition:(n=e.transitions)==null||(r=n.create)==null?void 0:r.call(n,"fill",{duration:(o=e.transitions)==null||(o=o.duration)==null?void 0:o.shorter}),fontSize:{inherit:"inherit",small:((s=e.typography)==null||(i=s.pxToRem)==null?void 0:i.call(s,20))||"1.25rem",medium:((l=e.typography)==null||(c=l.pxToRem)==null?void 0:c.call(l,24))||"1.5rem",large:((d=e.typography)==null||(u=d.pxToRem)==null?void 0:u.call(d,35))||"2.1875rem"}[t.fontSize],color:(f=(w=(e.vars||e).palette)==null||(w=w[t.color])==null?void 0:w.main)!=null?f:{action:(b=(e.vars||e).palette)==null||(b=b.action)==null?void 0:b.active,disabled:(x=(e.vars||e).palette)==null||(x=x.action)==null?void 0:x.disabled,inherit:void 0}[t.color]}}),zo=A.forwardRef(function(t,n){const r=Bo({props:t,name:"MuiSvgIcon"}),{children:o,className:s,color:i="inherit",component:l="svg",fontSize:c="medium",htmlColor:d,inheritViewBox:u=!1,titleAccess:f,viewBox:w="0 0 24 24"}=r,b=Ne(r,Qp),x=A.isValidElement(o)&&o.type==="svg",m=O({},r,{color:i,component:l,fontSize:c,instanceFontSize:t.fontSize,inheritViewBox:u,viewBox:w,hasSvgAsChild:x}),h={};u||(h.viewBox=w);const k=ew(m);return a.jsxs(tw,O({as:l,className:at(k.root,s),focusable:"false",color:d,"aria-hidden":f?void 0:!0,role:f?"img":void 0,ref:n},h,b,x&&o.props,{ownerState:m,children:[x?o.props.children:o,f?a.jsx("title",{children:f}):null]}))});process.env.NODE_ENV!=="production"&&(zo.propTypes={children:p.node,classes:p.object,className:p.string,color:p.oneOfType([p.oneOf(["inherit","action","disabled","primary","secondary","error","info","success","warning"]),p.string]),component:p.elementType,fontSize:p.oneOfType([p.oneOf(["inherit","large","medium","small"]),p.string]),htmlColor:p.string,inheritViewBox:p.bool,shapeRendering:p.string,sx:p.oneOfType([p.arrayOf(p.oneOfType([p.func,p.object,p.bool])),p.func,p.object]),titleAccess:p.string,viewBox:p.string});zo.muiName="SvgIcon";const Fa=zo;function bi(e,t){function n(r,o){return a.jsx(Fa,O({"data-testid":`${t}Icon`,ref:o},r,{children:e}))}return process.env.NODE_ENV!=="production"&&(n.displayName=`${t}Icon`),n.muiName=Fa.muiName,A.memo(A.forwardRef(n))}const nw={configure:e=>{process.env.NODE_ENV!=="production"&&console.warn(["MUI: `ClassNameGenerator` import from `@mui/material/utils` is outdated and might cause unexpected issues.","","You should use `import { unstable_ClassNameGenerator } from '@mui/material/className'` instead","","The detail of the issue: https://github.com/mui/material-ui/issues/30011#issuecomment-1024993401","","The updated documentation: https://mui.com/guides/classname-generator/"].join(`
`)),ci.configure(e)}},rw=Object.freeze(Object.defineProperty({__proto__:null,capitalize:We,createChainedFunction:Pd,createSvgIcon:bi,debounce:Id,deprecatedPropType:$d,isMuiElement:Md,ownerDocument:Jn,ownerWindow:Ad,requirePropFactory:Dd,setRef:Zn,unstable_ClassNameGenerator:nw,unstable_useEnhancedEffect:Lt,unstable_useId:ai,unsupportedProp:Vd,useControlled:si,useEventCallback:Zr,useForkRef:St,useIsFocusVisible:ii},Symbol.toStringTag,{value:"Module"})),ow=pd(rw);var La;function aw(){return La||(La=1,function(e){"use client";Object.defineProperty(e,"__esModule",{value:!0}),Object.defineProperty(e,"default",{enumerable:!0,get:function(){return t.createSvgIcon}});var t=ow}(Pr)),Pr}var sw=wd;Object.defineProperty(Eo,"__esModule",{value:!0});var vi=Eo.default=void 0,iw=sw(aw()),lw=a;vi=Eo.default=(0,iw.default)((0,lw.jsx)("path",{d:"m10 17 5-5-5-5z"}),"ArrowRight");function cw(e){return typeof e=="string"}function pn(e,t,n){return e===void 0||cw(e)?t:O({},t,{ownerState:O({},t.ownerState,n)})}const dw={disableDefaultClasses:!1},uw=A.createContext(dw);function pw(e){const{disableDefaultClasses:t}=A.useContext(uw);return n=>t?"":e(n)}function ww(e,t=[]){if(e===void 0)return{};const n={};return Object.keys(e).filter(r=>r.match(/^on[A-Z]/)&&typeof e[r]=="function"&&!t.includes(r)).forEach(r=>{n[r]=e[r]}),n}function fw(e,t,n){return typeof e=="function"?e(t,n):e}function Ga(e){if(e===void 0)return{};const t={};return Object.keys(e).filter(n=>!(n.match(/^on[A-Z]/)&&typeof e[n]=="function")).forEach(n=>{t[n]=e[n]}),t}function mw(e){const{getSlotProps:t,additionalProps:n,externalSlotProps:r,externalForwardedProps:o,className:s}=e;if(!t){const b=at(n==null?void 0:n.className,s,o==null?void 0:o.className,r==null?void 0:r.className),x=O({},n==null?void 0:n.style,o==null?void 0:o.style,r==null?void 0:r.style),m=O({},n,o,r);return b.length>0&&(m.className=b),Object.keys(x).length>0&&(m.style=x),{props:m,internalRef:void 0}}const i=ww(O({},o,r)),l=Ga(r),c=Ga(o),d=t(i),u=at(d==null?void 0:d.className,n==null?void 0:n.className,s,o==null?void 0:o.className,r==null?void 0:r.className),f=O({},d==null?void 0:d.style,n==null?void 0:n.style,o==null?void 0:o.style,r==null?void 0:r.style),w=O({},d,n,c,l);return u.length>0&&(w.className=u),Object.keys(f).length>0&&(w.style=f),{props:w,internalRef:d.ref}}const hw=["elementType","externalSlotProps","ownerState","skipResolvingSlotProps"];function gw(e){var t;const{elementType:n,externalSlotProps:r,ownerState:o,skipResolvingSlotProps:s=!1}=e,i=Ne(e,hw),l=s?{}:fw(r,o),{props:c,internalRef:d}=mw(O({},i,{externalSlotProps:l})),u=St(d,l==null?void 0:l.ref,(t=e.additionalProps)==null?void 0:t.ref);return pn(n,O({},c,{ref:u}),o)}const xi="base";function bw(e){return`${xi}--${e}`}function vw(e,t){return`${xi}-${e}-${t}`}function yi(e,t){const n=di[t];return n?bw(n):vw(e,t)}function xw(e,t){const n={};return t.forEach(r=>{n[r]=yi(e,r)}),n}function yw(e){return typeof e=="function"?e():e}const er=A.forwardRef(function(t,n){const{children:r,container:o,disablePortal:s=!1}=t,[i,l]=A.useState(null),c=St(A.isValidElement(r)?r.ref:null,n);if(Lt(()=>{s||l(yw(o)||document.body)},[o,s]),Lt(()=>{if(i&&!s)return Zn(n,i),()=>{Zn(n,null)}},[n,i,s]),s){if(A.isValidElement(r)){const d={ref:c};return A.cloneElement(r,d)}return a.jsx(A.Fragment,{children:r})}return a.jsx(A.Fragment,{children:i&&$l.createPortal(r,i)})});process.env.NODE_ENV!=="production"&&(er.propTypes={children:p.node,container:p.oneOfType([yn,p.func]),disablePortal:p.bool});process.env.NODE_ENV!=="production"&&(er["propTypes"]=jd(er.propTypes));var Te="top",Fe="bottom",Le="right",Re="left",Vo="auto",Mn=[Te,Fe,Le,Re],Gt="start",kn="end",Nw="clippingParents",Ni="viewport",sn="popper",kw="reference",Ua=Mn.reduce(function(e,t){return e.concat([t+"-"+Gt,t+"-"+kn])},[]),ki=[].concat(Mn,[Vo]).reduce(function(e,t){return e.concat([t,t+"-"+Gt,t+"-"+kn])},[]),Sw="beforeRead",jw="read",Ew="afterRead",Cw="beforeMain",Tw="main",Rw="afterMain",Ow="beforeWrite",_w="write",Pw="afterWrite",Iw=[Sw,jw,Ew,Cw,Tw,Rw,Ow,_w,Pw];function Ke(e){return e?(e.nodeName||"").toLowerCase():null}function De(e){if(e==null)return window;if(e.toString()!=="[object Window]"){var t=e.ownerDocument;return t&&t.defaultView||window}return e}function Et(e){var t=De(e).Element;return e instanceof t||e instanceof Element}function Ve(e){var t=De(e).HTMLElement;return e instanceof t||e instanceof HTMLElement}function Fo(e){if(typeof ShadowRoot>"u")return!1;var t=De(e).ShadowRoot;return e instanceof t||e instanceof ShadowRoot}function $w(e){var t=e.state;Object.keys(t.elements).forEach(function(n){var r=t.styles[n]||{},o=t.attributes[n]||{},s=t.elements[n];!Ve(s)||!Ke(s)||(Object.assign(s.style,r),Object.keys(o).forEach(function(i){var l=o[i];l===!1?s.removeAttribute(i):s.setAttribute(i,l===!0?"":l)}))})}function Mw(e){var t=e.state,n={popper:{position:t.options.strategy,left:"0",top:"0",margin:"0"},arrow:{position:"absolute"},reference:{}};return Object.assign(t.elements.popper.style,n.popper),t.styles=n,t.elements.arrow&&Object.assign(t.elements.arrow.style,n.arrow),function(){Object.keys(t.elements).forEach(function(r){var o=t.elements[r],s=t.attributes[r]||{},i=Object.keys(t.styles.hasOwnProperty(r)?t.styles[r]:n[r]),l=i.reduce(function(c,d){return c[d]="",c},{});!Ve(o)||!Ke(o)||(Object.assign(o.style,l),Object.keys(s).forEach(function(c){o.removeAttribute(c)}))})}}const Aw={name:"applyStyles",enabled:!0,phase:"write",fn:$w,effect:Mw,requires:["computeStyles"]};function Xe(e){return e.split("-")[0]}var vt=Math.max,tr=Math.min,Ut=Math.round;function eo(){var e=navigator.userAgentData;return e!=null&&e.brands&&Array.isArray(e.brands)?e.brands.map(function(t){return t.brand+"/"+t.version}).join(" "):navigator.userAgent}function Si(){return!/^((?!chrome|android).)*safari/i.test(eo())}function qt(e,t,n){t===void 0&&(t=!1),n===void 0&&(n=!1);var r=e.getBoundingClientRect(),o=1,s=1;t&&Ve(e)&&(o=e.offsetWidth>0&&Ut(r.width)/e.offsetWidth||1,s=e.offsetHeight>0&&Ut(r.height)/e.offsetHeight||1);var i=Et(e)?De(e):window,l=i.visualViewport,c=!Si()&&n,d=(r.left+(c&&l?l.offsetLeft:0))/o,u=(r.top+(c&&l?l.offsetTop:0))/s,f=r.width/o,w=r.height/s;return{width:f,height:w,top:u,right:d+f,bottom:u+w,left:d,x:d,y:u}}function Lo(e){var t=qt(e),n=e.offsetWidth,r=e.offsetHeight;return Math.abs(t.width-n)<=1&&(n=t.width),Math.abs(t.height-r)<=1&&(r=t.height),{x:e.offsetLeft,y:e.offsetTop,width:n,height:r}}function ji(e,t){var n=t.getRootNode&&t.getRootNode();if(e.contains(t))return!0;if(n&&Fo(n)){var r=t;do{if(r&&e.isSameNode(r))return!0;r=r.parentNode||r.host}while(r)}return!1}function nt(e){return De(e).getComputedStyle(e)}function Dw(e){return["table","td","th"].indexOf(Ke(e))>=0}function dt(e){return((Et(e)?e.ownerDocument:e.document)||window.document).documentElement}function Nr(e){return Ke(e)==="html"?e:e.assignedSlot||e.parentNode||(Fo(e)?e.host:null)||dt(e)}function qa(e){return!Ve(e)||nt(e).position==="fixed"?null:e.offsetParent}function Bw(e){var t=/firefox/i.test(eo()),n=/Trident/i.test(eo());if(n&&Ve(e)){var r=nt(e);if(r.position==="fixed")return null}var o=Nr(e);for(Fo(o)&&(o=o.host);Ve(o)&&["html","body"].indexOf(Ke(o))<0;){var s=nt(o);if(s.transform!=="none"||s.perspective!=="none"||s.contain==="paint"||["transform","perspective"].indexOf(s.willChange)!==-1||t&&s.willChange==="filter"||t&&s.filter&&s.filter!=="none")return o;o=o.parentNode}return null}function An(e){for(var t=De(e),n=qa(e);n&&Dw(n)&&nt(n).position==="static";)n=qa(n);return n&&(Ke(n)==="html"||Ke(n)==="body"&&nt(n).position==="static")?t:n||Bw(e)||t}function Go(e){return["top","bottom"].indexOf(e)>=0?"x":"y"}function gn(e,t,n){return vt(e,tr(t,n))}function zw(e,t,n){var r=gn(e,t,n);return r>n?n:r}function Ei(){return{top:0,right:0,bottom:0,left:0}}function Ci(e){return Object.assign({},Ei(),e)}function Ti(e,t){return t.reduce(function(n,r){return n[r]=e,n},{})}var Vw=function(t,n){return t=typeof t=="function"?t(Object.assign({},n.rects,{placement:n.placement})):t,Ci(typeof t!="number"?t:Ti(t,Mn))};function Fw(e){var t,n=e.state,r=e.name,o=e.options,s=n.elements.arrow,i=n.modifiersData.popperOffsets,l=Xe(n.placement),c=Go(l),d=[Re,Le].indexOf(l)>=0,u=d?"height":"width";if(!(!s||!i)){var f=Vw(o.padding,n),w=Lo(s),b=c==="y"?Te:Re,x=c==="y"?Fe:Le,m=n.rects.reference[u]+n.rects.reference[c]-i[c]-n.rects.popper[u],h=i[c]-n.rects.reference[c],k=An(s),j=k?c==="y"?k.clientHeight||0:k.clientWidth||0:0,E=m/2-h/2,S=f[b],v=j-w[u]-f[x],R=j/2-w[u]/2+E,V=gn(S,R,v),T=c;n.modifiersData[r]=(t={},t[T]=V,t.centerOffset=V-R,t)}}function Lw(e){var t=e.state,n=e.options,r=n.element,o=r===void 0?"[data-popper-arrow]":r;o!=null&&(typeof o=="string"&&(o=t.elements.popper.querySelector(o),!o)||ji(t.elements.popper,o)&&(t.elements.arrow=o))}const Gw={name:"arrow",enabled:!0,phase:"main",fn:Fw,effect:Lw,requires:["popperOffsets"],requiresIfExists:["preventOverflow"]};function Ht(e){return e.split("-")[1]}var Uw={top:"auto",right:"auto",bottom:"auto",left:"auto"};function qw(e,t){var n=e.x,r=e.y,o=t.devicePixelRatio||1;return{x:Ut(n*o)/o||0,y:Ut(r*o)/o||0}}function Ha(e){var t,n=e.popper,r=e.popperRect,o=e.placement,s=e.variation,i=e.offsets,l=e.position,c=e.gpuAcceleration,d=e.adaptive,u=e.roundOffsets,f=e.isFixed,w=i.x,b=w===void 0?0:w,x=i.y,m=x===void 0?0:x,h=typeof u=="function"?u({x:b,y:m}):{x:b,y:m};b=h.x,m=h.y;var k=i.hasOwnProperty("x"),j=i.hasOwnProperty("y"),E=Re,S=Te,v=window;if(d){var R=An(n),V="clientHeight",T="clientWidth";if(R===De(n)&&(R=dt(n),nt(R).position!=="static"&&l==="absolute"&&(V="scrollHeight",T="scrollWidth")),R=R,o===Te||(o===Re||o===Le)&&s===kn){S=Fe;var _=f&&R===v&&v.visualViewport?v.visualViewport.height:R[V];m-=_-r.height,m*=c?1:-1}if(o===Re||(o===Te||o===Fe)&&s===kn){E=Le;var F=f&&R===v&&v.visualViewport?v.visualViewport.width:R[T];b-=F-r.width,b*=c?1:-1}}var M=Object.assign({position:l},d&&Uw),P=u===!0?qw({x:b,y:m},De(n)):{x:b,y:m};if(b=P.x,m=P.y,c){var $;return Object.assign({},M,($={},$[S]=j?"0":"",$[E]=k?"0":"",$.transform=(v.devicePixelRatio||1)<=1?"translate("+b+"px, "+m+"px)":"translate3d("+b+"px, "+m+"px, 0)",$))}return Object.assign({},M,(t={},t[S]=j?m+"px":"",t[E]=k?b+"px":"",t.transform="",t))}function Hw(e){var t=e.state,n=e.options,r=n.gpuAcceleration,o=r===void 0?!0:r,s=n.adaptive,i=s===void 0?!0:s,l=n.roundOffsets,c=l===void 0?!0:l,d={placement:Xe(t.placement),variation:Ht(t.placement),popper:t.elements.popper,popperRect:t.rects.popper,gpuAcceleration:o,isFixed:t.options.strategy==="fixed"};t.modifiersData.popperOffsets!=null&&(t.styles.popper=Object.assign({},t.styles.popper,Ha(Object.assign({},d,{offsets:t.modifiersData.popperOffsets,position:t.options.strategy,adaptive:i,roundOffsets:c})))),t.modifiersData.arrow!=null&&(t.styles.arrow=Object.assign({},t.styles.arrow,Ha(Object.assign({},d,{offsets:t.modifiersData.arrow,position:"absolute",adaptive:!1,roundOffsets:c})))),t.attributes.popper=Object.assign({},t.attributes.popper,{"data-popper-placement":t.placement})}const Xw={name:"computeStyles",enabled:!0,phase:"beforeWrite",fn:Hw,data:{}};var Gn={passive:!0};function Yw(e){var t=e.state,n=e.instance,r=e.options,o=r.scroll,s=o===void 0?!0:o,i=r.resize,l=i===void 0?!0:i,c=De(t.elements.popper),d=[].concat(t.scrollParents.reference,t.scrollParents.popper);return s&&d.forEach(function(u){u.addEventListener("scroll",n.update,Gn)}),l&&c.addEventListener("resize",n.update,Gn),function(){s&&d.forEach(function(u){u.removeEventListener("scroll",n.update,Gn)}),l&&c.removeEventListener("resize",n.update,Gn)}}const Ww={name:"eventListeners",enabled:!0,phase:"write",fn:function(){},effect:Yw,data:{}};var Kw={left:"right",right:"left",bottom:"top",top:"bottom"};function Yn(e){return e.replace(/left|right|bottom|top/g,function(t){return Kw[t]})}var Jw={start:"end",end:"start"};function Xa(e){return e.replace(/start|end/g,function(t){return Jw[t]})}function Uo(e){var t=De(e),n=t.pageXOffset,r=t.pageYOffset;return{scrollLeft:n,scrollTop:r}}function qo(e){return qt(dt(e)).left+Uo(e).scrollLeft}function Zw(e,t){var n=De(e),r=dt(e),o=n.visualViewport,s=r.clientWidth,i=r.clientHeight,l=0,c=0;if(o){s=o.width,i=o.height;var d=Si();(d||!d&&t==="fixed")&&(l=o.offsetLeft,c=o.offsetTop)}return{width:s,height:i,x:l+qo(e),y:c}}function Qw(e){var t,n=dt(e),r=Uo(e),o=(t=e.ownerDocument)==null?void 0:t.body,s=vt(n.scrollWidth,n.clientWidth,o?o.scrollWidth:0,o?o.clientWidth:0),i=vt(n.scrollHeight,n.clientHeight,o?o.scrollHeight:0,o?o.clientHeight:0),l=-r.scrollLeft+qo(e),c=-r.scrollTop;return nt(o||n).direction==="rtl"&&(l+=vt(n.clientWidth,o?o.clientWidth:0)-s),{width:s,height:i,x:l,y:c}}function Ho(e){var t=nt(e),n=t.overflow,r=t.overflowX,o=t.overflowY;return/auto|scroll|overlay|hidden/.test(n+o+r)}function Ri(e){return["html","body","#document"].indexOf(Ke(e))>=0?e.ownerDocument.body:Ve(e)&&Ho(e)?e:Ri(Nr(e))}function bn(e,t){var n;t===void 0&&(t=[]);var r=Ri(e),o=r===((n=e.ownerDocument)==null?void 0:n.body),s=De(r),i=o?[s].concat(s.visualViewport||[],Ho(r)?r:[]):r,l=t.concat(i);return o?l:l.concat(bn(Nr(i)))}function to(e){return Object.assign({},e,{left:e.x,top:e.y,right:e.x+e.width,bottom:e.y+e.height})}function ef(e,t){var n=qt(e,!1,t==="fixed");return n.top=n.top+e.clientTop,n.left=n.left+e.clientLeft,n.bottom=n.top+e.clientHeight,n.right=n.left+e.clientWidth,n.width=e.clientWidth,n.height=e.clientHeight,n.x=n.left,n.y=n.top,n}function Ya(e,t,n){return t===Ni?to(Zw(e,n)):Et(t)?ef(t,n):to(Qw(dt(e)))}function tf(e){var t=bn(Nr(e)),n=["absolute","fixed"].indexOf(nt(e).position)>=0,r=n&&Ve(e)?An(e):e;return Et(r)?t.filter(function(o){return Et(o)&&ji(o,r)&&Ke(o)!=="body"}):[]}function nf(e,t,n,r){var o=t==="clippingParents"?tf(e):[].concat(t),s=[].concat(o,[n]),i=s[0],l=s.reduce(function(c,d){var u=Ya(e,d,r);return c.top=vt(u.top,c.top),c.right=tr(u.right,c.right),c.bottom=tr(u.bottom,c.bottom),c.left=vt(u.left,c.left),c},Ya(e,i,r));return l.width=l.right-l.left,l.height=l.bottom-l.top,l.x=l.left,l.y=l.top,l}function Oi(e){var t=e.reference,n=e.element,r=e.placement,o=r?Xe(r):null,s=r?Ht(r):null,i=t.x+t.width/2-n.width/2,l=t.y+t.height/2-n.height/2,c;switch(o){case Te:c={x:i,y:t.y-n.height};break;case Fe:c={x:i,y:t.y+t.height};break;case Le:c={x:t.x+t.width,y:l};break;case Re:c={x:t.x-n.width,y:l};break;default:c={x:t.x,y:t.y}}var d=o?Go(o):null;if(d!=null){var u=d==="y"?"height":"width";switch(s){case Gt:c[d]=c[d]-(t[u]/2-n[u]/2);break;case kn:c[d]=c[d]+(t[u]/2-n[u]/2);break}}return c}function Sn(e,t){t===void 0&&(t={});var n=t,r=n.placement,o=r===void 0?e.placement:r,s=n.strategy,i=s===void 0?e.strategy:s,l=n.boundary,c=l===void 0?Nw:l,d=n.rootBoundary,u=d===void 0?Ni:d,f=n.elementContext,w=f===void 0?sn:f,b=n.altBoundary,x=b===void 0?!1:b,m=n.padding,h=m===void 0?0:m,k=Ci(typeof h!="number"?h:Ti(h,Mn)),j=w===sn?kw:sn,E=e.rects.popper,S=e.elements[x?j:w],v=nf(Et(S)?S:S.contextElement||dt(e.elements.popper),c,u,i),R=qt(e.elements.reference),V=Oi({reference:R,element:E,strategy:"absolute",placement:o}),T=to(Object.assign({},E,V)),_=w===sn?T:R,F={top:v.top-_.top+k.top,bottom:_.bottom-v.bottom+k.bottom,left:v.left-_.left+k.left,right:_.right-v.right+k.right},M=e.modifiersData.offset;if(w===sn&&M){var P=M[o];Object.keys(F).forEach(function($){var q=[Le,Fe].indexOf($)>=0?1:-1,L=[Te,Fe].indexOf($)>=0?"y":"x";F[$]+=P[L]*q})}return F}function rf(e,t){t===void 0&&(t={});var n=t,r=n.placement,o=n.boundary,s=n.rootBoundary,i=n.padding,l=n.flipVariations,c=n.allowedAutoPlacements,d=c===void 0?ki:c,u=Ht(r),f=u?l?Ua:Ua.filter(function(x){return Ht(x)===u}):Mn,w=f.filter(function(x){return d.indexOf(x)>=0});w.length===0&&(w=f);var b=w.reduce(function(x,m){return x[m]=Sn(e,{placement:m,boundary:o,rootBoundary:s,padding:i})[Xe(m)],x},{});return Object.keys(b).sort(function(x,m){return b[x]-b[m]})}function of(e){if(Xe(e)===Vo)return[];var t=Yn(e);return[Xa(e),t,Xa(t)]}function af(e){var t=e.state,n=e.options,r=e.name;if(!t.modifiersData[r]._skip){for(var o=n.mainAxis,s=o===void 0?!0:o,i=n.altAxis,l=i===void 0?!0:i,c=n.fallbackPlacements,d=n.padding,u=n.boundary,f=n.rootBoundary,w=n.altBoundary,b=n.flipVariations,x=b===void 0?!0:b,m=n.allowedAutoPlacements,h=t.options.placement,k=Xe(h),j=k===h,E=c||(j||!x?[Yn(h)]:of(h)),S=[h].concat(E).reduce(function(z,W){return z.concat(Xe(W)===Vo?rf(t,{placement:W,boundary:u,rootBoundary:f,padding:d,flipVariations:x,allowedAutoPlacements:m}):W)},[]),v=t.rects.reference,R=t.rects.popper,V=new Map,T=!0,_=S[0],F=0;F<S.length;F++){var M=S[F],P=Xe(M),$=Ht(M)===Gt,q=[Te,Fe].indexOf(P)>=0,L=q?"width":"height",D=Sn(t,{placement:M,boundary:u,rootBoundary:f,altBoundary:w,padding:d}),Q=q?$?Le:Re:$?Fe:Te;v[L]>R[L]&&(Q=Yn(Q));var se=Yn(Q),oe=[];if(s&&oe.push(D[P]<=0),l&&oe.push(D[Q]<=0,D[se]<=0),oe.every(function(z){return z})){_=M,T=!1;break}V.set(M,oe)}if(T)for(var y=x?3:1,C=function(W){var X=S.find(function(Y){var H=V.get(Y);if(H)return H.slice(0,W).every(function(Z){return Z})});if(X)return _=X,"break"},G=y;G>0;G--){var U=C(G);if(U==="break")break}t.placement!==_&&(t.modifiersData[r]._skip=!0,t.placement=_,t.reset=!0)}}const sf={name:"flip",enabled:!0,phase:"main",fn:af,requiresIfExists:["offset"],data:{_skip:!1}};function Wa(e,t,n){return n===void 0&&(n={x:0,y:0}),{top:e.top-t.height-n.y,right:e.right-t.width+n.x,bottom:e.bottom-t.height+n.y,left:e.left-t.width-n.x}}function Ka(e){return[Te,Le,Fe,Re].some(function(t){return e[t]>=0})}function lf(e){var t=e.state,n=e.name,r=t.rects.reference,o=t.rects.popper,s=t.modifiersData.preventOverflow,i=Sn(t,{elementContext:"reference"}),l=Sn(t,{altBoundary:!0}),c=Wa(i,r),d=Wa(l,o,s),u=Ka(c),f=Ka(d);t.modifiersData[n]={referenceClippingOffsets:c,popperEscapeOffsets:d,isReferenceHidden:u,hasPopperEscaped:f},t.attributes.popper=Object.assign({},t.attributes.popper,{"data-popper-reference-hidden":u,"data-popper-escaped":f})}const cf={name:"hide",enabled:!0,phase:"main",requiresIfExists:["preventOverflow"],fn:lf};function df(e,t,n){var r=Xe(e),o=[Re,Te].indexOf(r)>=0?-1:1,s=typeof n=="function"?n(Object.assign({},t,{placement:e})):n,i=s[0],l=s[1];return i=i||0,l=(l||0)*o,[Re,Le].indexOf(r)>=0?{x:l,y:i}:{x:i,y:l}}function uf(e){var t=e.state,n=e.options,r=e.name,o=n.offset,s=o===void 0?[0,0]:o,i=ki.reduce(function(u,f){return u[f]=df(f,t.rects,s),u},{}),l=i[t.placement],c=l.x,d=l.y;t.modifiersData.popperOffsets!=null&&(t.modifiersData.popperOffsets.x+=c,t.modifiersData.popperOffsets.y+=d),t.modifiersData[r]=i}const pf={name:"offset",enabled:!0,phase:"main",requires:["popperOffsets"],fn:uf};function wf(e){var t=e.state,n=e.name;t.modifiersData[n]=Oi({reference:t.rects.reference,element:t.rects.popper,strategy:"absolute",placement:t.placement})}const ff={name:"popperOffsets",enabled:!0,phase:"read",fn:wf,data:{}};function mf(e){return e==="x"?"y":"x"}function hf(e){var t=e.state,n=e.options,r=e.name,o=n.mainAxis,s=o===void 0?!0:o,i=n.altAxis,l=i===void 0?!1:i,c=n.boundary,d=n.rootBoundary,u=n.altBoundary,f=n.padding,w=n.tether,b=w===void 0?!0:w,x=n.tetherOffset,m=x===void 0?0:x,h=Sn(t,{boundary:c,rootBoundary:d,padding:f,altBoundary:u}),k=Xe(t.placement),j=Ht(t.placement),E=!j,S=Go(k),v=mf(S),R=t.modifiersData.popperOffsets,V=t.rects.reference,T=t.rects.popper,_=typeof m=="function"?m(Object.assign({},t.rects,{placement:t.placement})):m,F=typeof _=="number"?{mainAxis:_,altAxis:_}:Object.assign({mainAxis:0,altAxis:0},_),M=t.modifiersData.offset?t.modifiersData.offset[t.placement]:null,P={x:0,y:0};if(R){if(s){var $,q=S==="y"?Te:Re,L=S==="y"?Fe:Le,D=S==="y"?"height":"width",Q=R[S],se=Q+h[q],oe=Q-h[L],y=b?-T[D]/2:0,C=j===Gt?V[D]:T[D],G=j===Gt?-T[D]:-V[D],U=t.elements.arrow,z=b&&U?Lo(U):{width:0,height:0},W=t.modifiersData["arrow#persistent"]?t.modifiersData["arrow#persistent"].padding:Ei(),X=W[q],Y=W[L],H=gn(0,V[D],z[D]),Z=E?V[D]/2-y-H-X-F.mainAxis:C-H-X-F.mainAxis,ee=E?-V[D]/2+y+H+Y+F.mainAxis:G+H+Y+F.mainAxis,ue=t.elements.arrow&&An(t.elements.arrow),I=ue?S==="y"?ue.clientTop||0:ue.clientLeft||0:0,ye=($=M==null?void 0:M[S])!=null?$:0,B=Q+Z-ye-I,ve=Q+ee-ye,Ue=gn(b?tr(se,B):se,Q,b?vt(oe,ve):oe);R[S]=Ue,P[S]=Ue-Q}if(l){var ut,je=S==="x"?Te:Re,Dn=S==="x"?Fe:Le,qe=R[v],Tt=v==="y"?"height":"width",pt=qe+h[je],Rt=qe-h[Dn],Ot=[Te,Re].indexOf(k)!==-1,_t=(ut=M==null?void 0:M[v])!=null?ut:0,wt=Ot?pt:qe-V[Tt]-T[Tt]-_t+F.altAxis,Zt=Ot?qe+V[Tt]+T[Tt]-_t-F.altAxis:Rt,Bn=b&&Ot?zw(wt,qe,Zt):gn(b?wt:pt,qe,b?Zt:Rt);R[v]=Bn,P[v]=Bn-qe}t.modifiersData[r]=P}}const gf={name:"preventOverflow",enabled:!0,phase:"main",fn:hf,requiresIfExists:["offset"]};function bf(e){return{scrollLeft:e.scrollLeft,scrollTop:e.scrollTop}}function vf(e){return e===De(e)||!Ve(e)?Uo(e):bf(e)}function xf(e){var t=e.getBoundingClientRect(),n=Ut(t.width)/e.offsetWidth||1,r=Ut(t.height)/e.offsetHeight||1;return n!==1||r!==1}function yf(e,t,n){n===void 0&&(n=!1);var r=Ve(t),o=Ve(t)&&xf(t),s=dt(t),i=qt(e,o,n),l={scrollLeft:0,scrollTop:0},c={x:0,y:0};return(r||!r&&!n)&&((Ke(t)!=="body"||Ho(s))&&(l=vf(t)),Ve(t)?(c=qt(t,!0),c.x+=t.clientLeft,c.y+=t.clientTop):s&&(c.x=qo(s))),{x:i.left+l.scrollLeft-c.x,y:i.top+l.scrollTop-c.y,width:i.width,height:i.height}}function Nf(e){var t=new Map,n=new Set,r=[];e.forEach(function(s){t.set(s.name,s)});function o(s){n.add(s.name);var i=[].concat(s.requires||[],s.requiresIfExists||[]);i.forEach(function(l){if(!n.has(l)){var c=t.get(l);c&&o(c)}}),r.push(s)}return e.forEach(function(s){n.has(s.name)||o(s)}),r}function kf(e){var t=Nf(e);return Iw.reduce(function(n,r){return n.concat(t.filter(function(o){return o.phase===r}))},[])}function Sf(e){var t;return function(){return t||(t=new Promise(function(n){Promise.resolve().then(function(){t=void 0,n(e())})})),t}}function jf(e){var t=e.reduce(function(n,r){var o=n[r.name];return n[r.name]=o?Object.assign({},o,r,{options:Object.assign({},o.options,r.options),data:Object.assign({},o.data,r.data)}):r,n},{});return Object.keys(t).map(function(n){return t[n]})}var Ja={placement:"bottom",modifiers:[],strategy:"absolute"};function Za(){for(var e=arguments.length,t=new Array(e),n=0;n<e;n++)t[n]=arguments[n];return!t.some(function(r){return!(r&&typeof r.getBoundingClientRect=="function")})}function Ef(e){e===void 0&&(e={});var t=e,n=t.defaultModifiers,r=n===void 0?[]:n,o=t.defaultOptions,s=o===void 0?Ja:o;return function(l,c,d){d===void 0&&(d=s);var u={placement:"bottom",orderedModifiers:[],options:Object.assign({},Ja,s),modifiersData:{},elements:{reference:l,popper:c},attributes:{},styles:{}},f=[],w=!1,b={state:u,setOptions:function(k){var j=typeof k=="function"?k(u.options):k;m(),u.options=Object.assign({},s,u.options,j),u.scrollParents={reference:Et(l)?bn(l):l.contextElement?bn(l.contextElement):[],popper:bn(c)};var E=kf(jf([].concat(r,u.options.modifiers)));return u.orderedModifiers=E.filter(function(S){return S.enabled}),x(),b.update()},forceUpdate:function(){if(!w){var k=u.elements,j=k.reference,E=k.popper;if(Za(j,E)){u.rects={reference:yf(j,An(E),u.options.strategy==="fixed"),popper:Lo(E)},u.reset=!1,u.placement=u.options.placement,u.orderedModifiers.forEach(function(F){return u.modifiersData[F.name]=Object.assign({},F.data)});for(var S=0;S<u.orderedModifiers.length;S++){if(u.reset===!0){u.reset=!1,S=-1;continue}var v=u.orderedModifiers[S],R=v.fn,V=v.options,T=V===void 0?{}:V,_=v.name;typeof R=="function"&&(u=R({state:u,options:T,name:_,instance:b})||u)}}}},update:Sf(function(){return new Promise(function(h){b.forceUpdate(),h(u)})}),destroy:function(){m(),w=!0}};if(!Za(l,c))return b;b.setOptions(d).then(function(h){!w&&d.onFirstUpdate&&d.onFirstUpdate(h)});function x(){u.orderedModifiers.forEach(function(h){var k=h.name,j=h.options,E=j===void 0?{}:j,S=h.effect;if(typeof S=="function"){var v=S({state:u,name:k,instance:b,options:E}),R=function(){};f.push(v||R)}})}function m(){f.forEach(function(h){return h()}),f=[]}return b}}var Cf=[Ww,ff,Xw,Aw,pf,sf,gf,Gw,cf],Tf=Ef({defaultModifiers:Cf});const _i="Popper";function Rf(e){return yi(_i,e)}xw(_i,["root"]);const Of=["anchorEl","children","direction","disablePortal","modifiers","open","placement","popperOptions","popperRef","slotProps","slots","TransitionProps","ownerState"],_f=["anchorEl","children","container","direction","disablePortal","keepMounted","modifiers","open","placement","popperOptions","popperRef","style","transition","slotProps","slots"];function Pf(e,t){if(t==="ltr")return e;switch(e){case"bottom-end":return"bottom-start";case"bottom-start":return"bottom-end";case"top-end":return"top-start";case"top-start":return"top-end";default:return e}}function nr(e){return typeof e=="function"?e():e}function kr(e){return e.nodeType!==void 0}function If(e){return!kr(e)}const $f=()=>Ro({root:["root"]},pw(Rf)),Mf={},Af=A.forwardRef(function(t,n){var r;const{anchorEl:o,children:s,direction:i,disablePortal:l,modifiers:c,open:d,placement:u,popperOptions:f,popperRef:w,slotProps:b={},slots:x={},TransitionProps:m}=t,h=Ne(t,Of),k=A.useRef(null),j=St(k,n),E=A.useRef(null),S=St(E,w),v=A.useRef(S);Lt(()=>{v.current=S},[S]),A.useImperativeHandle(w,()=>E.current,[]);const R=Pf(u,i),[V,T]=A.useState(R),[_,F]=A.useState(nr(o));A.useEffect(()=>{E.current&&E.current.forceUpdate()}),A.useEffect(()=>{o&&F(nr(o))},[o]),Lt(()=>{if(!_||!d)return;const L=se=>{T(se.placement)};if(process.env.NODE_ENV!=="production"&&_&&kr(_)&&_.nodeType===1){const se=_.getBoundingClientRect();process.env.NODE_ENV!=="test"&&se.top===0&&se.left===0&&se.right===0&&se.bottom===0&&console.warn(["MUI: The `anchorEl` prop provided to the component is invalid.","The anchor element should be part of the document layout.","Make sure the element is present in the document or that it's not display none."].join(`
`))}let D=[{name:"preventOverflow",options:{altBoundary:l}},{name:"flip",options:{altBoundary:l}},{name:"onUpdate",enabled:!0,phase:"afterWrite",fn:({state:se})=>{L(se)}}];c!=null&&(D=D.concat(c)),f&&f.modifiers!=null&&(D=D.concat(f.modifiers));const Q=Tf(_,k.current,O({placement:R},f,{modifiers:D}));return v.current(Q),()=>{Q.destroy(),v.current(null)}},[_,l,c,d,f,R]);const M={placement:V};m!==null&&(M.TransitionProps=m);const P=$f(),$=(r=x.root)!=null?r:"div",q=gw({elementType:$,externalSlotProps:b.root,externalForwardedProps:h,additionalProps:{role:"tooltip",ref:j},ownerState:t,className:P.root});return a.jsx($,O({},q,{children:typeof s=="function"?s(M):s}))}),Pi=A.forwardRef(function(t,n){const{anchorEl:r,children:o,container:s,direction:i="ltr",disablePortal:l=!1,keepMounted:c=!1,modifiers:d,open:u,placement:f="bottom",popperOptions:w=Mf,popperRef:b,style:x,transition:m=!1,slotProps:h={},slots:k={}}=t,j=Ne(t,_f),[E,S]=A.useState(!0),v=()=>{S(!1)},R=()=>{S(!0)};if(!c&&!u&&(!m||E))return null;let V;if(s)V=s;else if(r){const F=nr(r);V=F&&kr(F)?Jn(F).body:Jn(null).body}const T=!u&&c&&(!m||E)?"none":void 0,_=m?{in:u,onEnter:v,onExited:R}:void 0;return a.jsx(er,{disablePortal:l,container:V,children:a.jsx(Af,O({anchorEl:r,direction:i,disablePortal:l,modifiers:d,ref:n,open:m?!E:u,placement:f,popperOptions:w,popperRef:b,slotProps:h,slots:k},j,{style:O({position:"fixed",top:0,left:0,display:T},x),TransitionProps:_,children:o}))})});process.env.NODE_ENV!=="production"&&(Pi.propTypes={anchorEl:Co(p.oneOfType([yn,p.object,p.func]),e=>{if(e.open){const t=nr(e.anchorEl);if(t&&kr(t)&&t.nodeType===1){const n=t.getBoundingClientRect();if(process.env.NODE_ENV!=="test"&&n.top===0&&n.left===0&&n.right===0&&n.bottom===0)return new Error(["MUI: The `anchorEl` prop provided to the component is invalid.","The anchor element should be part of the document layout.","Make sure the element is present in the document or that it's not display none."].join(`
`))}else if(!t||typeof t.getBoundingClientRect!="function"||If(t)&&t.contextElement!=null&&t.contextElement.nodeType!==1)return new Error(["MUI: The `anchorEl` prop provided to the component is invalid.","It should be an HTML element instance or a virtualElement ","(https://popper.js.org/docs/v2/virtual-elements/)."].join(`
`))}return null}),children:p.oneOfType([p.node,p.func]),container:p.oneOfType([yn,p.func]),direction:p.oneOf(["ltr","rtl"]),disablePortal:p.bool,keepMounted:p.bool,modifiers:p.arrayOf(p.shape({data:p.object,effect:p.func,enabled:p.bool,fn:p.func,name:p.any,options:p.object,phase:p.oneOf(["afterMain","afterRead","afterWrite","beforeMain","beforeRead","beforeWrite","main","read","write"]),requires:p.arrayOf(p.string),requiresIfExists:p.arrayOf(p.string)})),open:p.bool.isRequired,placement:p.oneOf(["auto-end","auto-start","auto","bottom-end","bottom-start","bottom","left-end","left-start","left","right-end","right-start","right","top-end","top-start","top"]),popperOptions:p.shape({modifiers:p.array,onFirstUpdate:p.func,placement:p.oneOf(["auto-end","auto-start","auto","bottom-end","bottom-start","bottom","left-end","left-start","left","right-end","right-start","right","top-end","top-start","top"]),strategy:p.oneOf(["absolute","fixed"])}),popperRef:oi,slotProps:p.shape({root:p.oneOfType([p.func,p.object])}),slots:p.shape({root:p.elementType}),transition:p.bool});function Ii(){const e=hi(Ao);return process.env.NODE_ENV!=="production"&&A.useDebugValue(e),e[Do]||e}function no(e,t){return no=Object.setPrototypeOf?Object.setPrototypeOf.bind():function(r,o){return r.__proto__=o,r},no(e,t)}function Df(e,t){e.prototype=Object.create(t.prototype),e.prototype.constructor=e,no(e,t)}const Qa={disabled:!1};var Bf=process.env.NODE_ENV!=="production"?p.oneOfType([p.number,p.shape({enter:p.number,exit:p.number,appear:p.number}).isRequired]):null;process.env.NODE_ENV!=="production"&&p.oneOfType([p.string,p.shape({enter:p.string,exit:p.string,active:p.string}),p.shape({enter:p.string,enterDone:p.string,enterActive:p.string,exit:p.string,exitDone:p.string,exitActive:p.string})]);const $i=g.createContext(null);var zf=function(t){return t.scrollTop},wn="unmounted",ht="exited",gt="entering",Bt="entered",ro="exiting",rt=function(e){Df(t,e);function t(r,o){var s;s=e.call(this,r,o)||this;var i=o,l=i&&!i.isMounting?r.enter:r.appear,c;return s.appearStatus=null,r.in?l?(c=ht,s.appearStatus=gt):c=Bt:r.unmountOnExit||r.mountOnEnter?c=wn:c=ht,s.state={status:c},s.nextCallback=null,s}t.getDerivedStateFromProps=function(o,s){var i=o.in;return i&&s.status===wn?{status:ht}:null};var n=t.prototype;return n.componentDidMount=function(){this.updateStatus(!0,this.appearStatus)},n.componentDidUpdate=function(o){var s=null;if(o!==this.props){var i=this.state.status;this.props.in?i!==gt&&i!==Bt&&(s=gt):(i===gt||i===Bt)&&(s=ro)}this.updateStatus(!1,s)},n.componentWillUnmount=function(){this.cancelNextCallback()},n.getTimeouts=function(){var o=this.props.timeout,s,i,l;return s=i=l=o,o!=null&&typeof o!="number"&&(s=o.exit,i=o.enter,l=o.appear!==void 0?o.appear:i),{exit:s,enter:i,appear:l}},n.updateStatus=function(o,s){if(o===void 0&&(o=!1),s!==null)if(this.cancelNextCallback(),s===gt){if(this.props.unmountOnExit||this.props.mountOnEnter){var i=this.props.nodeRef?this.props.nodeRef.current:cn.findDOMNode(this);i&&zf(i)}this.performEnter(o)}else this.performExit();else this.props.unmountOnExit&&this.state.status===ht&&this.setState({status:wn})},n.performEnter=function(o){var s=this,i=this.props.enter,l=this.context?this.context.isMounting:o,c=this.props.nodeRef?[l]:[cn.findDOMNode(this),l],d=c[0],u=c[1],f=this.getTimeouts(),w=l?f.appear:f.enter;if(!o&&!i||Qa.disabled){this.safeSetState({status:Bt},function(){s.props.onEntered(d)});return}this.props.onEnter(d,u),this.safeSetState({status:gt},function(){s.props.onEntering(d,u),s.onTransitionEnd(w,function(){s.safeSetState({status:Bt},function(){s.props.onEntered(d,u)})})})},n.performExit=function(){var o=this,s=this.props.exit,i=this.getTimeouts(),l=this.props.nodeRef?void 0:cn.findDOMNode(this);if(!s||Qa.disabled){this.safeSetState({status:ht},function(){o.props.onExited(l)});return}this.props.onExit(l),this.safeSetState({status:ro},function(){o.props.onExiting(l),o.onTransitionEnd(i.exit,function(){o.safeSetState({status:ht},function(){o.props.onExited(l)})})})},n.cancelNextCallback=function(){this.nextCallback!==null&&(this.nextCallback.cancel(),this.nextCallback=null)},n.safeSetState=function(o,s){s=this.setNextCallback(s),this.setState(o,s)},n.setNextCallback=function(o){var s=this,i=!0;return this.nextCallback=function(l){i&&(i=!1,s.nextCallback=null,o(l))},this.nextCallback.cancel=function(){i=!1},this.nextCallback},n.onTransitionEnd=function(o,s){this.setNextCallback(s);var i=this.props.nodeRef?this.props.nodeRef.current:cn.findDOMNode(this),l=o==null&&!this.props.addEndListener;if(!i||l){setTimeout(this.nextCallback,0);return}if(this.props.addEndListener){var c=this.props.nodeRef?[this.nextCallback]:[i,this.nextCallback],d=c[0],u=c[1];this.props.addEndListener(d,u)}o!=null&&setTimeout(this.nextCallback,o)},n.render=function(){var o=this.state.status;if(o===wn)return null;var s=this.props,i=s.children;s.in,s.mountOnEnter,s.unmountOnExit,s.appear,s.enter,s.exit,s.timeout,s.addEndListener,s.onEnter,s.onEntering,s.onEntered,s.onExit,s.onExiting,s.onExited,s.nodeRef;var l=Ne(s,["children","in","mountOnEnter","unmountOnExit","appear","enter","exit","timeout","addEndListener","onEnter","onEntering","onEntered","onExit","onExiting","onExited","nodeRef"]);return g.createElement($i.Provider,{value:null},typeof i=="function"?i(o,l):g.cloneElement(g.Children.only(i),l))},t}(g.Component);rt.contextType=$i;rt.propTypes=process.env.NODE_ENV!=="production"?{nodeRef:p.shape({current:typeof Element>"u"?p.any:function(e,t,n,r,o,s){var i=e[t];return p.instanceOf(i&&"ownerDocument"in i?i.ownerDocument.defaultView.Element:Element)(e,t,n,r,o,s)}}),children:p.oneOfType([p.func.isRequired,p.element.isRequired]).isRequired,in:p.bool,mountOnEnter:p.bool,unmountOnExit:p.bool,appear:p.bool,enter:p.bool,exit:p.bool,timeout:function(t){var n=Bf;t.addEndListener||(n=n.isRequired);for(var r=arguments.length,o=new Array(r>1?r-1:0),s=1;s<r;s++)o[s-1]=arguments[s];return n.apply(void 0,[t].concat(o))},addEndListener:p.func,onEnter:p.func,onEntering:p.func,onEntered:p.func,onExit:p.func,onExiting:p.func,onExited:p.func}:{};function Dt(){}rt.defaultProps={in:!1,mountOnEnter:!1,unmountOnExit:!1,appear:!1,enter:!0,exit:!0,onEnter:Dt,onEntering:Dt,onEntered:Dt,onExit:Dt,onExiting:Dt,onExited:Dt};rt.UNMOUNTED=wn;rt.EXITED=ht;rt.ENTERING=gt;rt.ENTERED=Bt;rt.EXITING=ro;const Vf=rt,Ff=e=>e.scrollTop;function es(e,t){var n,r;const{timeout:o,easing:s,style:i={}}=e;return{duration:(n=i.transitionDuration)!=null?n:typeof o=="number"?o:o[t.mode]||0,easing:(r=i.transitionTimingFunction)!=null?r:typeof s=="object"?s[t.mode]:s,delay:i.transitionDelay}}const Lf=["addEndListener","appear","children","easing","in","onEnter","onEntered","onEntering","onExit","onExited","onExiting","style","timeout","TransitionComponent"];function oo(e){return`scale(${e}, ${e**2})`}const Gf={entering:{opacity:1,transform:oo(1)},entered:{opacity:1,transform:"none"}},Fr=typeof navigator<"u"&&/^((?!chrome|android).)*(safari|mobile)/i.test(navigator.userAgent)&&/(os |version\/)15(.|_)4/i.test(navigator.userAgent),Xo=A.forwardRef(function(t,n){const{addEndListener:r,appear:o=!0,children:s,easing:i,in:l,onEnter:c,onEntered:d,onEntering:u,onExit:f,onExited:w,onExiting:b,style:x,timeout:m="auto",TransitionComponent:h=Vf}=t,k=Ne(t,Lf),j=un(),E=A.useRef(),S=Ii(),v=A.useRef(null),R=St(v,s.ref,n),V=L=>D=>{if(L){const Q=v.current;D===void 0?L(Q):L(Q,D)}},T=V(u),_=V((L,D)=>{Ff(L);const{duration:Q,delay:se,easing:oe}=es({style:x,timeout:m,easing:i},{mode:"enter"});let y;m==="auto"?(y=S.transitions.getAutoHeightDuration(L.clientHeight),E.current=y):y=Q,L.style.transition=[S.transitions.create("opacity",{duration:y,delay:se}),S.transitions.create("transform",{duration:Fr?y:y*.666,delay:se,easing:oe})].join(","),c&&c(L,D)}),F=V(d),M=V(b),P=V(L=>{const{duration:D,delay:Q,easing:se}=es({style:x,timeout:m,easing:i},{mode:"exit"});let oe;m==="auto"?(oe=S.transitions.getAutoHeightDuration(L.clientHeight),E.current=oe):oe=D,L.style.transition=[S.transitions.create("opacity",{duration:oe,delay:Q}),S.transitions.create("transform",{duration:Fr?oe:oe*.666,delay:Fr?Q:Q||oe*.333,easing:se})].join(","),L.style.opacity=0,L.style.transform=oo(.75),f&&f(L)}),$=V(w),q=L=>{m==="auto"&&j.start(E.current||0,L),r&&r(v.current,L)};return a.jsx(h,O({appear:o,in:l,nodeRef:v,onEnter:_,onEntered:F,onEntering:T,onExit:P,onExited:$,onExiting:M,addEndListener:q,timeout:m==="auto"?null:m},k,{children:(L,D)=>A.cloneElement(s,O({style:O({opacity:0,transform:oo(.75),visibility:L==="exited"&&!l?"hidden":void 0},Gf[L],x,s.props.style),ref:R},D))}))});process.env.NODE_ENV!=="production"&&(Xo.propTypes={addEndListener:p.func,appear:p.bool,children:ni.isRequired,easing:p.oneOfType([p.shape({enter:p.string,exit:p.string}),p.string]),in:p.bool,onEnter:p.func,onEntered:p.func,onEntering:p.func,onExit:p.func,onExited:p.func,onExiting:p.func,style:p.object,timeout:p.oneOfType([p.oneOf(["auto"]),p.number,p.shape({appear:p.number,enter:p.number,exit:p.number})])});Xo.muiSupportAuto=!0;const ts=Xo,Uf=["anchorEl","component","components","componentsProps","container","disablePortal","keepMounted","modifiers","open","placement","popperOptions","popperRef","transition","slots","slotProps"],qf=$n(Pi,{name:"MuiPopper",slot:"Root",overridesResolver:(e,t)=>t.root})({}),Mi=A.forwardRef(function(t,n){var r;const o=mi(),s=Bo({props:t,name:"MuiPopper"}),{anchorEl:i,component:l,components:c,componentsProps:d,container:u,disablePortal:f,keepMounted:w,modifiers:b,open:x,placement:m,popperOptions:h,popperRef:k,transition:j,slots:E,slotProps:S}=s,v=Ne(s,Uf),R=(r=E==null?void 0:E.root)!=null?r:c==null?void 0:c.Root,V=O({anchorEl:i,container:u,disablePortal:f,keepMounted:w,modifiers:b,open:x,placement:m,popperOptions:h,popperRef:k,transition:j},v);return a.jsx(qf,O({as:l,direction:o==null?void 0:o.direction,slots:{root:R},slotProps:S??d},V,{ref:n}))});process.env.NODE_ENV!=="production"&&(Mi.propTypes={anchorEl:p.oneOfType([yn,p.object,p.func]),children:p.oneOfType([p.node,p.func]),component:p.elementType,components:p.shape({Root:p.elementType}),componentsProps:p.shape({root:p.oneOfType([p.func,p.object])}),container:p.oneOfType([yn,p.func]),disablePortal:p.bool,keepMounted:p.bool,modifiers:p.arrayOf(p.shape({data:p.object,effect:p.func,enabled:p.bool,fn:p.func,name:p.any,options:p.object,phase:p.oneOf(["afterMain","afterRead","afterWrite","beforeMain","beforeRead","beforeWrite","main","read","write"]),requires:p.arrayOf(p.string),requiresIfExists:p.arrayOf(p.string)})),open:p.bool.isRequired,placement:p.oneOf(["auto-end","auto-start","auto","bottom-end","bottom-start","bottom","left-end","left-start","left","right-end","right-start","right","top-end","top-start","top"]),popperOptions:p.shape({modifiers:p.array,onFirstUpdate:p.func,placement:p.oneOf(["auto-end","auto-start","auto","bottom-end","bottom-start","bottom","left-end","left-start","left","right-end","right-start","right","top-end","top-start","top"]),strategy:p.oneOf(["absolute","fixed"])}),popperRef:oi,slotProps:p.shape({root:p.oneOfType([p.func,p.object])}),slots:p.shape({root:p.elementType}),sx:p.oneOfType([p.arrayOf(p.oneOfType([p.func,p.object,p.bool])),p.func,p.object]),transition:p.bool});const Ai=Mi;function Hf(e){return pr("MuiTooltip",e)}const Xf=ui("MuiTooltip",["popper","popperInteractive","popperArrow","popperClose","tooltip","tooltipArrow","touch","tooltipPlacementLeft","tooltipPlacementRight","tooltipPlacementTop","tooltipPlacementBottom","arrow"]),st=Xf,Yf=["arrow","children","classes","components","componentsProps","describeChild","disableFocusListener","disableHoverListener","disableInteractive","disableTouchListener","enterDelay","enterNextDelay","enterTouchDelay","followCursor","id","leaveDelay","leaveTouchDelay","onClose","onOpen","open","placement","PopperComponent","PopperProps","slotProps","slots","title","TransitionComponent","TransitionProps"];function Wf(e){return Math.round(e*1e5)/1e5}const Kf=e=>{const{classes:t,disableInteractive:n,arrow:r,touch:o,placement:s}=e,i={popper:["popper",!n&&"popperInteractive",r&&"popperArrow"],tooltip:["tooltip",r&&"tooltipArrow",o&&"touch",`tooltipPlacement${We(s.split("-")[0])}`],arrow:["arrow"]};return Ro(i,Hf,t)},Jf=$n(Ai,{name:"MuiTooltip",slot:"Popper",overridesResolver:(e,t)=>{const{ownerState:n}=e;return[t.popper,!n.disableInteractive&&t.popperInteractive,n.arrow&&t.popperArrow,!n.open&&t.popperClose]}})(({theme:e,ownerState:t,open:n})=>O({zIndex:(e.vars||e).zIndex.tooltip,pointerEvents:"none"},!t.disableInteractive&&{pointerEvents:"auto"},!n&&{pointerEvents:"none"},t.arrow&&{[`&[data-popper-placement*="bottom"] .${st.arrow}`]:{top:0,marginTop:"-0.71em","&::before":{transformOrigin:"0 100%"}},[`&[data-popper-placement*="top"] .${st.arrow}`]:{bottom:0,marginBottom:"-0.71em","&::before":{transformOrigin:"100% 0"}},[`&[data-popper-placement*="right"] .${st.arrow}`]:O({},t.isRtl?{right:0,marginRight:"-0.71em"}:{left:0,marginLeft:"-0.71em"},{height:"1em",width:"0.71em","&::before":{transformOrigin:"100% 100%"}}),[`&[data-popper-placement*="left"] .${st.arrow}`]:O({},t.isRtl?{left:0,marginLeft:"-0.71em"}:{right:0,marginRight:"-0.71em"},{height:"1em",width:"0.71em","&::before":{transformOrigin:"0 0"}})})),Zf=$n("div",{name:"MuiTooltip",slot:"Tooltip",overridesResolver:(e,t)=>{const{ownerState:n}=e;return[t.tooltip,n.touch&&t.touch,n.arrow&&t.tooltipArrow,t[`tooltipPlacement${We(n.placement.split("-")[0])}`]]}})(({theme:e,ownerState:t})=>O({backgroundColor:e.vars?e.vars.palette.Tooltip.bg:gi(e.palette.grey[700],.92),borderRadius:(e.vars||e).shape.borderRadius,color:(e.vars||e).palette.common.white,fontFamily:e.typography.fontFamily,padding:"4px 8px",fontSize:e.typography.pxToRem(11),maxWidth:300,margin:2,wordWrap:"break-word",fontWeight:e.typography.fontWeightMedium},t.arrow&&{position:"relative",margin:0},t.touch&&{padding:"8px 16px",fontSize:e.typography.pxToRem(14),lineHeight:`${Wf(16/14)}em`,fontWeight:e.typography.fontWeightRegular},{[`.${st.popper}[data-popper-placement*="left"] &`]:O({transformOrigin:"right center"},t.isRtl?O({marginLeft:"14px"},t.touch&&{marginLeft:"24px"}):O({marginRight:"14px"},t.touch&&{marginRight:"24px"})),[`.${st.popper}[data-popper-placement*="right"] &`]:O({transformOrigin:"left center"},t.isRtl?O({marginRight:"14px"},t.touch&&{marginRight:"24px"}):O({marginLeft:"14px"},t.touch&&{marginLeft:"24px"})),[`.${st.popper}[data-popper-placement*="top"] &`]:O({transformOrigin:"center bottom",marginBottom:"14px"},t.touch&&{marginBottom:"24px"}),[`.${st.popper}[data-popper-placement*="bottom"] &`]:O({transformOrigin:"center top",marginTop:"14px"},t.touch&&{marginTop:"24px"})})),Qf=$n("span",{name:"MuiTooltip",slot:"Arrow",overridesResolver:(e,t)=>t.arrow})(({theme:e})=>({overflow:"hidden",position:"absolute",width:"1em",height:"0.71em",boxSizing:"border-box",color:e.vars?e.vars.palette.Tooltip.bg:gi(e.palette.grey[700],.9),"&::before":{content:'""',margin:"auto",display:"block",width:"100%",height:"100%",backgroundColor:"currentColor",transform:"rotate(45deg)"}}));let Un=!1;const ns=new _n;let ln={x:0,y:0};function qn(e,t){return n=>{t&&t(n),e(n)}}const Di=A.forwardRef(function(t,n){var r,o,s,i,l,c,d,u,f,w,b,x,m,h,k,j,E,S,v;const R=Bo({props:t,name:"MuiTooltip"}),{arrow:V=!1,children:T,components:_={},componentsProps:F={},describeChild:M=!1,disableFocusListener:P=!1,disableHoverListener:$=!1,disableInteractive:q=!1,disableTouchListener:L=!1,enterDelay:D=100,enterNextDelay:Q=0,enterTouchDelay:se=700,followCursor:oe=!1,id:y,leaveDelay:C=0,leaveTouchDelay:G=1500,onClose:U,onOpen:z,open:W,placement:X="bottom",PopperComponent:Y,PopperProps:H={},slotProps:Z={},slots:ee={},title:ue,TransitionComponent:I=ts,TransitionProps:ye}=R,B=Ne(R,Yf),ve=A.isValidElement(T)?T:a.jsx("span",{children:T}),Ue=Ii(),ut=Ue.direction==="rtl",[je,Dn]=A.useState(),[qe,Tt]=A.useState(null),pt=A.useRef(!1),Rt=q||oe,Ot=un(),_t=un(),wt=un(),Zt=un(),[Bn,Wo]=si({controlled:W,default:!1,name:"Tooltip",state:"open"});let Je=Bn;if(process.env.NODE_ENV!=="production"){const{current:te}=A.useRef(W!==void 0);A.useEffect(()=>{je&&je.disabled&&!te&&ue!==""&&je.tagName.toLowerCase()==="button"&&console.error(["MUI: You are providing a disabled `button` child to the Tooltip component.","A disabled element does not fire events.","Tooltip needs to listen to the child element's events to display the title.","","Add a simple wrapper element, such as a `span`."].join(`
`))},[ue,je,te])}const Sr=ai(y),Qt=A.useRef(),zn=Zr(()=>{Qt.current!==void 0&&(document.body.style.WebkitUserSelect=Qt.current,Qt.current=void 0),Zt.clear()});A.useEffect(()=>zn,[zn]);const Ko=te=>{ns.clear(),Un=!0,Wo(!0),z&&!Je&&z(te)},Vn=Zr(te=>{ns.start(800+C,()=>{Un=!1}),Wo(!1),U&&Je&&U(te),Ot.start(Ue.transitions.duration.shortest,()=>{pt.current=!1})}),jr=te=>{pt.current&&te.type!=="touchstart"||(je&&je.removeAttribute("title"),_t.clear(),wt.clear(),D||Un&&Q?_t.start(Un?Q:D,()=>{Ko(te)}):Ko(te))},Jo=te=>{_t.clear(),wt.start(C,()=>{Vn(te)})},{isFocusVisibleRef:Zo,onBlur:il,onFocus:ll,ref:cl}=ii(),[,Qo]=A.useState(!1),ea=te=>{il(te),Zo.current===!1&&(Qo(!1),Jo(te))},ta=te=>{je||Dn(te.currentTarget),ll(te),Zo.current===!0&&(Qo(!0),jr(te))},na=te=>{pt.current=!0;const Pe=ve.props;Pe.onTouchStart&&Pe.onTouchStart(te)},ra=jr,oa=Jo,dl=te=>{na(te),wt.clear(),Ot.clear(),zn(),Qt.current=document.body.style.WebkitUserSelect,document.body.style.WebkitUserSelect="none",Zt.start(se,()=>{document.body.style.WebkitUserSelect=Qt.current,jr(te)})},ul=te=>{ve.props.onTouchEnd&&ve.props.onTouchEnd(te),zn(),wt.start(G,()=>{Vn(te)})};A.useEffect(()=>{if(!Je)return;function te(Pe){(Pe.key==="Escape"||Pe.key==="Esc")&&Vn(Pe)}return document.addEventListener("keydown",te),()=>{document.removeEventListener("keydown",te)}},[Vn,Je]);const pl=St(ve.ref,cl,Dn,n);!ue&&ue!==0&&(Je=!1);const Er=A.useRef(),wl=te=>{const Pe=ve.props;Pe.onMouseMove&&Pe.onMouseMove(te),ln={x:te.clientX,y:te.clientY},Er.current&&Er.current.update()},en={},Cr=typeof ue=="string";M?(en.title=!Je&&Cr&&!$?ue:null,en["aria-describedby"]=Je?Sr:null):(en["aria-label"]=Cr?ue:null,en["aria-labelledby"]=Je&&!Cr?Sr:null);const Be=O({},en,B,ve.props,{className:at(B.className,ve.props.className),onTouchStart:na,ref:pl},oe?{onMouseMove:wl}:{});process.env.NODE_ENV!=="production"&&(Be["data-mui-internal-clone-element"]=!0,A.useEffect(()=>{je&&!je.getAttribute("data-mui-internal-clone-element")&&console.error(["MUI: The `children` component of the Tooltip is not forwarding its props correctly.","Please make sure that props are spread on the same element that the ref is applied to."].join(`
`))},[je]));const tn={};L||(Be.onTouchStart=dl,Be.onTouchEnd=ul),$||(Be.onMouseOver=qn(ra,Be.onMouseOver),Be.onMouseLeave=qn(oa,Be.onMouseLeave),Rt||(tn.onMouseOver=ra,tn.onMouseLeave=oa)),P||(Be.onFocus=qn(ta,Be.onFocus),Be.onBlur=qn(ea,Be.onBlur),Rt||(tn.onFocus=ta,tn.onBlur=ea)),process.env.NODE_ENV!=="production"&&ve.props.title&&console.error(["MUI: You have provided a `title` prop to the child of <Tooltip />.",`Remove this title prop \`${ve.props.title}\` or the Tooltip component.`].join(`
`));const fl=A.useMemo(()=>{var te;let Pe=[{name:"arrow",enabled:!!qe,options:{element:qe,padding:4}}];return(te=H.popperOptions)!=null&&te.modifiers&&(Pe=Pe.concat(H.popperOptions.modifiers)),O({},H.popperOptions,{modifiers:Pe})},[qe,H]),nn=O({},R,{isRtl:ut,arrow:V,disableInteractive:Rt,placement:X,PopperComponentProp:Y,touch:pt.current}),Tr=Kf(nn),aa=(r=(o=ee.popper)!=null?o:_.Popper)!=null?r:Jf,sa=(s=(i=(l=ee.transition)!=null?l:_.Transition)!=null?i:I)!=null?s:ts,ia=(c=(d=ee.tooltip)!=null?d:_.Tooltip)!=null?c:Zf,la=(u=(f=ee.arrow)!=null?f:_.Arrow)!=null?u:Qf,ml=pn(aa,O({},H,(w=Z.popper)!=null?w:F.popper,{className:at(Tr.popper,H==null?void 0:H.className,(b=(x=Z.popper)!=null?x:F.popper)==null?void 0:b.className)}),nn),hl=pn(sa,O({},ye,(m=Z.transition)!=null?m:F.transition),nn),gl=pn(ia,O({},(h=Z.tooltip)!=null?h:F.tooltip,{className:at(Tr.tooltip,(k=(j=Z.tooltip)!=null?j:F.tooltip)==null?void 0:k.className)}),nn),bl=pn(la,O({},(E=Z.arrow)!=null?E:F.arrow,{className:at(Tr.arrow,(S=(v=Z.arrow)!=null?v:F.arrow)==null?void 0:S.className)}),nn);return a.jsxs(A.Fragment,{children:[A.cloneElement(ve,Be),a.jsx(aa,O({as:Y??Ai,placement:X,anchorEl:oe?{getBoundingClientRect:()=>({top:ln.y,left:ln.x,right:ln.x,bottom:ln.y,width:0,height:0})}:je,popperRef:Er,open:je?Je:!1,id:Sr,transition:!0},tn,ml,{popperOptions:fl,children:({TransitionProps:te})=>a.jsx(sa,O({timeout:Ue.transitions.duration.shorter},te,hl,{children:a.jsxs(ia,O({},gl,{children:[ue,V?a.jsx(la,O({},bl,{ref:Tt})):null]}))}))}))]})});process.env.NODE_ENV!=="production"&&(Di.propTypes={arrow:p.bool,children:ni.isRequired,classes:p.object,className:p.string,components:p.shape({Arrow:p.elementType,Popper:p.elementType,Tooltip:p.elementType,Transition:p.elementType}),componentsProps:p.shape({arrow:p.object,popper:p.object,tooltip:p.object,transition:p.object}),describeChild:p.bool,disableFocusListener:p.bool,disableHoverListener:p.bool,disableInteractive:p.bool,disableTouchListener:p.bool,enterDelay:p.number,enterNextDelay:p.number,enterTouchDelay:p.number,followCursor:p.bool,id:p.string,leaveDelay:p.number,leaveTouchDelay:p.number,onClose:p.func,onOpen:p.func,open:p.bool,placement:p.oneOf(["bottom-end","bottom-start","bottom","left-end","left-start","left","right-end","right-start","right","top-end","top-start","top"]),PopperComponent:p.elementType,PopperProps:p.object,slotProps:p.shape({arrow:p.object,popper:p.object,tooltip:p.object,transition:p.object}),slots:p.shape({arrow:p.elementType,popper:p.elementType,tooltip:p.elementType,transition:p.elementType}),sx:p.oneOfType([p.arrayOf(p.oneOfType([p.func,p.object,p.bool])),p.func,p.object]),title:p.node,TransitionComponent:p.elementType,TransitionProps:p.object});const em=Di;function rs(e,t,n){return e?a.jsx(Ae.ListItemIcon,{className:`papi-menu-icon-${n?"leading":"trailing"}`,children:a.jsx("img",{src:e,alt:`${n?"Leading":"Trailing"} icon for ${t}`})}):void 0}function Yo(e){const{onClick:t,label:n,tooltip:r,allowForLeadingIcons:o=!0,iconPathBefore:s=void 0,iconPathAfter:i=void 0,hasAutoFocus:l=!1,className:c,isDisabled:d=!1,isDense:u=!0,isSubMenuParent:f=!1,hasDisabledGutters:w=!1,hasDivider:b=!1,focusVisibleClassName:x,id:m,children:h}=e,k=a.jsx(Ae.MenuItem,{sx:{lineHeight:.8},autoFocus:l,className:c,disabled:d,dense:u,disableGutters:w,divider:b,focusVisibleClassName:x,onClick:t,id:m,children:n?a.jsxs(a.Fragment,{children:[rs(s,n,!0),a.jsx(Ae.ListItemText,{primary:n,inset:!s&&o}),f?a.jsx(Ae.ListItemIcon,{className:"papi-menu-icon-trailing",children:a.jsx(vi,{})}):rs(i,n,!1)]}):h});return r?a.jsx(em,{title:r,placement:"right",children:a.jsx("div",{children:k})}):k}function Bi(e){return Object.entries(e.groups).map(([n,r])=>({id:n,group:r}))}function tm(e){const[t,n]=g.useState(void 0),{parentMenuItem:r,parentItemProps:o,menuDefinition:s}=e,i=d=>{n(d.currentTarget)},l=()=>{n(void 0)},c=()=>{let d=Bi(s).filter(u=>"menuItem"in u.group);if(!(r!=null&&r.id))throw new Error("A valid parent menu item is required for submenus.");return d=d.filter(u=>"menuItem"in u.group&&u.group.menuItem===r.id),a.jsx(zi,{...e,includedGroups:d})};return a.jsxs(a.Fragment,{children:[a.jsx(Yo,{onClick:i,...o,isSubMenuParent:!0}),a.jsx(Ae.Menu,{anchorEl:t,open:!!t,onClose:l,anchorOrigin:{vertical:"top",horizontal:"right"},transformOrigin:{vertical:"top",horizontal:"left"},children:c()},r.id)]})}const nm=(e,t)=>t.filter(o=>o.group===e).sort((o,s)=>(o.order||0)-(s.order||0));function zi(e){const{menuDefinition:t,onClick:n,commandHandler:r,includedGroups:o}=e,{items:s,allowForLeadingIcons:i}=g.useMemo(()=>{const u=o&&o.length>0?o:Bi(t).filter(x=>!("menuItem"in x.group)),f=Object.values(u).sort((x,m)=>(x.group.order||0)-(m.group.order||0)),w=[];f.forEach(x=>{nm(x.id,t.items).forEach(m=>w.push({item:m,isLastItemInGroup:!1})),w.length>0&&(w[w.length-1].isLastItemInGroup=!0)}),w.length>0&&(w[w.length-1].isLastItemInGroup=!1);const b=w.some(x=>"iconPathBefore"in x.item&&x.item.iconPathBefore);return{items:w,allowForLeadingIcons:b}},[o,t]),l=({item:u,isLastItemInGroup:f})=>({className:"papi-menu-item",label:u.label,tooltip:u.tooltip,iconPathBefore:"iconPathBefore"in u?u.iconPathBefore:void 0,iconPathAfter:"iconPathAfter"in u?u.iconPathAfter:void 0,hasDivider:f,allowForLeadingIcons:i}),[c]=s;if(!c)return a.jsx("div",{});const d=c.item.group;return a.jsx("div",{role:"menu","aria-label":d,children:s.map((u,f)=>{const{item:w}=u,b=l(u);if("command"in w){const x=w.group+f;return a.jsx(Yo,{onClick:m=>{n==null||n(m),r(w)},...b},x)}return a.jsx(tm,{parentMenuItem:w,parentItemProps:b,...e},d+w.id)})},d)}function rm(e){const{menuDefinition:t,columnId:n}=e;let s=Object.entries(t.groups).map(([i,l])=>({id:i,group:l})).filter(i=>"column"in i.group);return n&&"columns"in t&&t.columns[n]&&(s=s.filter(i=>"column"in i.group&&i.group.column===n)),a.jsx(zi,{...e,includedGroups:s})}function om({commandHandler:e,menuDefinition:t,id:n,metadata:r,onClick:o,className:s}){return a.jsxs(Ae.Grid,{id:n,item:!0,xs:"auto",role:"menu","aria-label":n,className:`papi-menu-column ${s??""}`,children:[a.jsx("h3",{"aria-label":r.label,className:`papi-menu-column-header ${s??""}`,children:r.label}),a.jsx(Ae.List,{id:n,dense:!0,className:s??"",children:a.jsx(rm,{commandHandler:e,menuDefinition:t,columnId:n,onClick:o})})]})}function Vi({commandHandler:e,className:t,multiColumnMenu:n,id:r}){const{columns:o}=n,s=g.useMemo(()=>{const i=new Map;return Object.getOwnPropertyNames(o).forEach(l=>{if(l==="isExtensible")return;const c=l,d=o[c];typeof d=="object"&&typeof d.order=="number"&&!Number.isNaN(d.order)?i.set(d.order,{id:c,metadata:d}):console.warn(`Property ${l} (${typeof d}) on menu ${r} is not a valid column and is being ignored. This might indicate data corruption`)}),Array.from(i.values()).sort((l,c)=>(l.metadata.order||0)-(c.metadata.order||0))},[o,r]);return a.jsx(Ae.Grid,{container:!0,spacing:0,className:`papi-multi-column-menu ${t??""}`,columns:s.length,role:"menu","aria-label":"GridMenu",id:r,children:s.map((i,l)=>a.jsx(om,{commandHandler:e,menuDefinition:n,...i,className:t},l))})}function am(e){return{preserveValue:!0,...e}}const rr=(e,t,n={})=>{const r=g.useRef(t);r.current=t;const o=g.useRef(n);o.current=am(o.current);const[s,i]=g.useState(()=>r.current),[l,c]=g.useState(!0);return g.useEffect(()=>{let d=!0;return c(!!e),(async()=>{if(e){const u=await e();d&&(i(()=>u),c(!1))}})(),()=>{d=!1,o.current.preserveValue||i(()=>r.current)}},[e]),[s,l]},sm=bi(a.jsx("path",{d:"M3 18h18v-2H3zm0-5h18v-2H3zm0-7v2h18V6z"}),"Menu");function Fi({menuProvider:e,normalMenu:t,fullMenu:n,commandHandler:r,containerRef:o,className:s,ariaLabelPrefix:i,children:l}){const[c,d]=g.useState(!1),[u,f]=g.useState(!1),w=g.useCallback(()=>{c&&d(!1),f(!1)},[c]),b=g.useCallback(S=>{S.stopPropagation(),d(v=>{const R=!v;return R&&S.shiftKey?f(!0):R||f(!1),R})},[]),x=g.useCallback(S=>(w(),r(S)),[r,w]),[m,h]=g.useState({top:1,left:1});g.useEffect(()=>{if(c){const S=o==null?void 0:o.current;if(S){const v=S.getBoundingClientRect(),R=window.scrollY,V=window.scrollX,T=v.top+R+S.clientHeight,_=v.left+V;h({top:T,left:_})}}},[c,o]);const[k]=rr(g.useCallback(async()=>(e==null?void 0:e(!1))??t,[e,t,c]),t),[j]=rr(g.useCallback(async()=>(e==null?void 0:e(!0))??n??k,[e,n,k,c]),n??k),E=u&&j?j:k;return a.jsxs(a.Fragment,{children:[a.jsx(Ae.IconButton,{sx:{paddingTop:0,paddingBottom:0},edge:"start",className:`papi-menuButton ${s??""}`,color:"inherit","aria-label":`${i??""} menu button`,onClick:b,children:l??a.jsx(sm,{})}),a.jsx(Ae.Drawer,{className:`papi-menu-drawer ${s??""}`,anchor:"left",variant:"temporary",open:c,onClose:w,PaperProps:{className:"papi-menu-drawer-paper",style:{top:m.top,left:m.left}},children:E?a.jsx(Vi,{className:s,id:`${i??""} main menu`,commandHandler:x,multiColumnMenu:E}):void 0})]})}function im({id:e,label:t,isDisabled:n=!1,tooltip:r,isTooltipSuppressed:o=!1,adjustMarginToAlignToEdge:s=!1,size:i="medium",className:l,onClick:c,children:d}){return a.jsx(Ae.IconButton,{id:e,disabled:n,edge:s,size:i,"aria-label":t,title:o?void 0:r??t,className:`papi-icon-button ${l??""}`,onClick:c,children:d})}const Jt=g.forwardRef(({className:e,...t},n)=>a.jsx(K.LoaderCircle,{size:35,className:N("tw-animate-spin",e),...t,ref:n}));Jt.displayName="Spinner";function lm({id:e,isDisabled:t=!1,hasError:n=!1,isFullWidth:r=!1,helperText:o,label:s,placeholder:i,isRequired:l=!1,className:c,defaultValue:d,value:u,onChange:f,onFocus:w,onBlur:b}){return a.jsxs("div",{className:N("tw-inline-grid tw-items-center tw-gap-1.5",{"tw-w-full":r}),children:[a.jsx(Ce,{htmlFor:e,className:N({"tw-text-red-600":n,"tw-hidden":!s}),children:`${s}${l?"*":""}`}),a.jsx(Ct,{id:e,disabled:t,placeholder:i,required:l,className:N(c,{"tw-border-red-600":n}),defaultValue:d,value:u,onChange:f,onFocus:w,onBlur:b}),a.jsx("p",{className:N({"tw-hidden":!o}),children:o})]})}function cm({menuProvider:e,commandHandler:t,className:n,id:r,children:o}){const s=g.useRef(void 0);return a.jsx("div",{ref:s,style:{position:"relative"},children:a.jsx(Ae.AppBar,{position:"static",id:r,children:a.jsxs(Ae.Toolbar,{className:N("tw-bg-muted tw-text-muted-foreground",n),variant:"dense",children:[e?a.jsx(Fi,{commandHandler:t,containerRef:s,menuProvider:e}):void 0,o?a.jsx("div",{className:"papi-toolbar-children",children:o}):void 0]})})})}const dm=Yt.cva("tw-relative tw-w-full tw-rounded-lg tw-border tw-p-4 [&>svg~*]:tw-pl-7 [&>svg+div]:tw-translate-y-[-3px] [&>svg]:tw-absolute [&>svg]:tw-left-4 [&>svg]:tw-top-4 [&>svg]:tw-text-foreground",{variants:{variant:{default:"tw-bg-background tw-text-foreground",destructive:"tw-border-destructive/50 tw-text-destructive dark:tw-border-destructive [&>svg]:tw-text-destructive"}},defaultVariants:{variant:"default"}}),Li=g.forwardRef(({className:e,variant:t,...n},r)=>a.jsx("div",{ref:r,role:"alert",className:N(dm({variant:t}),e),...n}));Li.displayName="Alert";const Gi=g.forwardRef(({className:e,...t},n)=>a.jsxs("h5",{ref:n,className:N("tw-mb-1 tw-font-medium tw-leading-none tw-tracking-tight",e),...t,children:[t.children," "]}));Gi.displayName="AlertTitle";const Ui=g.forwardRef(({className:e,...t},n)=>a.jsx("div",{ref:n,className:N("tw-text-sm [&_p]:tw-leading-relaxed",e),...t}));Ui.displayName="AlertDescription";const qi=Yt.cva("pr-twp tw-inline-flex tw-items-center tw-rounded-full tw-px-2.5 tw-py-0.5 tw-text-xs tw-font-semibold tw-transition-colors focus:tw-outline-none focus:tw-ring-2 focus:tw-ring-ring focus:tw-ring-offset-2",{variants:{variant:{default:"tw-border tw-border-transparent tw-bg-primary tw-text-primary-foreground hover:tw-bg-primary/80",secondary:"tw-border tw-border-transparent tw-bg-secondary tw-text-secondary-foreground hover:tw-bg-secondary/80",muted:"tw-border tw-border-transparent tw-bg-muted tw-text-muted-foreground hover:tw-bg-muted/80",destructive:"tw-border tw-border-transparent tw-bg-destructive tw-text-destructive-foreground hover:tw-bg-destructive/80",outline:"tw-border tw-text-foreground",blueIndicator:"tw-w-[5px] tw-h-[5px] tw-bg-blue-400 tw-px-0",mutedIndicator:"tw-w-[5px] tw-h-[5px] tw-bg-zinc-400 tw-px-0"}},defaultVariants:{variant:"default"}});function Hi({className:e,variant:t,...n}){return a.jsx("div",{className:N("pr-twp",qi({variant:t}),e),...n})}const Xi=g.forwardRef(({className:e,...t},n)=>a.jsx("div",{ref:n,className:N("pr-twp tw-rounded-lg tw-border tw-bg-card tw-text-card-foreground tw-shadow-sm",e),...t}));Xi.displayName="Card";const Yi=g.forwardRef(({className:e,...t},n)=>a.jsx("div",{ref:n,className:N("pr-twp tw-flex tw-flex-col tw-space-y-1.5 tw-p-6",e),...t}));Yi.displayName="CardHeader";const Wi=g.forwardRef(({className:e,...t},n)=>a.jsx("h3",{ref:n,className:N("pr-twp tw-text-2xl tw-font-semibold tw-leading-none tw-tracking-tight",e),...t,children:t.children}));Wi.displayName="CardTitle";const Ki=g.forwardRef(({className:e,...t},n)=>a.jsx("p",{ref:n,className:N("pr-twp tw-text-sm tw-text-muted-foreground",e),...t}));Ki.displayName="CardDescription";const Ji=g.forwardRef(({className:e,...t},n)=>a.jsx("div",{ref:n,className:N("pr-twp tw-p-6 tw-pt-0",e),...t}));Ji.displayName="CardContent";const Zi=g.forwardRef(({className:e,...t},n)=>a.jsx("div",{ref:n,className:N("pr-twp tw-flex tw-items-center tw-p-6 tw-pt-0",e),...t}));Zi.displayName="CardFooter";function um({...e}){return a.jsx(as.Toaster,{className:"tw-toaster tw-group",toastOptions:{classNames:{toast:"group toast group-[.toaster]:bg-background group-[.toaster]:text-foreground group-[.toaster]:border-border group-[.toaster]:shadow-lg",description:"group-[.toast]:text-muted-foreground",actionButton:"group-[.toast]:bg-primary group-[.toast]:text-primary-foreground",cancelButton:"group-[.toast]:bg-muted group-[.toast]:text-muted-foreground"}},...e})}const Qi=g.forwardRef(({className:e,...t},n)=>{const r=xe();return a.jsxs(dn.Root,{ref:n,className:N("pr-twp tw-relative tw-flex tw-w-full tw-touch-none tw-select-none tw-items-center",e),...t,dir:r,children:[a.jsx(dn.Track,{className:"tw-relative tw-h-2 tw-w-full tw-grow tw-overflow-hidden tw-rounded-full tw-bg-secondary",children:a.jsx(dn.Range,{className:"tw-absolute tw-h-full tw-bg-primary"})}),a.jsx(dn.Thumb,{className:"tw-block tw-h-5 tw-w-5 tw-rounded-full tw-border-2 tw-border-primary tw-bg-background tw-ring-offset-background tw-transition-colors focus-visible:tw-outline-none focus-visible:tw-ring-2 focus-visible:tw-ring-ring focus-visible:tw-ring-offset-2 disabled:tw-pointer-events-none disabled:tw-opacity-50"})]})});Qi.displayName=dn.Root.displayName;const el=g.forwardRef(({className:e,...t},n)=>{const r=xe();return a.jsx(qr.Root,{className:N("tw-peer pr-twp tw-inline-flex tw-h-6 tw-w-11 tw-shrink-0 tw-cursor-pointer tw-items-center tw-rounded-full tw-border-2 tw-border-transparent tw-transition-colors focus-visible:tw-outline-none focus-visible:tw-ring-2 focus-visible:tw-ring-ring focus-visible:tw-ring-offset-2 focus-visible:tw-ring-offset-background disabled:tw-cursor-not-allowed disabled:tw-opacity-50 data-[state=checked]:tw-bg-primary data-[state=unchecked]:tw-bg-input",e),...t,ref:n,children:a.jsx(qr.Thumb,{className:N("pr-twp tw-pointer-events-none tw-block tw-h-5 tw-w-5 tw-rounded-full tw-bg-background tw-shadow-lg tw-ring-0 tw-transition-transform",{"data-[state=checked]:tw-translate-x-5 data-[state=unchecked]:tw-translate-x-0":r==="ltr"},{"data-[state=checked]:tw-translate-x-[-20px] data-[state=unchecked]:tw-translate-x-0":r==="rtl"})})})});el.displayName=qr.Root.displayName;const pm=_e.Root,tl=g.forwardRef(({className:e,...t},n)=>{const r=xe();return a.jsx(_e.List,{ref:n,className:N("tw-inline-flex tw-h-10 tw-items-center tw-justify-center tw-rounded-md tw-bg-muted tw-p-1 tw-text-muted-foreground",e),...t,dir:r})});tl.displayName=_e.List.displayName;const nl=g.forwardRef(({className:e,...t},n)=>a.jsx(_e.Trigger,{ref:n,className:N("tw-inline-flex tw-items-center tw-justify-center tw-whitespace-nowrap tw-rounded-sm tw-px-3 tw-py-1.5 tw-text-sm tw-font-medium tw-ring-offset-background tw-transition-all hover:tw-text-foreground focus-visible:tw-outline-none focus-visible:tw-ring-2 focus-visible:tw-ring-ring focus-visible:tw-ring-offset-2 disabled:tw-pointer-events-none disabled:tw-opacity-50 data-[state=active]:tw-bg-background data-[state=active]:tw-text-foreground data-[state=active]:tw-shadow-sm",e),...t}));nl.displayName=_e.Trigger.displayName;const rl=g.forwardRef(({className:e,...t},n)=>a.jsx(_e.Content,{ref:n,className:N("tw-mt-2 tw-ring-offset-background focus-visible:tw-outline-none focus-visible:tw-ring-2 focus-visible:tw-ring-ring focus-visible:tw-ring-offset-2",e),...t}));rl.displayName=_e.Content.displayName;function wm({isInstalling:e,handleClick:t,buttonText:n,className:r,...o}){return a.jsx(pe,{className:N("tw-h-8 tw-rounded-md tw-text-white tw-transition tw-duration-300 tw-ease-in-out hover:tw-bg-blue-700",{"tw-cursor-not-allowed tw-bg-blue-700":e,"tw-bg-blue-600":!e,"tw-bg-white tw-text-blue-600 hover:tw-text-white":!n,"tw-w-20":n},r),onClick:t,...o,children:e?a.jsx(Jt,{size:15}):a.jsxs(a.Fragment,{children:[a.jsx(K.Download,{size:25,className:N("tw-h-4 tw-w-4",{"tw-mr-1":n})}),n]})})}function fm({isEnabling:e,handleClick:t,className:n,...r}){return a.jsx(pe,{className:N("tw-h-8 tw-rounded-md tw-bg-blue-600 tw-px-4 tw-text-white tw-transition tw-duration-300 tw-ease-in-out hover:tw-bg-blue-700",{"tw-cursor-not-allowed tw-bg-blue-700":e},n),onClick:t,...r,children:e?a.jsxs(a.Fragment,{children:[a.jsx(Jt,{size:15,className:"tw-mr-1 tw-text-white"}),"Enabling..."]}):"Enable"})}function mm({isDisabling:e,handleClick:t,className:n,...r}){return a.jsx(pe,{className:N("tw-h-8 tw-rounded-md tw-bg-gray-300 tw-text-black tw-transition tw-duration-300 tw-ease-in-out hover:tw-bg-gray-400",{"tw-cursor-not-allowed tw-bg-gray-400":e},n),onClick:t,...r,children:e?a.jsxs(a.Fragment,{children:[a.jsx(Jt,{size:15,className:"tw-mr-1 tw-text-black"}),"Disabling..."]}):"Disable"})}function hm({isUpdating:e,handleClick:t,className:n,...r}){return a.jsx(pe,{className:N("tw-h-8 tw-rounded-md tw-bg-blue-600 tw-px-4 tw-text-white tw-transition tw-duration-300 tw-ease-in-out hover:tw-bg-blue-700 hover:tw-text-white",{"tw-cursor-not-allowed tw-bg-blue-700":e},n),onClick:t,...r,children:e?a.jsxs(a.Fragment,{children:[a.jsx(Jt,{size:15,className:"tw-mr-1 tw-text-white"}),"Updating..."]}):"Update"})}function gm({id:e,markdown:t,className:n,anchorTarget:r}){const o=g.useMemo(()=>({overrides:{a:{props:{target:r}}}}),[r]);return a.jsx("div",{id:e,className:N("pr-twp tw-prose",n),children:a.jsx(Il,{options:o,children:t})})}const ol=g.forwardRef((e,t)=>a.jsxs(pe,{ref:t,className:"tw-rounded-md tw-border tw-border-dashed tw-border-gray-400 tw-bg-white tw-px-4 tw-py-2 tw-text-black tw-transition tw-duration-300 tw-ease-in-out hover:tw-border-blue-600 hover:tw-bg-white hover:tw-text-blue-600",...e,children:[a.jsx(K.Filter,{size:16,className:"tw-mr-2 tw-h-4 tw-w-4 tw-text-gray-700 hover:tw-text-blue-600"}),"Filter",a.jsx(K.ChevronDown,{size:16,className:"tw-ml-2 tw-h-4 tw-w-4 tw-text-gray-700 hover:tw-text-blue-600"})]}));var al=(e=>(e[e.Check=0]="Check",e[e.Radio=1]="Radio",e))(al||{});function bm({id:e,groups:t}){return a.jsx("div",{id:e,children:a.jsxs(ar,{children:[a.jsx(ao,{asChild:!0,children:a.jsx(ol,{})}),a.jsx(En,{children:t.map(n=>a.jsxs("div",{children:[a.jsx(Wt,{children:n.label}),a.jsx(cs,{children:n.items.map(r=>a.jsx("div",{children:r.itemType===0?a.jsx(sr,{onClick:r.onClick,children:r.label}):a.jsx(io,{onClick:r.onClick,value:r.label,children:r.label})},r.label))}),a.jsx(Cn,{})]},n.label))})]})})}function vm({id:e,message:t}){return a.jsx("div",{id:e,className:"tw-mb-20 tw-mt-20 tw-flex tw-items-center tw-justify-center",children:a.jsx("div",{className:"tw-w-3/4 tw-rounded-lg tw-bg-gray-100 tw-p-8 tw-text-center",children:a.jsx("p",{className:"tw-text-lg tw-text-gray-800",children:t})})})}function xm({id:e,category:t,downloads:n,languages:r,moreInfoUrl:o}){const s=new J.NumberFormat("en",{notation:"compact",compactDisplay:"short"}).format(Object.values(n).reduce((l,c)=>l+c,0)),i=()=>{window.scrollTo(0,document.body.scrollHeight)};return a.jsxs("div",{id:e,className:"tw-flex tw-flex-wrap tw-items-start tw-space-x-4 tw-border-b tw-border-t tw-bg-white tw-pb-4 tw-pt-4",children:[a.jsxs("div",{className:"tw-flex tw-flex-col tw-items-center",children:[a.jsx("div",{className:"tw-flex tw-items-center tw-rounded-md tw-bg-gray-100 tw-px-2 tw-py-1",children:a.jsx("span",{className:"tw-text-xs tw-font-semibold tw-text-gray-700",children:t})}),a.jsx("span",{className:"tw-text-xs tw-text-gray-500",children:"CATEGORY"})]}),a.jsx("div",{className:"tw-mx-2 tw-h-10 tw-border-l tw-border-gray-300"}),a.jsxs("div",{className:"tw-flex tw-flex-col tw-items-center",children:[a.jsxs("div",{className:"tw-flex tw-items-center tw-rounded-md tw-bg-gray-100 tw-px-2 tw-py-1",children:[a.jsx(K.User,{className:"tw-mr-1 tw-h-4 tw-w-4"}),a.jsx("span",{className:"tw-text-xs tw-font-semibold tw-text-gray-700",children:s})]}),a.jsx("span",{className:"tw-text-xs tw-text-gray-500",children:"USERS"})]}),a.jsx("div",{className:"tw-mx-2 tw-h-10 tw-border-l tw-border-gray-300"}),a.jsxs("div",{className:"tw-flex tw-flex-col tw-items-center",children:[a.jsx("div",{className:"tw-flex tw-items-center",children:r.slice(0,3).map(l=>a.jsx("span",{className:"tw-ml-1 tw-rounded-md tw-bg-gray-100 tw-px-2 tw-py-1 tw-text-xs tw-font-semibold tw-text-gray-700",children:l.toUpperCase()},l))}),r.length>3&&a.jsxs("button",{type:"button",onClick:()=>i(),className:"tw-text-xs tw-text-gray-500 tw-underline",children:["+",r.length-3," more languages"]})]}),a.jsx("div",{className:"tw-mx-2 tw-h-10 tw-border-l tw-border-gray-300"}),a.jsxs("div",{className:"tw-ml-auto tw-flex tw-flex-col tw-space-y-2",children:[a.jsxs("a",{href:o,target:"_blank",rel:"noreferrer",className:"tw-flex tw-items-center tw-text-xs tw-font-semibold tw-text-gray-500 tw-underline",children:["Website",a.jsx(K.Link,{className:"tw-ml-1 tw-inline tw-h-4 tw-w-4"})]}),a.jsxs("a",{href:"https://example.com",target:"_blank",rel:"noreferrer",className:"tw-flex tw-items-center tw-text-xs tw-font-semibold tw-text-gray-500 tw-underline",children:["Support",a.jsx(K.CircleHelp,{className:"tw-ml-1 tw-inline tw-h-4 tw-w-4"})]})]})]})}function sl({id:e,versionHistory:t}){const[n,r]=g.useState(!1),o=new Date;function s(l){const c=new Date(l),d=new Date(o.getTime()-c.getTime()),u=d.getUTCFullYear()-1970,f=d.getUTCMonth(),w=d.getUTCDate()-1;let b="";return u>0?b=`${u.toString()} year${u===1?"":"s"} ago`:f>0?b=`${f.toString()} month${f===1?"":"s"} ago`:w===0?b="today":b=`${w.toString()} day${w===1?"":"s"} ago`,b}const i=Object.entries(t).sort((l,c)=>c[0].localeCompare(l[0]));return a.jsxs("div",{id:e,children:[a.jsx("h3",{className:"tw-text-md tw-font-semibold",children:"What`s New"}),a.jsx("ul",{className:"tw-list-disc tw-pl-5 tw-pr-4 tw-text-xs tw-text-gray-600",children:(n?i:i.slice(0,5)).map(l=>a.jsxs("div",{className:"tw-mt-3 tw-flex tw-justify-between",children:[a.jsx("div",{className:"tw-text-gray-600",children:a.jsx("li",{className:"tw-prose tw-text-xs",children:a.jsx("span",{children:l[1].description})})}),a.jsxs("div",{className:"tw-justify-end tw-text-right",children:[a.jsxs("div",{children:["Version ",l[0]]}),a.jsx("div",{children:s(l[1].date)})]})]},l[0]))}),i.length>5&&a.jsx("button",{type:"button",onClick:()=>r(!n),className:"tw-text-xs tw-text-gray-500 tw-underline",children:n?"Show Less Version History":"Show All Version History"})]})}function ym({id:e,publisherDisplayName:t,fileSize:n,locales:r,versionHistory:o}){const s=g.useMemo(()=>J.formatBytes(n),[n]),l=(c=>{const d=new Intl.DisplayNames(navigator.language,{type:"language"});return c.map(u=>d.of(u))})(r);return a.jsx("div",{id:e,className:"tw-border-t tw-pb-4 tw-pt-4",children:a.jsxs("div",{className:"tw-md:flex-row tw-md:space-x-8 tw-flex tw-flex-col tw-space-x-0",children:[a.jsx(sl,{versionHistory:o}),a.jsx("div",{className:"tw-md:border-t-0 tw-md:border-l tw-md-h-auto tw-md-ml-8 tw-mt-4 tw-border-t tw-border-gray-300"}),a.jsxs("div",{className:"tw-md:mt-0 tw-mt-4 tw-flex-1 tw-space-y-3",children:[a.jsx("h2",{className:"tw-text-md tw-font-semibold",children:"Information"}),a.jsxs("div",{className:"tw-flex tw-items-start tw-justify-between tw-pr-4 tw-text-xs tw-text-gray-600",children:[a.jsxs("p",{className:"tw-flex tw-flex-col tw-justify-start",children:[a.jsx("span",{className:"tw-mb-2",children:"Publisher"}),a.jsx("span",{className:"tw-font-semibold",children:t}),a.jsx("span",{className:"tw-mb-2 tw-mt-4",children:"Size"}),a.jsx("span",{className:"tw-font-semibold",children:s})]}),a.jsx("div",{className:"tw-flex tw-w-3/4 tw-items-center tw-justify-between tw-text-xs tw-text-gray-600",children:a.jsxs("p",{className:"tw-flex tw-flex-col tw-justify-start",children:[a.jsx("span",{className:"tw-mb-2",children:"Languages"}),a.jsx("span",{className:"tw-font-semibold",children:l.join(", ")})]})})]})]})]})})}function Nm({entries:e,getEntriesCount:t,selected:n,onChange:r,placeholder:o,commandEmptyMessage:s,customSelectedText:i,sortSelected:l,icon:c,className:d,badgesPlaceholder:u}){return a.jsxs("div",{className:"tw-flex tw-items-center tw-gap-2",children:[a.jsx(Ds,{entries:e,getEntriesCount:t,selected:n,onChange:r,placeholder:o,commandEmptyMessage:s,customSelectedText:i,sortSelected:l,icon:c,className:d}),n.length>0?a.jsx("div",{className:"tw-flex tw-flex-wrap tw-items-center tw-gap-2",children:n.map(f=>{var w;return a.jsxs(Hi,{variant:"muted",className:"tw-flex tw-items-center tw-gap-1",children:[a.jsx(pe,{variant:"ghost",size:"icon",className:"tw-h-4 tw-w-4 tw-p-0 hover:tw-bg-transparent",onClick:()=>r(n.filter(b=>b!==f)),children:a.jsx(K.X,{className:"tw-h-3 tw-w-3"})}),(w=e.find(b=>b.value===f))==null?void 0:w.label]},f)})}):a.jsx(Ce,{children:u})]})}const km=(e,t)=>e[t]??t;function Sm({knownUiLanguages:e,primaryLanguage:t="en",fallbackLanguages:n=[],onLanguagesChange:r,onPrimaryLanguageChange:o,onFallbackLanguagesChange:s,localizedStrings:i,className:l}){const c=km(i,"%settings_uiLanguageSelector_selectFallbackLanguages%"),[d,u]=g.useState(!1),f=b=>{o&&o(b),r&&r([b,...n.filter(x=>x!==b)]),s&&n.find(x=>x===b)&&s([...n.filter(x=>x!==b)]),u(!1)},w=(b,x)=>{var h,k,j,E,S,v;const m=x!==b?((k=(h=e[b])==null?void 0:h.uiNames)==null?void 0:k[x])??((E=(j=e[b])==null?void 0:j.uiNames)==null?void 0:E.en):void 0;return m?`${(S=e[b])==null?void 0:S.autonym} (${m})`:(v=e[b])==null?void 0:v.autonym};return a.jsxs("div",{className:N("pr-twp tw-max-w-sm",l),children:[a.jsxs(yt,{name:"uiLanguage",value:t,onValueChange:f,open:d,onOpenChange:b=>u(b),children:[a.jsx(it,{children:a.jsx(Nt,{})}),a.jsx(lt,{className:"tw-z-[250]",children:Object.keys(e).map(b=>a.jsx($e,{value:b,children:w(b,t)},b))})]}),t!=="en"&&a.jsxs(a.Fragment,{children:[a.jsx(Ce,{className:"tw-ms-3",children:c}),a.jsx("div",{className:"tw-ms-3",children:a.jsxs(Ce,{children:["Currently:"," ",(n==null?void 0:n.length)>0?`${n.map(b=>w(b,t)).join(", ")}`:`default (${e.en.autonym})`]})})]})]})}const jm=(e,t)=>{g.useEffect(()=>{if(!e)return()=>{};const n=e(t);return()=>{n()}},[e,t])},Lr=()=>!1,Em=(e,t)=>{const[n]=rr(g.useCallback(async()=>{if(!e)return Lr;const r=await Promise.resolve(e(t));return async()=>r()},[t,e]),Lr,{preserveValue:!1});g.useEffect(()=>()=>{n!==Lr&&n()},[n])};Object.defineProperty(exports,"sonner",{enumerable:!0,get:()=>as.toast});exports.Alert=Li;exports.AlertDescription=Ui;exports.AlertTitle=Gi;exports.BOOK_SELECTOR_STRING_KEYS=gc;exports.Badge=Hi;exports.BookChapterControl=cc;exports.BookSelectionMode=js;exports.BookSelector=bc;exports.Button=pe;exports.Card=Xi;exports.CardContent=Ji;exports.CardDescription=Ki;exports.CardFooter=Zi;exports.CardHeader=Yi;exports.CardTitle=Wi;exports.ChapterRangeSelector=Ss;exports.Checkbox=ir;exports.Checklist=dd;exports.ComboBox=Kn;exports.DataTable=_s;exports.DisableButton=mm;exports.DropdownMenu=ar;exports.DropdownMenuCheckboxItem=sr;exports.DropdownMenuContent=En;exports.DropdownMenuGroup=cs;exports.DropdownMenuItem=so;exports.DropdownMenuItemType=al;exports.DropdownMenuLabel=Wt;exports.DropdownMenuPortal=Bl;exports.DropdownMenuRadioGroup=Vl;exports.DropdownMenuRadioItem=io;exports.DropdownMenuSeparator=Cn;exports.DropdownMenuShortcut=ps;exports.DropdownMenuSub=zl;exports.DropdownMenuSubContent=us;exports.DropdownMenuSubTrigger=ds;exports.DropdownMenuTrigger=ao;exports.EnableButton=fm;exports.Filter=Nm;exports.FilterButton=ol;exports.FilterDropdown=bm;exports.Footer=ym;exports.GridMenu=Vi;exports.HamburgerMenuButton=Fi;exports.INVENTORY_STRING_KEYS=Cc;exports.IconButton=im;exports.Input=Ct;exports.InstallButton=wm;exports.Inventory=Oc;exports.Label=Ce;exports.MarkdownRenderer=gm;exports.MenuItem=Yo;exports.MoreInfo=xm;exports.MultiSelectComboBox=Ds;exports.NavigationContentSearch=_c;exports.NoExtensionsFound=vm;exports.RadioGroup=po;exports.RadioGroupItem=Wn;exports.ScriptureResultsViewer=ad;exports.ScrollGroupSelector=sd;exports.SearchBar=No;exports.Select=yt;exports.SelectContent=lt;exports.SelectGroup=Es;exports.SelectItem=$e;exports.SelectLabel=Cs;exports.SelectScrollDownButton=xo;exports.SelectScrollUpButton=vo;exports.SelectSeparator=Ts;exports.SelectTrigger=it;exports.SelectValue=Nt;exports.Separator=cr;exports.SettingsList=id;exports.SettingsListHeader=cd;exports.SettingsListItem=ld;exports.SettingsSidebar=Ys;exports.SettingsSidebarContentSearch=Jc;exports.Slider=Qi;exports.Sonner=um;exports.Spinner=Jt;exports.Switch=el;exports.Table=Tn;exports.TableBody=On;exports.TableCaption=Os;exports.TableCell=kt;exports.TableFooter=Rs;exports.TableHead=Vt;exports.TableHeader=Rn;exports.TableRow=Qe;exports.Tabs=pm;exports.TabsContent=rl;exports.TabsList=tl;exports.TabsTrigger=nl;exports.TextField=lm;exports.ToggleGroup=yo;exports.ToggleGroupItem=mn;exports.Toolbar=cm;exports.UiLanguageSelector=Sm;exports.UpdateButton=hm;exports.VersionHistory=sl;exports.VerticalTabs=ko;exports.VerticalTabsContent=jo;exports.VerticalTabsList=So;exports.VerticalTabsTrigger=Bs;exports.badgeVariants=qi;exports.buttonVariants=vs;exports.cn=N;exports.getBookNumFromId=Is;exports.getLinesFromUSFM=Ps;exports.getNumberFromUSFM=Hr;exports.getStatusForItem=$s;exports.inventoryCountColumn=jc;exports.inventoryItemColumn=kc;exports.inventoryStatusColumn=Ec;exports.useEvent=jm;exports.useEventAsync=Em;exports.usePromise=rr;function Cm(e,t="top"){if(!e||typeof document>"u")return;const n=document.head||document.querySelector("head"),r=n.querySelector(":first-child"),o=document.createElement("style");o.appendChild(document.createTextNode(e)),t==="top"&&r?n.insertBefore(o,r):n.appendChild(o)}Cm(`*, ::before, ::after {
  --tw-border-spacing-x: 0;
  --tw-border-spacing-y: 0;
  --tw-translate-x: 0;
  --tw-translate-y: 0;
  --tw-rotate: 0;
  --tw-skew-x: 0;
  --tw-skew-y: 0;
  --tw-scale-x: 1;
  --tw-scale-y: 1;
  --tw-pan-x:  ;
  --tw-pan-y:  ;
  --tw-pinch-zoom:  ;
  --tw-scroll-snap-strictness: proximity;
  --tw-gradient-from-position:  ;
  --tw-gradient-via-position:  ;
  --tw-gradient-to-position:  ;
  --tw-ordinal:  ;
  --tw-slashed-zero:  ;
  --tw-numeric-figure:  ;
  --tw-numeric-spacing:  ;
  --tw-numeric-fraction:  ;
  --tw-ring-inset:  ;
  --tw-ring-offset-width: 0px;
  --tw-ring-offset-color: #fff;
  --tw-ring-color: rgb(59 130 246 / 0.5);
  --tw-ring-offset-shadow: 0 0 #0000;
  --tw-ring-shadow: 0 0 #0000;
  --tw-shadow: 0 0 #0000;
  --tw-shadow-colored: 0 0 #0000;
  --tw-blur:  ;
  --tw-brightness:  ;
  --tw-contrast:  ;
  --tw-grayscale:  ;
  --tw-hue-rotate:  ;
  --tw-invert:  ;
  --tw-saturate:  ;
  --tw-sepia:  ;
  --tw-drop-shadow:  ;
  --tw-backdrop-blur:  ;
  --tw-backdrop-brightness:  ;
  --tw-backdrop-contrast:  ;
  --tw-backdrop-grayscale:  ;
  --tw-backdrop-hue-rotate:  ;
  --tw-backdrop-invert:  ;
  --tw-backdrop-opacity:  ;
  --tw-backdrop-saturate:  ;
  --tw-backdrop-sepia:  ;
  --tw-contain-size:  ;
  --tw-contain-layout:  ;
  --tw-contain-paint:  ;
  --tw-contain-style:  ;
}

::backdrop {
  --tw-border-spacing-x: 0;
  --tw-border-spacing-y: 0;
  --tw-translate-x: 0;
  --tw-translate-y: 0;
  --tw-rotate: 0;
  --tw-skew-x: 0;
  --tw-skew-y: 0;
  --tw-scale-x: 1;
  --tw-scale-y: 1;
  --tw-pan-x:  ;
  --tw-pan-y:  ;
  --tw-pinch-zoom:  ;
  --tw-scroll-snap-strictness: proximity;
  --tw-gradient-from-position:  ;
  --tw-gradient-via-position:  ;
  --tw-gradient-to-position:  ;
  --tw-ordinal:  ;
  --tw-slashed-zero:  ;
  --tw-numeric-figure:  ;
  --tw-numeric-spacing:  ;
  --tw-numeric-fraction:  ;
  --tw-ring-inset:  ;
  --tw-ring-offset-width: 0px;
  --tw-ring-offset-color: #fff;
  --tw-ring-color: rgb(59 130 246 / 0.5);
  --tw-ring-offset-shadow: 0 0 #0000;
  --tw-ring-shadow: 0 0 #0000;
  --tw-shadow: 0 0 #0000;
  --tw-shadow-colored: 0 0 #0000;
  --tw-blur:  ;
  --tw-brightness:  ;
  --tw-contrast:  ;
  --tw-grayscale:  ;
  --tw-hue-rotate:  ;
  --tw-invert:  ;
  --tw-saturate:  ;
  --tw-sepia:  ;
  --tw-drop-shadow:  ;
  --tw-backdrop-blur:  ;
  --tw-backdrop-brightness:  ;
  --tw-backdrop-contrast:  ;
  --tw-backdrop-grayscale:  ;
  --tw-backdrop-hue-rotate:  ;
  --tw-backdrop-invert:  ;
  --tw-backdrop-opacity:  ;
  --tw-backdrop-saturate:  ;
  --tw-backdrop-sepia:  ;
  --tw-contain-size:  ;
  --tw-contain-layout:  ;
  --tw-contain-paint:  ;
  --tw-contain-style:  ;
}/*
1. Prevent padding and border from affecting element width. (https://github.com/mozdevs/cssremedy/issues/4)
2. Allow adding a border to an element by just adding a border-width. (https://github.com/tailwindcss/tailwindcss/pull/116)
*/

*:where(.pr-twp,.pr-twp *),
::before:where(.pr-twp,.pr-twp *),
::after:where(.pr-twp,.pr-twp *) {
  box-sizing: border-box; /* 1 */
  border-width: 0; /* 2 */
  border-style: solid; /* 2 */
  border-color: #e5e7eb; /* 2 */
}

::before:where(.pr-twp,.pr-twp *),
::after:where(.pr-twp,.pr-twp *) {
  --tw-content: '';
}

/*
1. Use a consistent sensible line-height in all browsers.
2. Prevent adjustments of font size after orientation changes in iOS.
3. Use a more readable tab size.
4. Use the user's configured \`sans\` font-family by default.
5. Use the user's configured \`sans\` font-feature-settings by default.
6. Use the user's configured \`sans\` font-variation-settings by default.
7. Disable tap highlights on iOS
*/

html:where(.pr-twp,.pr-twp *),
:host:where(.pr-twp,.pr-twp *) {
  line-height: 1.5; /* 1 */
  -webkit-text-size-adjust: 100%; /* 2 */ /* 3 */
  tab-size: 4; /* 3 */
  font-family: ui-sans-serif, system-ui, sans-serif, "Apple Color Emoji", "Segoe UI Emoji", "Segoe UI Symbol", "Noto Color Emoji"; /* 4 */
  font-feature-settings: normal; /* 5 */
  font-variation-settings: normal; /* 6 */
  -webkit-tap-highlight-color: transparent; /* 7 */
}

/*
1. Remove the margin in all browsers.
2. Inherit line-height from \`html\` so users can set them as a class directly on the \`html\` element.
*/

body:where(.pr-twp,.pr-twp *) {
  margin: 0; /* 1 */
  line-height: inherit; /* 2 */
}

/*
1. Add the correct height in Firefox.
2. Correct the inheritance of border color in Firefox. (https://bugzilla.mozilla.org/show_bug.cgi?id=190655)
3. Ensure horizontal rules are visible by default.
*/

hr:where(.pr-twp,.pr-twp *) {
  height: 0; /* 1 */
  color: inherit; /* 2 */
  border-top-width: 1px; /* 3 */
}

/*
Add the correct text decoration in Chrome, Edge, and Safari.
*/

abbr:where([title]):where(.pr-twp,.pr-twp *) {
  text-decoration: underline dotted;
}

/*
Remove the default font size and weight for headings.
*/

h1:where(.pr-twp,.pr-twp *),
h2:where(.pr-twp,.pr-twp *),
h3:where(.pr-twp,.pr-twp *),
h4:where(.pr-twp,.pr-twp *),
h5:where(.pr-twp,.pr-twp *),
h6:where(.pr-twp,.pr-twp *) {
  font-size: inherit;
  font-weight: inherit;
}

/*
Reset links to optimize for opt-in styling instead of opt-out.
*/

a:where(.pr-twp,.pr-twp *) {
  color: inherit;
  text-decoration: inherit;
}

/*
Add the correct font weight in Edge and Safari.
*/

b:where(.pr-twp,.pr-twp *),
strong:where(.pr-twp,.pr-twp *) {
  font-weight: bolder;
}

/*
1. Use the user's configured \`mono\` font-family by default.
2. Use the user's configured \`mono\` font-feature-settings by default.
3. Use the user's configured \`mono\` font-variation-settings by default.
4. Correct the odd \`em\` font sizing in all browsers.
*/

code:where(.pr-twp,.pr-twp *),
kbd:where(.pr-twp,.pr-twp *),
samp:where(.pr-twp,.pr-twp *),
pre:where(.pr-twp,.pr-twp *) {
  font-family: ui-monospace, SFMono-Regular, Menlo, Monaco, Consolas, "Liberation Mono", "Courier New", monospace; /* 1 */
  font-feature-settings: normal; /* 2 */
  font-variation-settings: normal; /* 3 */
  font-size: 1em; /* 4 */
}

/*
Add the correct font size in all browsers.
*/

small:where(.pr-twp,.pr-twp *) {
  font-size: 80%;
}

/*
Prevent \`sub\` and \`sup\` elements from affecting the line height in all browsers.
*/

sub:where(.pr-twp,.pr-twp *),
sup:where(.pr-twp,.pr-twp *) {
  font-size: 75%;
  line-height: 0;
  position: relative;
  vertical-align: baseline;
}

sub:where(.pr-twp,.pr-twp *) {
  bottom: -0.25em;
}

sup:where(.pr-twp,.pr-twp *) {
  top: -0.5em;
}

/*
1. Remove text indentation from table contents in Chrome and Safari. (https://bugs.chromium.org/p/chromium/issues/detail?id=999088, https://bugs.webkit.org/show_bug.cgi?id=201297)
2. Correct table border color inheritance in all Chrome and Safari. (https://bugs.chromium.org/p/chromium/issues/detail?id=935729, https://bugs.webkit.org/show_bug.cgi?id=195016)
3. Remove gaps between table borders by default.
*/

table:where(.pr-twp,.pr-twp *) {
  text-indent: 0; /* 1 */
  border-color: inherit; /* 2 */
  border-collapse: collapse; /* 3 */
}

/*
1. Change the font styles in all browsers.
2. Remove the margin in Firefox and Safari.
3. Remove default padding in all browsers.
*/

button:where(.pr-twp,.pr-twp *),
input:where(.pr-twp,.pr-twp *),
optgroup:where(.pr-twp,.pr-twp *),
select:where(.pr-twp,.pr-twp *),
textarea:where(.pr-twp,.pr-twp *) {
  font-family: inherit; /* 1 */
  font-feature-settings: inherit; /* 1 */
  font-variation-settings: inherit; /* 1 */
  font-size: 100%; /* 1 */
  font-weight: inherit; /* 1 */
  line-height: inherit; /* 1 */
  letter-spacing: inherit; /* 1 */
  color: inherit; /* 1 */
  margin: 0; /* 2 */
  padding: 0; /* 3 */
}

/*
Remove the inheritance of text transform in Edge and Firefox.
*/

button:where(.pr-twp,.pr-twp *),
select:where(.pr-twp,.pr-twp *) {
  text-transform: none;
}

/*
1. Correct the inability to style clickable types in iOS and Safari.
2. Remove default button styles.
*/

button:where(.pr-twp,.pr-twp *),
input:where([type='button']):where(.pr-twp,.pr-twp *),
input:where([type='reset']):where(.pr-twp,.pr-twp *),
input:where([type='submit']):where(.pr-twp,.pr-twp *) {
  -webkit-appearance: button; /* 1 */
  background-color: transparent; /* 2 */
  background-image: none; /* 2 */
}

/*
Use the modern Firefox focus style for all focusable elements.
*/

:-moz-focusring:where(.pr-twp,.pr-twp *) {
  outline: auto;
}

/*
Remove the additional \`:invalid\` styles in Firefox. (https://github.com/mozilla/gecko-dev/blob/2f9eacd9d3d995c937b4251a5557d95d494c9be1/layout/style/res/forms.css#L728-L737)
*/

:-moz-ui-invalid:where(.pr-twp,.pr-twp *) {
  box-shadow: none;
}

/*
Add the correct vertical alignment in Chrome and Firefox.
*/

progress:where(.pr-twp,.pr-twp *) {
  vertical-align: baseline;
}

/*
Correct the cursor style of increment and decrement buttons in Safari.
*/

::-webkit-inner-spin-button:where(.pr-twp,.pr-twp *),
::-webkit-outer-spin-button:where(.pr-twp,.pr-twp *) {
  height: auto;
}

/*
1. Correct the odd appearance in Chrome and Safari.
2. Correct the outline style in Safari.
*/

[type='search']:where(.pr-twp,.pr-twp *) {
  -webkit-appearance: textfield; /* 1 */
  outline-offset: -2px; /* 2 */
}

/*
Remove the inner padding in Chrome and Safari on macOS.
*/

::-webkit-search-decoration:where(.pr-twp,.pr-twp *) {
  -webkit-appearance: none;
}

/*
1. Correct the inability to style clickable types in iOS and Safari.
2. Change font properties to \`inherit\` in Safari.
*/

::-webkit-file-upload-button:where(.pr-twp,.pr-twp *) {
  -webkit-appearance: button; /* 1 */
  font: inherit; /* 2 */
}

/*
Add the correct display in Chrome and Safari.
*/

summary:where(.pr-twp,.pr-twp *) {
  display: list-item;
}

/*
Removes the default spacing and border for appropriate elements.
*/

blockquote:where(.pr-twp,.pr-twp *),
dl:where(.pr-twp,.pr-twp *),
dd:where(.pr-twp,.pr-twp *),
h1:where(.pr-twp,.pr-twp *),
h2:where(.pr-twp,.pr-twp *),
h3:where(.pr-twp,.pr-twp *),
h4:where(.pr-twp,.pr-twp *),
h5:where(.pr-twp,.pr-twp *),
h6:where(.pr-twp,.pr-twp *),
hr:where(.pr-twp,.pr-twp *),
figure:where(.pr-twp,.pr-twp *),
p:where(.pr-twp,.pr-twp *),
pre:where(.pr-twp,.pr-twp *) {
  margin: 0;
}

fieldset:where(.pr-twp,.pr-twp *) {
  margin: 0;
  padding: 0;
}

legend:where(.pr-twp,.pr-twp *) {
  padding: 0;
}

ol:where(.pr-twp,.pr-twp *),
ul:where(.pr-twp,.pr-twp *),
menu:where(.pr-twp,.pr-twp *) {
  list-style: none;
  margin: 0;
  padding: 0;
}

/*
Reset default styling for dialogs.
*/
dialog:where(.pr-twp,.pr-twp *) {
  padding: 0;
}

/*
Prevent resizing textareas horizontally by default.
*/

textarea:where(.pr-twp,.pr-twp *) {
  resize: vertical;
}

/*
1. Reset the default placeholder opacity in Firefox. (https://github.com/tailwindlabs/tailwindcss/issues/3300)
2. Set the default placeholder color to the user's configured gray 400 color.
*/

input::placeholder:where(.pr-twp,.pr-twp *),
textarea::placeholder:where(.pr-twp,.pr-twp *) {
  opacity: 1; /* 1 */
  color: #9ca3af; /* 2 */
}

/*
Set the default cursor for buttons.
*/

button:where(.pr-twp,.pr-twp *),
[role="button"]:where(.pr-twp,.pr-twp *) {
  cursor: pointer;
}

/*
Make sure disabled buttons don't get the pointer cursor.
*/
:disabled:where(.pr-twp,.pr-twp *) {
  cursor: default;
}

/*
1. Make replaced elements \`display: block\` by default. (https://github.com/mozdevs/cssremedy/issues/14)
2. Add \`vertical-align: middle\` to align replaced elements more sensibly by default. (https://github.com/jensimmons/cssremedy/issues/14#issuecomment-634934210)
   This can trigger a poorly considered lint error in some tools but is included by design.
*/

img:where(.pr-twp,.pr-twp *),
svg:where(.pr-twp,.pr-twp *),
video:where(.pr-twp,.pr-twp *),
canvas:where(.pr-twp,.pr-twp *),
audio:where(.pr-twp,.pr-twp *),
iframe:where(.pr-twp,.pr-twp *),
embed:where(.pr-twp,.pr-twp *),
object:where(.pr-twp,.pr-twp *) {
  display: block; /* 1 */
  vertical-align: middle; /* 2 */
}

/*
Constrain images and videos to the parent width and preserve their intrinsic aspect ratio. (https://github.com/mozdevs/cssremedy/issues/14)
*/

img:where(.pr-twp,.pr-twp *),
video:where(.pr-twp,.pr-twp *) {
  max-width: 100%;
  height: auto;
}

/* Make elements with the HTML hidden attribute stay hidden by default */
[hidden]:where(:not([hidden="until-found"])):where(.pr-twp,.pr-twp *) {
  display: none;
}
  /* Adding the preflight selector (pr-twp) to components was not changing the font as desired.
  So this piece of code adds tw-font-sans everywhere we include preflight. */
  .pr-twp {
  font-family: ui-sans-serif, system-ui, sans-serif, "Apple Color Emoji", "Segoe UI Emoji", "Segoe UI Symbol", "Noto Color Emoji";
}
  @font-face {
    font-family: 'Inter';
    font-display: 'swap';
    src: url('https://fonts.googleapis.com/css2?family=Inter:wght@100..900&display=swap');
  }

  /*
   * Theme colors in Platform.Bible. These are applied in CSS properties using \`hsl(var(--varName))\`
   * or Tailwind classes like \`tw-bg-primary\`
   *
   * See the wiki's
   * [Matching Application Theme](https://github.com/paranext/paranext-extension-template/wiki/Extension-Anatomy#matching-application-theme)
   * section for more information
   */
  :root {
    --background: 0 0% 100%;
    --foreground: 222.2 84% 4.9%;

    --card: 0 0% 100%;
    --card-foreground: 222.2 84% 4.9%;

    --popover: 0 0% 100%;
    --popover-foreground: 222.2 84% 4.9%;

    --primary: 222.2 47.4% 11.2%;
    --primary-foreground: 210 40% 98%;

    --secondary: 210 40% 90%;
    --secondary-foreground: 222.2 47.4% 11.2%;

    --muted: 210 40% 96.1%;
    --muted-foreground: 215.4 16.3% 46.9%;

    --accent: 210 40% 96.1%;
    --accent-foreground: 222.2 47.4% 11.2%;

    --destructive: 0 84.2% 60.2%;
    --destructive-foreground: 210 40% 98%;

    --border: 214.3 31.8% 91.4%;
    --input: 214.3 31.8% 91.4%;
    --ring: 222.2 84% 4.9%;

    --radius: 0.5rem;
  }

  .dark {
    --background: 222.2 84% 4.9%;
    --foreground: 210 40% 98%;

    --card: 222.2 84% 4.9%;
    --card-foreground: 210 40% 98%;

    --popover: 222.2 84% 4.9%;
    --popover-foreground: 210 40% 98%;

    --primary: 210 40% 98%;
    --primary-foreground: 222.2 47.4% 11.2%;

    --secondary: 217.2 32.6% 17.5%;
    --secondary-foreground: 210 40% 98%;

    --muted: 217.2 32.6% 17.5%;
    --muted-foreground: 215 20.2% 65.1%;

    --accent: 217.2 32.6% 17.5%;
    --accent-foreground: 210 40% 98%;

    --destructive: 0 62.8% 30.6%;
    --destructive-foreground: 210 40% 98%;

    --border: 217.2 32.6% 17.5%;
    --input: 217.2 32.6% 17.5%;
    --ring: 212.7 26.8% 83.9%;
  }

  /* using color palette https://supercolorpalette.com/?scp=G0-hsl-99827A-E7DDD0-FEF4E7-FEFAF1-FFFFFF-D8E9E3-719892-07463D-0A433D-083030-041616-000000-85DBB8-F2F52E-CD3737 */
  .paratext-light {
    --background: 0 0% 100%;
    --foreground: 0 0% 0%;
    --muted: 33.9 32.4% 86.1%;
    --muted-foreground: 15.5 13.2% 53.9%;
    --popover: 0 0% 100%;
    --popover-foreground: 0 0% 0%;
    --card: 0 0% 100%;
    --card-foreground: 0 0% 0%;
    --border: 220 13% 91%;
    --input: 161.3 26.7% 88.2%;
    --primary: 173.4 82.1% 15.3%;
    --primary-foreground: 40 85.7% 97.3%;
    --secondary: 161.3 26.7% 88.2%;
    --secondary-foreground: 173.4 82.1% 15.3%;
    --accent: 161.3 26.7% 88.2%;
    --accent-foreground: 173.4 82.1% 15.3%;
    --destructive: 0 60% 51%;
    --destructive-foreground: 210 20% 98%;
    --ring: 13.5 13.2% 53.9%;
  }

  .paratext-dark {
    --background: 0 0% 0%;
    --foreground: 0 0% 100%;
    --muted: 15.5 13.2% 53.9%;
    --muted-foreground: 33.9 32.4% 86.1%;
    --popover: 180 71.4% 5%;
    --popover-foreground: 0 0% 100%;
    --card: 0 0% 0%;
    --card-foreground: 0 0% 100%;
    --border: 220 13% 20%;
    --input: 220 13% 20%;
    --primary: 161.3 26.7% 88.2%;
    --primary-foreground: 173.4 82.1% 15.3%;
    --secondary: 180 71.4% 11%;
    --secondary-foreground: 161.3 26.7% 88.2%;
    --accent: 180 71.4% 11%;
    --accent-foreground: 161.3 26.7% 88.2%;
    --destructive: 0 60% 51%;
    --destructive-foreground: 210 20% 98%;
    --ring: 13.5 13.2% 53.9%;
  }
  * {
  border-color: hsl(var(--border));
}

  body {
  background-color: hsl(var(--background));
  color: hsl(var(--foreground));
}
.tw-prose {
  color: var(--tw-prose-body);
  max-width: 65ch;
}
.tw-prose :where(p):not(:where([class~="tw-not-prose"],[class~="tw-not-prose"] *)) {
  margin-top: 1.25em;
  margin-bottom: 1.25em;
}
.tw-prose :where([class~="lead"]):not(:where([class~="tw-not-prose"],[class~="tw-not-prose"] *)) {
  color: var(--tw-prose-lead);
  font-size: 1.25em;
  line-height: 1.6;
  margin-top: 1.2em;
  margin-bottom: 1.2em;
}
.tw-prose :where(a):not(:where([class~="tw-not-prose"],[class~="tw-not-prose"] *)) {
  color: var(--tw-prose-links);
  text-decoration: underline;
  font-weight: 500;
}
.tw-prose :where(strong):not(:where([class~="tw-not-prose"],[class~="tw-not-prose"] *)) {
  color: var(--tw-prose-bold);
  font-weight: 600;
}
.tw-prose :where(a strong):not(:where([class~="tw-not-prose"],[class~="tw-not-prose"] *)) {
  color: inherit;
}
.tw-prose :where(blockquote strong):not(:where([class~="tw-not-prose"],[class~="tw-not-prose"] *)) {
  color: inherit;
}
.tw-prose :where(thead th strong):not(:where([class~="tw-not-prose"],[class~="tw-not-prose"] *)) {
  color: inherit;
}
.tw-prose :where(ol):not(:where([class~="tw-not-prose"],[class~="tw-not-prose"] *)) {
  list-style-type: decimal;
  margin-top: 1.25em;
  margin-bottom: 1.25em;
  padding-inline-start: 1.625em;
}
.tw-prose :where(ol[type="A"]):not(:where([class~="tw-not-prose"],[class~="tw-not-prose"] *)) {
  list-style-type: upper-alpha;
}
.tw-prose :where(ol[type="a"]):not(:where([class~="tw-not-prose"],[class~="tw-not-prose"] *)) {
  list-style-type: lower-alpha;
}
.tw-prose :where(ol[type="A" s]):not(:where([class~="tw-not-prose"],[class~="tw-not-prose"] *)) {
  list-style-type: upper-alpha;
}
.tw-prose :where(ol[type="a" s]):not(:where([class~="tw-not-prose"],[class~="tw-not-prose"] *)) {
  list-style-type: lower-alpha;
}
.tw-prose :where(ol[type="I"]):not(:where([class~="tw-not-prose"],[class~="tw-not-prose"] *)) {
  list-style-type: upper-roman;
}
.tw-prose :where(ol[type="i"]):not(:where([class~="tw-not-prose"],[class~="tw-not-prose"] *)) {
  list-style-type: lower-roman;
}
.tw-prose :where(ol[type="I" s]):not(:where([class~="tw-not-prose"],[class~="tw-not-prose"] *)) {
  list-style-type: upper-roman;
}
.tw-prose :where(ol[type="i" s]):not(:where([class~="tw-not-prose"],[class~="tw-not-prose"] *)) {
  list-style-type: lower-roman;
}
.tw-prose :where(ol[type="1"]):not(:where([class~="tw-not-prose"],[class~="tw-not-prose"] *)) {
  list-style-type: decimal;
}
.tw-prose :where(ul):not(:where([class~="tw-not-prose"],[class~="tw-not-prose"] *)) {
  list-style-type: disc;
  margin-top: 1.25em;
  margin-bottom: 1.25em;
  padding-inline-start: 1.625em;
}
.tw-prose :where(ol > li):not(:where([class~="tw-not-prose"],[class~="tw-not-prose"] *))::marker {
  font-weight: 400;
  color: var(--tw-prose-counters);
}
.tw-prose :where(ul > li):not(:where([class~="tw-not-prose"],[class~="tw-not-prose"] *))::marker {
  color: var(--tw-prose-bullets);
}
.tw-prose :where(dt):not(:where([class~="tw-not-prose"],[class~="tw-not-prose"] *)) {
  color: var(--tw-prose-headings);
  font-weight: 600;
  margin-top: 1.25em;
}
.tw-prose :where(hr):not(:where([class~="tw-not-prose"],[class~="tw-not-prose"] *)) {
  border-color: var(--tw-prose-hr);
  border-top-width: 1px;
  margin-top: 3em;
  margin-bottom: 3em;
}
.tw-prose :where(blockquote):not(:where([class~="tw-not-prose"],[class~="tw-not-prose"] *)) {
  font-weight: 500;
  font-style: italic;
  color: var(--tw-prose-quotes);
  border-inline-start-width: 0.25rem;
  border-inline-start-color: var(--tw-prose-quote-borders);
  quotes: "0o201C""0o201D""0o2018""0o2019";
  margin-top: 1.6em;
  margin-bottom: 1.6em;
  padding-inline-start: 1em;
}
.tw-prose :where(blockquote p:first-of-type):not(:where([class~="tw-not-prose"],[class~="tw-not-prose"] *))::before {
  content: open-quote;
}
.tw-prose :where(blockquote p:last-of-type):not(:where([class~="tw-not-prose"],[class~="tw-not-prose"] *))::after {
  content: close-quote;
}
.tw-prose :where(h1):not(:where([class~="tw-not-prose"],[class~="tw-not-prose"] *)) {
  color: var(--tw-prose-headings);
  font-weight: 800;
  font-size: 2.25em;
  margin-top: 0;
  margin-bottom: 0.8888889em;
  line-height: 1.1111111;
}
.tw-prose :where(h1 strong):not(:where([class~="tw-not-prose"],[class~="tw-not-prose"] *)) {
  font-weight: 900;
  color: inherit;
}
.tw-prose :where(h2):not(:where([class~="tw-not-prose"],[class~="tw-not-prose"] *)) {
  color: var(--tw-prose-headings);
  font-weight: 700;
  font-size: 1.5em;
  margin-top: 2em;
  margin-bottom: 1em;
  line-height: 1.3333333;
}
.tw-prose :where(h2 strong):not(:where([class~="tw-not-prose"],[class~="tw-not-prose"] *)) {
  font-weight: 800;
  color: inherit;
}
.tw-prose :where(h3):not(:where([class~="tw-not-prose"],[class~="tw-not-prose"] *)) {
  color: var(--tw-prose-headings);
  font-weight: 600;
  font-size: 1.25em;
  margin-top: 1.6em;
  margin-bottom: 0.6em;
  line-height: 1.6;
}
.tw-prose :where(h3 strong):not(:where([class~="tw-not-prose"],[class~="tw-not-prose"] *)) {
  font-weight: 700;
  color: inherit;
}
.tw-prose :where(h4):not(:where([class~="tw-not-prose"],[class~="tw-not-prose"] *)) {
  color: var(--tw-prose-headings);
  font-weight: 600;
  margin-top: 1.5em;
  margin-bottom: 0.5em;
  line-height: 1.5;
}
.tw-prose :where(h4 strong):not(:where([class~="tw-not-prose"],[class~="tw-not-prose"] *)) {
  font-weight: 700;
  color: inherit;
}
.tw-prose :where(img):not(:where([class~="tw-not-prose"],[class~="tw-not-prose"] *)) {
  margin-top: 2em;
  margin-bottom: 2em;
}
.tw-prose :where(picture):not(:where([class~="tw-not-prose"],[class~="tw-not-prose"] *)) {
  display: block;
  margin-top: 2em;
  margin-bottom: 2em;
}
.tw-prose :where(video):not(:where([class~="tw-not-prose"],[class~="tw-not-prose"] *)) {
  margin-top: 2em;
  margin-bottom: 2em;
}
.tw-prose :where(kbd):not(:where([class~="tw-not-prose"],[class~="tw-not-prose"] *)) {
  font-weight: 500;
  font-family: inherit;
  color: var(--tw-prose-kbd);
  box-shadow: 0 0 0 1px rgb(var(--tw-prose-kbd-shadows) / 10%), 0 3px 0 rgb(var(--tw-prose-kbd-shadows) / 10%);
  font-size: 0.875em;
  border-radius: 0.3125rem;
  padding-top: 0.1875em;
  padding-inline-end: 0.375em;
  padding-bottom: 0.1875em;
  padding-inline-start: 0.375em;
}
.tw-prose :where(code):not(:where([class~="tw-not-prose"],[class~="tw-not-prose"] *)) {
  color: var(--tw-prose-code);
  font-weight: 600;
  font-size: 0.875em;
}
.tw-prose :where(code):not(:where([class~="tw-not-prose"],[class~="tw-not-prose"] *))::before {
  content: "\`";
}
.tw-prose :where(code):not(:where([class~="tw-not-prose"],[class~="tw-not-prose"] *))::after {
  content: "\`";
}
.tw-prose :where(a code):not(:where([class~="tw-not-prose"],[class~="tw-not-prose"] *)) {
  color: inherit;
}
.tw-prose :where(h1 code):not(:where([class~="tw-not-prose"],[class~="tw-not-prose"] *)) {
  color: inherit;
}
.tw-prose :where(h2 code):not(:where([class~="tw-not-prose"],[class~="tw-not-prose"] *)) {
  color: inherit;
  font-size: 0.875em;
}
.tw-prose :where(h3 code):not(:where([class~="tw-not-prose"],[class~="tw-not-prose"] *)) {
  color: inherit;
  font-size: 0.9em;
}
.tw-prose :where(h4 code):not(:where([class~="tw-not-prose"],[class~="tw-not-prose"] *)) {
  color: inherit;
}
.tw-prose :where(blockquote code):not(:where([class~="tw-not-prose"],[class~="tw-not-prose"] *)) {
  color: inherit;
}
.tw-prose :where(thead th code):not(:where([class~="tw-not-prose"],[class~="tw-not-prose"] *)) {
  color: inherit;
}
.tw-prose :where(pre):not(:where([class~="tw-not-prose"],[class~="tw-not-prose"] *)) {
  color: var(--tw-prose-pre-code);
  background-color: var(--tw-prose-pre-bg);
  overflow-x: auto;
  font-weight: 400;
  font-size: 0.875em;
  line-height: 1.7142857;
  margin-top: 1.7142857em;
  margin-bottom: 1.7142857em;
  border-radius: 0.375rem;
  padding-top: 0.8571429em;
  padding-inline-end: 1.1428571em;
  padding-bottom: 0.8571429em;
  padding-inline-start: 1.1428571em;
}
.tw-prose :where(pre code):not(:where([class~="tw-not-prose"],[class~="tw-not-prose"] *)) {
  background-color: transparent;
  border-width: 0;
  border-radius: 0;
  padding: 0;
  font-weight: inherit;
  color: inherit;
  font-size: inherit;
  font-family: inherit;
  line-height: inherit;
}
.tw-prose :where(pre code):not(:where([class~="tw-not-prose"],[class~="tw-not-prose"] *))::before {
  content: none;
}
.tw-prose :where(pre code):not(:where([class~="tw-not-prose"],[class~="tw-not-prose"] *))::after {
  content: none;
}
.tw-prose :where(table):not(:where([class~="tw-not-prose"],[class~="tw-not-prose"] *)) {
  width: 100%;
  table-layout: auto;
  margin-top: 2em;
  margin-bottom: 2em;
  font-size: 0.875em;
  line-height: 1.7142857;
}
.tw-prose :where(thead):not(:where([class~="tw-not-prose"],[class~="tw-not-prose"] *)) {
  border-bottom-width: 1px;
  border-bottom-color: var(--tw-prose-th-borders);
}
.tw-prose :where(thead th):not(:where([class~="tw-not-prose"],[class~="tw-not-prose"] *)) {
  color: var(--tw-prose-headings);
  font-weight: 600;
  vertical-align: bottom;
  padding-inline-end: 0.5714286em;
  padding-bottom: 0.5714286em;
  padding-inline-start: 0.5714286em;
}
.tw-prose :where(tbody tr):not(:where([class~="tw-not-prose"],[class~="tw-not-prose"] *)) {
  border-bottom-width: 1px;
  border-bottom-color: var(--tw-prose-td-borders);
}
.tw-prose :where(tbody tr:last-child):not(:where([class~="tw-not-prose"],[class~="tw-not-prose"] *)) {
  border-bottom-width: 0;
}
.tw-prose :where(tbody td):not(:where([class~="tw-not-prose"],[class~="tw-not-prose"] *)) {
  vertical-align: baseline;
}
.tw-prose :where(tfoot):not(:where([class~="tw-not-prose"],[class~="tw-not-prose"] *)) {
  border-top-width: 1px;
  border-top-color: var(--tw-prose-th-borders);
}
.tw-prose :where(tfoot td):not(:where([class~="tw-not-prose"],[class~="tw-not-prose"] *)) {
  vertical-align: top;
}
.tw-prose :where(th, td):not(:where([class~="tw-not-prose"],[class~="tw-not-prose"] *)) {
  text-align: start;
}
.tw-prose :where(figure > *):not(:where([class~="tw-not-prose"],[class~="tw-not-prose"] *)) {
  margin-top: 0;
  margin-bottom: 0;
}
.tw-prose :where(figcaption):not(:where([class~="tw-not-prose"],[class~="tw-not-prose"] *)) {
  color: var(--tw-prose-captions);
  font-size: 0.875em;
  line-height: 1.4285714;
  margin-top: 0.8571429em;
}
.tw-prose {
  --tw-prose-body: #374151;
  --tw-prose-headings: #111827;
  --tw-prose-lead: #4b5563;
  --tw-prose-links: #111827;
  --tw-prose-bold: #111827;
  --tw-prose-counters: #6b7280;
  --tw-prose-bullets: #d1d5db;
  --tw-prose-hr: #e5e7eb;
  --tw-prose-quotes: #111827;
  --tw-prose-quote-borders: #e5e7eb;
  --tw-prose-captions: #6b7280;
  --tw-prose-kbd: #111827;
  --tw-prose-kbd-shadows: 17 24 39;
  --tw-prose-code: #111827;
  --tw-prose-pre-code: #e5e7eb;
  --tw-prose-pre-bg: #1f2937;
  --tw-prose-th-borders: #d1d5db;
  --tw-prose-td-borders: #e5e7eb;
  --tw-prose-invert-body: #d1d5db;
  --tw-prose-invert-headings: #fff;
  --tw-prose-invert-lead: #9ca3af;
  --tw-prose-invert-links: #fff;
  --tw-prose-invert-bold: #fff;
  --tw-prose-invert-counters: #9ca3af;
  --tw-prose-invert-bullets: #4b5563;
  --tw-prose-invert-hr: #374151;
  --tw-prose-invert-quotes: #f3f4f6;
  --tw-prose-invert-quote-borders: #374151;
  --tw-prose-invert-captions: #9ca3af;
  --tw-prose-invert-kbd: #fff;
  --tw-prose-invert-kbd-shadows: 255 255 255;
  --tw-prose-invert-code: #fff;
  --tw-prose-invert-pre-code: #d1d5db;
  --tw-prose-invert-pre-bg: rgb(0 0 0 / 50%);
  --tw-prose-invert-th-borders: #4b5563;
  --tw-prose-invert-td-borders: #374151;
  font-size: 1rem;
  line-height: 1.75;
}
.tw-prose :where(picture > img):not(:where([class~="tw-not-prose"],[class~="tw-not-prose"] *)) {
  margin-top: 0;
  margin-bottom: 0;
}
.tw-prose :where(li):not(:where([class~="tw-not-prose"],[class~="tw-not-prose"] *)) {
  margin-top: 0.5em;
  margin-bottom: 0.5em;
}
.tw-prose :where(ol > li):not(:where([class~="tw-not-prose"],[class~="tw-not-prose"] *)) {
  padding-inline-start: 0.375em;
}
.tw-prose :where(ul > li):not(:where([class~="tw-not-prose"],[class~="tw-not-prose"] *)) {
  padding-inline-start: 0.375em;
}
.tw-prose :where(.tw-prose > ul > li p):not(:where([class~="tw-not-prose"],[class~="tw-not-prose"] *)) {
  margin-top: 0.75em;
  margin-bottom: 0.75em;
}
.tw-prose :where(.tw-prose > ul > li > p:first-child):not(:where([class~="tw-not-prose"],[class~="tw-not-prose"] *)) {
  margin-top: 1.25em;
}
.tw-prose :where(.tw-prose > ul > li > p:last-child):not(:where([class~="tw-not-prose"],[class~="tw-not-prose"] *)) {
  margin-bottom: 1.25em;
}
.tw-prose :where(.tw-prose > ol > li > p:first-child):not(:where([class~="tw-not-prose"],[class~="tw-not-prose"] *)) {
  margin-top: 1.25em;
}
.tw-prose :where(.tw-prose > ol > li > p:last-child):not(:where([class~="tw-not-prose"],[class~="tw-not-prose"] *)) {
  margin-bottom: 1.25em;
}
.tw-prose :where(ul ul, ul ol, ol ul, ol ol):not(:where([class~="tw-not-prose"],[class~="tw-not-prose"] *)) {
  margin-top: 0.75em;
  margin-bottom: 0.75em;
}
.tw-prose :where(dl):not(:where([class~="tw-not-prose"],[class~="tw-not-prose"] *)) {
  margin-top: 1.25em;
  margin-bottom: 1.25em;
}
.tw-prose :where(dd):not(:where([class~="tw-not-prose"],[class~="tw-not-prose"] *)) {
  margin-top: 0.5em;
  padding-inline-start: 1.625em;
}
.tw-prose :where(hr + *):not(:where([class~="tw-not-prose"],[class~="tw-not-prose"] *)) {
  margin-top: 0;
}
.tw-prose :where(h2 + *):not(:where([class~="tw-not-prose"],[class~="tw-not-prose"] *)) {
  margin-top: 0;
}
.tw-prose :where(h3 + *):not(:where([class~="tw-not-prose"],[class~="tw-not-prose"] *)) {
  margin-top: 0;
}
.tw-prose :where(h4 + *):not(:where([class~="tw-not-prose"],[class~="tw-not-prose"] *)) {
  margin-top: 0;
}
.tw-prose :where(thead th:first-child):not(:where([class~="tw-not-prose"],[class~="tw-not-prose"] *)) {
  padding-inline-start: 0;
}
.tw-prose :where(thead th:last-child):not(:where([class~="tw-not-prose"],[class~="tw-not-prose"] *)) {
  padding-inline-end: 0;
}
.tw-prose :where(tbody td, tfoot td):not(:where([class~="tw-not-prose"],[class~="tw-not-prose"] *)) {
  padding-top: 0.5714286em;
  padding-inline-end: 0.5714286em;
  padding-bottom: 0.5714286em;
  padding-inline-start: 0.5714286em;
}
.tw-prose :where(tbody td:first-child, tfoot td:first-child):not(:where([class~="tw-not-prose"],[class~="tw-not-prose"] *)) {
  padding-inline-start: 0;
}
.tw-prose :where(tbody td:last-child, tfoot td:last-child):not(:where([class~="tw-not-prose"],[class~="tw-not-prose"] *)) {
  padding-inline-end: 0;
}
.tw-prose :where(figure):not(:where([class~="tw-not-prose"],[class~="tw-not-prose"] *)) {
  margin-top: 2em;
  margin-bottom: 2em;
}
.tw-prose :where(.tw-prose > :first-child):not(:where([class~="tw-not-prose"],[class~="tw-not-prose"] *)) {
  margin-top: 0;
}
.tw-prose :where(.tw-prose > :last-child):not(:where([class~="tw-not-prose"],[class~="tw-not-prose"] *)) {
  margin-bottom: 0;
}
.tw-sr-only {
  position: absolute;
  width: 1px;
  height: 1px;
  padding: 0;
  margin: -1px;
  overflow: hidden;
  clip: rect(0, 0, 0, 0);
  white-space: nowrap;
  border-width: 0;
}
.tw-pointer-events-none {
  pointer-events: none;
}
.tw-fixed {
  position: fixed;
}
.tw-absolute {
  position: absolute;
}
.tw-relative {
  position: relative;
}
.tw-sticky {
  position: sticky;
}
.tw-inset-0 {
  inset: 0px;
}
.tw-inset-y-0 {
  top: 0px;
  bottom: 0px;
}
.tw-bottom-2 {
  bottom: 0.5rem;
}
.tw-left-0 {
  left: 0px;
}
.tw-left-3 {
  left: 0.75rem;
}
.tw-left-4 {
  left: 1rem;
}
.tw-left-\\[50\\%\\] {
  left: 50%;
}
.tw-right-0 {
  right: 0px;
}
.tw-right-1 {
  right: 0.25rem;
}
.tw-right-3 {
  right: 0.75rem;
}
.tw-right-4 {
  right: 1rem;
}
.tw-right-auto {
  right: auto;
}
.tw-start-2 {
  inset-inline-start: 0.5rem;
}
.tw-top-0 {
  top: 0px;
}
.tw-top-1\\.5 {
  top: 0.375rem;
}
.tw-top-1\\/2 {
  top: 50%;
}
.tw-top-2\\.5 {
  top: 0.625rem;
}
.tw-top-3\\.5 {
  top: 0.875rem;
}
.tw-top-4 {
  top: 1rem;
}
.tw-top-\\[-1px\\] {
  top: -1px;
}
.tw-top-\\[50\\%\\] {
  top: 50%;
}
.tw-z-10 {
  z-index: 10;
}
.tw-z-20 {
  z-index: 20;
}
.tw-z-30 {
  z-index: 30;
}
.tw-z-50 {
  z-index: 50;
}
.tw-z-\\[1000\\] {
  z-index: 1000;
}
.tw-z-\\[250\\] {
  z-index: 250;
}
.tw-col-span-2 {
  grid-column: span 2 / span 2;
}
.tw-m-1 {
  margin: 0.25rem;
}
.tw-m-2 {
  margin: 0.5rem;
}
.tw-m-4 {
  margin: 1rem;
}
.tw--mx-1 {
  margin-left: -0.25rem;
  margin-right: -0.25rem;
}
.tw-mx-1 {
  margin-left: 0.25rem;
  margin-right: 0.25rem;
}
.tw-mx-2 {
  margin-left: 0.5rem;
  margin-right: 0.5rem;
}
.tw-mx-3\\.5 {
  margin-left: 0.875rem;
  margin-right: 0.875rem;
}
.tw-my-1 {
  margin-top: 0.25rem;
  margin-bottom: 0.25rem;
}
.tw-my-2 {
  margin-top: 0.5rem;
  margin-bottom: 0.5rem;
}
.tw-my-4 {
  margin-top: 1rem;
  margin-bottom: 1rem;
}
.tw-mb-1 {
  margin-bottom: 0.25rem;
}
.tw-mb-2 {
  margin-bottom: 0.5rem;
}
.tw-mb-20 {
  margin-bottom: 5rem;
}
.tw-me-2 {
  margin-inline-end: 0.5rem;
}
.tw-me-4 {
  margin-inline-end: 1rem;
}
.tw-ml-1 {
  margin-left: 0.25rem;
}
.tw-ml-2 {
  margin-left: 0.5rem;
}
.tw-ml-auto {
  margin-left: auto;
}
.tw-mr-1 {
  margin-right: 0.25rem;
}
.tw-mr-2 {
  margin-right: 0.5rem;
}
.tw-ms-1 {
  margin-inline-start: 0.25rem;
}
.tw-ms-2 {
  margin-inline-start: 0.5rem;
}
.tw-ms-3 {
  margin-inline-start: 0.75rem;
}
.tw-ms-5 {
  margin-inline-start: 1.25rem;
}
.tw-ms-auto {
  margin-inline-start: auto;
}
.tw-mt-1 {
  margin-top: 0.25rem;
}
.tw-mt-2 {
  margin-top: 0.5rem;
}
.tw-mt-20 {
  margin-top: 5rem;
}
.tw-mt-3 {
  margin-top: 0.75rem;
}
.tw-mt-4 {
  margin-top: 1rem;
}
.tw-mt-auto {
  margin-top: auto;
}
.tw-box-border {
  box-sizing: border-box;
}
.tw-box-content {
  box-sizing: content-box;
}
.tw-block {
  display: block;
}
.tw-inline-block {
  display: inline-block;
}
.tw-inline {
  display: inline;
}
.tw-flex {
  display: flex;
}
.tw-inline-flex {
  display: inline-flex;
}
.tw-grid {
  display: grid;
}
.tw-inline-grid {
  display: inline-grid;
}
.tw-hidden {
  display: none;
}
.tw-aspect-square {
  aspect-ratio: 1 / 1;
}
.tw-size-4 {
  width: 1rem;
  height: 1rem;
}
.tw-h-1\\/2 {
  height: 50%;
}
.tw-h-10 {
  height: 2.5rem;
}
.tw-h-11 {
  height: 2.75rem;
}
.tw-h-12 {
  height: 3rem;
}
.tw-h-14 {
  height: 3.5rem;
}
.tw-h-2 {
  height: 0.5rem;
}
.tw-h-2\\.5 {
  height: 0.625rem;
}
.tw-h-20 {
  height: 5rem;
}
.tw-h-24 {
  height: 6rem;
}
.tw-h-3 {
  height: 0.75rem;
}
.tw-h-3\\.5 {
  height: 0.875rem;
}
.tw-h-4 {
  height: 1rem;
}
.tw-h-40 {
  height: 10rem;
}
.tw-h-5 {
  height: 1.25rem;
}
.tw-h-6 {
  height: 1.5rem;
}
.tw-h-7 {
  height: 1.75rem;
}
.tw-h-8 {
  height: 2rem;
}
.tw-h-9 {
  height: 2.25rem;
}
.tw-h-96 {
  height: 24rem;
}
.tw-h-\\[1\\.2rem\\] {
  height: 1.2rem;
}
.tw-h-\\[100\\%\\] {
  height: 100%;
}
.tw-h-\\[1px\\] {
  height: 1px;
}
.tw-h-\\[405px\\] {
  height: 405px;
}
.tw-h-\\[5px\\] {
  height: 5px;
}
.tw-h-\\[var\\(--radix-select-trigger-height\\)\\] {
  height: var(--radix-select-trigger-height);
}
.tw-h-full {
  height: 100%;
}
.tw-h-px {
  height: 1px;
}
.tw-h-screen {
  height: 100vh;
}
.tw-h-svh {
  height: 100svh;
}
.tw-max-h-80 {
  max-height: 20rem;
}
.tw-max-h-96 {
  max-height: 24rem;
}
.tw-max-h-\\[300px\\] {
  max-height: 300px;
}
.tw-min-h-0 {
  min-height: 0px;
}
.tw-min-h-svh {
  min-height: 100svh;
}
.tw-w-0 {
  width: 0px;
}
.tw-w-1\\/3 {
  width: 33.333333%;
}
.tw-w-10 {
  width: 2.5rem;
}
.tw-w-11 {
  width: 2.75rem;
}
.tw-w-14 {
  width: 3.5rem;
}
.tw-w-2 {
  width: 0.5rem;
}
.tw-w-2\\.5 {
  width: 0.625rem;
}
.tw-w-20 {
  width: 5rem;
}
.tw-w-3 {
  width: 0.75rem;
}
.tw-w-3\\.5 {
  width: 0.875rem;
}
.tw-w-3\\/4 {
  width: 75%;
}
.tw-w-4 {
  width: 1rem;
}
.tw-w-5 {
  width: 1.25rem;
}
.tw-w-6 {
  width: 1.5rem;
}
.tw-w-64 {
  width: 16rem;
}
.tw-w-7 {
  width: 1.75rem;
}
.tw-w-72 {
  width: 18rem;
}
.tw-w-8 {
  width: 2rem;
}
.tw-w-9 {
  width: 2.25rem;
}
.tw-w-9\\/12 {
  width: 75%;
}
.tw-w-96 {
  width: 24rem;
}
.tw-w-\\[--sidebar-width\\] {
  width: var(--sidebar-width);
}
.tw-w-\\[1\\.2rem\\] {
  width: 1.2rem;
}
.tw-w-\\[100px\\] {
  width: 100px;
}
.tw-w-\\[116px\\] {
  width: 116px;
}
.tw-w-\\[124px\\] {
  width: 124px;
}
.tw-w-\\[150px\\] {
  width: 150px;
}
.tw-w-\\[1px\\] {
  width: 1px;
}
.tw-w-\\[200px\\] {
  width: 200px;
}
.tw-w-\\[300px\\] {
  width: 300px;
}
.tw-w-\\[350px\\] {
  width: 350px;
}
.tw-w-\\[400px\\] {
  width: 400px;
}
.tw-w-\\[5px\\] {
  width: 5px;
}
.tw-w-\\[70px\\] {
  width: 70px;
}
.tw-w-auto {
  width: auto;
}
.tw-w-full {
  width: 100%;
}
.tw-min-w-0 {
  min-width: 0px;
}
.tw-min-w-5 {
  min-width: 1.25rem;
}
.tw-min-w-72 {
  min-width: 18rem;
}
.tw-min-w-\\[8rem\\] {
  min-width: 8rem;
}
.tw-min-w-\\[var\\(--radix-select-trigger-width\\)\\] {
  min-width: var(--radix-select-trigger-width);
}
.tw-max-w-64 {
  max-width: 16rem;
}
.tw-max-w-\\[--skeleton-width\\] {
  max-width: var(--skeleton-width);
}
.tw-max-w-lg {
  max-width: 32rem;
}
.tw-max-w-sm {
  max-width: 24rem;
}
.tw-flex-1 {
  flex: 1 1 0%;
}
.tw-flex-shrink-0 {
  flex-shrink: 0;
}
.tw-shrink-0 {
  flex-shrink: 0;
}
.tw-flex-grow {
  flex-grow: 1;
}
.tw-grow {
  flex-grow: 1;
}
.tw-caption-bottom {
  caption-side: bottom;
}
.tw--translate-x-1\\/2 {
  --tw-translate-x: -50%;
  transform: translate(var(--tw-translate-x), var(--tw-translate-y)) rotate(var(--tw-rotate)) skewX(var(--tw-skew-x)) skewY(var(--tw-skew-y)) scaleX(var(--tw-scale-x)) scaleY(var(--tw-scale-y));
}
.tw--translate-x-px {
  --tw-translate-x: -1px;
  transform: translate(var(--tw-translate-x), var(--tw-translate-y)) rotate(var(--tw-rotate)) skewX(var(--tw-skew-x)) skewY(var(--tw-skew-y)) scaleX(var(--tw-scale-x)) scaleY(var(--tw-scale-y));
}
.tw--translate-y-1\\/2 {
  --tw-translate-y: -50%;
  transform: translate(var(--tw-translate-x), var(--tw-translate-y)) rotate(var(--tw-rotate)) skewX(var(--tw-skew-x)) skewY(var(--tw-skew-y)) scaleX(var(--tw-scale-x)) scaleY(var(--tw-scale-y));
}
.tw-translate-x-0 {
  --tw-translate-x: 0px;
  transform: translate(var(--tw-translate-x), var(--tw-translate-y)) rotate(var(--tw-rotate)) skewX(var(--tw-skew-x)) skewY(var(--tw-skew-y)) scaleX(var(--tw-scale-x)) scaleY(var(--tw-scale-y));
}
.tw-translate-x-\\[-50\\%\\] {
  --tw-translate-x: -50%;
  transform: translate(var(--tw-translate-x), var(--tw-translate-y)) rotate(var(--tw-rotate)) skewX(var(--tw-skew-x)) skewY(var(--tw-skew-y)) scaleX(var(--tw-scale-x)) scaleY(var(--tw-scale-y));
}
.tw-translate-x-px {
  --tw-translate-x: 1px;
  transform: translate(var(--tw-translate-x), var(--tw-translate-y)) rotate(var(--tw-rotate)) skewX(var(--tw-skew-x)) skewY(var(--tw-skew-y)) scaleX(var(--tw-scale-x)) scaleY(var(--tw-scale-y));
}
.tw-translate-y-\\[-50\\%\\] {
  --tw-translate-y: -50%;
  transform: translate(var(--tw-translate-x), var(--tw-translate-y)) rotate(var(--tw-rotate)) skewX(var(--tw-skew-x)) skewY(var(--tw-skew-y)) scaleX(var(--tw-scale-x)) scaleY(var(--tw-scale-y));
}
.tw-rotate-0 {
  --tw-rotate: 0deg;
  transform: translate(var(--tw-translate-x), var(--tw-translate-y)) rotate(var(--tw-rotate)) skewX(var(--tw-skew-x)) skewY(var(--tw-skew-y)) scaleX(var(--tw-scale-x)) scaleY(var(--tw-scale-y));
}
.tw-rotate-90 {
  --tw-rotate: 90deg;
  transform: translate(var(--tw-translate-x), var(--tw-translate-y)) rotate(var(--tw-rotate)) skewX(var(--tw-skew-x)) skewY(var(--tw-skew-y)) scaleX(var(--tw-scale-x)) scaleY(var(--tw-scale-y));
}
.tw-scale-0 {
  --tw-scale-x: 0;
  --tw-scale-y: 0;
  transform: translate(var(--tw-translate-x), var(--tw-translate-y)) rotate(var(--tw-rotate)) skewX(var(--tw-skew-x)) skewY(var(--tw-skew-y)) scaleX(var(--tw-scale-x)) scaleY(var(--tw-scale-y));
}
.tw-scale-100 {
  --tw-scale-x: 1;
  --tw-scale-y: 1;
  transform: translate(var(--tw-translate-x), var(--tw-translate-y)) rotate(var(--tw-rotate)) skewX(var(--tw-skew-x)) skewY(var(--tw-skew-y)) scaleX(var(--tw-scale-x)) scaleY(var(--tw-scale-y));
}
.tw-transform {
  transform: translate(var(--tw-translate-x), var(--tw-translate-y)) rotate(var(--tw-rotate)) skewX(var(--tw-skew-x)) skewY(var(--tw-skew-y)) scaleX(var(--tw-scale-x)) scaleY(var(--tw-scale-y));
}
@keyframes tw-pulse {

  50% {
    opacity: .5;
  }
}
.tw-animate-pulse {
  animation: tw-pulse 2s cubic-bezier(0.4, 0, 0.6, 1) infinite;
}
@keyframes tw-spin {

  to {
    transform: rotate(360deg);
  }
}
.tw-animate-spin {
  animation: tw-spin 1s linear infinite;
}
.tw-cursor-default {
  cursor: default;
}
.tw-cursor-not-allowed {
  cursor: not-allowed;
}
.tw-cursor-pointer {
  cursor: pointer;
}
.tw-touch-none {
  touch-action: none;
}
.tw-select-none {
  user-select: none;
}
.tw-resize {
  resize: both;
}
.tw-list-disc {
  list-style-type: disc;
}
.tw-columns-2 {
  columns: 2;
}
.tw-auto-rows-max {
  grid-auto-rows: max-content;
}
.tw-grid-cols-2 {
  grid-template-columns: repeat(2, minmax(0, 1fr));
}
.tw-grid-cols-\\[25\\%\\,25\\%\\,50\\%\\] {
  grid-template-columns: 25% 25% 50%;
}
.tw-grid-cols-\\[25\\%\\,50\\%\\,25\\%\\] {
  grid-template-columns: 25% 50% 25%;
}
.tw-flex-row {
  flex-direction: row;
}
.tw-flex-col {
  flex-direction: column;
}
.tw-flex-col-reverse {
  flex-direction: column-reverse;
}
.tw-flex-wrap {
  flex-wrap: wrap;
}
.tw-items-start {
  align-items: flex-start;
}
.tw-items-center {
  align-items: center;
}
.tw-items-stretch {
  align-items: stretch;
}
.tw-justify-start {
  justify-content: flex-start;
}
.tw-justify-end {
  justify-content: flex-end;
}
.tw-justify-center {
  justify-content: center;
}
.tw-justify-between {
  justify-content: space-between;
}
.tw-gap-0\\.5 {
  gap: 0.125rem;
}
.tw-gap-1 {
  gap: 0.25rem;
}
.tw-gap-1\\.5 {
  gap: 0.375rem;
}
.tw-gap-2 {
  gap: 0.5rem;
}
.tw-gap-2\\.5 {
  gap: 0.625rem;
}
.tw-gap-3 {
  gap: 0.75rem;
}
.tw-gap-4 {
  gap: 1rem;
}
.tw-gap-6 {
  gap: 1.5rem;
}
.tw-gap-x-2 {
  column-gap: 0.5rem;
}
.tw-gap-x-4 {
  column-gap: 1rem;
}
.tw-space-x-0 > :not([hidden]) ~ :not([hidden]) {
  --tw-space-x-reverse: 0;
  margin-right: calc(0px * var(--tw-space-x-reverse));
  margin-left: calc(0px * calc(1 - var(--tw-space-x-reverse)));
}
.tw-space-x-2 > :not([hidden]) ~ :not([hidden]) {
  --tw-space-x-reverse: 0;
  margin-right: calc(0.5rem * var(--tw-space-x-reverse));
  margin-left: calc(0.5rem * calc(1 - var(--tw-space-x-reverse)));
}
.tw-space-x-4 > :not([hidden]) ~ :not([hidden]) {
  --tw-space-x-reverse: 0;
  margin-right: calc(1rem * var(--tw-space-x-reverse));
  margin-left: calc(1rem * calc(1 - var(--tw-space-x-reverse)));
}
.tw-space-x-6 > :not([hidden]) ~ :not([hidden]) {
  --tw-space-x-reverse: 0;
  margin-right: calc(1.5rem * var(--tw-space-x-reverse));
  margin-left: calc(1.5rem * calc(1 - var(--tw-space-x-reverse)));
}
.tw-space-y-1 > :not([hidden]) ~ :not([hidden]) {
  --tw-space-y-reverse: 0;
  margin-top: calc(0.25rem * calc(1 - var(--tw-space-y-reverse)));
  margin-bottom: calc(0.25rem * var(--tw-space-y-reverse));
}
.tw-space-y-1\\.5 > :not([hidden]) ~ :not([hidden]) {
  --tw-space-y-reverse: 0;
  margin-top: calc(0.375rem * calc(1 - var(--tw-space-y-reverse)));
  margin-bottom: calc(0.375rem * var(--tw-space-y-reverse));
}
.tw-space-y-2 > :not([hidden]) ~ :not([hidden]) {
  --tw-space-y-reverse: 0;
  margin-top: calc(0.5rem * calc(1 - var(--tw-space-y-reverse)));
  margin-bottom: calc(0.5rem * var(--tw-space-y-reverse));
}
.tw-space-y-3 > :not([hidden]) ~ :not([hidden]) {
  --tw-space-y-reverse: 0;
  margin-top: calc(0.75rem * calc(1 - var(--tw-space-y-reverse)));
  margin-bottom: calc(0.75rem * var(--tw-space-y-reverse));
}
.tw-space-y-4 > :not([hidden]) ~ :not([hidden]) {
  --tw-space-y-reverse: 0;
  margin-top: calc(1rem * calc(1 - var(--tw-space-y-reverse)));
  margin-bottom: calc(1rem * var(--tw-space-y-reverse));
}
.tw-self-stretch {
  align-self: stretch;
}
.tw-overflow-auto {
  overflow: auto;
}
.tw-overflow-hidden {
  overflow: hidden;
}
.tw-overflow-y-auto {
  overflow-y: auto;
}
.tw-overflow-x-hidden {
  overflow-x: hidden;
}
.tw-overflow-y-hidden {
  overflow-y: hidden;
}
.tw-text-ellipsis {
  text-overflow: ellipsis;
}
.tw-whitespace-normal {
  white-space: normal;
}
.tw-whitespace-nowrap {
  white-space: nowrap;
}
.tw-text-nowrap {
  text-wrap: nowrap;
}
.tw-text-balance {
  text-wrap: balance;
}
.tw-break-words {
  overflow-wrap: break-word;
}
.tw-rounded {
  border-radius: 0.25rem;
}
.tw-rounded-full {
  border-radius: 9999px;
}
.tw-rounded-lg {
  border-radius: var(--radius);
}
.tw-rounded-md {
  border-radius: calc(var(--radius) - 2px);
}
.tw-rounded-none {
  border-radius: 0px;
}
.tw-rounded-sm {
  border-radius: calc(var(--radius) - 4px);
}
.tw-rounded-s-md {
  border-start-start-radius: calc(var(--radius) - 2px);
  border-end-start-radius: calc(var(--radius) - 2px);
}
.tw-rounded-ee-none {
  border-end-end-radius: 0px;
}
.tw-rounded-se-md {
  border-start-end-radius: calc(var(--radius) - 2px);
}
.tw-rounded-ss-none {
  border-start-start-radius: 0px;
}
.tw-border {
  border-width: 1px;
}
.tw-border-0 {
  border-width: 0px;
}
.tw-border-2 {
  border-width: 2px;
}
.tw-border-b {
  border-bottom-width: 1px;
}
.tw-border-b-0 {
  border-bottom-width: 0px;
}
.tw-border-e {
  border-inline-end-width: 1px;
}
.tw-border-e-0 {
  border-inline-end-width: 0px;
}
.tw-border-l {
  border-left-width: 1px;
}
.tw-border-s-2 {
  border-inline-start-width: 2px;
}
.tw-border-t {
  border-top-width: 1px;
}
.tw-border-t-0 {
  border-top-width: 0px;
}
.tw-border-solid {
  border-style: solid;
}
.tw-border-dashed {
  border-style: dashed;
}
.tw-border-black {
  --tw-border-opacity: 1;
  border-color: rgb(0 0 0 / var(--tw-border-opacity, 1));
}
.tw-border-blue-500 {
  --tw-border-opacity: 1;
  border-color: rgb(59 130 246 / var(--tw-border-opacity, 1));
}
.tw-border-destructive\\/50 {
  border-color: hsl(var(--destructive) / 0.5);
}
.tw-border-gray-300 {
  --tw-border-opacity: 1;
  border-color: rgb(209 213 219 / var(--tw-border-opacity, 1));
}
.tw-border-gray-400 {
  --tw-border-opacity: 1;
  border-color: rgb(156 163 175 / var(--tw-border-opacity, 1));
}
.tw-border-input {
  border-color: hsl(var(--input));
}
.tw-border-primary {
  border-color: hsl(var(--primary));
}
.tw-border-red-600 {
  --tw-border-opacity: 1;
  border-color: rgb(220 38 38 / var(--tw-border-opacity, 1));
}
.tw-border-sidebar-border {
  border-color: hsl(var(--sidebar-border));
}
.tw-border-transparent {
  border-color: transparent;
}
.tw-border-s-indigo-200 {
  --tw-border-opacity: 1;
  border-inline-start-color: rgb(199 210 254 / var(--tw-border-opacity, 1));
}
.tw-border-s-purple-200 {
  --tw-border-opacity: 1;
  border-inline-start-color: rgb(233 213 255 / var(--tw-border-opacity, 1));
}
.tw-border-s-red-200 {
  --tw-border-opacity: 1;
  border-inline-start-color: rgb(254 202 202 / var(--tw-border-opacity, 1));
}
.tw-bg-accent {
  background-color: hsl(var(--accent));
}
.tw-bg-accent-foreground {
  background-color: hsl(var(--accent-foreground));
}
.tw-bg-amber-100 {
  --tw-bg-opacity: 1;
  background-color: rgb(254 243 199 / var(--tw-bg-opacity, 1));
}
.tw-bg-amber-200 {
  --tw-bg-opacity: 1;
  background-color: rgb(253 230 138 / var(--tw-bg-opacity, 1));
}
.tw-bg-amber-50 {
  --tw-bg-opacity: 1;
  background-color: rgb(255 251 235 / var(--tw-bg-opacity, 1));
}
.tw-bg-background {
  background-color: hsl(var(--background));
}
.tw-bg-black\\/80 {
  background-color: rgb(0 0 0 / 0.8);
}
.tw-bg-blue-400 {
  --tw-bg-opacity: 1;
  background-color: rgb(96 165 250 / var(--tw-bg-opacity, 1));
}
.tw-bg-blue-600 {
  --tw-bg-opacity: 1;
  background-color: rgb(37 99 235 / var(--tw-bg-opacity, 1));
}
.tw-bg-blue-700 {
  --tw-bg-opacity: 1;
  background-color: rgb(29 78 216 / var(--tw-bg-opacity, 1));
}
.tw-bg-border {
  background-color: hsl(var(--border));
}
.tw-bg-card {
  background-color: hsl(var(--card));
}
.tw-bg-card-foreground {
  background-color: hsl(var(--card-foreground));
}
.tw-bg-destructive {
  background-color: hsl(var(--destructive));
}
.tw-bg-destructive-foreground {
  background-color: hsl(var(--destructive-foreground));
}
.tw-bg-foreground {
  background-color: hsl(var(--foreground));
}
.tw-bg-gray-100 {
  --tw-bg-opacity: 1;
  background-color: rgb(243 244 246 / var(--tw-bg-opacity, 1));
}
.tw-bg-gray-300 {
  --tw-bg-opacity: 1;
  background-color: rgb(209 213 219 / var(--tw-bg-opacity, 1));
}
.tw-bg-gray-400 {
  --tw-bg-opacity: 1;
  background-color: rgb(156 163 175 / var(--tw-bg-opacity, 1));
}
.tw-bg-input {
  background-color: hsl(var(--input));
}
.tw-bg-muted {
  background-color: hsl(var(--muted));
}
.tw-bg-muted-foreground {
  background-color: hsl(var(--muted-foreground));
}
.tw-bg-muted\\/40 {
  background-color: hsl(var(--muted) / 0.4);
}
.tw-bg-muted\\/50 {
  background-color: hsl(var(--muted) / 0.5);
}
.tw-bg-neutral-300 {
  --tw-bg-opacity: 1;
  background-color: rgb(212 212 212 / var(--tw-bg-opacity, 1));
}
.tw-bg-popover {
  background-color: hsl(var(--popover));
}
.tw-bg-popover-foreground {
  background-color: hsl(var(--popover-foreground));
}
.tw-bg-primary {
  background-color: hsl(var(--primary));
}
.tw-bg-primary-foreground {
  background-color: hsl(var(--primary-foreground));
}
.tw-bg-ring {
  background-color: hsl(var(--ring));
}
.tw-bg-secondary {
  background-color: hsl(var(--secondary));
}
.tw-bg-secondary-foreground {
  background-color: hsl(var(--secondary-foreground));
}
.tw-bg-sidebar {
  background-color: hsl(var(--sidebar-background));
}
.tw-bg-sidebar-border {
  background-color: hsl(var(--sidebar-border));
}
.tw-bg-slate-100 {
  --tw-bg-opacity: 1;
  background-color: rgb(241 245 249 / var(--tw-bg-opacity, 1));
}
.tw-bg-transparent {
  background-color: transparent;
}
.tw-bg-white {
  --tw-bg-opacity: 1;
  background-color: rgb(255 255 255 / var(--tw-bg-opacity, 1));
}
.tw-bg-zinc-400 {
  --tw-bg-opacity: 1;
  background-color: rgb(161 161 170 / var(--tw-bg-opacity, 1));
}
.tw-bg-none {
  background-image: none;
}
.tw-fill-current {
  fill: currentColor;
}
.tw-p-0 {
  padding: 0px;
}
.tw-p-1 {
  padding: 0.25rem;
}
.tw-p-2 {
  padding: 0.5rem;
}
.tw-p-3 {
  padding: 0.75rem;
}
.tw-p-4 {
  padding: 1rem;
}
.tw-p-6 {
  padding: 1.5rem;
}
.tw-p-8 {
  padding: 2rem;
}
.tw-p-\\[1px\\] {
  padding: 1px;
}
.tw-px-0 {
  padding-left: 0px;
  padding-right: 0px;
}
.tw-px-1 {
  padding-left: 0.25rem;
  padding-right: 0.25rem;
}
.tw-px-2 {
  padding-left: 0.5rem;
  padding-right: 0.5rem;
}
.tw-px-2\\.5 {
  padding-left: 0.625rem;
  padding-right: 0.625rem;
}
.tw-px-3 {
  padding-left: 0.75rem;
  padding-right: 0.75rem;
}
.tw-px-4 {
  padding-left: 1rem;
  padding-right: 1rem;
}
.tw-px-5 {
  padding-left: 1.25rem;
  padding-right: 1.25rem;
}
.tw-px-6 {
  padding-left: 1.5rem;
  padding-right: 1.5rem;
}
.tw-px-7 {
  padding-left: 1.75rem;
  padding-right: 1.75rem;
}
.tw-px-8 {
  padding-left: 2rem;
  padding-right: 2rem;
}
.tw-py-0\\.5 {
  padding-top: 0.125rem;
  padding-bottom: 0.125rem;
}
.tw-py-1 {
  padding-top: 0.25rem;
  padding-bottom: 0.25rem;
}
.tw-py-1\\.5 {
  padding-top: 0.375rem;
  padding-bottom: 0.375rem;
}
.tw-py-2 {
  padding-top: 0.5rem;
  padding-bottom: 0.5rem;
}
.tw-py-3 {
  padding-top: 0.75rem;
  padding-bottom: 0.75rem;
}
.tw-py-4 {
  padding-top: 1rem;
  padding-bottom: 1rem;
}
.tw-py-6 {
  padding-top: 1.5rem;
  padding-bottom: 1.5rem;
}
.tw-py-\\[1px\\] {
  padding-top: 1px;
  padding-bottom: 1px;
}
.tw-pb-2 {
  padding-bottom: 0.5rem;
}
.tw-pb-3 {
  padding-bottom: 0.75rem;
}
.tw-pb-4 {
  padding-bottom: 1rem;
}
.tw-pe-2 {
  padding-inline-end: 0.5rem;
}
.tw-pe-9 {
  padding-inline-end: 2.25rem;
}
.tw-pl-1 {
  padding-left: 0.25rem;
}
.tw-pl-3 {
  padding-left: 0.75rem;
}
.tw-pl-4 {
  padding-left: 1rem;
}
.tw-pl-5 {
  padding-left: 1.25rem;
}
.tw-pl-8 {
  padding-left: 2rem;
}
.tw-pr-0 {
  padding-right: 0px;
}
.tw-pr-2 {
  padding-right: 0.5rem;
}
.tw-pr-3 {
  padding-right: 0.75rem;
}
.tw-pr-4 {
  padding-right: 1rem;
}
.tw-ps-12 {
  padding-inline-start: 3rem;
}
.tw-ps-4 {
  padding-inline-start: 1rem;
}
.tw-ps-8 {
  padding-inline-start: 2rem;
}
.tw-ps-9 {
  padding-inline-start: 2.25rem;
}
.tw-pt-0 {
  padding-top: 0px;
}
.tw-pt-3 {
  padding-top: 0.75rem;
}
.tw-pt-4 {
  padding-top: 1rem;
}
.tw-text-left {
  text-align: left;
}
.tw-text-center {
  text-align: center;
}
.tw-text-right {
  text-align: right;
}
.tw-text-start {
  text-align: start;
}
.tw-text-end {
  text-align: end;
}
.tw-align-middle {
  vertical-align: middle;
}
.tw-text-2xl {
  font-size: 1.5rem;
  line-height: 2rem;
}
.tw-text-4xl {
  font-size: 2.25rem;
  line-height: 2.5rem;
}
.tw-text-5xl {
  font-size: 3rem;
  line-height: 1;
}
.tw-text-lg {
  font-size: 1.125rem;
  line-height: 1.75rem;
}
.tw-text-sm {
  font-size: 0.875rem;
  line-height: 1.25rem;
}
.tw-text-xl {
  font-size: 1.25rem;
  line-height: 1.75rem;
}
.tw-text-xs {
  font-size: 0.75rem;
  line-height: 1rem;
}
.tw-font-bold {
  font-weight: 700;
}
.tw-font-medium {
  font-weight: 500;
}
.tw-font-normal {
  font-weight: 400;
}
.tw-font-semibold {
  font-weight: 600;
}
.tw-uppercase {
  text-transform: uppercase;
}
.tw-capitalize {
  text-transform: capitalize;
}
.tw-not-italic {
  font-style: normal;
}
.tw-tabular-nums {
  --tw-numeric-spacing: tabular-nums;
  font-variant-numeric: var(--tw-ordinal) var(--tw-slashed-zero) var(--tw-numeric-figure) var(--tw-numeric-spacing) var(--tw-numeric-fraction);
}
.tw-leading-9 {
  line-height: 2.25rem;
}
.tw-leading-none {
  line-height: 1;
}
.tw-leading-relaxed {
  line-height: 1.625;
}
.tw-tracking-tight {
  letter-spacing: -0.025em;
}
.tw-tracking-widest {
  letter-spacing: 0.1em;
}
.tw-text-accent-foreground {
  color: hsl(var(--accent-foreground));
}
.tw-text-amber-800 {
  --tw-text-opacity: 1;
  color: rgb(146 64 14 / var(--tw-text-opacity, 1));
}
.tw-text-amber-900 {
  --tw-text-opacity: 1;
  color: rgb(120 53 15 / var(--tw-text-opacity, 1));
}
.tw-text-black {
  --tw-text-opacity: 1;
  color: rgb(0 0 0 / var(--tw-text-opacity, 1));
}
.tw-text-blue-600 {
  --tw-text-opacity: 1;
  color: rgb(37 99 235 / var(--tw-text-opacity, 1));
}
.tw-text-card-foreground {
  color: hsl(var(--card-foreground));
}
.tw-text-current {
  color: currentColor;
}
.tw-text-destructive {
  color: hsl(var(--destructive));
}
.tw-text-destructive-foreground {
  color: hsl(var(--destructive-foreground));
}
.tw-text-foreground {
  color: hsl(var(--foreground));
}
.tw-text-foreground\\/80 {
  color: hsl(var(--foreground) / 0.8);
}
.tw-text-gray-400 {
  --tw-text-opacity: 1;
  color: rgb(156 163 175 / var(--tw-text-opacity, 1));
}
.tw-text-gray-500 {
  --tw-text-opacity: 1;
  color: rgb(107 114 128 / var(--tw-text-opacity, 1));
}
.tw-text-gray-600 {
  --tw-text-opacity: 1;
  color: rgb(75 85 99 / var(--tw-text-opacity, 1));
}
.tw-text-gray-700 {
  --tw-text-opacity: 1;
  color: rgb(55 65 81 / var(--tw-text-opacity, 1));
}
.tw-text-gray-800 {
  --tw-text-opacity: 1;
  color: rgb(31 41 55 / var(--tw-text-opacity, 1));
}
.tw-text-gray-900 {
  --tw-text-opacity: 1;
  color: rgb(17 24 39 / var(--tw-text-opacity, 1));
}
.tw-text-inherit {
  color: inherit;
}
.tw-text-muted-foreground {
  color: hsl(var(--muted-foreground));
}
.tw-text-popover-foreground {
  color: hsl(var(--popover-foreground));
}
.tw-text-primary {
  color: hsl(var(--primary));
}
.tw-text-primary-foreground {
  color: hsl(var(--primary-foreground));
}
.tw-text-red-500 {
  --tw-text-opacity: 1;
  color: rgb(239 68 68 / var(--tw-text-opacity, 1));
}
.tw-text-red-600 {
  --tw-text-opacity: 1;
  color: rgb(220 38 38 / var(--tw-text-opacity, 1));
}
.tw-text-secondary-foreground {
  color: hsl(var(--secondary-foreground));
}
.tw-text-sidebar-foreground {
  color: hsl(var(--sidebar-foreground));
}
.tw-text-sidebar-foreground\\/70 {
  color: hsl(var(--sidebar-foreground) / 0.7);
}
.tw-text-slate-900 {
  --tw-text-opacity: 1;
  color: rgb(15 23 42 / var(--tw-text-opacity, 1));
}
.tw-text-white {
  --tw-text-opacity: 1;
  color: rgb(255 255 255 / var(--tw-text-opacity, 1));
}
.tw-text-yellow-900 {
  --tw-text-opacity: 1;
  color: rgb(113 63 18 / var(--tw-text-opacity, 1));
}
.tw-underline {
  text-decoration-line: underline;
}
.tw-underline-offset-4 {
  text-underline-offset: 4px;
}
.tw-opacity-0 {
  opacity: 0;
}
.tw-opacity-100 {
  opacity: 1;
}
.tw-opacity-50 {
  opacity: 0.5;
}
.tw-opacity-60 {
  opacity: 0.6;
}
.tw-opacity-70 {
  opacity: 0.7;
}
.tw-shadow-\\[0_0_0_1px_hsl\\(var\\(--sidebar-border\\)\\)\\] {
  --tw-shadow: 0 0 0 1px hsl(var(--sidebar-border));
  --tw-shadow-colored: 0 0 0 1px var(--tw-shadow-color);
  box-shadow: var(--tw-ring-offset-shadow, 0 0 #0000), var(--tw-ring-shadow, 0 0 #0000), var(--tw-shadow);
}
.tw-shadow-lg {
  --tw-shadow: 0 10px 15px -3px rgb(0 0 0 / 0.1), 0 4px 6px -4px rgb(0 0 0 / 0.1);
  --tw-shadow-colored: 0 10px 15px -3px var(--tw-shadow-color), 0 4px 6px -4px var(--tw-shadow-color);
  box-shadow: var(--tw-ring-offset-shadow, 0 0 #0000), var(--tw-ring-shadow, 0 0 #0000), var(--tw-shadow);
}
.tw-shadow-md {
  --tw-shadow: 0 4px 6px -1px rgb(0 0 0 / 0.1), 0 2px 4px -2px rgb(0 0 0 / 0.1);
  --tw-shadow-colored: 0 4px 6px -1px var(--tw-shadow-color), 0 2px 4px -2px var(--tw-shadow-color);
  box-shadow: var(--tw-ring-offset-shadow, 0 0 #0000), var(--tw-ring-shadow, 0 0 #0000), var(--tw-shadow);
}
.tw-shadow-none {
  --tw-shadow: 0 0 #0000;
  --tw-shadow-colored: 0 0 #0000;
  box-shadow: var(--tw-ring-offset-shadow, 0 0 #0000), var(--tw-ring-shadow, 0 0 #0000), var(--tw-shadow);
}
.tw-shadow-sm {
  --tw-shadow: 0 1px 2px 0 rgb(0 0 0 / 0.05);
  --tw-shadow-colored: 0 1px 2px 0 var(--tw-shadow-color);
  box-shadow: var(--tw-ring-offset-shadow, 0 0 #0000), var(--tw-ring-shadow, 0 0 #0000), var(--tw-shadow);
}
.tw-outline-none {
  outline: 2px solid transparent;
  outline-offset: 2px;
}
.tw-ring-0 {
  --tw-ring-offset-shadow: var(--tw-ring-inset) 0 0 0 var(--tw-ring-offset-width) var(--tw-ring-offset-color);
  --tw-ring-shadow: var(--tw-ring-inset) 0 0 0 calc(0px + var(--tw-ring-offset-width)) var(--tw-ring-color);
  box-shadow: var(--tw-ring-offset-shadow), var(--tw-ring-shadow), var(--tw-shadow, 0 0 #0000);
}
.tw-ring-sidebar-ring {
  --tw-ring-color: hsl(var(--sidebar-ring));
}
.tw-ring-offset-background {
  --tw-ring-offset-color: hsl(var(--background));
}
.tw-drop-shadow-sm {
  --tw-drop-shadow: drop-shadow(0 1px 1px rgb(0 0 0 / 0.05));
  filter: var(--tw-blur) var(--tw-brightness) var(--tw-contrast) var(--tw-grayscale) var(--tw-hue-rotate) var(--tw-invert) var(--tw-saturate) var(--tw-sepia) var(--tw-drop-shadow);
}
.tw-transition {
  transition-property: color, background-color, border-color, text-decoration-color, fill, stroke, opacity, box-shadow, transform, filter, backdrop-filter;
  transition-timing-function: cubic-bezier(0.4, 0, 0.2, 1);
  transition-duration: 150ms;
}
.tw-transition-\\[left\\,right\\,width\\] {
  transition-property: left,right,width;
  transition-timing-function: cubic-bezier(0.4, 0, 0.2, 1);
  transition-duration: 150ms;
}
.tw-transition-\\[margin\\,opa\\] {
  transition-property: margin,opa;
  transition-timing-function: cubic-bezier(0.4, 0, 0.2, 1);
  transition-duration: 150ms;
}
.tw-transition-\\[width\\,height\\,padding\\] {
  transition-property: width,height,padding;
  transition-timing-function: cubic-bezier(0.4, 0, 0.2, 1);
  transition-duration: 150ms;
}
.tw-transition-\\[width\\] {
  transition-property: width;
  transition-timing-function: cubic-bezier(0.4, 0, 0.2, 1);
  transition-duration: 150ms;
}
.tw-transition-all {
  transition-property: all;
  transition-timing-function: cubic-bezier(0.4, 0, 0.2, 1);
  transition-duration: 150ms;
}
.tw-transition-colors {
  transition-property: color, background-color, border-color, text-decoration-color, fill, stroke;
  transition-timing-function: cubic-bezier(0.4, 0, 0.2, 1);
  transition-duration: 150ms;
}
.tw-transition-opacity {
  transition-property: opacity;
  transition-timing-function: cubic-bezier(0.4, 0, 0.2, 1);
  transition-duration: 150ms;
}
.tw-transition-transform {
  transition-property: transform;
  transition-timing-function: cubic-bezier(0.4, 0, 0.2, 1);
  transition-duration: 150ms;
}
.tw-duration-200 {
  transition-duration: 200ms;
}
.tw-duration-300 {
  transition-duration: 300ms;
}
.tw-duration-500 {
  transition-duration: 500ms;
}
.tw-ease-in-out {
  transition-timing-function: cubic-bezier(0.4, 0, 0.2, 1);
}
.tw-ease-linear {
  transition-timing-function: linear;
}
@keyframes enter {

  from {
    opacity: var(--tw-enter-opacity, 1);
    transform: translate3d(var(--tw-enter-translate-x, 0), var(--tw-enter-translate-y, 0), 0) scale3d(var(--tw-enter-scale, 1), var(--tw-enter-scale, 1), var(--tw-enter-scale, 1)) rotate(var(--tw-enter-rotate, 0));
  }
}
@keyframes exit {

  to {
    opacity: var(--tw-exit-opacity, 1);
    transform: translate3d(var(--tw-exit-translate-x, 0), var(--tw-exit-translate-y, 0), 0) scale3d(var(--tw-exit-scale, 1), var(--tw-exit-scale, 1), var(--tw-exit-scale, 1)) rotate(var(--tw-exit-rotate, 0));
  }
}
.tw-animate-in {
  animation-name: enter;
  animation-duration: 150ms;
  --tw-enter-opacity: initial;
  --tw-enter-scale: initial;
  --tw-enter-rotate: initial;
  --tw-enter-translate-x: initial;
  --tw-enter-translate-y: initial;
}
.tw-fade-in-0 {
  --tw-enter-opacity: 0;
}
.tw-zoom-in-95 {
  --tw-enter-scale: .95;
}
.tw-duration-200 {
  animation-duration: 200ms;
}
.tw-duration-300 {
  animation-duration: 300ms;
}
.tw-duration-500 {
  animation-duration: 500ms;
}
.tw-ease-in-out {
  animation-timing-function: cubic-bezier(0.4, 0, 0.2, 1);
}
.tw-ease-linear {
  animation-timing-function: linear;
}

/* #region shared with https://github.com/paranext/paranext-extension-template/blob/main/src/tailwind.css */

/* #endregion */

.\\*\\:tw-m-4 > * {
  margin: 1rem;
}

.file\\:tw-border-0::file-selector-button {
  border-width: 0px;
}

.file\\:tw-bg-transparent::file-selector-button {
  background-color: transparent;
}

.file\\:tw-text-sm::file-selector-button {
  font-size: 0.875rem;
  line-height: 1.25rem;
}

.file\\:tw-font-medium::file-selector-button {
  font-weight: 500;
}

.file\\:tw-text-foreground::file-selector-button {
  color: hsl(var(--foreground));
}

.placeholder\\:tw-text-muted-foreground::placeholder {
  color: hsl(var(--muted-foreground));
}

.after\\:tw-absolute::after {
  content: var(--tw-content);
  position: absolute;
}

.after\\:tw--inset-2::after {
  content: var(--tw-content);
  inset: -0.5rem;
}

.after\\:tw-inset-y-0::after {
  content: var(--tw-content);
  top: 0px;
  bottom: 0px;
}

.after\\:tw-left-1\\/2::after {
  content: var(--tw-content);
  left: 50%;
}

.after\\:tw-w-\\[2px\\]::after {
  content: var(--tw-content);
  width: 2px;
}

.hover\\:tw-border-blue-600:hover {
  --tw-border-opacity: 1;
  border-color: rgb(37 99 235 / var(--tw-border-opacity, 1));
}

.hover\\:tw-bg-accent:hover {
  background-color: hsl(var(--accent));
}

.hover\\:tw-bg-blue-700:hover {
  --tw-bg-opacity: 1;
  background-color: rgb(29 78 216 / var(--tw-bg-opacity, 1));
}

.hover\\:tw-bg-destructive\\/80:hover {
  background-color: hsl(var(--destructive) / 0.8);
}

.hover\\:tw-bg-destructive\\/90:hover {
  background-color: hsl(var(--destructive) / 0.9);
}

.hover\\:tw-bg-gray-400:hover {
  --tw-bg-opacity: 1;
  background-color: rgb(156 163 175 / var(--tw-bg-opacity, 1));
}

.hover\\:tw-bg-muted:hover {
  background-color: hsl(var(--muted));
}

.hover\\:tw-bg-muted\\/50:hover {
  background-color: hsl(var(--muted) / 0.5);
}

.hover\\:tw-bg-muted\\/80:hover {
  background-color: hsl(var(--muted) / 0.8);
}

.hover\\:tw-bg-primary\\/80:hover {
  background-color: hsl(var(--primary) / 0.8);
}

.hover\\:tw-bg-primary\\/90:hover {
  background-color: hsl(var(--primary) / 0.9);
}

.hover\\:tw-bg-secondary\\/80:hover {
  background-color: hsl(var(--secondary) / 0.8);
}

.hover\\:tw-bg-sidebar-accent:hover {
  background-color: hsl(var(--sidebar-accent));
}

.hover\\:tw-bg-transparent:hover {
  background-color: transparent;
}

.hover\\:tw-bg-white:hover {
  --tw-bg-opacity: 1;
  background-color: rgb(255 255 255 / var(--tw-bg-opacity, 1));
}

.hover\\:tw-text-accent-foreground:hover {
  color: hsl(var(--accent-foreground));
}

.hover\\:tw-text-blue-600:hover {
  --tw-text-opacity: 1;
  color: rgb(37 99 235 / var(--tw-text-opacity, 1));
}

.hover\\:tw-text-foreground:hover {
  color: hsl(var(--foreground));
}

.hover\\:tw-text-gray-900:hover {
  --tw-text-opacity: 1;
  color: rgb(17 24 39 / var(--tw-text-opacity, 1));
}

.hover\\:tw-text-muted-foreground:hover {
  color: hsl(var(--muted-foreground));
}

.hover\\:tw-text-sidebar-accent-foreground:hover {
  color: hsl(var(--sidebar-accent-foreground));
}

.hover\\:tw-text-white:hover {
  --tw-text-opacity: 1;
  color: rgb(255 255 255 / var(--tw-text-opacity, 1));
}

.hover\\:tw-underline:hover {
  text-decoration-line: underline;
}

.hover\\:tw-opacity-100:hover {
  opacity: 1;
}

.hover\\:tw-shadow-\\[0_0_0_1px_hsl\\(var\\(--sidebar-accent\\)\\)\\]:hover {
  --tw-shadow: 0 0 0 1px hsl(var(--sidebar-accent));
  --tw-shadow-colored: 0 0 0 1px var(--tw-shadow-color);
  box-shadow: var(--tw-ring-offset-shadow, 0 0 #0000), var(--tw-ring-shadow, 0 0 #0000), var(--tw-shadow);
}

.hover\\:tw-shadow-sm:hover {
  --tw-shadow: 0 1px 2px 0 rgb(0 0 0 / 0.05);
  --tw-shadow-colored: 0 1px 2px 0 var(--tw-shadow-color);
  box-shadow: var(--tw-ring-offset-shadow, 0 0 #0000), var(--tw-ring-shadow, 0 0 #0000), var(--tw-shadow);
}

.hover\\:after\\:tw-bg-sidebar-border:hover::after {
  content: var(--tw-content);
  background-color: hsl(var(--sidebar-border));
}

.focus\\:tw-bg-accent:focus {
  background-color: hsl(var(--accent));
}

.focus\\:tw-text-accent-foreground:focus {
  color: hsl(var(--accent-foreground));
}

.focus\\:tw-outline-none:focus {
  outline: 2px solid transparent;
  outline-offset: 2px;
}

.focus\\:tw-ring-2:focus {
  --tw-ring-offset-shadow: var(--tw-ring-inset) 0 0 0 var(--tw-ring-offset-width) var(--tw-ring-offset-color);
  --tw-ring-shadow: var(--tw-ring-inset) 0 0 0 calc(2px + var(--tw-ring-offset-width)) var(--tw-ring-color);
  box-shadow: var(--tw-ring-offset-shadow), var(--tw-ring-shadow), var(--tw-shadow, 0 0 #0000);
}

.focus\\:tw-ring-ring:focus {
  --tw-ring-color: hsl(var(--ring));
}

.focus\\:tw-ring-offset-2:focus {
  --tw-ring-offset-width: 2px;
}

.focus-visible\\:tw-outline-none:focus-visible {
  outline: 2px solid transparent;
  outline-offset: 2px;
}

.focus-visible\\:tw-ring-2:focus-visible {
  --tw-ring-offset-shadow: var(--tw-ring-inset) 0 0 0 var(--tw-ring-offset-width) var(--tw-ring-offset-color);
  --tw-ring-shadow: var(--tw-ring-inset) 0 0 0 calc(2px + var(--tw-ring-offset-width)) var(--tw-ring-color);
  box-shadow: var(--tw-ring-offset-shadow), var(--tw-ring-shadow), var(--tw-shadow, 0 0 #0000);
}

.focus-visible\\:tw-ring-\\[color\\:hsl\\(2400o2c 5\\%0o2c 64\\.9\\%\\)\\]:focus-visible {
  --tw-ring-opacity: 1;
  --tw-ring-color: hsl(240 5% 64.9% / var(--tw-ring-opacity, 1));
}

.focus-visible\\:tw-ring-ring:focus-visible {
  --tw-ring-color: hsl(var(--ring));
}

.focus-visible\\:tw-ring-sidebar-ring:focus-visible {
  --tw-ring-color: hsl(var(--sidebar-ring));
}

.focus-visible\\:tw-ring-offset-2:focus-visible {
  --tw-ring-offset-width: 2px;
}

.focus-visible\\:tw-ring-offset-background:focus-visible {
  --tw-ring-offset-color: hsl(var(--background));
}

.active\\:tw-bg-sidebar-accent:active {
  background-color: hsl(var(--sidebar-accent));
}

.active\\:tw-bg-white:active {
  --tw-bg-opacity: 1;
  background-color: rgb(255 255 255 / var(--tw-bg-opacity, 1));
}

.active\\:tw-text-sidebar-accent-foreground:active {
  color: hsl(var(--sidebar-accent-foreground));
}

.disabled\\:tw-pointer-events-none:disabled {
  pointer-events: none;
}

.disabled\\:tw-cursor-not-allowed:disabled {
  cursor: not-allowed;
}

.disabled\\:tw-opacity-50:disabled {
  opacity: 0.5;
}

.tw-group:hover .group-hover\\:tw-text-secondary-foreground {
  color: hsl(var(--secondary-foreground));
}

.tw-group:hover .group-hover\\:tw-opacity-100 {
  opacity: 1;
}

.tw-peer:disabled ~ .peer-disabled\\:tw-cursor-not-allowed {
  cursor: not-allowed;
}

.tw-peer:disabled ~ .peer-disabled\\:tw-opacity-70 {
  opacity: 0.7;
}

.has-\\[\\[data-variant\\=inset\\]\\]\\:tw-bg-sidebar:has([data-variant=inset]) {
  background-color: hsl(var(--sidebar-background));
}

.aria-disabled\\:tw-pointer-events-none[aria-disabled="true"] {
  pointer-events: none;
}

.aria-disabled\\:tw-opacity-50[aria-disabled="true"] {
  opacity: 0.5;
}

.data-\\[disabled\\=true\\]\\:tw-pointer-events-none[data-disabled="true"] {
  pointer-events: none;
}

.data-\\[disabled\\]\\:tw-pointer-events-none[data-disabled] {
  pointer-events: none;
}

.data-\\[side\\=bottom\\]\\:tw-translate-y-1[data-side="bottom"] {
  --tw-translate-y: 0.25rem;
  transform: translate(var(--tw-translate-x), var(--tw-translate-y)) rotate(var(--tw-rotate)) skewX(var(--tw-skew-x)) skewY(var(--tw-skew-y)) scaleX(var(--tw-scale-x)) scaleY(var(--tw-scale-y));
}

.data-\\[side\\=left\\]\\:tw--translate-x-1[data-side="left"] {
  --tw-translate-x: -0.25rem;
  transform: translate(var(--tw-translate-x), var(--tw-translate-y)) rotate(var(--tw-rotate)) skewX(var(--tw-skew-x)) skewY(var(--tw-skew-y)) scaleX(var(--tw-scale-x)) scaleY(var(--tw-scale-y));
}

.data-\\[side\\=right\\]\\:tw-translate-x-1[data-side="right"] {
  --tw-translate-x: 0.25rem;
  transform: translate(var(--tw-translate-x), var(--tw-translate-y)) rotate(var(--tw-rotate)) skewX(var(--tw-skew-x)) skewY(var(--tw-skew-y)) scaleX(var(--tw-scale-x)) scaleY(var(--tw-scale-y));
}

.data-\\[side\\=top\\]\\:tw--translate-y-1[data-side="top"] {
  --tw-translate-y: -0.25rem;
  transform: translate(var(--tw-translate-x), var(--tw-translate-y)) rotate(var(--tw-rotate)) skewX(var(--tw-skew-x)) skewY(var(--tw-skew-y)) scaleX(var(--tw-scale-x)) scaleY(var(--tw-scale-y));
}

.data-\\[state\\=checked\\]\\:tw-translate-x-5[data-state="checked"] {
  --tw-translate-x: 1.25rem;
  transform: translate(var(--tw-translate-x), var(--tw-translate-y)) rotate(var(--tw-rotate)) skewX(var(--tw-skew-x)) skewY(var(--tw-skew-y)) scaleX(var(--tw-scale-x)) scaleY(var(--tw-scale-y));
}

.data-\\[state\\=checked\\]\\:tw-translate-x-\\[-20px\\][data-state="checked"] {
  --tw-translate-x: -20px;
  transform: translate(var(--tw-translate-x), var(--tw-translate-y)) rotate(var(--tw-rotate)) skewX(var(--tw-skew-x)) skewY(var(--tw-skew-y)) scaleX(var(--tw-scale-x)) scaleY(var(--tw-scale-y));
}

.data-\\[state\\=unchecked\\]\\:tw-translate-x-0[data-state="unchecked"] {
  --tw-translate-x: 0px;
  transform: translate(var(--tw-translate-x), var(--tw-translate-y)) rotate(var(--tw-rotate)) skewX(var(--tw-skew-x)) skewY(var(--tw-skew-y)) scaleX(var(--tw-scale-x)) scaleY(var(--tw-scale-y));
}

.data-\\[active\\=true\\]\\:tw-bg-sidebar-accent[data-active="true"] {
  background-color: hsl(var(--sidebar-accent));
}

.data-\\[highlighted\\]\\:tw-bg-amber-100[data-highlighted] {
  --tw-bg-opacity: 1;
  background-color: rgb(254 243 199 / var(--tw-bg-opacity, 1));
}

.data-\\[selected\\=true\\]\\:tw-bg-accent[data-selected="true"] {
  background-color: hsl(var(--accent));
}

.data-\\[state\\=active\\]\\:tw-bg-background[data-state="active"] {
  background-color: hsl(var(--background));
}

.data-\\[state\\=checked\\]\\:tw-bg-primary[data-state="checked"] {
  background-color: hsl(var(--primary));
}

.data-\\[state\\=on\\]\\:tw-bg-accent[data-state="on"] {
  background-color: hsl(var(--accent));
}

.data-\\[state\\=open\\]\\:tw-bg-accent[data-state="open"] {
  background-color: hsl(var(--accent));
}

.data-\\[state\\=selected\\]\\:tw-bg-muted[data-state="selected"] {
  background-color: hsl(var(--muted));
}

.data-\\[state\\=unchecked\\]\\:tw-bg-input[data-state="unchecked"] {
  background-color: hsl(var(--input));
}

.data-\\[active\\=true\\]\\:tw-font-medium[data-active="true"] {
  font-weight: 500;
}

.data-\\[active\\=true\\]\\:tw-text-sidebar-accent-foreground[data-active="true"] {
  color: hsl(var(--sidebar-accent-foreground));
}

.data-\\[selected\\=true\\]\\:tw-text-accent-foreground[data-selected="true"] {
  color: hsl(var(--accent-foreground));
}

.data-\\[state\\=active\\]\\:tw-text-foreground[data-state="active"] {
  color: hsl(var(--foreground));
}

.data-\\[state\\=checked\\]\\:tw-text-primary-foreground[data-state="checked"] {
  color: hsl(var(--primary-foreground));
}

.data-\\[state\\=on\\]\\:tw-text-accent-foreground[data-state="on"] {
  color: hsl(var(--accent-foreground));
}

.data-\\[state\\=open\\]\\:tw-text-muted-foreground[data-state="open"] {
  color: hsl(var(--muted-foreground));
}

.data-\\[disabled\\=true\\]\\:tw-opacity-50[data-disabled="true"] {
  opacity: 0.5;
}

.data-\\[disabled\\]\\:tw-opacity-50[data-disabled] {
  opacity: 0.5;
}

.data-\\[state\\=open\\]\\:tw-opacity-100[data-state="open"] {
  opacity: 1;
}

.data-\\[state\\=active\\]\\:tw-shadow-sm[data-state="active"] {
  --tw-shadow: 0 1px 2px 0 rgb(0 0 0 / 0.05);
  --tw-shadow-colored: 0 1px 2px 0 var(--tw-shadow-color);
  box-shadow: var(--tw-ring-offset-shadow, 0 0 #0000), var(--tw-ring-shadow, 0 0 #0000), var(--tw-shadow);
}

.data-\\[state\\=open\\]\\:tw-animate-in[data-state="open"] {
  animation-name: enter;
  animation-duration: 150ms;
  --tw-enter-opacity: initial;
  --tw-enter-scale: initial;
  --tw-enter-rotate: initial;
  --tw-enter-translate-x: initial;
  --tw-enter-translate-y: initial;
}

.data-\\[state\\=closed\\]\\:tw-animate-out[data-state="closed"] {
  animation-name: exit;
  animation-duration: 150ms;
  --tw-exit-opacity: initial;
  --tw-exit-scale: initial;
  --tw-exit-rotate: initial;
  --tw-exit-translate-x: initial;
  --tw-exit-translate-y: initial;
}

.data-\\[state\\=closed\\]\\:tw-fade-out-0[data-state="closed"] {
  --tw-exit-opacity: 0;
}

.data-\\[state\\=open\\]\\:tw-fade-in-0[data-state="open"] {
  --tw-enter-opacity: 0;
}

.data-\\[state\\=closed\\]\\:tw-zoom-out-95[data-state="closed"] {
  --tw-exit-scale: .95;
}

.data-\\[state\\=open\\]\\:tw-zoom-in-95[data-state="open"] {
  --tw-enter-scale: .95;
}

.data-\\[side\\=bottom\\]\\:tw-slide-in-from-top-2[data-side="bottom"] {
  --tw-enter-translate-y: -0.5rem;
}

.data-\\[side\\=left\\]\\:tw-slide-in-from-right-2[data-side="left"] {
  --tw-enter-translate-x: 0.5rem;
}

.data-\\[side\\=right\\]\\:tw-slide-in-from-left-2[data-side="right"] {
  --tw-enter-translate-x: -0.5rem;
}

.data-\\[side\\=top\\]\\:tw-slide-in-from-bottom-2[data-side="top"] {
  --tw-enter-translate-y: 0.5rem;
}

.data-\\[state\\=closed\\]\\:tw-slide-out-to-left-1\\/2[data-state="closed"] {
  --tw-exit-translate-x: -50%;
}

.data-\\[state\\=closed\\]\\:tw-slide-out-to-top-\\[48\\%\\][data-state="closed"] {
  --tw-exit-translate-y: -48%;
}

.data-\\[state\\=open\\]\\:tw-slide-in-from-left-1\\/2[data-state="open"] {
  --tw-enter-translate-x: -50%;
}

.data-\\[state\\=open\\]\\:tw-slide-in-from-top-\\[48\\%\\][data-state="open"] {
  --tw-enter-translate-y: -48%;
}

.data-\\[state\\=open\\]\\:hover\\:tw-bg-sidebar-accent:hover[data-state="open"] {
  background-color: hsl(var(--sidebar-accent));
}

.data-\\[state\\=open\\]\\:hover\\:tw-text-sidebar-accent-foreground:hover[data-state="open"] {
  color: hsl(var(--sidebar-accent-foreground));
}

.tw-group[data-collapsible="offcanvas"] .group-data-\\[collapsible\\=offcanvas\\]\\:tw-left-\\[calc\\(var\\(--sidebar-width\\)\\*-1\\)\\] {
  left: calc(var(--sidebar-width) * -1);
}

.tw-group[data-collapsible="offcanvas"] .group-data-\\[collapsible\\=offcanvas\\]\\:tw-right-\\[calc\\(var\\(--sidebar-width\\)\\*-1\\)\\] {
  right: calc(var(--sidebar-width) * -1);
}

.tw-group[data-side="primary"] .group-data-\\[side\\=primary\\]\\:tw--right-4 {
  right: -1rem;
}

.tw-group[data-side="secondary"] .group-data-\\[side\\=secondary\\]\\:tw-left-0 {
  left: 0px;
}

.tw-group[data-collapsible="icon"] .group-data-\\[collapsible\\=icon\\]\\:tw--mt-8 {
  margin-top: -2rem;
}

.tw-group[data-collapsible="icon"] .group-data-\\[collapsible\\=icon\\]\\:tw-hidden {
  display: none;
}

.tw-group[data-collapsible="icon"] .group-data-\\[collapsible\\=icon\\]\\:tw-w-\\[--sidebar-width-icon\\] {
  width: var(--sidebar-width-icon);
}

.tw-group[data-collapsible="icon"] .group-data-\\[collapsible\\=icon\\]\\:tw-w-\\[calc\\(var\\(--sidebar-width-icon\\)_\\+_theme\\(spacing\\.4\\)\\)\\] {
  width: calc(var(--sidebar-width-icon) + 1rem);
}

.tw-group[data-collapsible="icon"] .group-data-\\[collapsible\\=icon\\]\\:tw-w-\\[calc\\(var\\(--sidebar-width-icon\\)_\\+_theme\\(spacing\\.4\\)_\\+2px\\)\\] {
  width: calc(var(--sidebar-width-icon) + 1rem + 2px);
}

.tw-group[data-collapsible="offcanvas"] .group-data-\\[collapsible\\=offcanvas\\]\\:tw-w-0 {
  width: 0px;
}

.tw-group[data-collapsible="offcanvas"] .group-data-\\[collapsible\\=offcanvas\\]\\:tw-translate-x-0 {
  --tw-translate-x: 0px;
  transform: translate(var(--tw-translate-x), var(--tw-translate-y)) rotate(var(--tw-rotate)) skewX(var(--tw-skew-x)) skewY(var(--tw-skew-y)) scaleX(var(--tw-scale-x)) scaleY(var(--tw-scale-y));
}

.tw-group[data-side="secondary"] .group-data-\\[side\\=secondary\\]\\:tw-rotate-180 {
  --tw-rotate: 180deg;
  transform: translate(var(--tw-translate-x), var(--tw-translate-y)) rotate(var(--tw-rotate)) skewX(var(--tw-skew-x)) skewY(var(--tw-skew-y)) scaleX(var(--tw-scale-x)) scaleY(var(--tw-scale-y));
}

.tw-group[data-collapsible="icon"] .group-data-\\[collapsible\\=icon\\]\\:tw-overflow-hidden {
  overflow: hidden;
}

.tw-group[data-variant="floating"] .group-data-\\[variant\\=floating\\]\\:tw-rounded-lg {
  border-radius: var(--radius);
}

.tw-group[data-variant="floating"] .group-data-\\[variant\\=floating\\]\\:tw-border {
  border-width: 1px;
}

.tw-group[data-side="primary"] .group-data-\\[side\\=primary\\]\\:tw-border-r {
  border-right-width: 1px;
}

.tw-group[data-side="secondary"] .group-data-\\[side\\=secondary\\]\\:tw-border-l {
  border-left-width: 1px;
}

.tw-group[data-variant="floating"] .group-data-\\[variant\\=floating\\]\\:tw-border-sidebar-border {
  border-color: hsl(var(--sidebar-border));
}

.tw-group[data-collapsible="icon"] .group-data-\\[collapsible\\=icon\\]\\:tw-opacity-0 {
  opacity: 0;
}

.tw-group[data-variant="floating"] .group-data-\\[variant\\=floating\\]\\:tw-shadow {
  --tw-shadow: 0 1px 3px 0 rgb(0 0 0 / 0.1), 0 1px 2px -1px rgb(0 0 0 / 0.1);
  --tw-shadow-colored: 0 1px 3px 0 var(--tw-shadow-color), 0 1px 2px -1px var(--tw-shadow-color);
  box-shadow: var(--tw-ring-offset-shadow, 0 0 #0000), var(--tw-ring-shadow, 0 0 #0000), var(--tw-shadow);
}

.tw-group[data-collapsible="offcanvas"] .group-data-\\[collapsible\\=offcanvas\\]\\:after\\:tw-left-full::after {
  content: var(--tw-content);
  left: 100%;
}

.tw-group[data-collapsible="offcanvas"] .group-data-\\[collapsible\\=offcanvas\\]\\:hover\\:tw-bg-sidebar:hover {
  background-color: hsl(var(--sidebar-background));
}

.tw-peer[data-variant="inset"] ~ .peer-data-\\[variant\\=inset\\]\\:tw-min-h-\\[calc\\(100svh-theme\\(spacing\\.4\\)\\)\\] {
  min-height: calc(100svh - 1rem);
}

@media (min-width: 640px) {

  .sm\\:tw-not-sr-only {
    position: static;
    width: auto;
    height: auto;
    padding: 0;
    margin: 0;
    overflow: visible;
    clip: auto;
    white-space: normal;
  }

  .sm\\:tw-static {
    position: static;
  }

  .sm\\:tw-col-span-2 {
    grid-column: span 2 / span 2;
  }

  .sm\\:tw-flex {
    display: flex;
  }

  .sm\\:tw-table-cell {
    display: table-cell;
  }

  .sm\\:tw-hidden {
    display: none;
  }

  .sm\\:tw-grid-cols-2 {
    grid-template-columns: repeat(2, minmax(0, 1fr));
  }

  .sm\\:tw-flex-row {
    flex-direction: row;
  }

  .sm\\:tw-justify-end {
    justify-content: flex-end;
  }

  .sm\\:tw-gap-4 {
    gap: 1rem;
  }

  .sm\\:tw-space-x-2 > :not([hidden]) ~ :not([hidden]) {
    --tw-space-x-reverse: 0;
    margin-right: calc(0.5rem * var(--tw-space-x-reverse));
    margin-left: calc(0.5rem * calc(1 - var(--tw-space-x-reverse)));
  }

  .sm\\:tw-rounded-lg {
    border-radius: var(--radius);
  }

  .sm\\:tw-border-0 {
    border-width: 0px;
  }

  .sm\\:tw-bg-transparent {
    background-color: transparent;
  }

  .sm\\:tw-px-6 {
    padding-left: 1.5rem;
    padding-right: 1.5rem;
  }

  .sm\\:tw-py-0 {
    padding-top: 0px;
    padding-bottom: 0px;
  }

  .sm\\:tw-py-4 {
    padding-top: 1rem;
    padding-bottom: 1rem;
  }

  .sm\\:tw-py-5 {
    padding-top: 1.25rem;
    padding-bottom: 1.25rem;
  }

  .sm\\:tw-pl-14 {
    padding-left: 3.5rem;
  }

  .sm\\:tw-text-start {
    text-align: start;
  }
}

@media (min-width: 768px) {

  .md\\:tw-block {
    display: block;
  }

  .md\\:tw-inline {
    display: inline;
  }

  .md\\:tw-flex {
    display: flex;
  }

  .md\\:tw-table-cell {
    display: table-cell;
  }

  .md\\:tw-h-8 {
    height: 2rem;
  }

  .md\\:tw-w-8 {
    width: 2rem;
  }

  .md\\:tw-w-\\[200px\\] {
    width: 200px;
  }

  .md\\:tw-grow-0 {
    flex-grow: 0;
  }

  .md\\:tw-grid-cols-4 {
    grid-template-columns: repeat(4, minmax(0, 1fr));
  }

  .md\\:tw-gap-8 {
    gap: 2rem;
  }

  .md\\:tw-text-base {
    font-size: 1rem;
    line-height: 1.5rem;
  }

  .md\\:tw-opacity-0 {
    opacity: 0;
  }

  .after\\:md\\:tw-hidden::after {
    content: var(--tw-content);
    display: none;
  }

  .tw-peer[data-variant="inset"] ~ .md\\:peer-data-\\[variant\\=inset\\]\\:tw-m-2 {
    margin: 0.5rem;
  }

  .tw-peer[data-state="collapsed"][data-variant="inset"] ~ .md\\:peer-data-\\[state\\=collapsed\\]\\:peer-data-\\[variant\\=inset\\]\\:tw-ml-2 {
    margin-left: 0.5rem;
  }

  .tw-peer[data-variant="inset"] ~ .md\\:peer-data-\\[variant\\=inset\\]\\:tw-ml-0 {
    margin-left: 0px;
  }

  .tw-peer[data-variant="inset"] ~ .md\\:peer-data-\\[variant\\=inset\\]\\:tw-rounded-xl {
    border-radius: 0.75rem;
  }

  .tw-peer[data-variant="inset"] ~ .md\\:peer-data-\\[variant\\=inset\\]\\:tw-shadow {
    --tw-shadow: 0 1px 3px 0 rgb(0 0 0 / 0.1), 0 1px 2px -1px rgb(0 0 0 / 0.1);
    --tw-shadow-colored: 0 1px 3px 0 var(--tw-shadow-color), 0 1px 2px -1px var(--tw-shadow-color);
    box-shadow: var(--tw-ring-offset-shadow, 0 0 #0000), var(--tw-ring-shadow, 0 0 #0000), var(--tw-shadow);
  }
}

@media (min-width: 1024px) {

  .lg\\:tw-sr-only {
    position: absolute;
    width: 1px;
    height: 1px;
    padding: 0;
    margin: -1px;
    overflow: hidden;
    clip: rect(0, 0, 0, 0);
    white-space: nowrap;
    border-width: 0;
  }

  .lg\\:tw-col-span-2 {
    grid-column: span 2 / span 2;
  }

  .lg\\:tw-flex {
    display: flex;
  }

  .lg\\:tw-w-\\[336px\\] {
    width: 336px;
  }

  .lg\\:tw-grid-cols-2 {
    grid-template-columns: repeat(2, minmax(0, 1fr));
  }

  .lg\\:tw-grid-cols-3 {
    grid-template-columns: repeat(3, minmax(0, 1fr));
  }

  .lg\\:tw-space-x-8 > :not([hidden]) ~ :not([hidden]) {
    --tw-space-x-reverse: 0;
    margin-right: calc(2rem * var(--tw-space-x-reverse));
    margin-left: calc(2rem * calc(1 - var(--tw-space-x-reverse)));
  }
}

@media (min-width: 1280px) {

  .xl\\:tw-not-sr-only {
    position: static;
    width: auto;
    height: auto;
    padding: 0;
    margin: 0;
    overflow: visible;
    clip: auto;
    white-space: normal;
  }

  .xl\\:tw-grid-cols-3 {
    grid-template-columns: repeat(3, minmax(0, 1fr));
  }

  .xl\\:tw-grid-cols-4 {
    grid-template-columns: repeat(4, minmax(0, 1fr));
  }

  .xl\\:tw-whitespace-nowrap {
    white-space: nowrap;
  }
}

.ltr\\:tw-left-2:where([dir="ltr"], [dir="ltr"] *) {
  left: 0.5rem;
}

.ltr\\:tw-left-2\\.5:where([dir="ltr"], [dir="ltr"] *) {
  left: 0.625rem;
}

.rtl\\:tw-right-2:where([dir="rtl"], [dir="rtl"] *) {
  right: 0.5rem;
}

.rtl\\:tw-right-2\\.5:where([dir="rtl"], [dir="rtl"] *) {
  right: 0.625rem;
}

.rtl\\:tw-ps-2:where([dir="rtl"], [dir="rtl"] *) {
  padding-inline-start: 0.5rem;
}

@media (prefers-color-scheme: dark) {

  .dark\\:tw--rotate-90 {
    --tw-rotate: -90deg;
    transform: translate(var(--tw-translate-x), var(--tw-translate-y)) rotate(var(--tw-rotate)) skewX(var(--tw-skew-x)) skewY(var(--tw-skew-y)) scaleX(var(--tw-scale-x)) scaleY(var(--tw-scale-y));
  }

  .dark\\:tw-rotate-0 {
    --tw-rotate: 0deg;
    transform: translate(var(--tw-translate-x), var(--tw-translate-y)) rotate(var(--tw-rotate)) skewX(var(--tw-skew-x)) skewY(var(--tw-skew-y)) scaleX(var(--tw-scale-x)) scaleY(var(--tw-scale-y));
  }

  .dark\\:tw-scale-0 {
    --tw-scale-x: 0;
    --tw-scale-y: 0;
    transform: translate(var(--tw-translate-x), var(--tw-translate-y)) rotate(var(--tw-rotate)) skewX(var(--tw-skew-x)) skewY(var(--tw-skew-y)) scaleX(var(--tw-scale-x)) scaleY(var(--tw-scale-y));
  }

  .dark\\:tw-scale-100 {
    --tw-scale-x: 1;
    --tw-scale-y: 1;
    transform: translate(var(--tw-translate-x), var(--tw-translate-y)) rotate(var(--tw-rotate)) skewX(var(--tw-skew-x)) skewY(var(--tw-skew-y)) scaleX(var(--tw-scale-x)) scaleY(var(--tw-scale-y));
  }

  .dark\\:tw-border-destructive {
    border-color: hsl(var(--destructive));
  }
}

.\\[\\&\\:has\\(\\[role\\=checkbox\\]\\)\\]\\:tw-pe-0:has([role=checkbox]) {
  padding-inline-end: 0px;
}

.\\[\\&\\>span\\:last-child\\]\\:tw-truncate>span:last-child {
  overflow: hidden;
  text-overflow: ellipsis;
  white-space: nowrap;
}

.\\[\\&\\>span\\]\\:tw-line-clamp-1>span {
  overflow: hidden;
  display: -webkit-box;
  -webkit-box-orient: vertical;
  -webkit-line-clamp: 1;
}

.\\[\\&\\>svg\\+div\\]\\:tw-translate-y-\\[-3px\\]>svg+div {
  --tw-translate-y: -3px;
  transform: translate(var(--tw-translate-x), var(--tw-translate-y)) rotate(var(--tw-rotate)) skewX(var(--tw-skew-x)) skewY(var(--tw-skew-y)) scaleX(var(--tw-scale-x)) scaleY(var(--tw-scale-y));
}

.\\[\\&\\>svg\\]\\:tw-absolute>svg {
  position: absolute;
}

.\\[\\&\\>svg\\]\\:tw-left-4>svg {
  left: 1rem;
}

.\\[\\&\\>svg\\]\\:tw-top-4>svg {
  top: 1rem;
}

.\\[\\&\\>svg\\]\\:tw-size-4>svg {
  width: 1rem;
  height: 1rem;
}

.\\[\\&\\>svg\\]\\:tw-shrink-0>svg {
  flex-shrink: 0;
}

.\\[\\&\\>svg\\]\\:tw-text-destructive>svg {
  color: hsl(var(--destructive));
}

.\\[\\&\\>svg\\]\\:tw-text-foreground>svg {
  color: hsl(var(--foreground));
}

.\\[\\&\\>svg\\]\\:tw-text-sidebar-accent-foreground>svg {
  color: hsl(var(--sidebar-accent-foreground));
}

.\\[\\&\\>svg\\~\\*\\]\\:tw-pl-7>svg~* {
  padding-left: 1.75rem;
}

.\\[\\&\\>tr\\]\\:last\\:tw-border-b-0:last-child>tr {
  border-bottom-width: 0px;
}

.\\[\\&_\\[cmdk-group-heading\\]\\]\\:tw-px-2 [cmdk-group-heading] {
  padding-left: 0.5rem;
  padding-right: 0.5rem;
}

.\\[\\&_\\[cmdk-group-heading\\]\\]\\:tw-py-1\\.5 [cmdk-group-heading] {
  padding-top: 0.375rem;
  padding-bottom: 0.375rem;
}

.\\[\\&_\\[cmdk-group-heading\\]\\]\\:tw-text-xs [cmdk-group-heading] {
  font-size: 0.75rem;
  line-height: 1rem;
}

.\\[\\&_\\[cmdk-group-heading\\]\\]\\:tw-font-medium [cmdk-group-heading] {
  font-weight: 500;
}

.\\[\\&_\\[cmdk-group-heading\\]\\]\\:tw-text-muted-foreground [cmdk-group-heading] {
  color: hsl(var(--muted-foreground));
}

.\\[\\&_\\[cmdk-group\\]\\:not\\(\\[hidden\\]\\)_\\~\\[cmdk-group\\]\\]\\:tw-pt-0 [cmdk-group]:not([hidden]) ~[cmdk-group] {
  padding-top: 0px;
}

.\\[\\&_\\[cmdk-group\\]\\]\\:tw-px-2 [cmdk-group] {
  padding-left: 0.5rem;
  padding-right: 0.5rem;
}

.\\[\\&_\\[cmdk-input-wrapper\\]_svg\\]\\:tw-h-5 [cmdk-input-wrapper] svg {
  height: 1.25rem;
}

.\\[\\&_\\[cmdk-input-wrapper\\]_svg\\]\\:tw-w-5 [cmdk-input-wrapper] svg {
  width: 1.25rem;
}

.\\[\\&_\\[cmdk-input\\]\\]\\:tw-h-12 [cmdk-input] {
  height: 3rem;
}

.\\[\\&_\\[cmdk-item\\]\\]\\:tw-px-2 [cmdk-item] {
  padding-left: 0.5rem;
  padding-right: 0.5rem;
}

.\\[\\&_\\[cmdk-item\\]\\]\\:tw-py-3 [cmdk-item] {
  padding-top: 0.75rem;
  padding-bottom: 0.75rem;
}

.\\[\\&_\\[cmdk-item\\]_svg\\]\\:tw-h-5 [cmdk-item] svg {
  height: 1.25rem;
}

.\\[\\&_\\[cmdk-item\\]_svg\\]\\:tw-w-5 [cmdk-item] svg {
  width: 1.25rem;
}

.\\[\\&_p\\]\\:tw-leading-relaxed p {
  line-height: 1.625;
}

.\\[\\&_tr\\:last-child\\]\\:tw-border-0 tr:last-child {
  border-width: 0px;
}

.\\[\\&_tr\\]\\:tw-border-b tr {
  border-bottom-width: 1px;
}

[data-side=primary][data-collapsible=offcanvas] .\\[\\[data-side\\=primary\\]\\[data-collapsible\\=offcanvas\\]_\\&\\]\\:tw--right-2 {
  right: -0.5rem;
}

[data-side=primary][data-state=collapsed] .\\[\\[data-side\\=primary\\]\\[data-state\\=collapsed\\]_\\&\\]\\:tw-cursor-e-resize {
  cursor: e-resize;
}

[data-side=secondary][data-collapsible=offcanvas] .\\[\\[data-side\\=secondary\\]\\[data-collapsible\\=offcanvas\\]_\\&\\]\\:tw--left-2 {
  left: -0.5rem;
}

[data-side=secondary][data-state=collapsed] .\\[\\[data-side\\=secondary\\]\\[data-state\\=collapsed\\]_\\&\\]\\:tw-cursor-w-resize {
  cursor: w-resize;
}

[data-side=secondary] .\\[\\[data-side\\=secondary\\]_\\&\\]\\:tw-cursor-e-resize {
  cursor: e-resize;
}

[data-side=secondary] .\\[\\[data-side\\=secondary\\]_\\&\\]\\:tw-cursor-w-resize {
  cursor: w-resize;
}
<<<<<<< HEAD
.papi-icon-button {
  border: 0;
  border-radius: 3em;
  cursor: pointer;
  display: inline-block;
}

.papi-icon-button.primary {
  background-color: #1ea7fd;
  color: white;
}

.papi-icon-button.secondary {
  background-color: transparent;
  color: #333;
}

.papi-icon-button.paratext {
  background-color: darkgreen;
  color: greenyellow;
}

.papi-icon-button.paratext.bright {
  background-color: greenyellow;
  color: darkgreen;
}
.banded-row:hover {
  cursor: pointer;
}

.banded-row[data-state='selected']:hover {
  cursor: default;
}
=======
>>>>>>> 21143e22
.papi-multi-column-menu {
  background-color: rgb(222, 222, 222);
  display: flex;
  flex-direction: column;
  padding-left: 3px;
  padding-right: 3px;
}

.papi-menu-column {
  font-size: 11pt;
  font-weight: 600;
  padding-bottom: 2px;
}

.papi-menu-column ul {
  padding-top: 0;
}

.papi-menu-column-header {
  background-color: rgb(181, 181, 181);
  padding-left: 24px;
  margin-top: 0;
  margin-bottom: 0;
}

.papi-multi-column-menu.paratext {
  background-color: rgb(76, 106, 76);
  color: rgb(214, 255, 152);
}

.papi-multi-column-menu.paratext.bright {
  color: rgb(76, 106, 76);
  background-color: rgb(214, 255, 152);
}
.papi-menu-drawer-paper {
  height: fit-content !important;
  position: absolute !important;
}

.papi-toolbar-children {
  padding: 10px;
  display: flex;
  gap: 8px;
}
.papi-icon-button {
  border: 0;
  border-radius: 3em;
  cursor: pointer;
  display: inline-block;
}

.papi-icon-button.primary {
  background-color: #1ea7fd;
  color: white;
}

.papi-icon-button.secondary {
  background-color: transparent;
  color: #333;
}

.papi-icon-button.paratext {
  background-color: darkgreen;
  color: greenyellow;
}

.papi-icon-button.paratext.bright {
  background-color: greenyellow;
  color: darkgreen;
}
.papi-menu-item {
  background-color: transparent;
}

.papi-menu-icon-trailing {
  margin-left: 10px;
  place-content: flex-end;
}

.papi-menu-item img {
  max-width: 24px;
  max-height: 24px;
}
.banded-row:hover {
  cursor: pointer;
}

.banded-row[data-state='selected']:hover {
  cursor: default;
}
`,"top");
//# sourceMappingURL=index.cjs.map<|MERGE_RESOLUTION|>--- conflicted
+++ resolved
@@ -3666,7 +3666,6 @@
 [data-side=secondary] .\\[\\[data-side\\=secondary\\]_\\&\\]\\:tw-cursor-w-resize {
   cursor: w-resize;
 }
-<<<<<<< HEAD
 .papi-icon-button {
   border: 0;
   border-radius: 3em;
@@ -3693,15 +3692,6 @@
   background-color: greenyellow;
   color: darkgreen;
 }
-.banded-row:hover {
-  cursor: pointer;
-}
-
-.banded-row[data-state='selected']:hover {
-  cursor: default;
-}
-=======
->>>>>>> 21143e22
 .papi-multi-column-menu {
   background-color: rgb(222, 222, 222);
   display: flex;
@@ -3736,6 +3726,26 @@
   color: rgb(76, 106, 76);
   background-color: rgb(214, 255, 152);
 }
+.banded-row:hover {
+  cursor: pointer;
+}
+
+.banded-row[data-state='selected']:hover {
+  cursor: default;
+}
+.papi-menu-item {
+  background-color: transparent;
+}
+
+.papi-menu-icon-trailing {
+  margin-left: 10px;
+  place-content: flex-end;
+}
+
+.papi-menu-item img {
+  max-width: 24px;
+  max-height: 24px;
+}
 .papi-menu-drawer-paper {
   height: fit-content !important;
   position: absolute !important;
@@ -3746,51 +3756,5 @@
   display: flex;
   gap: 8px;
 }
-.papi-icon-button {
-  border: 0;
-  border-radius: 3em;
-  cursor: pointer;
-  display: inline-block;
-}
-
-.papi-icon-button.primary {
-  background-color: #1ea7fd;
-  color: white;
-}
-
-.papi-icon-button.secondary {
-  background-color: transparent;
-  color: #333;
-}
-
-.papi-icon-button.paratext {
-  background-color: darkgreen;
-  color: greenyellow;
-}
-
-.papi-icon-button.paratext.bright {
-  background-color: greenyellow;
-  color: darkgreen;
-}
-.papi-menu-item {
-  background-color: transparent;
-}
-
-.papi-menu-icon-trailing {
-  margin-left: 10px;
-  place-content: flex-end;
-}
-
-.papi-menu-item img {
-  max-width: 24px;
-  max-height: 24px;
-}
-.banded-row:hover {
-  cursor: pointer;
-}
-
-.banded-row[data-state='selected']:hover {
-  cursor: default;
-}
 `,"top");
 //# sourceMappingURL=index.cjs.map