--- conflicted
+++ resolved
@@ -1,12 +1,7 @@
 import type { Meta, StoryObj } from '@storybook/react';
 import { useState } from 'react';
-<<<<<<< HEAD
-import { Checkbox } from '../../components/shadcn-ui/checkbox';
-import { ThemeProvider } from '../../preview/preview-components/theme-provider.component';
-=======
 import { Checkbox } from '@/components/shadcn-ui/checkbox';
 import { ThemeProvider } from '@/preview/preview-components/theme-provider.component';
->>>>>>> 9153eca7
 
 const meta: Meta<typeof Checkbox> = {
   title: 'Shadcn/Checkbox',
