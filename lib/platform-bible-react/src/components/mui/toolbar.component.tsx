import { MultiColumnMenuProvider } from '@/components/mui/hamburger-menu-button.component';
import { CommandHandler } from '@/components/mui/menu-item.component';
import '@/components/mui/toolbar.component.css';
import { cn } from '@/utils/shadcn-ui.util';
import { PropsWithChildren, ReactNode, useRef } from 'react';
<<<<<<< HEAD
import PlatformMenubar from '../advanced/platform-menubar.component';
=======
import MenubarExamples from '@/preview/pages/components/basics/menubar.examples.component';
>>>>>>> 4b922030

export type ToolbarProps = PropsWithChildren<{
  /** The handler to use for menu commands (and eventually toolbar commands). */
  commandHandler: CommandHandler;

  /**
   * The optional delegate to use to get the menu data. If not specified, the "hamburger" menu will
   * not display.
   */
  menuProvider?: MultiColumnMenuProvider;

  /** Optional unique identifier */
  id?: string;

  /** Additional css classes to help with unique styling of the toolbar */
  className?: string;

<<<<<<< HEAD
  /** If provided: reserve space for the window controls / macos "traffic lights" */
  reserveOSSpecificSpace?: string;

  /** Whether the toolbar should be used as a draggable area for moving the application */
  useAsAppDragArea?: boolean;

  /** Toolbar children to be put at the start of the toolbar (left side in ltr, right side in rtl) */
  appMenuAreaChildren?: ReactNode;
=======
  /**
   * Whether the toolbar should be used as a draggable area for moving the application. This will
   * add an electron specific style `WebkitAppRegion: 'drag'` to the toolbar in order to make it
   * draggable. See:
   * https://www.electronjs.org/docs/latest/tutorial/custom-title-bar#create-a-custom-title-bar
   */
  shouldUseAsAppDragArea?: boolean;
>>>>>>> 4b922030

  /** Toolbar children to be put at the end of the toolbar (right side in ltr, left side in rtl) */
  configAreaChildren?: ReactNode;

  /** Variant of the menubar */
  menubarVariant?: 'default' | 'muted';
}>;

/**
 * Get tailwind class for reserved space for the window controls / macos "traffic lights". Passing
 * 'darwin' will reserve the necessary space for macos traffic lights at the start, otherwise a
 * different amount of space at the end for the window controls.
 *
 * Apply to the toolbar like: `<Toolbar className={cn('tw-h-8 tw-bg-background',
 * getToolbarOSReservedSpaceClassName('darwin'))}>` or `<Toolbar
 * className={getToolbarOSReservedSpaceClassName('linux')}>`
 *
 * @param operatingSystem The os platform: 'darwin' (macos) | anything else
 * @returns The class name to apply to the toolbar if os specific space should be reserved
 */
export function getToolbarOSReservedSpaceClassName(
  operatingSystem: string | undefined,
): string | undefined {
  switch (operatingSystem) {
    case undefined:
      return undefined;
    case 'darwin':
      return 'tw-ps-[85px]';
    default:
      return 'tw-pe-[calc(138px+1rem)]';
  }
}

export default function Toolbar({
  menuProvider,
  commandHandler,
  className,
  id,
  children,
<<<<<<< HEAD
  appMenuAreaChildren,
  configAreaChildren,
  useAsAppDragArea,
  reserveOSSpecificSpace = undefined,
=======
  configAreaChildren,
  shouldUseAsAppDragArea,
>>>>>>> 4b922030
  menubarVariant = 'default',
}: ToolbarProps) {
  // This ref will always be defined
  // eslint-disable-next-line no-type-assertion/no-type-assertion
  const containerRef = useRef<HTMLDivElement>(undefined!);

  return (
    <div
<<<<<<< HEAD
      className={cn(
        'tw-border tw-px-4 tw-text-foreground',
        { 'tw-ps-[85px]': reserveOSSpecificSpace === 'darwin' }, // space for macos "traffic lights"
        {
          'tw-pe-[calc(138px+1rem)]':
            reserveOSSpecificSpace === 'win32' || reserveOSSpecificSpace === 'linux',
        },
        className,
      )}
=======
      className={cn('tw-border tw-px-4 tw-text-foreground', className)}
>>>>>>> 4b922030
      ref={containerRef}
      style={{ position: 'relative' }}
      id={id}
    >
      <div
        className="tw-flex tw-h-full tw-w-full tw-justify-between tw-overflow-hidden"
        /* @ts-ignore Electron-only property */
<<<<<<< HEAD
        style={useAsAppDragArea ? { WebkitAppRegion: 'drag' } : undefined}
      >
        {/* App Menu area */}
        <div className="tw-flex tw-basis-0 tw-justify-start">
          <div
            className="tw-flex tw-items-center tw-gap-2"
            /* @ts-ignore Electron-only property */
            style={{ WebkitAppRegion: 'no-drag' }}
          >
            {appMenuAreaChildren}
          </div>
        </div>
=======
        style={shouldUseAsAppDragArea ? { WebkitAppRegion: 'drag' } : undefined}
      >
        {/* App Menu area */}
>>>>>>> 4b922030
        <div className="tw-flex tw-grow tw-basis-0">
          <div
            className="tw-flex tw-items-center"
            /* @ts-ignore Electron-only property */
<<<<<<< HEAD
            style={{ WebkitAppRegion: 'no-drag' }}
=======
            style={shouldUseAsAppDragArea ? { WebkitAppRegion: 'no-drag' } : undefined}
>>>>>>> 4b922030
          >
            {menuProvider ? (
              <>
                {/*
                  TODO: When the HamburgerMenuButton is removed, move this component out of the MUI folder
                  also then remove components/mui/toolbar.component.css
                */}
<<<<<<< HEAD
                <PlatformMenubar
                  menuProvider={menuProvider}
                  commandHandler={commandHandler}
                  variant={menubarVariant}
                />
=======
                <HamburgerMenuButton
                  commandHandler={commandHandler}
                  containerRef={containerRef}
                  menuProvider={menuProvider}
                />
                {/* TODO: This is a placeholder for the actual menu */}
                <MenubarExamples variant={menubarVariant} />
>>>>>>> 4b922030
              </>
            ) : undefined}
          </div>
        </div>

        {/* Content area */}
        <div
          className="tw-flex tw-items-center tw-gap-2 tw-px-2"
          /* @ts-ignore Electron-only property */
<<<<<<< HEAD
          style={{ WebkitAppRegion: 'no-drag' }}
=======
          style={shouldUseAsAppDragArea ? { WebkitAppRegion: 'no-drag' } : undefined}
>>>>>>> 4b922030
        >
          {children}
        </div>

        {/* Configure area */}
        <div className="tw-flex tw-grow tw-basis-0 tw-justify-end">
          <div
            className="tw-flex tw-items-center tw-gap-2"
            /* @ts-ignore Electron-only property */
<<<<<<< HEAD
            style={{ WebkitAppRegion: 'no-drag' }}
=======
            style={shouldUseAsAppDragArea ? { WebkitAppRegion: 'no-drag' } : undefined}
>>>>>>> 4b922030
          >
            {configAreaChildren}
          </div>
        </div>
      </div>
    </div>
  );
}<|MERGE_RESOLUTION|>--- conflicted
+++ resolved
@@ -3,11 +3,7 @@
 import '@/components/mui/toolbar.component.css';
 import { cn } from '@/utils/shadcn-ui.util';
 import { PropsWithChildren, ReactNode, useRef } from 'react';
-<<<<<<< HEAD
 import PlatformMenubar from '../advanced/platform-menubar.component';
-=======
-import MenubarExamples from '@/preview/pages/components/basics/menubar.examples.component';
->>>>>>> 4b922030
 
 export type ToolbarProps = PropsWithChildren<{
   /** The handler to use for menu commands (and eventually toolbar commands). */
@@ -25,16 +21,6 @@
   /** Additional css classes to help with unique styling of the toolbar */
   className?: string;
 
-<<<<<<< HEAD
-  /** If provided: reserve space for the window controls / macos "traffic lights" */
-  reserveOSSpecificSpace?: string;
-
-  /** Whether the toolbar should be used as a draggable area for moving the application */
-  useAsAppDragArea?: boolean;
-
-  /** Toolbar children to be put at the start of the toolbar (left side in ltr, right side in rtl) */
-  appMenuAreaChildren?: ReactNode;
-=======
   /**
    * Whether the toolbar should be used as a draggable area for moving the application. This will
    * add an electron specific style `WebkitAppRegion: 'drag'` to the toolbar in order to make it
@@ -42,7 +28,9 @@
    * https://www.electronjs.org/docs/latest/tutorial/custom-title-bar#create-a-custom-title-bar
    */
   shouldUseAsAppDragArea?: boolean;
->>>>>>> 4b922030
+
+  /** Toolbar children to be put at the start of the toolbar (left side in ltr, right side in rtl) */
+  appMenuAreaChildren?: ReactNode;
 
   /** Toolbar children to be put at the end of the toolbar (right side in ltr, left side in rtl) */
   configAreaChildren?: ReactNode;
@@ -82,15 +70,9 @@
   className,
   id,
   children,
-<<<<<<< HEAD
   appMenuAreaChildren,
   configAreaChildren,
-  useAsAppDragArea,
-  reserveOSSpecificSpace = undefined,
-=======
-  configAreaChildren,
   shouldUseAsAppDragArea,
->>>>>>> 4b922030
   menubarVariant = 'default',
 }: ToolbarProps) {
   // This ref will always be defined
@@ -99,19 +81,7 @@
 
   return (
     <div
-<<<<<<< HEAD
-      className={cn(
-        'tw-border tw-px-4 tw-text-foreground',
-        { 'tw-ps-[85px]': reserveOSSpecificSpace === 'darwin' }, // space for macos "traffic lights"
-        {
-          'tw-pe-[calc(138px+1rem)]':
-            reserveOSSpecificSpace === 'win32' || reserveOSSpecificSpace === 'linux',
-        },
-        className,
-      )}
-=======
       className={cn('tw-border tw-px-4 tw-text-foreground', className)}
->>>>>>> 4b922030
       ref={containerRef}
       style={{ position: 'relative' }}
       id={id}
@@ -119,55 +89,27 @@
       <div
         className="tw-flex tw-h-full tw-w-full tw-justify-between tw-overflow-hidden"
         /* @ts-ignore Electron-only property */
-<<<<<<< HEAD
-        style={useAsAppDragArea ? { WebkitAppRegion: 'drag' } : undefined}
-      >
-        {/* App Menu area */}
-        <div className="tw-flex tw-basis-0 tw-justify-start">
-          <div
-            className="tw-flex tw-items-center tw-gap-2"
-            /* @ts-ignore Electron-only property */
-            style={{ WebkitAppRegion: 'no-drag' }}
-          >
-            {appMenuAreaChildren}
-          </div>
-        </div>
-=======
         style={shouldUseAsAppDragArea ? { WebkitAppRegion: 'drag' } : undefined}
       >
         {/* App Menu area */}
->>>>>>> 4b922030
         <div className="tw-flex tw-grow tw-basis-0">
           <div
             className="tw-flex tw-items-center"
             /* @ts-ignore Electron-only property */
-<<<<<<< HEAD
-            style={{ WebkitAppRegion: 'no-drag' }}
-=======
             style={shouldUseAsAppDragArea ? { WebkitAppRegion: 'no-drag' } : undefined}
->>>>>>> 4b922030
           >
+            {appMenuAreaChildren}
             {menuProvider ? (
               <>
                 {/*
                   TODO: When the HamburgerMenuButton is removed, move this component out of the MUI folder
                   also then remove components/mui/toolbar.component.css
                 */}
-<<<<<<< HEAD
                 <PlatformMenubar
                   menuProvider={menuProvider}
                   commandHandler={commandHandler}
                   variant={menubarVariant}
                 />
-=======
-                <HamburgerMenuButton
-                  commandHandler={commandHandler}
-                  containerRef={containerRef}
-                  menuProvider={menuProvider}
-                />
-                {/* TODO: This is a placeholder for the actual menu */}
-                <MenubarExamples variant={menubarVariant} />
->>>>>>> 4b922030
               </>
             ) : undefined}
           </div>
@@ -177,11 +119,7 @@
         <div
           className="tw-flex tw-items-center tw-gap-2 tw-px-2"
           /* @ts-ignore Electron-only property */
-<<<<<<< HEAD
-          style={{ WebkitAppRegion: 'no-drag' }}
-=======
           style={shouldUseAsAppDragArea ? { WebkitAppRegion: 'no-drag' } : undefined}
->>>>>>> 4b922030
         >
           {children}
         </div>
@@ -191,11 +129,7 @@
           <div
             className="tw-flex tw-items-center tw-gap-2"
             /* @ts-ignore Electron-only property */
-<<<<<<< HEAD
-            style={{ WebkitAppRegion: 'no-drag' }}
-=======
             style={shouldUseAsAppDragArea ? { WebkitAppRegion: 'no-drag' } : undefined}
->>>>>>> 4b922030
           >
             {configAreaChildren}
           </div>
