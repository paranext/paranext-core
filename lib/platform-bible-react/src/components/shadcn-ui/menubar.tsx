--- conflicted
+++ resolved
@@ -5,11 +5,7 @@
 import { cn } from '@/utils/shadcn-ui.util';
 import { cva } from 'class-variance-authority';
 
-<<<<<<< HEAD
-/* #region CUSTOM */
-=======
 /* #region CUSTOM add a different variant that can be used in all children from context */
->>>>>>> 4b922030
 type MenubarContextProps = {
   variant?: 'default' | 'muted';
 };
@@ -65,26 +61,16 @@
     variant?: MenubarContextProps['variant'];
   }
 >(({ className, variant = 'default', ...props }, ref) => {
-<<<<<<< HEAD
-  /* #region CUSTOM */
-=======
   /* #region CUSTOM provide context to add variants */
->>>>>>> 4b922030
   const contextValue = React.useMemo<MenubarContextProps>(
     () => ({
       variant,
     }),
     [variant],
   );
-<<<<<<< HEAD
-  /* #endregion CUSTOM */
-  return (
-    <MenubarContext.Provider value={contextValue}>
-=======
   return (
     <MenubarContext.Provider value={contextValue}>
       {/* #endregion CUSTOM */}
->>>>>>> 4b922030
       <MenubarPrimitive.Root
         ref={ref}
         className={cn(
@@ -102,22 +88,14 @@
   React.ElementRef<typeof MenubarPrimitive.Trigger>,
   React.ComponentPropsWithoutRef<typeof MenubarPrimitive.Trigger>
 >(({ className, ...props }, ref) => {
-<<<<<<< HEAD
-  const context = useContext();
-=======
-  const context = useContext(); // CUSTOM use context to add variants
->>>>>>> 4b922030
+  const context = useContext(); // CUSTOM use context to add variants
   return (
     <MenubarPrimitive.Trigger
       ref={ref}
       className={cn(
         'tw-flex tw-cursor-default tw-select-none tw-items-center tw-rounded-sm tw-px-3 tw-py-1.5 tw-text-sm tw-font-medium tw-outline-none focus:tw-bg-accent focus:tw-text-accent-foreground data-[state=open]:tw-bg-accent data-[state=open]:tw-text-accent-foreground',
         // CUSTOM
-<<<<<<< HEAD
-        menubarVariants({ variant: context.variant, className }),
-=======
-        menubarVariants({ variant: context.variant, className }), // CUSTOM use context to add variants
->>>>>>> 4b922030
+        menubarVariants({ variant: context.variant, className }), // CUSTOM use context to add variants
       )}
       {...props}
     />
@@ -131,23 +109,14 @@
     inset?: boolean;
   }
 >(({ className, inset, children, ...props }, ref) => {
-<<<<<<< HEAD
-  const context = useContext();
-=======
-  const context = useContext(); // CUSTOM use context to add variants
->>>>>>> 4b922030
+  const context = useContext(); // CUSTOM use context to add variants
   return (
     <MenubarPrimitive.SubTrigger
       ref={ref}
       className={cn(
         'tw-flex tw-cursor-default tw-select-none tw-items-center tw-rounded-sm tw-px-2 tw-py-1.5 tw-text-sm tw-outline-none focus:tw-bg-accent focus:tw-text-accent-foreground data-[state=open]:tw-bg-accent data-[state=open]:tw-text-accent-foreground',
         inset && 'tw-pl-8',
-<<<<<<< HEAD
-        // CUSTOM
-        menubarVariants({ variant: context.variant, className }),
-=======
-        menubarVariants({ variant: context.variant, className }), // CUSTOM use context to add variants
->>>>>>> 4b922030
+        menubarVariants({ variant: context.variant, className }), // CUSTOM use context to add variants
         className,
       )}
       {...props}
@@ -163,21 +132,13 @@
   React.ElementRef<typeof MenubarPrimitive.SubContent>,
   React.ComponentPropsWithoutRef<typeof MenubarPrimitive.SubContent>
 >(({ className, ...props }, ref) => {
-<<<<<<< HEAD
-  const context = useContext();
-=======
-  const context = useContext(); // CUSTOM use context to add variants
->>>>>>> 4b922030
+  const context = useContext(); // CUSTOM use context to add variants
   return (
     <MenubarPrimitive.SubContent
       ref={ref}
       className={cn(
         'tw-z-50 tw-min-w-[8rem] tw-overflow-hidden tw-rounded-md tw-border tw-bg-popover tw-p-1 tw-text-popover-foreground data-[state=open]:tw-animate-in data-[state=closed]:tw-animate-out data-[state=closed]:tw-fade-out-0 data-[state=open]:tw-fade-in-0 data-[state=closed]:tw-zoom-out-95 data-[state=open]:tw-zoom-in-95 data-[side=bottom]:tw-slide-in-from-top-2 data-[side=left]:tw-slide-in-from-right-2 data-[side=right]:tw-slide-in-from-left-2 data-[side=top]:tw-slide-in-from-bottom-2',
-<<<<<<< HEAD
-        // CUSTOM
-=======
         // CUSTOM use context to add variants
->>>>>>> 4b922030
         {
           'tw-bg-popover': context.variant === 'muted',
         },
@@ -193,11 +154,7 @@
   React.ElementRef<typeof MenubarPrimitive.Content>,
   React.ComponentPropsWithoutRef<typeof MenubarPrimitive.Content>
 >(({ className, align = 'start', alignOffset = -4, sideOffset = 8, ...props }, ref) => {
-<<<<<<< HEAD
-  const context = useContext();
-=======
-  const context = useContext(); // CUSTOM use context to add variants
->>>>>>> 4b922030
+  const context = useContext(); // CUSTOM use context to add variants
   return (
     <MenubarPrimitive.Portal>
       <MenubarPrimitive.Content
@@ -207,14 +164,9 @@
         sideOffset={sideOffset}
         className={cn(
           'tw-z-50 tw-min-w-[12rem] tw-overflow-hidden tw-rounded-md tw-border tw-bg-popover tw-p-1 tw-text-popover-foreground tw-shadow-md data-[state=open]:tw-animate-in data-[state=closed]:tw-fade-out-0 data-[state=open]:tw-fade-in-0 data-[state=closed]:tw-zoom-out-95 data-[state=open]:tw-zoom-in-95 data-[side=bottom]:tw-slide-in-from-top-2 data-[side=left]:tw-slide-in-from-right-2 data-[side=right]:tw-slide-in-from-left-2 data-[side=top]:tw-slide-in-from-bottom-2',
-<<<<<<< HEAD
-          // CUSTOM
-          'pr-twp',
-=======
           // CUSTOM reset styles so that only shadcn styles are applied
           'pr-twp',
           // CUSTOM use context to add variants
->>>>>>> 4b922030
           {
             'tw-bg-popover': context.variant === 'muted',
           },
@@ -233,23 +185,14 @@
     inset?: boolean;
   }
 >(({ className, inset, ...props }, ref) => {
-<<<<<<< HEAD
-  const context = useContext();
-=======
-  const context = useContext(); // CUSTOM use context to add variants
->>>>>>> 4b922030
+  const context = useContext(); // CUSTOM use context to add variants
   return (
     <MenubarPrimitive.Item
       ref={ref}
       className={cn(
         'tw-relative tw-flex tw-cursor-default tw-select-none tw-items-center tw-rounded-sm tw-px-2 tw-py-1.5 tw-text-sm tw-outline-none focus:tw-bg-accent focus:tw-text-accent-foreground data-[disabled]:tw-pointer-events-none data-[disabled]:tw-opacity-50',
         inset && 'tw-pl-8',
-<<<<<<< HEAD
-        // CUSTOM
-        menubarVariants({ variant: context.variant, className }),
-=======
-        menubarVariants({ variant: context.variant, className }), // CUSTOM use context to add variants
->>>>>>> 4b922030
+        menubarVariants({ variant: context.variant, className }), // CUSTOM use context to add variants
         className,
       )}
       {...props}
@@ -262,22 +205,13 @@
   React.ElementRef<typeof MenubarPrimitive.CheckboxItem>,
   React.ComponentPropsWithoutRef<typeof MenubarPrimitive.CheckboxItem>
 >(({ className, children, checked, ...props }, ref) => {
-<<<<<<< HEAD
-  const context = useContext();
-=======
-  const context = useContext(); // CUSTOM use context to add variants
->>>>>>> 4b922030
+  const context = useContext(); // CUSTOM use context to add variants
   return (
     <MenubarPrimitive.CheckboxItem
       ref={ref}
       className={cn(
         'tw-relative tw-flex tw-cursor-default tw-select-none tw-items-center tw-rounded-sm tw-py-1.5 tw-pl-8 tw-pr-2 tw-text-sm tw-outline-none focus:tw-bg-accent focus:tw-text-accent-foreground data-[disabled]:tw-pointer-events-none data-[disabled]:tw-opacity-50',
-<<<<<<< HEAD
-        // CUSTOM
-        menubarVariants({ variant: context.variant, className }),
-=======
-        menubarVariants({ variant: context.variant, className }), // CUSTOM use context to add variants
->>>>>>> 4b922030
+        menubarVariants({ variant: context.variant, className }), // CUSTOM use context to add variants
         className,
       )}
       checked={checked}
@@ -298,22 +232,13 @@
   React.ElementRef<typeof MenubarPrimitive.RadioItem>,
   React.ComponentPropsWithoutRef<typeof MenubarPrimitive.RadioItem>
 >(({ className, children, ...props }, ref) => {
-<<<<<<< HEAD
-  const context = useContext();
-=======
-  const context = useContext(); // CUSTOM use context to add variants
->>>>>>> 4b922030
+  const context = useContext(); // CUSTOM use context to add variants
   return (
     <MenubarPrimitive.RadioItem
       ref={ref}
       className={cn(
         'tw-relative tw-flex tw-cursor-default tw-select-none tw-items-center tw-rounded-sm tw-py-1.5 tw-pl-8 tw-pr-2 tw-text-sm tw-outline-none focus:tw-bg-accent focus:tw-text-accent-foreground data-[disabled]:tw-pointer-events-none data-[disabled]:tw-opacity-50',
-<<<<<<< HEAD
-        // CUSTOM
-        menubarVariants({ variant: context.variant, className }),
-=======
-        menubarVariants({ variant: context.variant, className }), // CUSTOM use context to add variants
->>>>>>> 4b922030
+        menubarVariants({ variant: context.variant, className }), // CUSTOM use context to add variants
         className,
       )}
       {...props}
