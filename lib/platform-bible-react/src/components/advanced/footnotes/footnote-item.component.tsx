import React from 'react';
import { MarkerContent, MarkerObject } from '@eten-tech-foundation/scripture-utilities';
import { AlertCircle } from 'lucide-react';
import { cn } from '@/utils/shadcn-ui.util';
import { FootnoteItemProps } from './footnotes.types';

function makeKey(parentMarker: string | undefined, content?: MarkerContent[]): string {
  if (!content || content.length === 0) return parentMarker ?? 'empty';

  const firstString = content.find((part) => typeof part === 'string');
  if (firstString) {
    return `key-${parentMarker ?? 'unknown'}-${firstString.slice(0, 10)}`;
  }

  // Fallback: combine markers
  const firstMarker =
    typeof content[0] === 'string' ? 'impossible' : (content[0].marker ?? 'unknown');
  return `key-${parentMarker ?? 'unknown'}-${firstMarker}`;
}

function renderParagraphs(
  parentMarker: string | undefined,
  content?: MarkerContent[],
  showMarkers = true,
  footnoteClosing: React.ReactNode | undefined = undefined,
): React.ReactNode {
  if (!content || content.length === 0) return undefined;

  const markerHierarchy: string[] = [];

  const paragraphs: MarkerContent[][] = [];
  let current: MarkerContent[] = [];

  content.forEach((part) => {
    if (typeof part !== 'string' && part.marker === 'fp') {
      // End current paragraph before starting new one
      if (current.length > 0) paragraphs.push(current);

      // Start new paragraph that *includes* the fp marker itself
      current = [part];
    } else {
      current.push(part);
    }
  });

  if (current.length > 0) paragraphs.push(current);

  return paragraphs.map((para, i) => {
    const isLast = i === paragraphs.length - 1;
    return (
      <p key={makeKey(parentMarker, para)} className="tw-mb-2">
        {renderContent(parentMarker, para, showMarkers, true, markerHierarchy)}
        {isLast && footnoteClosing}
      </p>
    );
  });
}

function renderContent(
  parentMarker: string | undefined,
  content?: MarkerContent[],
  showMarkers = true,
  allowUnmarkedText = true,
  markerHierarchy: string[] = [],
): React.ReactNode {
  if (!content || content.length === 0) return undefined;

  return content.map((footnotePart) => {
    if (typeof footnotePart === 'string') {
      // Build a key based on the hierarchy and text
      const key = `${parentMarker}-text-${footnotePart.slice(0, 10)}`;
      if (allowUnmarkedText) {
        const classes = cn(`usfm_${parentMarker}`);
        return (
          <span key={key} className={classes}>
            {footnotePart}
          </span>
        );
      }
      return (
        <span
          key={key}
          className="tw-inline-flex tw-items-center tw-gap-1 tw-underline tw-decoration-destructive"
        >
          <AlertCircle className="tw-h-4 tw-w-4 tw-fill-destructive" />
          <span>{footnotePart}</span>
          <AlertCircle className="tw-h-4 tw-w-4 tw-fill-destructive" />
        </span>
      );
    }

    return renderMarkerObject(
      footnotePart,
      makeKey(`${parentMarker}\\${footnotePart.marker}`, [footnotePart]),
      showMarkers,
      [...markerHierarchy, parentMarker ?? 'unknown'],
    );
  });
}

function renderMarkerObject(
  markerObj: MarkerObject,
  key: React.Key,
  showMarkers: boolean,
  markerHierarchy: string[] = [],
): React.ReactNode {
  const { marker } = markerObj;

  return (
    <span key={key}>
      {marker ? (
        showMarkers && <span className="marker">{`\\${marker} `}</span>
      ) : (
        <AlertCircle
          className="tw-text-error tw-mr-1 tw-inline-block tw-h-4 tw-w-4"
          aria-label="Missing marker"
        />
      )}
      {renderContent(marker, markerObj.content, showMarkers, true, [
        ...markerHierarchy,
        marker ?? 'unknown',
      ])}
    </span>
  );
}

/** `FootnoteItem` is a component that provides a read-only display of a single USFM/JSX footnote. */
export function FootnoteItem({
  footnote,
  layout = 'horizontal',
  formatCaller,
  showMarkers = true,
}: FootnoteItemProps) {
  const caller = formatCaller ? formatCaller(footnote.caller) : footnote.caller;
  const isCallerFormatted = caller !== footnote.caller;

  // Split out target reference (first top-level fr/xo, if any)
  let targetRef: MarkerContent | undefined;
  let remainingContent = footnote.content;

  if (
    Array.isArray(footnote.content) &&
    footnote.content.length > 0 &&
    typeof footnote.content[0] !== 'string' &&
    (footnote.content[0].marker === 'fr' || footnote.content[0].marker === 'xo')
  ) {
    [targetRef, ...remainingContent] = footnote.content;
  }

  const footnoteOpening = showMarkers ? (
    <span className="marker">{`\\${footnote.marker} `}</span>
  ) : undefined;

  const footnoteClosing = showMarkers ? (
    <span className="marker">{` \\${footnote.marker}*`}</span>
  ) : undefined;

  const header = (
    <>
      {caller && (
        // USFM does not specify a marker for caller, so instead of a usfm_* class, we use a
        // specific class name in case styling is needed.
        <span className={cn('note-caller', { formatted: isCallerFormatted })}>{caller} </span>
      )}
      {targetRef && <>{renderContent(footnote.marker, [targetRef], showMarkers, false)} </>}
    </>
  );

  return (
    <>
      <div
        className={cn(
<<<<<<< HEAD
          'textual-note-header tw-text-nowrap',
          layout === 'horizontal' ? 'horizontal tw-table-cell tw-pr-1' : 'vertical',
          // REVIEW: Checking with UX to see if they actually want different padding when markers are shown, as seen in Figma design
          showMarkers ? 'marker-visible tw-pr-[10px]' : 'tw-pr-[22px]',
=======
          'textual-note-header tw-text-nowrap tw-pr-2',
          layout === 'horizontal' ? 'horizontal tw-table-cell' : 'vertical',
>>>>>>> 0be12546
        )}
      >
        {footnoteOpening}
        {header}
      </div>
      <div
        className={cn(
          'textual-note-body',
          layout === 'horizontal' ? 'horizontal tw-table-cell' : 'vertical',
          showMarkers ? 'marker-visible' : '',
        )}
      >
        {remainingContent && remainingContent.length > 0 && (
          <>{renderParagraphs(footnote.marker, remainingContent, showMarkers, footnoteClosing)}</>
        )}
      </div>
    </>
  );
}

export default FootnoteItem;<|MERGE_RESOLUTION|>--- conflicted
+++ resolved
@@ -166,31 +166,17 @@
     </>
   );
 
+  const layoutClass = layout === 'horizontal' ? 'horizontal tw-table-cell' : 'vertical';
+  const markerClass = showMarkers ? 'marker-visible' : '';
+  const baseClasses = cn(layoutClass, markerClass);
+
   return (
     <>
-      <div
-        className={cn(
-<<<<<<< HEAD
-          'textual-note-header tw-text-nowrap',
-          layout === 'horizontal' ? 'horizontal tw-table-cell tw-pr-1' : 'vertical',
-          // REVIEW: Checking with UX to see if they actually want different padding when markers are shown, as seen in Figma design
-          showMarkers ? 'marker-visible tw-pr-[10px]' : 'tw-pr-[22px]',
-=======
-          'textual-note-header tw-text-nowrap tw-pr-2',
-          layout === 'horizontal' ? 'horizontal tw-table-cell' : 'vertical',
->>>>>>> 0be12546
-        )}
-      >
+      <div className={cn('textual-note-header tw-text-nowrap tw-pr-2', baseClasses)}>
         {footnoteOpening}
         {header}
       </div>
-      <div
-        className={cn(
-          'textual-note-body',
-          layout === 'horizontal' ? 'horizontal tw-table-cell' : 'vertical',
-          showMarkers ? 'marker-visible' : '',
-        )}
-      >
+      <div className={cn('textual-note-body', baseClasses)}>
         {remainingContent && remainingContent.length > 0 && (
           <>{renderParagraphs(footnote.marker, remainingContent, showMarkers, footnoteClosing)}</>
         )}
