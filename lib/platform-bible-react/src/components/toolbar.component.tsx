<<<<<<< HEAD
import { useRef, PropsWithChildren } from 'react';
import { AppBar, Toolbar as MuiToolbar } from '@mui/material';
import { MultiColumnMenu } from 'platform-bible-utils';
import { CommandHandler } from './menu-item.component';
import HamburgerMenuButton from './hamburger-menu-button.component';
=======
import { useRef, useState, useCallback, useEffect, MouseEvent, PropsWithChildren } from 'react';
import { AppBar, Toolbar as MuiToolbar, IconButton, Drawer } from '@mui/material';
import { Menu as MenuIcon } from '@mui/icons-material';
import { Localized, MultiColumnMenu } from 'platform-bible-utils';
import { Command, CommandHandler } from './menu-item.component';
import GridMenu from './grid-menu.component';
>>>>>>> 7d22964c
import './toolbar.component.css';
import usePromise from '../hooks/use-promise.hook';

export interface MultiColumnMenuProvider {
  (isSupportAndDevelopment: boolean): Promise<Localized<MultiColumnMenu>>;
}

export type ToolbarProps = PropsWithChildren<{
  /** The handler to use for menu commands (and eventually toolbar commands). */
  commandHandler: CommandHandler;

  /**
   * The optional delegate to use to get the menu data. If not specified or if it returns undefined,
   * the "hamburger" menu will not display.
   */
  menuProvider?: MultiColumnMenuProvider;

  /** Optional unique identifier */
  id?: string;

  /** Additional css classes to help with unique styling of the toolbar */
  className?: string;
}>;

export default function Toolbar({
  menuProvider,
  commandHandler,
  className,
  id,
  children,
}: ToolbarProps) {
  // This ref will always be defined
  // eslint-disable-next-line no-type-assertion/no-type-assertion
  const containerRef = useRef<HTMLDivElement>(undefined!);

<<<<<<< HEAD
=======
  const [toolbarHeight, setToolbarHeight] = useState(0);

  useEffect(() => {
    if (isMenuOpen && containerRef.current) {
      setToolbarHeight(containerRef.current.clientHeight);
    }
  }, [isMenuOpen]);

  const toolbarCommandHandler = useCallback(
    (command: Command) => {
      handleMenuItemClick();
      return commandHandler(command);
    },
    [commandHandler, handleMenuItemClick],
  );

  const [menuData] = usePromise(
    useCallback(async () => {
      return menuProvider?.(hasShiftModifier);
      // isMenuOpen needs to be included for the menu contents to reevaluate when reopened
      // eslint-disable-next-line react-hooks/exhaustive-deps
    }, [menuProvider, hasShiftModifier, isMenuOpen]),
    undefined,
  );

>>>>>>> 7d22964c
  return (
    <div ref={containerRef} style={{ position: 'relative' }}>
      <AppBar position="static" id={id}>
        <MuiToolbar className={`papi-toolbar ${className ?? ''}`} variant="dense">
<<<<<<< HEAD
          {menuProvider ? (
            <HamburgerMenuButton
              commandHandler={commandHandler}
              containerRef={containerRef}
              normalMenu={menuProvider(false)}
              fullMenu={menuProvider(true)}
            />
=======
          {menuData ? (
            <IconButton
              edge="start"
              className={`papi-menuButton ${className ?? ''}`}
              color="inherit"
              aria-label="open drawer"
              onClick={handleMenuButtonClick}
            >
              <MenuIcon />
            </IconButton>
          ) : undefined}
          {children ? <div className="papi-menu-children">{children}</div> : undefined}
          {menuData ? (
            <Drawer
              className={`papi-menu-drawer ${className ?? ''}`}
              anchor="left"
              variant="persistent"
              open={isMenuOpen}
              onClose={handleMenuItemClick}
              PaperProps={{
                className: 'papi-menu-drawer-paper',
                style: {
                  top: toolbarHeight,
                },
              }}
            >
              <GridMenu
                className={className}
                commandHandler={toolbarCommandHandler}
                multiColumnMenu={menuData}
              />
            </Drawer>
>>>>>>> 7d22964c
          ) : undefined}
          {children ? <div className="papi-toolbar-children">{children}</div> : undefined}
        </MuiToolbar>
      </AppBar>
    </div>
  );
}<|MERGE_RESOLUTION|>--- conflicted
+++ resolved
@@ -1,31 +1,16 @@
-<<<<<<< HEAD
 import { useRef, PropsWithChildren } from 'react';
 import { AppBar, Toolbar as MuiToolbar } from '@mui/material';
-import { MultiColumnMenu } from 'platform-bible-utils';
 import { CommandHandler } from './menu-item.component';
-import HamburgerMenuButton from './hamburger-menu-button.component';
-=======
-import { useRef, useState, useCallback, useEffect, MouseEvent, PropsWithChildren } from 'react';
-import { AppBar, Toolbar as MuiToolbar, IconButton, Drawer } from '@mui/material';
-import { Menu as MenuIcon } from '@mui/icons-material';
-import { Localized, MultiColumnMenu } from 'platform-bible-utils';
-import { Command, CommandHandler } from './menu-item.component';
-import GridMenu from './grid-menu.component';
->>>>>>> 7d22964c
+import HamburgerMenuButton, { MultiColumnMenuProvider } from './hamburger-menu-button.component';
 import './toolbar.component.css';
-import usePromise from '../hooks/use-promise.hook';
-
-export interface MultiColumnMenuProvider {
-  (isSupportAndDevelopment: boolean): Promise<Localized<MultiColumnMenu>>;
-}
 
 export type ToolbarProps = PropsWithChildren<{
   /** The handler to use for menu commands (and eventually toolbar commands). */
   commandHandler: CommandHandler;
 
   /**
-   * The optional delegate to use to get the menu data. If not specified or if it returns undefined,
-   * the "hamburger" menu will not display.
+   * The optional delegate to use to get the menu data. If not specified, the "hamburger" menu will
+   * not display.
    */
   menuProvider?: MultiColumnMenuProvider;
 
@@ -47,80 +32,16 @@
   // eslint-disable-next-line no-type-assertion/no-type-assertion
   const containerRef = useRef<HTMLDivElement>(undefined!);
 
-<<<<<<< HEAD
-=======
-  const [toolbarHeight, setToolbarHeight] = useState(0);
-
-  useEffect(() => {
-    if (isMenuOpen && containerRef.current) {
-      setToolbarHeight(containerRef.current.clientHeight);
-    }
-  }, [isMenuOpen]);
-
-  const toolbarCommandHandler = useCallback(
-    (command: Command) => {
-      handleMenuItemClick();
-      return commandHandler(command);
-    },
-    [commandHandler, handleMenuItemClick],
-  );
-
-  const [menuData] = usePromise(
-    useCallback(async () => {
-      return menuProvider?.(hasShiftModifier);
-      // isMenuOpen needs to be included for the menu contents to reevaluate when reopened
-      // eslint-disable-next-line react-hooks/exhaustive-deps
-    }, [menuProvider, hasShiftModifier, isMenuOpen]),
-    undefined,
-  );
-
->>>>>>> 7d22964c
   return (
     <div ref={containerRef} style={{ position: 'relative' }}>
       <AppBar position="static" id={id}>
         <MuiToolbar className={`papi-toolbar ${className ?? ''}`} variant="dense">
-<<<<<<< HEAD
           {menuProvider ? (
             <HamburgerMenuButton
               commandHandler={commandHandler}
               containerRef={containerRef}
-              normalMenu={menuProvider(false)}
-              fullMenu={menuProvider(true)}
+              menuProvider={menuProvider}
             />
-=======
-          {menuData ? (
-            <IconButton
-              edge="start"
-              className={`papi-menuButton ${className ?? ''}`}
-              color="inherit"
-              aria-label="open drawer"
-              onClick={handleMenuButtonClick}
-            >
-              <MenuIcon />
-            </IconButton>
-          ) : undefined}
-          {children ? <div className="papi-menu-children">{children}</div> : undefined}
-          {menuData ? (
-            <Drawer
-              className={`papi-menu-drawer ${className ?? ''}`}
-              anchor="left"
-              variant="persistent"
-              open={isMenuOpen}
-              onClose={handleMenuItemClick}
-              PaperProps={{
-                className: 'papi-menu-drawer-paper',
-                style: {
-                  top: toolbarHeight,
-                },
-              }}
-            >
-              <GridMenu
-                className={className}
-                commandHandler={toolbarCommandHandler}
-                multiColumnMenu={menuData}
-              />
-            </Drawer>
->>>>>>> 7d22964c
           ) : undefined}
           {children ? <div className="papi-toolbar-children">{children}</div> : undefined}
         </MuiToolbar>
