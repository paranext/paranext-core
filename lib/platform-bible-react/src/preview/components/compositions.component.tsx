import { useState } from 'react';
import { ScriptureReference } from 'platform-bible-utils';
import ThemeToggle from '@/preview/theme-toggle.component';
import {
  BookChapterControl,
  SearchBar,
  VerticalTabs,
  VerticalTabsContent,
  VerticalTabsList,
  VerticalTabsTrigger,
} from '../..';
import { HasDirection } from '../direction-toggle';

const defaultScrRef: ScriptureReference = {
  bookNum: 1,
  chapterNum: 1,
  verseNum: 1,
};

function Compositions({ direction }: HasDirection) {
  const [scrRef, setScrRef] = useState(defaultScrRef);

  return (
    <VerticalTabs defaultValue="Book Chapter Control" dir={direction}>
      <VerticalTabsList>
        <VerticalTabsTrigger value="Search Bar">Search Bar</VerticalTabsTrigger>
        <VerticalTabsTrigger value="Book Chapter Control">Book Chapter Control</VerticalTabsTrigger>
        <VerticalTabsTrigger value="Theme Toggle">Theme Toggle</VerticalTabsTrigger>
      </VerticalTabsList>

      <VerticalTabsContent value="Search Bar">
        <SearchBar onSearch={() => {}} />
      </VerticalTabsContent>

      <VerticalTabsContent value="Book Chapter Control">
<<<<<<< HEAD
        <div className="bcv-control-div">
          <BookChapterControl scrRef={scrRef} handleSubmit={setScrRef} />
        </div>
=======
        <RefSelector scrRef={scrRef} handleSubmit={setScrRef} />
        <BookChapterControl scrRef={scrRef} handleSubmit={setScrRef} />
>>>>>>> 586844a7
        <div>{JSON.stringify(scrRef)}</div>
      </VerticalTabsContent>

      <VerticalTabsContent value="Theme Toggle">
        <ThemeToggle />
      </VerticalTabsContent>
    </VerticalTabs>
  );
}

export default Compositions;<|MERGE_RESOLUTION|>--- conflicted
+++ resolved
@@ -33,14 +33,7 @@
       </VerticalTabsContent>
 
       <VerticalTabsContent value="Book Chapter Control">
-<<<<<<< HEAD
-        <div className="bcv-control-div">
-          <BookChapterControl scrRef={scrRef} handleSubmit={setScrRef} />
-        </div>
-=======
-        <RefSelector scrRef={scrRef} handleSubmit={setScrRef} />
         <BookChapterControl scrRef={scrRef} handleSubmit={setScrRef} />
->>>>>>> 586844a7
         <div>{JSON.stringify(scrRef)}</div>
       </VerticalTabsContent>
 
