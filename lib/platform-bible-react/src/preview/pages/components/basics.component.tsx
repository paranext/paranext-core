--- conflicted
+++ resolved
@@ -5,7 +5,6 @@
   VerticalTabsTrigger,
 } from '@/components/basics/tabs-vertical';
 import ExampleAlerts from './basics/alert.examples.component';
-import AvatarExample from './basics/avatar.examples.component';
 import BadgeExamples from './basics/badge.examples.component';
 import ButtonExamples from './basics/button.examples.component';
 import CardExamples from './basics/card.examples.component';
@@ -27,11 +26,8 @@
 import TabExamples from './basics/tab.examples.component';
 import TableExamples from './basics/table.examples.component';
 import ToggleGroupExamples from './basics/toggle-group.examples.component';
-<<<<<<< HEAD
 import TooltipExamples from './basics/tooltip.examples.component';
-=======
 import MenubarExamples from './basics/menubar.examples.component';
->>>>>>> d70c8af3
 
 function Basics() {
   return (
@@ -40,7 +36,6 @@
       <VerticalTabs defaultValue="Button">
         <VerticalTabsList>
           <VerticalTabsTrigger value="Alert">Alert</VerticalTabsTrigger>
-          <VerticalTabsTrigger value="Avatar">Avatar</VerticalTabsTrigger>
           <VerticalTabsTrigger value="Badge">Badge</VerticalTabsTrigger>
           <VerticalTabsTrigger value="Button">Button</VerticalTabsTrigger>
           <VerticalTabsTrigger value="Card">Card</VerticalTabsTrigger>
@@ -70,10 +65,6 @@
 
         <VerticalTabsContent value="Alert">
           <ExampleAlerts />
-        </VerticalTabsContent>
-
-        <VerticalTabsContent value="Avatar">
-          <AvatarExample />
         </VerticalTabsContent>
 
         <VerticalTabsContent value="Badge">
