--- conflicted
+++ resolved
@@ -1,20 +1,27 @@
 import BookChapterControl from '@/components/advanced/book-chapter-control/book-chapter-control.component';
 import { MultiColumnMenuProvider } from '@/components/mui/hamburger-menu-button.component';
-<<<<<<< HEAD
-import Toolbar from '@/components/mui/toolbar.component';
-import { BookIcon, Minus, Square, UserRound, X } from 'lucide-react';
-=======
 import Toolbar, { getToolbarOSReservedSpaceClassName } from '@/components/mui/toolbar.component';
 import { cn } from '@/utils/shadcn-ui.util';
-import { Minus, Square, UserRound, X } from 'lucide-react';
->>>>>>> 4b922030
+import { BookIcon, Minus, Square, UserRound, X } from 'lucide-react';
 
 import { defaultScrRef, Localized, MultiColumnMenu } from 'platform-bible-utils';
 import { useState } from 'react';
 
 export default function ToolbarExamples() {
   const [scrRef] = useState(defaultScrRef);
-  const menu: MultiColumnMenu = { columns: {}, groups: {}, items: [] };
+  const menu: Localized<MultiColumnMenu> = {
+    columns: { 'paratext.paratext': { label: 'Paratext', order: 0 } },
+    groups: { 'paratext.sendReceive': { column: 'paratext.paratext', order: 1 } },
+    items: [
+      {
+        label: 'Send Receive Project',
+        localizeNotes: 'Main application menu > Paratext column > Send/Receive Projects',
+        group: 'paratext.sendReceive',
+        order: 1,
+        command: 'paratext.sendReceiveProjects',
+      },
+    ],
+  };
   const menuProvider: MultiColumnMenuProvider = () =>
     new Promise<Localized<MultiColumnMenu>>((resolve) => {
       resolve(menu);
@@ -24,17 +31,21 @@
       <Toolbar menuProvider={undefined} commandHandler={() => {}}>
         <BookChapterControl scrRef={scrRef} handleSubmit={() => {}} />
       </Toolbar>
-      <Toolbar menuProvider={menuProvider} commandHandler={() => {}}>
-<<<<<<< HEAD
+      <Toolbar
+        menuProvider={undefined}
+        appMenuAreaChildren={<BookIcon />}
+        commandHandler={() => {}}
+      >
         <BookChapterControl scrRef={scrRef} handleSubmit={() => {}} />
       </Toolbar>
       <Toolbar
-        menuProvider={undefined}
+        menuProvider={menuProvider}
+        appMenuAreaChildren={<BookIcon />}
         commandHandler={() => {}}
-        appMenuAreaChildren={<BookIcon />}
       >
-=======
->>>>>>> 4b922030
+        <BookChapterControl scrRef={scrRef} handleSubmit={() => {}} />
+      </Toolbar>
+      <Toolbar menuProvider={menuProvider} commandHandler={() => {}}>
         <BookChapterControl scrRef={scrRef} handleSubmit={() => {}} />
       </Toolbar>
       <Toolbar
@@ -62,14 +73,8 @@
         <Toolbar
           menuProvider={menuProvider}
           commandHandler={() => {}}
-<<<<<<< HEAD
-          className="tw-h-8 tw-bg-background"
-          configAreaChildren={<div className="tw-h-8">End</div>}
-          reserveOSSpecificSpace="darwin"
-=======
           className={cn('tw-h-8 tw-bg-background', getToolbarOSReservedSpaceClassName('darwin'))}
           configAreaChildren={<div className="tw-h-8">End</div>}
->>>>>>> 4b922030
         >
           <div className="tw-h-8">Middle</div>
         </Toolbar>
@@ -79,14 +84,8 @@
         <Toolbar
           menuProvider={menuProvider}
           commandHandler={() => {}}
-<<<<<<< HEAD
-          className="tw-h-10 tw-bg-background"
-          configAreaChildren={<div className="tw-h-8">End</div>}
-          reserveOSSpecificSpace="linux"
-=======
           className={cn('tw-h-10 tw-bg-background', getToolbarOSReservedSpaceClassName('linux'))}
           configAreaChildren={<div className="tw-h-8">End</div>}
->>>>>>> 4b922030
         >
           <div className="tw-h-8">Middle</div>
         </Toolbar>
