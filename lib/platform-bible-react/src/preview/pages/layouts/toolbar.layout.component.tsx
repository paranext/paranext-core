import BookChapterControl from '@/components/advanced/book-chapter-control/book-chapter-control.component';
<<<<<<< HEAD
import Toolbar, {
  getToolbarOSReservedSpaceClassName,
} from '@/components/advanced/toolbar.component';
import { cn } from '@/utils/shadcn-ui.util';
import { BookIcon, Minus, Square, UserRound, X } from 'lucide-react';
import { defaultScrRef } from 'platform-bible-utils';
=======
import { MultiColumnMenuProvider } from '@/components/mui/hamburger-menu-button.component';
import Toolbar, { getToolbarOSReservedSpaceClassName } from '@/components/mui/toolbar.component';
import { Button } from '@/components/shadcn-ui/button';
import { cn } from '@/utils/shadcn-ui.util';
import { BookIcon, HomeIcon, Minus, Square, UserRound, X } from 'lucide-react';

import { defaultScrRef, Localized, MultiColumnMenu } from 'platform-bible-utils';
>>>>>>> 66bab1c1
import { useState } from 'react';
import * as menuData from './sample.menu.json';

export default function ToolbarExamples() {
  const [scrRef] = useState(defaultScrRef);
<<<<<<< HEAD

=======
  const menu: Localized<MultiColumnMenu> = {
    columns: { 'paratext.paratext': { label: 'Paratext', order: 0 } },
    groups: { 'paratext.sendReceive': { column: 'paratext.paratext', order: 1 } },
    items: [
      {
        label: 'Send Receive Project',
        localizeNotes: 'Main application menu > Paratext column > Send/Receive Projects',
        group: 'paratext.sendReceive',
        order: 1,
        command: 'paratext.sendReceiveProjects',
      },
    ],
  };
  const menuProvider: MultiColumnMenuProvider = () =>
    new Promise<Localized<MultiColumnMenu>>((resolve) => {
      resolve(menu);
    });
>>>>>>> 66bab1c1
  return (
    <div className="tw-flex tw-flex-col tw-gap-4">
      <Toolbar menuData={undefined} commandHandler={() => {}}>
        <BookChapterControl scrRef={scrRef} handleSubmit={() => {}} />
      </Toolbar>
      <Toolbar menuData={undefined} appMenuAreaChildren={<BookIcon />} commandHandler={() => {}}>
        <BookChapterControl scrRef={scrRef} handleSubmit={() => {}} />
      </Toolbar>
      <Toolbar menuData={menuData} appMenuAreaChildren={<BookIcon />} commandHandler={() => {}}>
        <BookChapterControl scrRef={scrRef} handleSubmit={() => {}} />
      </Toolbar>
<<<<<<< HEAD
      <Toolbar menuData={menuData} commandHandler={() => {}}>
=======
      <Toolbar
        menuProvider={undefined}
        appMenuAreaChildren={<BookIcon />}
        commandHandler={() => {}}
      >
        <Button variant="ghost">
          <HomeIcon />
        </Button>
        <BookChapterControl scrRef={scrRef} handleSubmit={() => {}} />
      </Toolbar>
      <Toolbar
        menuProvider={menuProvider}
        appMenuAreaChildren={<BookIcon />}
        commandHandler={() => {}}
      >
        <BookChapterControl scrRef={scrRef} handleSubmit={() => {}} />
      </Toolbar>
      <Toolbar menuProvider={menuProvider} commandHandler={() => {}}>
>>>>>>> 66bab1c1
        <BookChapterControl scrRef={scrRef} handleSubmit={() => {}} />
      </Toolbar>
      <Toolbar
        menuData={menuData}
        commandHandler={() => {}}
        className="tw-h-8 tw-bg-muted tw-text-muted-foreground"
        configAreaChildren={
          <>
            <BookChapterControl scrRef={scrRef} handleSubmit={() => {}} className="tw-h-8" />
            <UserRound />
          </>
        }
      >
        <BookChapterControl scrRef={scrRef} handleSubmit={() => {}} className="tw-h-8" />
      </Toolbar>
      Mac
      <div>
        <div className="tw-absolute tw-z-10">
          <div className="tw-flex tw-gap-2 tw-p-2 tw-ps-3">
            <div className="tw-h-3 tw-w-3 tw-rounded-full tw-border-[#df4744] tw-bg-[#f25450]" />
            <div className="tw-h-3 tw-w-3 tw-rounded-full tw-border-[#e0a035] tw-bg-[#fdbb40]" />
            <div className="tw-h-3 tw-w-3 tw-rounded-full tw-border-[#22ac32] tw-bg-[#36c84b]" />
          </div>
        </div>
        <Toolbar
          menuData={menuData}
          commandHandler={() => {}}
          className={cn('tw-h-8 tw-bg-background', getToolbarOSReservedSpaceClassName('darwin'))}
          configAreaChildren={<div className="tw-h-8">End</div>}
        >
          <div className="tw-h-8">Middle</div>
        </Toolbar>
      </div>
      Windows / Linux
      <div className="tw-relative">
        <Toolbar
          menuData={menuData}
          commandHandler={() => {}}
          className={cn('tw-h-10 tw-bg-background', getToolbarOSReservedSpaceClassName('linux'))}
          configAreaChildren={<div className="tw-h-8">End</div>}
        >
          <div className="tw-h-8">Middle</div>
        </Toolbar>
        <div className="tw-absolute tw-right-0 tw-top-0 tw-flex">
          <div className="tw-flex tw-h-10 tw-w-[46px] tw-items-center tw-justify-center hover:tw-bg-gray-300">
            <Minus className="tw-h-4 tw-w-4" />
          </div>
          <div className="tw-flex tw-h-10 tw-w-[46px] tw-items-center tw-justify-center hover:tw-bg-gray-300">
            <Square className="tw-h-3.5 tw-w-3.5" />
          </div>
          <div className="tw-flex tw-h-10 tw-w-[46px] tw-items-center tw-justify-center hover:tw-bg-red-600 hover:tw-text-white">
            <X className="tw-h-4 tw-w-4" />
          </div>
        </div>
      </div>
      Muted Variant
      <div className="tw-items-center tw-rounded-md tw-bg-muted/50 tw-py-2">
        <Toolbar
          menuData={menuData}
          commandHandler={() => {}}
          className="tw-h-8 tw-border-0 tw-bg-transparent"
          menubarVariant="muted"
          configAreaChildren={
            <>
              <BookChapterControl scrRef={scrRef} handleSubmit={() => {}} className="tw-h-8" />
              <UserRound />
            </>
          }
        >
          <BookChapterControl scrRef={scrRef} handleSubmit={() => {}} className="tw-h-8" />
        </Toolbar>
        <div className="tw-m-2 tw-h-8 tw-rounded-sm tw-bg-background" />
      </div>
    </div>
  );
}<|MERGE_RESOLUTION|>--- conflicted
+++ resolved
@@ -1,79 +1,32 @@
 import BookChapterControl from '@/components/advanced/book-chapter-control/book-chapter-control.component';
-<<<<<<< HEAD
 import Toolbar, {
   getToolbarOSReservedSpaceClassName,
 } from '@/components/advanced/toolbar.component';
-import { cn } from '@/utils/shadcn-ui.util';
-import { BookIcon, Minus, Square, UserRound, X } from 'lucide-react';
-import { defaultScrRef } from 'platform-bible-utils';
-=======
-import { MultiColumnMenuProvider } from '@/components/mui/hamburger-menu-button.component';
-import Toolbar, { getToolbarOSReservedSpaceClassName } from '@/components/mui/toolbar.component';
 import { Button } from '@/components/shadcn-ui/button';
 import { cn } from '@/utils/shadcn-ui.util';
 import { BookIcon, HomeIcon, Minus, Square, UserRound, X } from 'lucide-react';
-
-import { defaultScrRef, Localized, MultiColumnMenu } from 'platform-bible-utils';
->>>>>>> 66bab1c1
+import { defaultScrRef } from 'platform-bible-utils';
 import { useState } from 'react';
 import * as menuData from './sample.menu.json';
 
 export default function ToolbarExamples() {
   const [scrRef] = useState(defaultScrRef);
-<<<<<<< HEAD
 
-=======
-  const menu: Localized<MultiColumnMenu> = {
-    columns: { 'paratext.paratext': { label: 'Paratext', order: 0 } },
-    groups: { 'paratext.sendReceive': { column: 'paratext.paratext', order: 1 } },
-    items: [
-      {
-        label: 'Send Receive Project',
-        localizeNotes: 'Main application menu > Paratext column > Send/Receive Projects',
-        group: 'paratext.sendReceive',
-        order: 1,
-        command: 'paratext.sendReceiveProjects',
-      },
-    ],
-  };
-  const menuProvider: MultiColumnMenuProvider = () =>
-    new Promise<Localized<MultiColumnMenu>>((resolve) => {
-      resolve(menu);
-    });
->>>>>>> 66bab1c1
   return (
     <div className="tw-flex tw-flex-col tw-gap-4">
       <Toolbar menuData={undefined} commandHandler={() => {}}>
         <BookChapterControl scrRef={scrRef} handleSubmit={() => {}} />
       </Toolbar>
       <Toolbar menuData={undefined} appMenuAreaChildren={<BookIcon />} commandHandler={() => {}}>
+        <Button variant="ghost">
+          <HomeIcon />
+        </Button>
         <BookChapterControl scrRef={scrRef} handleSubmit={() => {}} />
       </Toolbar>
       <Toolbar menuData={menuData} appMenuAreaChildren={<BookIcon />} commandHandler={() => {}}>
         <BookChapterControl scrRef={scrRef} handleSubmit={() => {}} />
       </Toolbar>
-<<<<<<< HEAD
       <Toolbar menuData={menuData} commandHandler={() => {}}>
-=======
-      <Toolbar
-        menuProvider={undefined}
-        appMenuAreaChildren={<BookIcon />}
-        commandHandler={() => {}}
-      >
-        <Button variant="ghost">
-          <HomeIcon />
-        </Button>
-        <BookChapterControl scrRef={scrRef} handleSubmit={() => {}} />
-      </Toolbar>
-      <Toolbar
-        menuProvider={menuProvider}
-        appMenuAreaChildren={<BookIcon />}
-        commandHandler={() => {}}
-      >
-        <BookChapterControl scrRef={scrRef} handleSubmit={() => {}} />
-      </Toolbar>
-      <Toolbar menuProvider={menuProvider} commandHandler={() => {}}>
->>>>>>> 66bab1c1
         <BookChapterControl scrRef={scrRef} handleSubmit={() => {}} />
       </Toolbar>
       <Toolbar
