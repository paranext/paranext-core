--- conflicted
+++ resolved
@@ -1,16 +1,3 @@
-<<<<<<< HEAD
-import { useState } from 'react';
-import { ScriptureReference } from 'platform-bible-utils';
-import { BookChapterControl } from '..';
-import DataTablePreview from './table/data-table-preview.component';
-
-const defaultScrRef: ScriptureReference = {
-  bookNum: 1,
-  chapterNum: 1,
-  verseNum: 1,
-};
-=======
-import './app.component.css';
 import { Tabs, TabsContent, TabsList, TabsTrigger } from '..';
 import { ThemeProvider } from './theme-provider.component';
 import ThemeToggle from './theme-toggle.component';
@@ -18,28 +5,9 @@
 import Compositions from './components/compositions.component';
 import Examples from './components/examples.component';
 import Playground from './components/playground.component';
->>>>>>> 95771bed
 
 function App() {
   return (
-<<<<<<< HEAD
-    // See the scopedPreflightStyles directive in tailwind.config.ts
-    // <div className="pr-twp">
-    <>
-      <h1>platform-bible-react Preview</h1>
-      <p>
-        Edit <code>lib\platform-bible-react\src\preview\app.component.tsx</code> and save to see
-        updates
-      </p>
-      <div className="pr-m-3 pr-flex">
-        <BookChapterControl scrRef={scrRef} handleSubmit={setScrRef} />
-      </div>
-      <div className="pr-m-3 pr-flex">
-        <DataTablePreview />
-      </div>
-    </>
-    // </div>
-=======
     <ThemeProvider defaultTheme="dark" storageKey="vite-ui-theme">
       {/* pr-font-sans is added to mitigate issue introduced by scopedPreflightStyles */}
       <div className="pr-twp pr-p-2 pr-font-sans">
@@ -72,7 +40,6 @@
         </Tabs>
       </div>
     </ThemeProvider>
->>>>>>> 95771bed
   );
 }
 
