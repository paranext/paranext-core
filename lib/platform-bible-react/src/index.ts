--- conflicted
+++ resolved
@@ -99,7 +99,6 @@
 export type { ToolbarProps } from './components/mui/toolbar.component';
 
 export { Alert, AlertTitle, AlertDescription } from './components/shadcn-ui/alert';
-export { Avatar, AvatarImage, AvatarFallback } from './components/shadcn-ui/avatar';
 export { Badge, type BadgeProps, badgeVariants } from './components/shadcn-ui/badge';
 export { Button, type ButtonProps, buttonVariants } from './components/shadcn-ui/button';
 export {
@@ -132,15 +131,9 @@
 export { ToggleGroup, ToggleGroupItem } from './components/shadcn-ui/toggle-group';
 export {
   Tooltip,
-<<<<<<< HEAD
-  TooltipTrigger,
-  TooltipContent,
-  TooltipProvider,
-=======
   TooltipContent,
   TooltipProvider,
   TooltipTrigger,
->>>>>>> d70c8af3
 } from './components/shadcn-ui/tooltip';
 
 export { default as InstallButton } from './components/advanced/extension-marketplace/buttons/install-button.component';
