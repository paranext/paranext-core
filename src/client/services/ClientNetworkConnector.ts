import {
  ConnectionStatus,
  CONNECTOR_INFO_DISCONNECTED,
  InternalRequest,
  InternalRequestHandler,
  InternalResponse,
  NetworkConnectorInfo,
} from '@shared/data/InternalConnectionTypes';
import { Unsubscriber } from '@shared/util/PapiUtil';
import INetworkConnector from '@shared/services/INetworkConnector';
import {
  InitClient,
  Message,
  MessageType,
  WebSocketRequest,
  WebSocketResponse,
  WEBSOCKET_ATTEMPTS_MAX,
  WEBSOCKET_ATTEMPTS_WAIT,
  WEBSOCKET_PORT,
} from '@shared/data/NetworkConnectorTypes';
import { getErrorMessage } from '@shared/util/Util';
import logger from '@shared/util/logger';
<<<<<<< HEAD
import { createWebSocket } from './WebSocketFactory';
import { IWebSocket } from './IWebSocket';
=======
import { createWebSocket } from '@client/services/WebSocketFactory';
import { IWebSocket } from '@client/services/IWebSocket';
>>>>>>> d5d933e1

// #region local variables

// TODO: implement request timeout logic
/** Holds promises for a request */
type LiveRequest<TReturn> = {
  requestId: number;
  resolve: (
    value: InternalResponse<TReturn> | PromiseLike<InternalResponse<TReturn>>,
  ) => void;
  reject: (reason?: unknown) => void;
};

/** localStorage key to store the current clientGuid */
const CLIENT_GUID_KEY = 'client-network-connector:clientGuid';

// #endregion

/**
 * Handles the connection from the client to the server
 */
export default class ClientNetworkConnector implements INetworkConnector {
  // #region INetworkConnector members

  connectorInfo: NetworkConnectorInfo = CONNECTOR_INFO_DISCONNECTED;

  connectionStatus: ConnectionStatus = ConnectionStatus.Disconnected;

  // #endregion

  // #region private members

  /** The webSocket connected to the server */
  private webSocket?: IWebSocket;

  /** All message subscriptions - arrays of functions that run each time a message with a specific message type comes in */
  private messageSubscriptions = new Map<
    MessageType,
    ((eventData: Message) => void)[]
  >();

  /** Promise that resolves when the connection is finished or rejects if disconnected before the connection finishes */
  private connectPromise?: Promise<NetworkConnectorInfo>;

  /** Function that removes this initClient handler from the connection */
  private unsubscribeHandleInitClientMessage?: Unsubscriber;

  /** Function that removes this response handler from the connection */
  private unsubscribeHandleResponseMessage?: Unsubscriber;

  /** Function that removes this handleRequest from the connection */
  private unsubscribeHandleRequestMessage?: Unsubscriber;

  /**
   * Function to call when we receive a request that is registered on this connector.
   * Handles requests from the connection and returns a response to send back
   */
  private localRequestHandler?: InternalRequestHandler;

  /**
   * Function to call when we are sending a request.
   * Returns a clientId to which to send the request based on the requestType
   */
  private requestRouter?: (requestType: string) => number;

  /** All requests that are waiting for a response */
  // Disabled no-explicit-any because assigning a request with generic type to LiveRequest<unknown> gave error
  // eslint-disable-next-line @typescript-eslint/no-explicit-any
  private requests = new Map<number, LiveRequest<any>>();

  /** Unique Guid associated with this connection. Used to verify certain things with server */
  private clientGuid: string | undefined;

  // #endregion

  // #region INetworkConnector methods

  connect = async (
    localRequestHandler: InternalRequestHandler,
    requestRouter: (requestType: string) => number,
  ) => {
    // NOTE: This does not protect against sending two different request handlers. See ConnectionService for that
    // We don't need to run this more than once
    if (this.connectPromise) return this.connectPromise;

    this.connectionStatus = ConnectionStatus.Connecting;
    this.localRequestHandler = localRequestHandler;
    this.requestRouter = requestRouter;

    /** Function that resolves the connection promise to be run after receiving a client id */
    let resolveConnect: (
      value: NetworkConnectorInfo | PromiseLike<NetworkConnectorInfo>,
    ) => void;
    /** Function that rejects the connection promise */
    let rejectConnect: (reason?: string) => void;

    /** The promise that resolves when the service is finished connecting */
    this.connectPromise = new Promise<NetworkConnectorInfo>(
      (resolve, reject) => {
        resolveConnect = resolve;
        rejectConnect = reject;
      },
    );

    // Set up subscriptions that the service needs to work
    // Get the client id from the server on new connections
    this.unsubscribeHandleInitClientMessage = this.subscribe(
      MessageType.InitClient,
      ({ connectorInfo: newConnectorInfo, clientGuid }: InitClient) => {
        this.connectorInfo = Object.freeze(newConnectorInfo);
        this.clientGuid = clientGuid;

        if (!this.webSocket) {
          rejectConnect('webSocket is gone!');
          return;
        }

        // Listen for responses from the server and resolve the request promise
        this.unsubscribeHandleResponseMessage = this.subscribe(
          MessageType.Response,
          this.handleResponseMessage,
        );

        // Listen for requests from the server and run the request handler
        this.unsubscribeHandleRequestMessage = this.subscribe(
          MessageType.Request,
          (requestMessage: WebSocketRequest) =>
            this.handleRequestMessage(requestMessage, true),
        );

        // Finished setting up WebSocketService and connecting! Resolve the promise
        this.connectionStatus = ConnectionStatus.Connected;
        resolveConnect(this.connectorInfo);
      },
    );

    // Connect the webSocket - try a few times
    let attempts = 0;
    const tryConnectWebSocket = async () => {
      if (attempts < WEBSOCKET_ATTEMPTS_MAX) {
        attempts += 1;
        this.webSocket = await createWebSocket(
          `ws://localhost:${WEBSOCKET_PORT}`,
        );

        // Attach event listeners
        this.webSocket.addEventListener('message', this.onMessage);
        this.webSocket.addEventListener('close', this.disconnect);

        // Remove event listeners and try connecting again
        const retry = (e: Event) => {
          const err = (e as Event & { error?: Error }).error;
          logger.warn(
            `ClientNetworkConnector WebSocket did not connect on attempt ${attempts}. Trying again. Error: ${getErrorMessage(
              err,
            )}`,
          );
          if (this.webSocket) {
            this.webSocket.removeEventListener('message', this.onMessage);
            this.webSocket.removeEventListener('close', this.disconnect);
            this.webSocket.removeEventListener('error', retry);
          }
          setTimeout(tryConnectWebSocket, WEBSOCKET_ATTEMPTS_WAIT);
        };

        this.webSocket.addEventListener('error', retry);

        // When we have successfully connected, remove retry-related listeners
        const finishConnecting = () => {
          if (this.webSocket) {
            this.webSocket.removeEventListener('error', retry);
            this.webSocket.removeEventListener('open', finishConnecting);
          }
        };

        this.webSocket.addEventListener('open', finishConnecting);
      } else {
        throw new Error(
          `ClientNetworkConnector WebSocket was not able to connect after ${attempts} attempts.`,
        );
      }
    };
    tryConnectWebSocket();

    return this.connectPromise;
  };

  notifyClientConnected = async () => {
    // Check if this client is reconnecting (such as if the browser refreshed) and tell the server so it can remove all request registrations associated with the old clientId
    const reconnectingClientGuid = localStorage.getItem(CLIENT_GUID_KEY);

    this.sendMessage({
      type: MessageType.ClientConnect,
      senderId: this.connectorInfo.clientId,
      reconnectingClientGuid,
    });

    // Save the new clientGuid so we can check it when reconnecting
    if (this.clientGuid) localStorage.setItem(CLIENT_GUID_KEY, this.clientGuid);
    else localStorage.removeItem(CLIENT_GUID_KEY);

    // In webSocket land, we do not receive a response from the server when we notify client connected
    // TODO: change the clientconnected into a request that resolves properly. Then we can also know if we reconnected, I suppose
    return Promise.resolve();
  };

  disconnect = () => {
    if (this.connectionStatus !== ConnectionStatus.Connected)
      throw new Error('Web socket closed without connecting');

    this.connectionStatus = ConnectionStatus.Disconnected;
    this.localRequestHandler = undefined;
    this.connectPromise = undefined;
    this.connectorInfo = CONNECTOR_INFO_DISCONNECTED;
    if (this.unsubscribeHandleInitClientMessage)
      this.unsubscribeHandleInitClientMessage();
    if (this.unsubscribeHandleResponseMessage)
      this.unsubscribeHandleResponseMessage();
    if (this.unsubscribeHandleRequestMessage)
      this.unsubscribeHandleRequestMessage();

    if (this.webSocket) {
      this.webSocket.removeEventListener('message', this.onMessage);
      this.webSocket.removeEventListener('close', this.disconnect);
      this.webSocket.close();
      this.webSocket = undefined;
    }
  };

  request = async <TParam, TReturn>(
    requestType: string,
    request: InternalRequest<TParam>,
  ): Promise<InternalResponse<TReturn>> => {
    // Set up a promise we can resolve later
    let liveRequest: LiveRequest<TReturn> | undefined;
    const requestPromise = new Promise<InternalResponse<TReturn>>(
      (resolve, reject) => {
        liveRequest = {
          requestId: request.requestId,
          resolve,
          reject,
        };
      },
    );

    if (!liveRequest)
      throw new Error(
        `Live request was not created for requestId ${request.requestId}`,
      );

    // Save the live request to resolve when we get the response
    this.requests.set(request.requestId, liveRequest);

    // Send the request corresponding to the live request promise
    this.handleRequestMessage(
      {
        type: MessageType.Request,
        requestType,
        ...request,
      },
      false,
    );

    return requestPromise;
  };

  // #endregion

  // #region private methods

  /**
   * Send a message to the server via webSocket. Throws if not connected
   * @param message message to send
   */
  // Add if needed: @param unsafe whether to get the client even if we aren't connected. WARNING: SETTING THIS FLAG MEANS NOT CHECKING FOR INITIALIZATION. DO NOT USE OUTSIDE OF INITIALIZATION. There may be no clientId
  private sendMessage = (message: Message): void => {
    // TODO: add message queueing
    if (this.connectionStatus !== ConnectionStatus.Connected || !this.webSocket)
      throw new Error(
        `Trying to send message when not connected! Message ${message}`,
      );

    if (
      message.type === MessageType.Response &&
      this.connectorInfo.clientId === message.requesterId
    ) {
      // This message is from us and for us. Handle the message as if we just received it
      this.onMessage(
        {
          data: message as unknown as string,
        } as MessageEvent,
        true,
      );
    } else {
      // This message is for someone else. Send the message
      this.webSocket.send(JSON.stringify(message));
    }
  };

  /**
   * Receives and appropriately publishes server webSocket messages
   * @param event webSocket message information
   * @param fromSelf whether this message is from this connector instead of from someone else
   */
  private onMessage = (event: MessageEvent<string>, fromSelf = false) => {
    const data = fromSelf
      ? (event.data as unknown as Message)
      : (JSON.parse(event.data as string) as Message);

    const callbacks = this.messageSubscriptions.get(data.type);
    callbacks?.forEach((callback) => callback(data));
  };

  /**
   * Unsubscribes a function from running on webSocket messages
   * @param messageType the type of message from which to unsubscribe the function
   * @param callback function to unsubscribe from being run on webSocket messages.
   * @returns true if successfully unsubscribed
   * Likely will never need to be exported from this file. Just use subscribe, which returns a matching unsubscriber function that runs this.
   */
  private unsubscribe = (
    messageType: MessageType,
    callback: (eventData: Message) => void,
  ): boolean => {
    const callbacks = this.messageSubscriptions.get(messageType);

    if (!callbacks) return false; // Did not find any callbacks for the message type

    const callbackIndex = callbacks.indexOf(callback);
    if (callbackIndex < 0) return false; // Did not find this callback for the message type

    // Remove the callback
    callbacks.splice(callbackIndex, 1);

    // Remove the map entry if there are no more callbacks
    if (callbacks.length === 0) this.messageSubscriptions.delete(messageType);

    // Indicate successfully removed the callback
    return true;
  };

  /**
   * Subscribes a function to run on webSocket messages of a particular type
   * @param messageType the type of message on which to subscribe the function
   * @param callback function to run with the contents of the webSocket message
   * @returns unsubscriber function to run to stop calling the passed-in function on webSocket messages
   */
  private subscribe = (
    messageType: MessageType,
    // Any is here because I dunno how to narrow Message type to a specific message type in parameters of a function
    // TODO: investigate this further another time
    // eslint-disable-next-line @typescript-eslint/no-explicit-any
    callback: (eventData: Message | any) => void,
  ): Unsubscriber => {
    let callbacks = this.messageSubscriptions.get(messageType);
    if (!callbacks) {
      callbacks = [];
      this.messageSubscriptions.set(messageType, callbacks);
    }
    callbacks.push(callback);

    return () => this.unsubscribe(messageType, callback);
  };

  /**
   * Function that handles webSocket messages of type Response.
   * Resolves the request associated with the received response message
   * @param response Response message to resolve
   */
  private handleResponseMessage = (response: WebSocketResponse<unknown>) => {
    const { requesterId, senderId, requestId } = response;
    if (this.connectorInfo.clientId !== requesterId)
      throw new Error(
        `Received response from responder senderId ${senderId} with wrong requesterId ${requesterId}!`,
      );

    const liveRequest = this.requests.get(requestId);
    if (!liveRequest)
      throw new Error(
        `Received response from responder senderId ${senderId} for nonexistent requestId ${requestId}`,
      );

    // Remove the request from the requests because it is receiving a response
    this.requests.delete(requestId);

    // Run the request's response function with the response
    liveRequest.resolve(response);
  };

  /**
   * Function that handles incoming webSocket messages and locally sent messages of type Request.
   * Runs the requestHandler provided in connect() and sends a message with the response
   * @param requestMessage request message to handle
   * @param isIncoming whether this message is coming from the server and we should definitely handle it locally
   *   or if it is a locally sent request and we should send to the server if we don't have a local handler
   */
  private handleRequestMessage = async (
    requestMessage: WebSocketRequest<unknown>,
    isIncoming: boolean,
  ) => {
    if (!this.requestRouter)
      throw new Error(
        `Received a request but cannot route it without a requestRouter`,
      );

    // Figure out if we can handle this request or if we need to send it
    // We should handle it here if it came from the server (which means the server thinks we have a handler for it)
    // or if we actually have a handler for it. Otherwise send the request to the server
    if (
      isIncoming ||
      this.connectorInfo.clientId ===
        this.requestRouter(requestMessage.requestType)
    ) {
      // This request is ours. Handle the request
      if (!this.localRequestHandler)
        throw Error('Handling request without a requestHandler!');

      // Run the request handler for this request
      const response = await this.localRequestHandler(
        requestMessage.requestType,
        requestMessage,
      );

      // Send the response to this request
      this.sendMessage({
        type: MessageType.Response,
        requestType: requestMessage.requestType,
        ...response,
      });
    } else {
      // This request is for someone else. Send the request to the server to handle/forward
      this.sendMessage(requestMessage);
    }
  };

  // #endregion
}<|MERGE_RESOLUTION|>--- conflicted
+++ resolved
@@ -20,13 +20,8 @@
 } from '@shared/data/NetworkConnectorTypes';
 import { getErrorMessage } from '@shared/util/Util';
 import logger from '@shared/util/logger';
-<<<<<<< HEAD
-import { createWebSocket } from './WebSocketFactory';
-import { IWebSocket } from './IWebSocket';
-=======
 import { createWebSocket } from '@client/services/WebSocketFactory';
 import { IWebSocket } from '@client/services/IWebSocket';
->>>>>>> d5d933e1
 
 // #region local variables
 
