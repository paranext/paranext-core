--- conflicted
+++ resolved
@@ -2,179 +2,8 @@
 import './App.css';
 import ParanextDockLayout from '@renderer/components/docking/ParanextDockLayout';
 import TestContext from '@renderer/context/papi-context/TestContext';
-<<<<<<< HEAD
-import { WebView, WebViewProps } from '@renderer/components/WebView';
-import useEvent from './hooks/papi-hooks/useEvent';
-
-const testBase: (message: string) => Promise<string> =
-  NetworkService.createRequestFunction('electronAPI.env.test');
-
-const test = async () => {
-  /* const start = performance.now(); */
-  const result = await testBase('stuff');
-  /* logger.log(`Test took ${performance.now() - start} ms`); */
-  return result;
-};
-
-const addOne = async (num: number) =>
-  papi.commands.sendCommand<[number], number>('addOne', num);
-
-const echo: (message: string) => Promise<string> =
-  papi.commands.createSendCommandFunction<[string], string>('echo');
-
-const echoRenderer = papi.commands.createSendCommandFunction<[string], string>(
-  'echoRenderer',
-);
-
-const echoExtensionHost = papi.commands.createSendCommandFunction<
-  [string],
-  string
->('echoExtensionHost');
-
-const echoSomeoneRenderer = papi.commands.createSendCommandFunction<
-  [string],
-  string
->('hello-someone.echo-someone-renderer');
-
-const addThree = papi.commands.createSendCommandFunction<
-  [number, number, number],
-  number
->('addThree');
-
-const addMany = papi.commands.createSendCommandFunction<number[], number>(
-  'addMany',
-);
-
-const getResourcesPath = papi.commands.createSendCommandFunction<[], string>(
-  'getResourcesPath',
-);
-
-const helloWorld = papi.commands.createSendCommandFunction<[], string>(
-  'hello-world.hello-world',
-);
-
-const throwErrorHelloWorld = papi.commands.createSendCommandFunction<
-  [string],
-  string
->('hello-world.hello-exception');
-
-const helloSomeone = papi.commands.createSendCommandFunction<[string], string>(
-  'hello-someone.hello-someone',
-);
-
-const throwError = papi.commands.createSendCommandFunction<[string], string>(
-  'throwError',
-);
-
-const throwErrorExtensionHost = papi.commands.createSendCommandFunction<
-  [string],
-  string
->('throwErrorExtensionHost');
-
-const executeMany = async <T,>(fn: () => Promise<T>) => {
-  const numRequests = 10000;
-  const requests = new Array<Promise<T | void>>(numRequests);
-  const requestTime = new Array<number>(numRequests);
-  const start = performance.now();
-  for (let i = 0; i < numRequests; i++) {
-    requestTime[i] = performance.now();
-    requests[i] = fn()
-      .then((response) => {
-        requestTime[i] = performance.now() - requestTime[i];
-        return response;
-      })
-      .catch(logger.error);
-  }
-
-  try {
-    const responses = await Promise.all(requests);
-    const finish = performance.now();
-
-    const avgResponseTime =
-      requestTime.reduce((sum, time) => sum + time, 0) / numRequests;
-    const maxTime = requestTime.reduce((max, time) => Math.max(max, time), 0);
-    const minTime = requestTime.reduce(
-      (min, time) => Math.min(min, time),
-      Number.MAX_VALUE,
-    );
-    logger.log(
-      `Of ${numRequests} requests:\n\tAvg response time: ${avgResponseTime} ms\n\tMax response time: ${maxTime} ms\n\tMin response time: ${minTime}\n\tTotal time: ${
-        finish - start
-      }`,
-    );
-    logger.log(responses[responses.length - 1]);
-  } catch (e) {
-    logger.error(e);
-  }
-};
 
 const Hello = () => {
-  const [promiseReturn, setPromiseReturn] = useState('Click a button.');
-  const updatePromiseReturn = useCallback(
-    (state: unknown) =>
-      setPromiseReturn(isString(state) ? state : JSON.stringify(state)),
-    [],
-  );
-
-  const [addOneResult, setAddOneResult] = useState(0);
-
-  const [resourcesPath] = usePromise(
-    useCallback(async () => {
-      await new Promise<void>((resolve) => setTimeout(() => resolve(), 5000));
-      return getResourcesPath();
-    }, []),
-    'retrieving',
-  );
-
-  const runPromise = useCallback(
-    async (asyncFn: () => Promise<unknown>) => {
-      try {
-        const result = await asyncFn();
-        logger.log(result);
-        updatePromiseReturn(result);
-        return result;
-      } catch (e) {
-        logger.error(e);
-        updatePromiseReturn(`Error: ${getErrorMessage(e)}`);
-        return undefined;
-      }
-    },
-    [updatePromiseReturn],
-  );
-
-  const [webViews, setWebViews] = useState<WebViewProps[]>([]);
-  const addWebView = useCallback(
-    (webView: WebViewProps) => {
-      setWebViews((webViewsCurrent) => [...webViewsCurrent, webView]);
-    },
-    [setWebViews],
-  );
-
-  useEffect(() => {
-    const unsubscriber = papi.webViews.subscribeAddWebView(addWebView);
-    return () => {
-      unsubscriber();
-    };
-  }, [addWebView]);
-
-  useEvent(
-    papi.network.onDidClientConnect,
-    useCallback(
-      ({ clientId, didReconnect }) => {
-        const result = `Client with id ${clientId} ${
-          didReconnect ? 're' : ''
-        }connected!`;
-        logger.log(result);
-        updatePromiseReturn(result);
-      },
-      [updatePromiseReturn],
-    ),
-  );
-
-=======
-
-const Hello = () => {
->>>>>>> 215cb8f1
   return (
     <TestContext.Provider value="test">
       <div>
