import {
  DIALOG_OPTIONS_LOCALIZABLE_PROPERTY_KEYS,
  DialogData,
} from '@shared/models/dialog-options.model';
import { CATEGORY_DIALOG } from '@shared/services/dialog.service-model';
import * as networkService from '@shared/services/network.service';
import {
  aggregateUnsubscriberAsyncs,
  isLocalizeKey,
  serialize,
  newGuid,
  LocalizeKey,
  UnsubscriberAsync,
} from 'platform-bible-utils';
import * as webViewService from '@renderer/services/web-view.service-host';
import { serializeRequestType } from '@shared/utils/util';
import { logger } from '@shared/services/logger.service';
import { SELECT_PROJECT_DIALOG } from '@renderer/components/dialogs/select-project.dialog';
import { DialogTabTypes, DialogTypes } from '@renderer/components/dialogs/dialog-definition.model';
import * as DialogTypesValues from '@renderer/components/dialogs/dialog-definition.model';
import { hookUpDialogService } from '@renderer/components/dialogs/dialog-base.data';
<<<<<<< HEAD
import localizationService from '@shared/services/localization.service';
import ABOUT_DIALOG from '@renderer/components/dialogs/about-dialog.component';
=======
import { localizationService } from '@shared/services/localization.service';
>>>>>>> 5ac98363

/** A live dialog request. Includes the dialog's id and the functions to run on receiving results */
// TODO: preserve requests between refreshes - save the request id or something?
type DialogRequest<DialogTabType extends DialogTabTypes> = {
  id: string;
  resolve: (
    value:
      | (DialogTypes[DialogTabType]['responseType'] | undefined)
      | PromiseLike<DialogTypes[DialogTabType]['responseType'] | undefined>,
  ) => void;
  reject: (reason?: unknown) => void;
};

/** Map of all live dialog requests */
// Disabled no-explicit-any because assigning a DialogRequest with generic type to
// DialogRequest<unknown> gave error
// eslint-disable-next-line @typescript-eslint/no-explicit-any
const dialogRequests = new Map<string, DialogRequest<any>>();

let initializationPromise: Promise<void>;
/** Sets up the dialog service. Runs only once */
async function initialize(): Promise<void> {
  if (!initializationPromise) {
    initializationPromise = (async () => {
      await webViewService.initialize();
    })();
  }
  return initializationPromise;
}

/**
 * Determine whether there is an unresolved dialog request for a specified dialog id
 *
 * @param id The dialog id to check for an existing unresolved request
 * @returns True if there is an unresolved dialog request for the specified dialog; false otherwise
 * @internal function; not exposed on papi
 */
export function hasDialogRequest(id: string) {
  return dialogRequests.has(id);
}

/**
 * Resolve a dialog request. Synchronously resolves, then asynchronously closes the dialog
 *
 * @param id The id of the dialog whose request to reject
 * @param data The data to resolve the request with. Either the user's response to the dialog or
 *   `undefined` if the user canceled
 * @param shouldCloseDialog Whether we should close the dialog in this function. Should probably
 *   only be `false` if the dialog is already being closed another way such as in
 *   `platform-dock-layout.component.tsx`. Defaults to true
 * @internal function; not exposed on papi
 */
export function resolveDialogRequest<TReturn>(
  id: string,
  data: TReturn | undefined,
  shouldCloseDialog = true,
) {
  const dialogRequest = dialogRequests.get(id);
  if (dialogRequest) {
    dialogRequests.delete(id);
    dialogRequest.resolve(data);
  }

  // Clean up the dialog

  if (shouldCloseDialog) {
    // Close the dialog
    // We're not awaiting closing it. Doesn't really matter right now if we do or don't successfully close it
    (async () => {
      try {
        const didClose = await webViewService.closeTab(id);
        if (!didClose)
          logger.error(
            `DialogService error: dialog ${id} that was resolved with data ${serialize(
              data,
            )} was not found in the dock layout in order to close. Please investigate`,
          );
      } catch (e) {
        logger.error(
          `DialogService error: dialog ${id} that was resolved with data ${serialize(
            data,
          )} did not successfully close! Please investigate. Error: ${e}`,
        );
      }
    })();
  }

  // If we didn't find the request, throw
  if (!dialogRequest)
    throw new Error(
      `DialogService error: request ${id} not found to resolve. data: ${serialize(data)}`,
    );
}

/**
 * Reject a dialog request. Synchronously rejects, then asynchronously closes the dialog
 *
 * @param id The id of the dialog whose request to reject
 * @param message The error message for the rejected request
 * @internal function; not exposed on papi
 */
export function rejectDialogRequest(id: string, message: string) {
  const dialogRequest = dialogRequests.get(id);
  if (dialogRequest) {
    // We found the request. Reject it
    dialogRequests.delete(id);
    dialogRequest.reject(message);
  }

  // Clean up the dialog
  // Close the dialog
  // We're not awaiting closing it. Doesn't really matter right now if we do or don't successfully close it
  (async () => {
    try {
      const didClose = await webViewService.closeTab(id);
      if (!didClose)
        logger.error(
          `DialogService error: dialog ${id} that was rejected with error message ${message} was not found in the dock layout in order to close. Please investigate`,
        );
    } catch (e) {
      logger.error(
        `DialogService error: dialog ${id} that was rejected with error message ${message} did not successfully close! Please investigate. Error: ${e}`,
      );
    }
  })();

  // If we didn't find the request, throw
  if (!dialogRequest)
    throw new Error(`DialogService error: request ${id} not found to reject. Message: ${message}`);
}

async function localizeDialogOptions<T extends DialogTypes[keyof DialogTypes]['options']>(
  options?: T,
) {
  if (!options) return options;

  // Get all the LocalizeKey values of props that can be localized
  // Filter doesn't realize we are getting rid of undefined and taking only LocalizeKeys
  // eslint-disable-next-line no-type-assertion/no-type-assertion
  const propValuesToLocalize = DIALOG_OPTIONS_LOCALIZABLE_PROPERTY_KEYS.map(
    (localizableKey) => options[localizableKey],
  ).filter((optionPropValue) => optionPropValue && isLocalizeKey(optionPropValue)) as LocalizeKey[];

  // Get localized strings for the LocalizeKey prop values
  const localizedPropValues = await localizationService.getLocalizedStrings({
    localizeKeys: propValuesToLocalize,
  });

  // Reconnect the localized strings to the prop names via the LocalizeKeys
  const localizedProps: Partial<T> = {};
  Object.entries(localizedPropValues).forEach(([localizeKey, localizedString]) => {
    const optionPropName = DIALOG_OPTIONS_LOCALIZABLE_PROPERTY_KEYS.find(
      (localizableKey) => options[localizableKey] === localizeKey,
    );
    if (optionPropName) localizedProps[optionPropName] = localizedString;
  });

  return { ...options, ...localizedProps };
}

// on the dialogService - see `dialog.service-model.ts` for JSDoc
async function showDialog<DialogTabType extends DialogTabTypes>(
  dialogType: DialogTabType,
  options?: DialogTypes[DialogTabType]['options'],
): Promise<DialogTypes[DialogTabType]['responseType'] | undefined> {
  await initialize();

  const optionsLocalized = await localizeDialogOptions(options);

  // Set up a DialogRequest
  let dialogId = newGuid();
  // Dumbest way to make sure the guid is unique
  while (dialogRequests.has(dialogId)) dialogId = newGuid();

  let dialogRequest: DialogRequest<DialogTabType>;

  const dialogPromise = new Promise<DialogTypes[DialogTabType]['responseType'] | undefined>(
    (resolve, reject) => {
      dialogRequest = {
        id: dialogId,
        resolve,
        reject,
      };
      dialogRequests.set(dialogId, dialogRequest);
    },
  );

  try {
    // Open dialog
    await webViewService.addTab<DialogData>(
      {
        id: dialogId,
        tabType: dialogType,
        data: { ...optionsLocalized, isDialog: true },
      },
      {
        type: 'float',
        position: 'center',
      },
    );

    // TODO: preserve requests between refreshes - add keepalive messages to indicate to the
    // requestor if the dialog request is still alive
  } catch (e) {
    // Something went wrong while setting up the dialog. Delete the request and throw to let the
    // requestor know
    const message = `DialogService error: showDialog did not initialize successfully! ${e}`;
    logger.error(message);
    rejectDialogRequest(dialogId, message);
  }

  // Return the DialogRequest's promise so the request can be resolved or rejected appropriately
  return dialogPromise;
}

// on the dialogService - see `dialog.service-model.ts` for JSDoc
async function showAboutDialog(
  options?: DialogTypes[typeof ABOUT_DIALOG.tabType]['options'],
): Promise<DialogTypes[typeof SELECT_PROJECT_DIALOG.tabType]['responseType'] | undefined> {
  return showDialog(ABOUT_DIALOG.tabType, options);
}

// on the dialogService - see `dialog.service-model.ts` for JSDoc
async function selectProject(
  options?: DialogTypes[typeof SELECT_PROJECT_DIALOG.tabType]['options'],
): Promise<DialogTypes[typeof SELECT_PROJECT_DIALOG.tabType]['responseType'] | undefined> {
  return showDialog(SELECT_PROJECT_DIALOG.tabType, options);
}

<<<<<<< HEAD
const dialogService: DialogService = {
  showDialog,
  showAboutDialog,
  selectProject,
};

=======
>>>>>>> 5ac98363
/** Register the commands that back the PAPI dialog service */
export async function startDialogService(): Promise<void> {
  await initialize();
  const complexArrayDescription =
    'String representation of RegExp pattern(s) to match against projects’ projectInterfaces (using https://developer.mozilla.org/en-US/docs/Web/JavaScript/Reference/Global_Objects/RegExp/test) to determine if they should be included. Each array entry is handled based on its type (at least one entry must match for this filter condition to pass). If the entry is a string, it will be matched against each projectInterface. If any match, the project will pass this filter condition. If the entry is an array of strings, each will be matched against each projectInterface. If every string matches against at least one projectInterface, the project will pass this filter condition. In other words, each entry in the first-level array is OR’ed together. Each entry in second-level arrays (arrays within the first-level array) are AND’ed together.';

  // register functions as requests
  const unsubPromises: Promise<UnsubscriberAsync>[] = [];
  unsubPromises.push(
    networkService.registerRequestHandler(
      serializeRequestType(CATEGORY_DIALOG, 'showDialog'),
      showDialog,
      {
        method: {
          summary: 'Shows a dialog to the user and prompts the user to respond',
          params: [
            {
              name: 'dialogType',
              required: true,
              summary: 'The type of dialog to show the user',
              schema: {
                enum: Object.values(DialogTypesValues),
              },
            },
            {
              name: 'options',
              required: false,
              summary: 'Various options for configuring the dialog that shows',
              schema: {
                type: 'object',
                properties: {
                  title: { type: 'string' },
                  iconUrl: { type: 'string' },
                  prompt: { type: 'string' },
                  includeProjectInterfaces: {
                    type: 'array',
                    items: {
                      oneOf: [{ type: 'string' }, { type: 'array', items: { type: 'string' } }],
                    },
                    description: complexArrayDescription,
                  },
                  excludeProjectInterfaces: {
                    type: 'array',
                    items: {
                      oneOf: [{ type: 'string' }, { type: 'array', items: { type: 'string' } }],
                    },
                    description: complexArrayDescription,
                  },
                  includePdpFactoryIds: { type: 'array', items: { type: 'string' } },
                  excludePdpFactoryIds: { type: 'array', items: { type: 'string' } },
                  includeProjectIds: { type: 'array', items: { type: 'string' } },
                  excludeProjectIds: { type: 'array', items: { type: 'string' } },
                  selectedProjectIds: { type: 'array', items: { type: 'string' } },
                  selectedBookIds: { type: 'array', items: { type: 'string' } },
                },
              },
            },
          ],
          result: {
            name: 'return value',
            summary: 'Response from user',
            schema: {
              oneOf: [
                { type: 'string' },
                { type: 'array', items: { type: 'string' } },
                { type: 'null' },
              ],
            },
          },
        },
      },
    ),
  );
  unsubPromises.push(
    networkService.registerRequestHandler(
      serializeRequestType(CATEGORY_DIALOG, 'selectProject'),
      selectProject,
      {
        method: {
          summary:
            'Shows a select project dialog to the user and prompts the user to select a project',
          params: [
            {
              name: 'options',
              summary: 'Various options for configuring the dialog that shows',
              required: false,
              schema: {
                type: 'object',
                properties: {
                  title: { type: 'string' },
                  iconUrl: { type: 'string' },
                  prompt: { type: 'string' },
                  includeProjectInterfaces: {
                    type: 'array',
                    items: {
                      oneOf: [{ type: 'string' }, { type: 'array', items: { type: 'string' } }],
                    },
                    description: complexArrayDescription,
                  },
                  excludeProjectInterfaces: {
                    type: 'array',
                    items: {
                      oneOf: [{ type: 'string' }, { type: 'array', items: { type: 'string' } }],
                    },
                    description: complexArrayDescription,
                  },
                  includePdpFactoryIds: { type: 'array', items: { type: 'string' } },
                  excludePdpFactoryIds: { type: 'array', items: { type: 'string' } },
                  includeProjectIds: { type: 'array', items: { type: 'string' } },
                  excludeProjectIds: { type: 'array', items: { type: 'string' } },
                },
              },
            },
          ],
          result: {
            name: 'return value',
            summary: "The user's selected project id or nothing if the user cancels",
            schema: {
              oneOf: [{ type: 'string' }, { type: 'null' }],
            },
          },
        },
      },
    ),
  );

  // Wait to successfully register all requests
  const unsubscribeRequests = aggregateUnsubscriberAsyncs(await Promise.all(unsubPromises));

  // On closing, try to remove request listeners
  // TODO: should do this on the server when the connection closes or when the server exits as well
  window.addEventListener('beforeunload', async () => {
    // TODO: preserve requests between refreshes - stop rejecting all remaining requests
    dialogRequests.forEach((request) => request.reject(`DialogService is shutting down`));
    await unsubscribeRequests();
  });
}

// Hook up the dialogs' resolve and reject functions immediately because this is only here
// to mitigate a dependency cycle
hookUpDialogService({ resolveDialogRequest, rejectDialogRequest });<|MERGE_RESOLUTION|>--- conflicted
+++ resolved
@@ -19,12 +19,8 @@
 import { DialogTabTypes, DialogTypes } from '@renderer/components/dialogs/dialog-definition.model';
 import * as DialogTypesValues from '@renderer/components/dialogs/dialog-definition.model';
 import { hookUpDialogService } from '@renderer/components/dialogs/dialog-base.data';
-<<<<<<< HEAD
-import localizationService from '@shared/services/localization.service';
 import ABOUT_DIALOG from '@renderer/components/dialogs/about-dialog.component';
-=======
 import { localizationService } from '@shared/services/localization.service';
->>>>>>> 5ac98363
 
 /** A live dialog request. Includes the dialog's id and the functions to run on receiving results */
 // TODO: preserve requests between refreshes - save the request id or something?
@@ -254,15 +250,6 @@
   return showDialog(SELECT_PROJECT_DIALOG.tabType, options);
 }
 
-<<<<<<< HEAD
-const dialogService: DialogService = {
-  showDialog,
-  showAboutDialog,
-  selectProject,
-};
-
-=======
->>>>>>> 5ac98363
 /** Register the commands that back the PAPI dialog service */
 export async function startDialogService(): Promise<void> {
   await initialize();
@@ -388,6 +375,36 @@
       },
     ),
   );
+  unsubPromises.push(
+    networkService.registerRequestHandler(
+      serializeRequestType(CATEGORY_DIALOG, 'showAboutDialog'),
+      showAboutDialog,
+      {
+        method: {
+          summary:
+            "Shows an 'about' dialog, that shows essential information about the application",
+          params: [
+            {
+              name: 'options',
+              summary: 'Various options for configuring the dialog that shows',
+              required: false,
+              schema: {
+                type: 'object',
+                properties: {
+                  title: { type: 'string' },
+                  iconUrl: { type: 'string' },
+                },
+              },
+            },
+          ],
+          result: {
+            name: 'return value',
+            schema: {},
+          },
+        },
+      },
+    ),
+  );
 
   // Wait to successfully register all requests
   const unsubscribeRequests = aggregateUnsubscriberAsyncs(await Promise.all(unsubPromises));
