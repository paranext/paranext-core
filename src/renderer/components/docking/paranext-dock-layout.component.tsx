--- conflicted
+++ resolved
@@ -35,18 +35,13 @@
   WebViewProps,
 } from '@shared/data/web-view.model';
 import LogError from '@shared/log-error.model';
-<<<<<<< HEAD
-import papi from '@shared/services/papi.service';
-import { serializeTabId, deserializeTabId } from '@shared/utils/papi-util';
-import PlatformBibleToolbar from '../platform-bible-toolbar';
-=======
 import {
   OnLayoutChangeRCDock,
   registerDockLayout,
   saveTabInfoBase,
 } from '@shared/services/web-view.service';
 import { getErrorMessage } from '@shared/utils/util';
->>>>>>> 4f196431
+import PlatformBibleToolbar from '../platform-bible-toolbar';
 
 type TabType = string;
 
@@ -306,30 +301,19 @@
   }, []);
 
   return (
-<<<<<<< HEAD
     <>
       <PlatformBibleToolbar/>
       <DockLayout
         ref={dockLayoutRef}
         groups={groups}
-        defaultLayout={savedLayout}
+        defaultLayout={{ dockbox: { mode: 'horizontal', children: [] } }}
         dropMode="edge"
         loadTab={loadTab}
-        onLayoutChange={onLayoutChange}
+        saveTab={saveTab}
+        onLayoutChange={(...args) => {
+          if (onLayoutChangeRef.current) onLayoutChangeRef.current(...args);
+      }}
       />
     </>
-=======
-    <DockLayout
-      ref={dockLayoutRef}
-      groups={groups}
-      defaultLayout={{ dockbox: { mode: 'horizontal', children: [] } }}
-      dropMode="edge"
-      loadTab={loadTab}
-      saveTab={saveTab}
-      onLayoutChange={(...args) => {
-        if (onLayoutChangeRef.current) onLayoutChangeRef.current(...args);
-      }}
-    />
->>>>>>> 4f196431
   );
 }