--- conflicted
+++ resolved
@@ -1,20 +1,8 @@
 import { useData, useLocalizedStrings } from '@renderer/hooks/papi-hooks';
-<<<<<<< HEAD
 import menuDataService from '@shared/services/menu-data.service';
-import {
-  CommandHandler,
-  HamburgerMenuButton,
-  Tooltip,
-  TooltipContent,
-  TooltipProvider,
-  TooltipTrigger,
-} from 'platform-bible-react';
-import { isLocalizeKey, LocalizeKey } from 'platform-bible-utils';
-import { useCallback, useMemo, useRef } from 'react';
-=======
+import { CommandHandler, HamburgerMenuButton, Tooltip } from 'platform-bible-react';
 import { useCallback, useMemo, useRef } from 'react';
 import { isLocalizeKey, isPlatformError, LocalizeKey } from 'platform-bible-utils';
->>>>>>> d70c8af3
 import { handleMenuCommand } from '../platform-bible-menu.commands';
 import './platform-tab-title.component.scss';
 
@@ -90,32 +78,6 @@
   );
 
   return (
-<<<<<<< HEAD
-    <TooltipProvider>
-      <Tooltip>
-        <TooltipTrigger asChild>
-          <div ref={containerRef} className="title">
-            {isLoading || !webViewMenu?.topMenu ? (
-              icon
-            ) : (
-              <HamburgerMenuButton
-                commandHandler={commandHandler}
-                normalMenu={webViewMenu?.topMenu}
-                className="tab-menu-button"
-                aria-label={tabLabel}
-                containerRef={containerRef}
-              >
-                {icon}
-              </HamburgerMenuButton>
-            )}
-            <span>{title}</span>
-          </div>
-        </TooltipTrigger>
-        {tooltip && (
-          <TooltipContent className="tooltip" side="right">
-            <p>{tooltip}</p>
-          </TooltipContent>
-=======
     <Tooltip title={tooltipDiv}>
       <div ref={containerRef} className="title">
         {isLoading || isPlatformError(webViewMenu) || !webViewMenu?.topMenu ? (
@@ -130,9 +92,9 @@
           >
             {icon}
           </HamburgerMenuButton>
->>>>>>> d70c8af3
         )}
-      </Tooltip>
-    </TooltipProvider>
+        <span>{title}</span>
+      </div>
+    </Tooltip>
   );
 }