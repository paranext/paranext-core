--- conflicted
+++ resolved
@@ -9,14 +9,10 @@
   TooltipTrigger,
 } from 'platform-bible-react';
 import { isLocalizeKey, isPlatformError, LocalizeKey } from 'platform-bible-utils';
-<<<<<<< HEAD
-import handleMenuCommand from '@shared/data/platform-bible-menu.commands';
-=======
 import { useCallback, useMemo, useRef } from 'react';
 import { createPortal } from 'react-dom';
-import { handleMenuCommand } from '../platform-bible-menu.commands';
+import handleMenuCommand from '@shared/data/platform-bible-menu.commands';
 import './platform-tab-title.component.scss';
->>>>>>> af89c969
 
 type PlatformTabTitleProps = {
   /** What type of WebView this is. Unique to all other WebView definitions */
