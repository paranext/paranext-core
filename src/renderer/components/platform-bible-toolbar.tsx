--- conflicted
+++ resolved
@@ -2,11 +2,9 @@
 import { availableScrollGroupIds } from '@renderer/services/scroll-group.service-host';
 import { sendCommand } from '@shared/services/command.service';
 import logger from '@shared/services/logger.service';
-<<<<<<< HEAD
 import { ScrollGroupScrRef } from '@shared/services/scroll-group.service-model';
 import { HomeIcon, User } from 'lucide-react';
 import { BookChapterControl, ScrollGroupSelector, Toolbar, usePromise } from 'platform-bible-react';
-=======
 import {
   Toolbar,
   BookChapterControl,
@@ -16,7 +14,6 @@
   cn,
 } from 'platform-bible-react';
 import { User } from 'lucide-react';
->>>>>>> 4b922030
 import {
   getLocalizeKeysForScrollGroupIds,
   Localized,
@@ -24,12 +21,9 @@
   ScrollGroupId,
 } from 'platform-bible-utils';
 import { useCallback, useState } from 'react';
-<<<<<<< HEAD
 import logo from '../../../assets/icon.png';
-=======
 import { ScrollGroupScrRef } from '@shared/services/scroll-group.service-model';
 import { sendCommand } from '@shared/services/command.service';
->>>>>>> 4b922030
 import { handleMenuCommand } from './platform-bible-menu.commands';
 import provideMenuData from './platform-bible-menu.data';
 import './platform-bible-toolbar.scss';
@@ -82,22 +76,6 @@
 
   const [scrollGroupLocalizedStrings] = useLocalizedStrings(scrollGroupLocalizedStringKeys);
 
-<<<<<<< HEAD
-  const [osPlatform] = usePromise(
-    useCallback(
-      () =>
-        sendCommand('platform.getOSPlatform').then((platform: string | undefined) => {
-          // TODO: Re-check linux support with Electron 34, see https://discord.com/channels/1064938364597436416/1344329166786527232
-          return platform === 'linux' ? '' : platform;
-        }),
-      [],
-    ),
-    undefined,
-  );
-
-  const [isFullScreen] = usePromise(
-    useCallback(() => sendCommand('platform.isFullScreen'), []),
-=======
   const [osPlatformToReserveSpaceFor] = usePromise(
     useCallback(async () => {
       const osPlatform: string | undefined = await sendCommand('platform.getOSPlatform');
@@ -110,7 +88,6 @@
       return osPlatform;
     }, []),
 
->>>>>>> 4b922030
     undefined,
   );
 
@@ -118,20 +95,13 @@
     <Toolbar
       menuProvider={getMenuData}
       commandHandler={handleMenuCommand}
-<<<<<<< HEAD
-      className="tw-h-12 tw-bg-transparent"
-      menubarVariant="muted"
-      reserveOSSpecificSpace={osPlatform === 'darwin' && isFullScreen ? undefined : osPlatform}
-      useAsAppDragArea
-      appMenuAreaChildren={<img width={32} height={32} src={`${logo}`} alt="Application Logo" />}
-=======
       className={cn(
         'tw-h-12 tw-bg-transparent',
         getToolbarOSReservedSpaceClassName(osPlatformToReserveSpaceFor),
       )}
       menubarVariant="muted"
       shouldUseAsAppDragArea
->>>>>>> 4b922030
+      appMenuAreaChildren={<img width={32} height={32} src={`${logo}`} alt="Application Logo" />}
       configAreaChildren={
         // This is a placeholder for the actual user menu
         <div className="tw-h-8 tw-w-8 tw-flex tw-items-center tw-justify-center tw-rounded-full tw-border-input tw-border tw-border-solid tw-cursor-not-allowed">
@@ -139,13 +109,10 @@
         </div>
       }
     >
-<<<<<<< HEAD
       <HomeIcon
         className="home-button"
         onClick={() => sendCommand('platformGetResources.openHome')}
       />
-=======
->>>>>>> 4b922030
       <BookChapterControl scrRef={scrRef} handleSubmit={setScrRef} className="tw-h-8" />
       <ScrollGroupSelector
         availableScrollGroupIds={availableScrollGroupIdsTop}
