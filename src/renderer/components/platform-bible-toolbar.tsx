<<<<<<< HEAD
import { Toolbar, RefSelector, ScriptureReference } from 'papi-components';
// import standardMenuLayout from './platform-bible-menu.data';
import { HandleMenuCommand } from './platform-bible-menu.commands';
import { HandleMenuData } from './platform-bible-menu.data';
import './platform-bible-toolbar.css';

export default function PlatformBibleToolbar(props: {
  scrRef: ScriptureReference;
  referenceChanged: (scrRef: ScriptureReference) => void;
}) {
  const { referenceChanged } = props;
  const { scrRef } = props;
=======
import { useState, useRef, useCallback, MouseEvent } from 'react';
import AppBar from '@mui/material/AppBar';
import Toolbar from '@mui/material/Toolbar';
import IconButton from '@mui/material/IconButton';
import Typography from '@mui/material/Typography';
import Drawer from '@mui/material/Drawer';
import MenuIcon from '@mui/icons-material/Menu';
import PlatformBibleMenu from './platform-bible-menu';
import './platform-bible-toolbar.css';

export default function PlatformBibleToolbar() {
  // This ref will always be defined
  // eslint-disable-next-line @typescript-eslint/no-non-null-assertion
  const toolbarRef = useRef<HTMLDivElement>(null);

  const [menuOpen, setMenuOpen] = useState(false);
  const [hasShiftModifier, setHasShiftModifier] = useState(false);

  const handleMenuClose = useCallback(() => {
    if (menuOpen) setMenuOpen(false);
    setHasShiftModifier(false);
  }, [menuOpen, setMenuOpen]);
>>>>>>> e3769f5a

  const handleMenuButtonClick = useCallback(
    (e: MouseEvent<HTMLButtonElement>) => {
      e.stopPropagation();
      setMenuOpen((prevIsOpen) => {
        const isOpening = !prevIsOpen;
        if (isOpening && e.shiftKey) setHasShiftModifier(true);
        return isOpening;
      });
    },
    [setMenuOpen, setHasShiftModifier],
  );

  return (
<<<<<<< HEAD
    <Toolbar className="toolbar" dataHandler={HandleMenuData} commandHandler={HandleMenuCommand}>
      <RefSelector handleSubmit={referenceChanged} scrRef={scrRef} />
    </Toolbar>
=======
    <AppBar position="static">
      <Toolbar className="toolbar" ref={toolbarRef} variant="dense">
        <IconButton
          edge="start"
          className="menuButton"
          color="inherit"
          aria-label="open drawer"
          onClick={handleMenuButtonClick}
        >
          <MenuIcon />
        </IconButton>
        <Typography className="title" variant="h6" noWrap>
          Scripture Reference Control goes here.
        </Typography>

        <Drawer
          className="menu-drawer"
          anchor="left"
          variant="temporary"
          open={menuOpen}
          onClose={handleMenuClose}
          PaperProps={{ style: { top: '40px', width: '95%', height: 'fit-content' } }}
        >
          <PlatformBibleMenu
            closeMenu={handleMenuClose}
            isSupportAndDevelopment={hasShiftModifier}
          />
        </Drawer>
      </Toolbar>
    </AppBar>
>>>>>>> e3769f5a
  );
}<|MERGE_RESOLUTION|>--- conflicted
+++ resolved
@@ -1,6 +1,4 @@
-<<<<<<< HEAD
 import { Toolbar, RefSelector, ScriptureReference } from 'papi-components';
-// import standardMenuLayout from './platform-bible-menu.data';
 import { HandleMenuCommand } from './platform-bible-menu.commands';
 import { HandleMenuData } from './platform-bible-menu.data';
 import './platform-bible-toolbar.css';
@@ -11,79 +9,10 @@
 }) {
   const { referenceChanged } = props;
   const { scrRef } = props;
-=======
-import { useState, useRef, useCallback, MouseEvent } from 'react';
-import AppBar from '@mui/material/AppBar';
-import Toolbar from '@mui/material/Toolbar';
-import IconButton from '@mui/material/IconButton';
-import Typography from '@mui/material/Typography';
-import Drawer from '@mui/material/Drawer';
-import MenuIcon from '@mui/icons-material/Menu';
-import PlatformBibleMenu from './platform-bible-menu';
-import './platform-bible-toolbar.css';
-
-export default function PlatformBibleToolbar() {
-  // This ref will always be defined
-  // eslint-disable-next-line @typescript-eslint/no-non-null-assertion
-  const toolbarRef = useRef<HTMLDivElement>(null);
-
-  const [menuOpen, setMenuOpen] = useState(false);
-  const [hasShiftModifier, setHasShiftModifier] = useState(false);
-
-  const handleMenuClose = useCallback(() => {
-    if (menuOpen) setMenuOpen(false);
-    setHasShiftModifier(false);
-  }, [menuOpen, setMenuOpen]);
->>>>>>> e3769f5a
-
-  const handleMenuButtonClick = useCallback(
-    (e: MouseEvent<HTMLButtonElement>) => {
-      e.stopPropagation();
-      setMenuOpen((prevIsOpen) => {
-        const isOpening = !prevIsOpen;
-        if (isOpening && e.shiftKey) setHasShiftModifier(true);
-        return isOpening;
-      });
-    },
-    [setMenuOpen, setHasShiftModifier],
-  );
 
   return (
-<<<<<<< HEAD
     <Toolbar className="toolbar" dataHandler={HandleMenuData} commandHandler={HandleMenuCommand}>
       <RefSelector handleSubmit={referenceChanged} scrRef={scrRef} />
     </Toolbar>
-=======
-    <AppBar position="static">
-      <Toolbar className="toolbar" ref={toolbarRef} variant="dense">
-        <IconButton
-          edge="start"
-          className="menuButton"
-          color="inherit"
-          aria-label="open drawer"
-          onClick={handleMenuButtonClick}
-        >
-          <MenuIcon />
-        </IconButton>
-        <Typography className="title" variant="h6" noWrap>
-          Scripture Reference Control goes here.
-        </Typography>
-
-        <Drawer
-          className="menu-drawer"
-          anchor="left"
-          variant="temporary"
-          open={menuOpen}
-          onClose={handleMenuClose}
-          PaperProps={{ style: { top: '40px', width: '95%', height: 'fit-content' } }}
-        >
-          <PlatformBibleMenu
-            closeMenu={handleMenuClose}
-            isSupportAndDevelopment={hasShiftModifier}
-          />
-        </Drawer>
-      </Toolbar>
-    </AppBar>
->>>>>>> e3769f5a
   );
 }