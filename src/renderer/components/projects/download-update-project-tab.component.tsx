--- conflicted
+++ resolved
@@ -1,29 +1,11 @@
 import { SavedTabInfo, TabInfo } from '@shared/models/docking-framework.model';
-<<<<<<< HEAD
 
 // import { Download, ArrowDownFromLine, Delete } from 'lucide-react';
-import logger from '@shared/services/logger.service';
-=======
-import {
-  List,
-  ListItem,
-  ListItemButton,
-  ListItemIcon,
-  ListItemText,
-  ListSubheader,
-} from '@mui/material';
-import { Download, ArrowDownFromLine, Delete } from 'lucide-react';
 import { logger } from '@shared/services/logger.service';
->>>>>>> a275bb39
 import { useMemo } from 'react';
 import {
   fetchProjects,
-<<<<<<< HEAD
   // Project,
-=======
-  Project,
-  ProjectList,
->>>>>>> a275bb39
 } from '@renderer/components/projects/project-list.component';
 import './download-update-project-tab.component.scss';
 import { useLocalizedStrings } from '@renderer/hooks/papi-hooks';
