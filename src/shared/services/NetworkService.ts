/**
 * Handles requests, responses, subscriptions, etc. to the backend.
 * Likely shouldn't need/want to expose on papi
 */

import memoizeOne from 'memoize-one';
import {
  CLIENT_ID_SERVER,
  RequestHandler,
} from '@shared/data/InternalConnectionTypes';
import {
  aggregateUnsubscriberAsyncs,
  CommandHandler,
  ComplexRequest,
  ComplexResponse,
  createSafeRegisterFn,
  UnsubPromiseAsync,
  UnsubscriberAsync,
} from '@shared/util/PapiUtil';
import { getErrorMessage } from '@shared/util/Util';
import * as ConnectionService from '@shared/services/ConnectionService';
import { isClient, isRenderer, isServer } from '@shared/util/InternalUtil';

/** Whether this service has finished setting up */
let isInitialized = false;
/** Map of requestType to registered handler for that request or (on server) information about which connection to send the request */
const requestRegistrations = new Map<string, RequestRegistration>();

/** Request handler that is a local function and can be handled locally */
type LocalRequestRegistration<TParam, TReturn> = {
  registrationType: 'local';
  requestType: string;
  handlerType: RequestHandlerType;
  handler:
    | RoutedRequestHandler<TParam, TReturn>
    | RoutedRequestHandler<TParam[], TReturn>;
};

/** Request handler that is not on this network service and must be requested on the network. Server-only as clients will all just send to the server */
type RemoteRequestRegistration = {
  registrationType: 'remote';
  requestType: string;
  clientId: number;
};

/** Information about the request handler and how to run it */
// Any is probably fine because we likely never know or care about the args or return
// eslint-disable-next-line @typescript-eslint/no-explicit-any
type RequestRegistration<TParam = any, TReturn = any> =
  | LocalRequestRegistration<TParam, TReturn>
  | RemoteRequestRegistration;

/**
 * Args handler function for a request. Called when a request is handled.
 * The function should accept the spread of the contents array of the request as its parameters.
 * The function should return an object that becomes the contents object of the response.
 * This type of handler is a normal function.
 */
type ArgsRequestHandler<
  // Any is probably fine because we likely never know or care about the args or return
  // eslint-disable-next-line @typescript-eslint/no-explicit-any
  TParam extends Array<unknown> = any[],
  // Any is probably fine because we likely never know or care about the args or return
  // eslint-disable-next-line @typescript-eslint/no-explicit-any
  TReturn = any,
> = CommandHandler<TParam, TReturn>;

/**
 * Contents handler function for a request. Called when a request is handled.
 * The function should accept the contents object of the request as its single parameter.
 * The function should return an object that becomes the contents object of the response.
 */
// Any is probably fine because we likely never know or care about the args or return
// eslint-disable-next-line @typescript-eslint/no-explicit-any
type ContentsRequestHandler<TParam = any, TReturn = any> = (
  contents: TParam,
) => Promise<TReturn>;

/**
 * Complex handler function for a request. Called when a request is handled.
 * The function should accept a ComplexRequest object as its single parameter.
 * The function should return a ComplexResponse object that becomes the response..
 * This type of handler is the most flexible of the request handlers.
 */
// Any is probably fine because we likely never know or care about the args or return
// eslint-disable-next-line @typescript-eslint/no-explicit-any
type ComplexRequestHandler<TParam = any, TReturn = any> = (
  request: ComplexRequest<TParam>,
) => Promise<ComplexResponse<TReturn>>;

/** Handler function for a request */
// Any is probably fine because we likely never know or care about the args or return
// eslint-disable-next-line @typescript-eslint/no-explicit-any
type RoutedRequestHandler<TParam = any, TReturn = any> =
  | ArgsRequestHandler<TParam[], TReturn>
  | ContentsRequestHandler<TParam, TReturn>
  | ComplexRequestHandler<TParam, TReturn>;

/** Type of request handler - indicates what type of parameters and what return type the handler has */
enum RequestHandlerType {
  Args = 'args',
  Contents = 'contents',
  Complex = 'complex',
}

// #region Private unsafe functions (do not call manually outside of initialization)

/**
 * Send a request to the server and resolve a ComplexResponse after receiving a response.
 * Note: Unless you need access to ComplexResponse properties, you probably just want to use request
 * WARNING: THIS THROWS IF NOT INITIALIZED. DO NOT USE OUTSIDE OF INITIALIZATION. Use requestRaw
 * @param requestType the type of request
 * @param contents contents to send in the request
 * @returns promise that resolves with the response message
 */
const requestRawUnsafe = async <TParam, TReturn>(
  requestType: string,
  contents: TParam,
): Promise<ComplexResponse<TReturn>> => {
  if (!isInitialized)
    throw new Error(
      `Cannot perform raw request ${requestType} as the NetworkService is not initialized`,
    );
  return ConnectionService.request<TParam, TReturn>(requestType, contents);
};

/**
 * Send a request on the network and resolve the response contents.
 * WARNING: THIS THROWS IF NOT INITIALIZED. DO NOT USE OUTSIDE OF INITIALIZATION. Use request
 * @param requestType the type of request
 * @param args arguments to send in the request (put in request.contents)
 * @returns promise that resolves with the response message
 */
const requestUnsafe = async <TParam extends Array<unknown>, TReturn>(
  requestType: string,
  ...args: TParam
) => {
  if (!isInitialized)
    throw new Error(
      `Cannot perform request ${requestType} as the NetworkService is not initialized`,
    );
  const response = await requestRawUnsafe<TParam, TReturn>(requestType, args);
  if (!response.success) throw new Error(response.errorMessage);
  return response.contents;
};

/**
 * Unregisters a local request handler from running on requests.
 * WARNING: THIS THROWS IF NOT INITIALIZED. DO NOT USE OUTSIDE OF INITIALIZATION. Use unregisterRequestHandler (not created yet as it may never be necessary)
 * @param requestType the type of request from which to unregister the handler
 * @param handler function to unregister from running on requests
 * @returns true if successfully unregistered, false if registration not found or trying to unregister a handler that is not local. Throws if provided handler is not the correct handler
 * Likely will never need to be exported from this file. Just use registerRequestHandler, which returns a matching unsubscriber function that runs this.
 */
async function unregisterRequestHandlerUnsafe(
  requestType: string,
  handler: RoutedRequestHandler,
): Promise<boolean> {
  const requestRegistration = requestRegistrations.get(requestType);

  if (!requestRegistration)
    // The request isn't registered locally
    // TODO: If you run the unsubscribe from registerRequestHandler before it resolves, you
    // may accidentally hit here before the handler is registered. That would be a memory
    // leak, I suppose. We should consider a better solution
    return false;

  if (requestRegistration.registrationType === 'remote')
    // The request handler is someone else's to unregister. Is this egregious enough that we should throw here? This only really happens if you're the server right now as the server holds remote handlers
    return false;

  if (requestRegistration.handler !== handler)
    // Somehow the handlers do not match. Probably can't happen unless you call this function directly which shouldn't happen. Is this egregious enough that we should throw? I guess...?
    throw new Error(
      `Handler to unsubscribe from ${requestType} does not match registered handler`,
    );

  // Check with the server to make sure we can unregister this registration
  const remoteUnregisterSuccessful = isClient()
    ? await requestUnsafe(
        'server:unregisterRequest',
        requestType,
        ConnectionService.getClientId(),
      )
    : true;

  if (!remoteUnregisterSuccessful)
    // The server did not allow us to unregister
    return false;

  // We can unregister this handler! Remove it from the registrations
  requestRegistrations.delete(requestType);
  return true;
}

/**
 * Register a local request handler to run on requests.
 * WARNING: THIS THROWS IF NOT INITIALIZED. DO NOT USE OUTSIDE OF INITIALIZATION. Use unregisterRequestHandler (not created yet as it may never be necessary)
 * @param requestType the type of request on which to register the handler
 * @param handler function to register to run on requests
 * @param handlerType type of handler function - indicates what type of parameters and what return type the handler has
 * @returns promise that resolves if the request successfully registered and unsubscriber function to run to stop the passed-in function from handling requests
 */
function registerRequestHandlerUnsafe(
  requestType: string,
  handler: ArgsRequestHandler,
  handlerType?: RequestHandlerType,
): UnsubPromiseAsync<void>;
function registerRequestHandlerUnsafe(
  requestType: string,
  handler: ContentsRequestHandler,
  handlerType?: RequestHandlerType,
): UnsubPromiseAsync<void>;
function registerRequestHandlerUnsafe(
  requestType: string,
  handler: ComplexRequestHandler,
  handlerType?: RequestHandlerType,
): UnsubPromiseAsync<void>;
function registerRequestHandlerUnsafe(
  requestType: string,
  handler: RoutedRequestHandler,
  handlerType = RequestHandlerType.Args,
): UnsubPromiseAsync<void> {
  let resolveRegistration:
    | ((value: void | PromiseLike<void>) => void)
    | undefined;
  let rejectRegistration: ((reason: string) => void) | undefined;
  /** Promise that resolves when this request successfully finishes registering */
  const promise = new Promise<void>((resolve, reject) => {
    resolveRegistration = resolve;
    rejectRegistration = reject;
  });
  // Typescript does not understand these are definitely defined because the promise above is synchronous
  if (!resolveRegistration || !rejectRegistration)
    throw new Error(`Somehow the promise functions are not defined`);
  // Only register the first handler provided for this request type
  // Check locally if we already have a handler for this requestType
  if (requestRegistrations.has(requestType)) {
    // This rejectRegistration before remoteRequest so we can reject the promise returned instead
    // of throwing an error is the only reason we can't just return remoteRequest and avoid all
    // the complication of holding promise resolve and reject and all this. Consider just
    // throwing an exception. That would mean you would have to check for registerRequestHandler
    // to throw exceptions in addition to .catch-ing its promise, but maybe it's worth it. Dunno
    rejectRegistration(
      `requestType ${requestType} already has a local handler registered`,
    );
    return { promise, unsubscriber: async () => false };
  }

  // Check with the server if it already has a handler for this requestType
  const remoteRequest: Promise<void> = isClient()
    ? // If we are the client, try to register with the server because server has all registrations
      requestUnsafe(
        'server:registerRequest',
        requestType,
        ConnectionService.getClientId(),
      )
    : // If we are the server, we just checked if there was already a registration
      Promise.resolve();

  remoteRequest
    .then(() => {
      // We have successfully checked that this is the first registration for this requestType, set up the handler
      requestRegistrations.set(requestType, {
        registrationType: 'local',
        requestType,
        handler,
        handlerType,
      });
      if (!resolveRegistration)
        throw new Error(`Somehow resolveRegistration is not defined`);
      resolveRegistration();
      return undefined;
    })
    .catch((e) => {
      if (!rejectRegistration)
        throw new Error(`Somehow rejectRegistration is not defined`);
      rejectRegistration(e);
    });

  return {
    promise,
    unsubscriber: () => unregisterRequestHandlerUnsafe(requestType, handler),
  };
}

// #endregion

// #region Server-only variables and functions

/**
 * Unregisters a client connection's request handler
 * SERVER-ONLY. This should not be needed on the client
 * @param requestType the type of request on which to unregister the handler
 * @param clientId clientId of the client who wants to unregister the handler
 * @returns true if successfully unregistered, false otherwise
 */
const unregisterRemoteRequestHandler = async (
  requestType: string,
  clientId: number,
): Promise<boolean> => {
  const requestRegistration = requestRegistrations.get(requestType);

  if (!requestRegistration)
    // The request isn't registered
    return false;

  if (
    requestRegistration.registrationType === 'local' ||
    requestRegistration.clientId !== clientId
  )
    // The request handler is not theirs to unregister. Is this egregious enough that we should throw here?
    return false;

  // We can unregister this handler! Remove it from the registrations
  requestRegistrations.delete(requestType);
  return true;
};

/**
 * Registers a client connection's request handler
 * SERVER-ONLY. This should not be needed on the client
 * @param requestType the type of request on which to register the handler
 * @param clientId clientId of the client who wants to register the handler
 */
const registerRemoteRequestHandler = async (
  requestType: string,
  clientId: number,
): Promise<void> => {
  // TODO: Consider a good way to expose senderId in this scenario instead of just passing it as an argument.
  // Maybe create a registerRequestHandlerInternal function that uses InternalRequest and InternalResponse?

  // Check to see if there is already a handler for this requestType
  if (requestRegistrations.has(requestType)) {
    throw new Error(
      `requestType ${requestType} already has a remote handler registered`,
    );
  }

  // Once we have checked that this is the first registration for this requestType, set up the handler
  requestRegistrations.set(requestType, {
    registrationType: 'remote',
    requestType,
    clientId,
  });
};

/** Map of requestTypes to server-side handlers for those requests */
const serverRequestHandlers = {
  'server:registerRequest': registerRemoteRequestHandler,
  'server:unregisterRequest': unregisterRemoteRequestHandler,
};
/** Function that unsubscribes all the server request handlers */
let unsubscribeServerRequestHandlers: UnsubscriberAsync | undefined;

// #endregion

/**
 * Calls the appropriate request handler according to the request type and returns a promise of the response
 * @param requestType type of request to handle
 * @param request the request to handle
 * @returns promise of response to the request
 */
const handleRequestLocal: RequestHandler = async <TParam, TReturn>(
  requestType: string,
  incomingRequest: ComplexRequest<TParam>,
): Promise<ComplexResponse<TReturn>> => {
  const registration = requestRegistrations.get(requestType);

  // Result should always be defined if success is true (and not defined if success is false), which seems to be the case in this function.
  // However, for some reason, TypeScript can't seem to tell that result is defined if success is true.
  // So we will just coerce it to start undefined but pretend it's TReturn.
  let result: TReturn = undefined as unknown as TReturn;
  let success = false;
  let errorMessage = '';

  if (!registration)
    // There is no handler registered for this request. Respond failure
    errorMessage = `No handler was found to process the request of type ${requestType}`;
  else if (registration.registrationType === 'remote')
    errorMessage = `Requested to handle local request but request ${requestType} is remote`;
  else
    switch (registration.handlerType) {
      case RequestHandlerType.Args:
        try {
          result = await (incomingRequest.contents
            ? (registration.handler as ArgsRequestHandler)(
                ...(incomingRequest.contents as unknown as unknown[]),
              )
            : (registration.handler as ArgsRequestHandler)());
          success = true;
        } catch (e) {
          errorMessage = getErrorMessage(e);
        }
        break;
      case RequestHandlerType.Contents:
        try {
          result = await (registration.handler as ContentsRequestHandler)(
            incomingRequest.contents,
          );
          success = true;
        } catch (e) {
          errorMessage = getErrorMessage(e);
        }
        break;
      case RequestHandlerType.Complex: {
        try {
          const response = await (
            registration.handler as ComplexRequestHandler
          )(incomingRequest);
          // Break out the contents of the ComplexResponse to use existing variables. Should we destructure instead to future-proof for other fields? It was not playing well with Typescript
          success = response.success;
          if (response.success) result = response.contents;
          else errorMessage = response.errorMessage;
        } catch (e) {
          errorMessage = getErrorMessage(e);
        }
        break;
      }
      default:
        throw Error(
          `RequestHandlerType.${registration.handlerType} not supported! On requestType ${requestType}`,
        );
    }

  if (!success && !errorMessage) {
    errorMessage = `The JS-handled request of type ${requestType} was not handled successfully`;
  }

  return {
    contents: result,
    success,
    errorMessage,
  };
};

/**
 * Determines the appropriate clientId to which to send requests of the given type
 * @param requestType type of request to determine which clientId will handle the request
 * @returns clientId that handles requests of the given type
 */
const routeRequest = (requestType: string): number => {
  const registration = requestRegistrations.get(requestType);
  if (!registration)
    // We are the client and we need to send the request to the server or we are the server and we need to return an error
    return CLIENT_ID_SERVER;
  if (registration.registrationType === 'local')
    // We will handle this request here
    return ConnectionService.getClientId();
  // This registration is for another connection
  return registration.clientId;
};

/** Sets up the NetworkService. Runs only once */
export const initialize = memoizeOne(async (): Promise<void> => {
  if (isInitialized) return;

  // Wait to connect to the server
  await ConnectionService.connect(handleRequestLocal, routeRequest);

  // Register server-only request handlers
  if (isServer()) {
    const registrationUnsubAndPromises = Object.entries(
      serverRequestHandlers,
    ).map(([requestType, handler]) =>
      registerRequestHandlerUnsafe(requestType, handler),
    );
    unsubscribeServerRequestHandlers = aggregateUnsubscriberAsyncs(
      registrationUnsubAndPromises.map(({ unsubscriber }) => unsubscriber),
    );
    // Wait to successfully register all requests
    await Promise.all(
      registrationUnsubAndPromises.map(({ promise }) => promise),
    );
  }

  // On closing, try to close the connection
<<<<<<< HEAD
  // TODO: should probably do this on the server and extension host when the connection closes
  if (isRenderer())
=======
  // TODO: should do this on the server when the connection closes or when the server exists as well
  if (isClient())
>>>>>>> 5ced4b00
    window.addEventListener('beforeunload', async () => {
      ConnectionService.disconnect();
      if (unsubscribeServerRequestHandlers) unsubscribeServerRequestHandlers();
    });

  isInitialized = true;
});

// #region Public safe functions (call these, not the private unsafe functions above)

/**
 * Send a request to the server and resolve a ComplexResponse after receiving a response.
 * Note: Unless you need access to ComplexResponse properties, you probably just want to use request
 * @param requestType the type of request
 * @param contents contents to send in the request
 * @returns promise that resolves with the response message
 */
/* const requestRaw = async <TParam, TReturn>(
  requestType: string,
  contents: TParam,
): Promise<ComplexResponse<TReturn>> => {
  await initialize();
  return requestRawUnsafe<TParam, TReturn>(requestType, contents);
}; */

/**
 * Send a request on the network and resolve the response contents
 * @param requestType the type of request
 * @param args arguments to send in the request (put in request.contents)
 * @returns promise that resolves with the response message
 */
export const request = async <TParam extends Array<unknown>, TReturn>(
  requestType: string,
  ...args: TParam
) => {
  await initialize();
  return requestUnsafe<TParam, TReturn>(requestType, ...args);
};

/** Helper function so we can overload registerRequestHandler */
const registerRequestHandlerInternal = createSafeRegisterFn(
  registerRequestHandlerUnsafe,
  isInitialized,
  initialize,
  unregisterRequestHandlerUnsafe,
);
/**
 * Register a local request handler to run on requests.
 * @param requestType the type of request on which to register the handler
 * @param handler function to register to run on requests
 * @param handlerType type of handler function - indicates what type of parameters and what return type the handler has
 * @returns promise that resolves if the request successfully registered and unsubscriber function to run to stop the passed-in function from handling requests
 */
export function registerRequestHandler(
  requestType: string,
  handler: ArgsRequestHandler,
  handlerType?: RequestHandlerType,
): UnsubPromiseAsync<void>;
export function registerRequestHandler(
  requestType: string,
  handler: ContentsRequestHandler,
  handlerType?: RequestHandlerType,
): UnsubPromiseAsync<void>;
export function registerRequestHandler(
  requestType: string,
  handler: ComplexRequestHandler,
  handlerType?: RequestHandlerType,
): UnsubPromiseAsync<void>;
export function registerRequestHandler(
  requestType: string,
  handler: RoutedRequestHandler,
  handlerType = RequestHandlerType.Args,
): UnsubPromiseAsync<void> {
  return registerRequestHandlerInternal(requestType, handler, handlerType);
}

// #endregion

/**
 * Creates a function that is a request function with a baked requestType.
 * This is also nice because you get TypeScript type support using this function.
 * @param requestType requestType for request function
 * @returns function to call with arguments of request that performs the request and resolves with the response contents
 */
export const createRequestFunction = <TParam extends Array<unknown>, TReturn>(
  requestType: string,
) => {
  return async (...args: TParam) =>
    request<TParam, TReturn>(requestType, ...args);
};<|MERGE_RESOLUTION|>--- conflicted
+++ resolved
@@ -475,13 +475,8 @@
   }
 
   // On closing, try to close the connection
-<<<<<<< HEAD
-  // TODO: should probably do this on the server and extension host when the connection closes
+  // TODO: should do this on the server when the connection closes or when the server exists as well
   if (isRenderer())
-=======
-  // TODO: should do this on the server when the connection closes or when the server exists as well
-  if (isClient())
->>>>>>> 5ced4b00
     window.addEventListener('beforeunload', async () => {
       ConnectionService.disconnect();
       if (unsubscribeServerRequestHandlers) unsubscribeServerRequestHandlers();
