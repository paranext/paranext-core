--- conflicted
+++ resolved
@@ -8,11 +8,7 @@
 // We need the WebViewService here to include on the papi, but WebViewService passes papi into WebViews
 // eslint-disable-next-line import/no-cycle
 import * as WebViewService from '@shared/services/WebViewService';
-<<<<<<< HEAD
-import PEventEmitter from '@shared/util/PEvent';
-=======
-import { PEventEmitter } from '@shared/models/PEvent';
->>>>>>> 1bf121a2
+import PEventEmitter from '@shared/models/PEvent';
 import logger from '@shared/util/logger';
 import { isRenderer } from '@shared/util/InternalUtil';
 import InternetService from '@shared/services/InternetService';
