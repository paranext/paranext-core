--- conflicted
+++ resolved
@@ -1,13 +1,7 @@
 import { SerializedVerseRef } from '@sillsdev/scripture';
 import { useArgs } from '@storybook/preview-api';
-<<<<<<< HEAD
 import type { Meta as MetaBase, StoryObj } from '@storybook/react';
 import { BookChapterControl, BookChapterControlProps } from 'platform-bible-react';
-import { ScriptureReference } from 'platform-bible-utils';
-=======
-import type { Meta, StoryObj } from '@storybook/react';
-import { BookChapterControl, BookChapterControlProps } from 'platform-bible-react';
->>>>>>> 017ddc59
 import { ReactElement } from 'react';
 
 function BookChapterControlDecorator(
