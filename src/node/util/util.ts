/**
 * Utilities useful for node processes
 */
import { URL } from 'url';
import path from 'path';
import { Uri } from '@shared/data/FileSystemTypes';
import memoizeOne from 'memoize-one';

export function resolveHtmlPath(htmlFileName: string) {
  if (process.env.NODE_ENV === 'development') {
    const port = process.env.PORT || 1212;
    const url = new URL(`http://localhost:${port}`);
    url.pathname = htmlFileName;
    return url.href;
  }
  return `file://${path.resolve(__dirname, '../renderer/', htmlFileName)}`;
}

/**
 * Gets the platform-specific user appdata folder for this application
 * Thanks to Luke at https://stackoverflow.com/a/26227660
 */
<<<<<<< HEAD
export const getAppDir = memoizeOne((): string => {
  return globalThis.isPackaged
    ? `${
        process.env.APPDATA ||
        (process.platform === 'darwin'
          ? `${process.env.HOME}/Library/Preferences`
          : `${process.env.HOME}/.local/share`)
      }/paranext-core`
    : path.join(__dirname, '../../../dev-appdata');
});

const APP_SCHEME = 'app';
const RESOURCES_SCHEME = 'resources';

/**
 * Get a mapping from scheme to the absolute path to that scheme.
 * TODO: this is currently lazy-loaded because globalThis doesn't get populated until after imports are finished.
 * Fix this to be a normal object after fixing globalThis.
 */
const getSchemePaths = memoizeOne((): { [scheme: string]: string } => ({
  [APP_SCHEME]: getAppDir(),
  [RESOURCES_SCHEME]: globalThis.resourcesPath,
}));

/**
 * Parse a URI from a string into its original parts.
 * TODO: Make URI an actual class. Will be challenging when passing through WebSocket
 */
function getPathInfoFromUri(uri: Uri): { scheme: string; uriPath: string } {
  // Add app scheme to the uri if it doesn't have one
  const fullUri = uri.includes('://') ? uri : `app://${uri}`;

  const [scheme, uriPath] = fullUri.split('://');
  return {
    scheme,
    uriPath,
  };
}

/**
 * Resolves the uri to a path
 * @param uri the uri to resolve
 * @returns real path to the uri supplied
 */
export function getPathFromUri(uri: Uri): string {
  const { scheme, uriPath } = getPathInfoFromUri(uri);
  return path.join(getSchemePaths()[scheme], uriPath);
}

/**
 * Combines the uri passed in with the paths passed in to make one uri
 * @param uri uri to start from
 * @param paths paths to combine into the uri
 * @returns one uri that combines the uri and the paths in left-to-right order
 */
export function joinUriPaths(uri: Uri, ...paths: string[]): Uri {
  const { scheme, uriPath } = getPathInfoFromUri(uri);
  return `${scheme}://${path.join(uriPath, ...paths)}`;
=======
export function getUserDir(): string {
  return path.join(
    process.env.APPDATA ||
      (process.platform === 'darwin'
        ? // Since APPDATA is not defined, we are on a unix-based OS. Therefore HOME will be available
          // eslint-disable-next-line @typescript-eslint/no-non-null-assertion
          path.join(process.env.HOME!, '/Library/Preferences')
        : // eslint-disable-next-line @typescript-eslint/no-non-null-assertion
          path.join(process.env.HOME!, '/.local/share')),
    '/paranext-core',
  );
>>>>>>> d5d933e1
}<|MERGE_RESOLUTION|>--- conflicted
+++ resolved
@@ -20,15 +20,18 @@
  * Gets the platform-specific user appdata folder for this application
  * Thanks to Luke at https://stackoverflow.com/a/26227660
  */
-<<<<<<< HEAD
 export const getAppDir = memoizeOne((): string => {
   return globalThis.isPackaged
-    ? `${
+    ? path.join(
         process.env.APPDATA ||
-        (process.platform === 'darwin'
-          ? `${process.env.HOME}/Library/Preferences`
-          : `${process.env.HOME}/.local/share`)
-      }/paranext-core`
+          (process.platform === 'darwin'
+            ? // Since APPDATA is not defined, we are on a unix-based OS. Therefore HOME will be available
+              // eslint-disable-next-line @typescript-eslint/no-non-null-assertion
+              path.join(process.env.HOME!, '/Library/Preferences')
+            : // eslint-disable-next-line @typescript-eslint/no-non-null-assertion
+              path.join(process.env.HOME!, '/.local/share')),
+        '/paranext-core',
+      )
     : path.join(__dirname, '../../../dev-appdata');
 });
 
@@ -79,17 +82,4 @@
 export function joinUriPaths(uri: Uri, ...paths: string[]): Uri {
   const { scheme, uriPath } = getPathInfoFromUri(uri);
   return `${scheme}://${path.join(uriPath, ...paths)}`;
-=======
-export function getUserDir(): string {
-  return path.join(
-    process.env.APPDATA ||
-      (process.platform === 'darwin'
-        ? // Since APPDATA is not defined, we are on a unix-based OS. Therefore HOME will be available
-          // eslint-disable-next-line @typescript-eslint/no-non-null-assertion
-          path.join(process.env.HOME!, '/Library/Preferences')
-        : // eslint-disable-next-line @typescript-eslint/no-non-null-assertion
-          path.join(process.env.HOME!, '/.local/share')),
-    '/paranext-core',
-  );
->>>>>>> d5d933e1
 }