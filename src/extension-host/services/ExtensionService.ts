--- conflicted
+++ resolved
@@ -69,10 +69,7 @@
 
 /**
  * Loads an extension and runs its activate function.
-<<<<<<< HEAD
  *
-=======
->>>>>>> 215cb8f1
  * WARNING: This does not shim functionality out of extensions! Do not run this alone. Only run wrapped in activateExtensions()
  * @param extension extension info for the extension to activate
  * @param extensionFilePath path to extension main file to import
