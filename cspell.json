{
  "version": "0.2",
  "ignorePaths": [
    ".git/objects",
    ".vscode",
    ".vscode-insiders",
    "electron-builder.json5",
    "node_modules",
    "package.json",
    "package-lock.json",
    "vscode-extension"
  ],
  "dictionaryDefinitions": [],
  "dictionaries": [],
  "words": [
    "altnumber",
    "appdata",
    "asyncs",
    "autodocs",
    "biblionexus",
    "camelcase",
    "Consts",
    "deuterocanon",
    "dockbox",
    "electronmon",
    "endregion",
    "finalizer",
    "Fragmenter",
    "guids",
    "hopkinson",
    "iframes",
    "IIFE",
<<<<<<< HEAD
    "Localizable",
=======
    "localizable",
>>>>>>> 59f04c31
    "localstorage",
    "maximizable",
    "networkable",
    "newtonsoft",
    "nodebuffer",
    "nums",
    "papi",
    "papis",
    "paranext",
    "paratext",
    "PDPE",
    "Pdpef",
    "pdpf",
    "pdps",
    "plusplus",
    "proxied",
    "pubnumber",
    "reinitializing",
    "reserialized",
    "shadcn",
    "sillsdev",
    "steenwyk",
    "stringifiable",
    "stringz",
    "stylelint",
    "Stylesheet",
    "tailwindcss",
    "testid",
    "typedefs",
    "unlocalized",
    "unregistering",
    "unregisters",
    "unsub",
    "unsubs",
    "unsubscriber",
    "unsubscribers",
    "usfm",
    "verseref",
    "versification"
  ],
  "ignoreWords": [],
  "import": []
}<|MERGE_RESOLUTION|>--- conflicted
+++ resolved
@@ -30,11 +30,7 @@
     "hopkinson",
     "iframes",
     "IIFE",
-<<<<<<< HEAD
-    "Localizable",
-=======
     "localizable",
->>>>>>> 59f04c31
     "localstorage",
     "maximizable",
     "networkable",
