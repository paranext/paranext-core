#!/bin/sh
. "$(dirname "$0")/_/husky.sh"

echo "Format and stylelint fixes..."
npm run lint:staged
echo "Format and stylelint fixes finished"

<<<<<<< HEAD
echo "If the following fails run npm run editor:unlink"
=======
echo "If the following fails run: npm run editor:unlink && npm run utils:unlink"
>>>>>>> 25e10dc8
npx yalc check<|MERGE_RESOLUTION|>--- conflicted
+++ resolved
@@ -1,13 +1,6 @@
-#!/bin/sh
-. "$(dirname "$0")/_/husky.sh"
-
 echo "Format and stylelint fixes..."
 npm run lint:staged
 echo "Format and stylelint fixes finished"
 
-<<<<<<< HEAD
-echo "If the following fails run npm run editor:unlink"
-=======
 echo "If the following fails run: npm run editor:unlink && npm run utils:unlink"
->>>>>>> 25e10dc8
 npx yalc check