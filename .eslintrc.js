--- conflicted
+++ resolved
@@ -15,25 +15,7 @@
     // This is already a Typescript rule, so we don't need it to be reported twice
     '@typescript-eslint/no-unused-vars': 'off',
     'comma-dangle': ['error', 'always-multiline'],
-<<<<<<< HEAD
-    'prettier/prettier': [
-      'warn',
-      {
-        tabWidth: 2,
-        trailingComma: 'all',
-      },
-    ],
-    'no-console': 'off',
-    'react/require-default-props': 'off',
-    'no-plusplus': [
-      'error',
-      {
-        allowForLoopAfterthoughts: true,
-      },
-    ],
-=======
     indent: 'off',
->>>>>>> 9a9169ea
     'jsx-a11y/label-has-associated-control': [
       'error',
       {
