import { LanguageStrings, LocalizeKey } from 'platform-bible-utils';
import {
  Button,
  ColumnDef,
  Inventory,
  InventoryTableData,
  Scope,
  inventoryCountColumn,
  inventoryItemColumn,
  inventoryStatusColumn,
} from 'platform-bible-react';
import { useLocalizedStrings } from '@papi/frontend/react';
import { useMemo } from 'react';
import { SerializedVerseRef } from '@sillsdev/scripture';

const CHARACTER_INVENTORY_STRING_KEYS: LocalizeKey[] = [
  '%webView_inventory_table_header_character%',
  '%webView_inventory_table_header_unicode_value%',
  '%webView_inventory_table_header_count%',
  '%webView_inventory_table_header_status%',
];

// Matches all characters
const charactersRegex: RegExp = /./g;

/**
 * Function that constructs the column for the inventory component
 *
 * @param itemLabel Localized label for the item column (e.g. 'Character', 'Repeated Word', etc.)
 * @param unicodeValueLabel Localized label for the Unicode Value column
 * @param countLabel Localized label for the count column
 * @param statusLabel Localized label for the status column
 * @param approvedItems Array of approved items, typically as defined in `Settings.xml`
 * @param onApprovedItemsChange Callback function that stores the updated list of approved items
 * @param unapprovedItems Array of unapproved items, typically as defined in `Settings.xml`
 * @param onUnapprovedItemsChange Callback function that stores the updated list of unapproved items
 * @returns An array of columns that can be passed into the inventory component
 */
const createColumns = (
  itemLabel: string,
  unicodeValueLabel: string,
  countLabel: string,
  statusLabel: string,
  approvedItems: string[],
  onApprovedItemsChange: (items: string[]) => void,
  unapprovedItems: string[],
  onUnapprovedItemsChange: (items: string[]) => void,
): ColumnDef<InventoryTableData>[] => [
  inventoryItemColumn(itemLabel),
  {
    accessorKey: 'unicodeValue',
    header: () => <Button variant="ghost">{unicodeValueLabel}</Button>,
    cell: ({ row }) => {
      const item: string = row.getValue('item');
      return item.charCodeAt(0).toString(16).toUpperCase().padStart(4, '0');
    },
  },
  inventoryCountColumn(countLabel),
  inventoryStatusColumn(
    statusLabel,
    approvedItems,
    onApprovedItemsChange,
    unapprovedItems,
    onUnapprovedItemsChange,
  ),
];

type CharacterInventoryProps = {
  verseRef: SerializedVerseRef;
  setVerseRef: (scriptureReference: SerializedVerseRef) => void;
  localizedStrings: LanguageStrings;
  approvedItems: string[];
  onApprovedItemsChange: (items: string[]) => void;
  unapprovedItems: string[];
  onUnapprovedItemsChange: (items: string[]) => void;
  text: string | undefined;
  scope: Scope;
  onScopeChange: (scope: Scope) => void;
};

<<<<<<< HEAD
function CharacterInventory({
  verseRef,
  setVerseRef,
=======
export function CharacterInventory({
  scriptureReference,
  setScriptureReference,
>>>>>>> a275bb39
  localizedStrings,
  approvedItems,
  onApprovedItemsChange,
  unapprovedItems,
  onUnapprovedItemsChange,
  text,
  scope,
  onScopeChange,
}: CharacterInventoryProps) {
  const [characterInventoryStrings] = useLocalizedStrings(CHARACTER_INVENTORY_STRING_KEYS);
  const itemLabel = useMemo(
    () => characterInventoryStrings['%webView_inventory_table_header_character%'],
    [characterInventoryStrings],
  );
  const unicodeValueLabel = useMemo(
    () => characterInventoryStrings['%webView_inventory_table_header_unicode_value%'],
    [characterInventoryStrings],
  );
  const countLabel = useMemo(
    () => characterInventoryStrings['%webView_inventory_table_header_count%'],
    [characterInventoryStrings],
  );
  const statusLabel = useMemo(
    () => characterInventoryStrings['%webView_inventory_table_header_status%'],
    [characterInventoryStrings],
  );

  const columns = useMemo(
    () =>
      createColumns(
        itemLabel,
        unicodeValueLabel,
        countLabel,
        statusLabel,
        approvedItems,
        onApprovedItemsChange,
        unapprovedItems,
        onUnapprovedItemsChange,
      ),
    [
      itemLabel,
      unicodeValueLabel,
      countLabel,
      statusLabel,
      approvedItems,
      onApprovedItemsChange,
      unapprovedItems,
      onUnapprovedItemsChange,
    ],
  );

  return (
    <Inventory
      verseRef={verseRef}
      setVerseRef={setVerseRef}
      localizedStrings={localizedStrings}
      extractItems={charactersRegex}
      approvedItems={approvedItems}
      unapprovedItems={unapprovedItems}
      text={text}
      scope={scope}
      onScopeChange={onScopeChange}
      columns={columns}
    />
  );
}

export default CharacterInventory;<|MERGE_RESOLUTION|>--- conflicted
+++ resolved
@@ -78,15 +78,9 @@
   onScopeChange: (scope: Scope) => void;
 };
 
-<<<<<<< HEAD
-function CharacterInventory({
+export function CharacterInventory({
   verseRef,
   setVerseRef,
-=======
-export function CharacterInventory({
-  scriptureReference,
-  setScriptureReference,
->>>>>>> a275bb39
   localizedStrings,
   approvedItems,
   onApprovedItemsChange,
