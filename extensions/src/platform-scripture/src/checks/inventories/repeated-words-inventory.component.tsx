--- conflicted
+++ resolved
@@ -67,15 +67,9 @@
   onScopeChange: (scope: Scope) => void;
 }
 
-<<<<<<< HEAD
-function RepeatedWordsInventory({
+export function RepeatedWordsInventory({
   verseRef,
   setVerseRef,
-=======
-export function RepeatedWordsInventory({
-  scriptureReference,
-  setScriptureReference,
->>>>>>> a275bb39
   localizedStrings,
   approvedItems,
   onApprovedItemsChange,
