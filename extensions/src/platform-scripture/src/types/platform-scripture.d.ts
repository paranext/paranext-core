declare module 'platform-scripture' {
  import { VerseRef } from '@sillsdev/scripture';
  import type {
    DataProviderDataType,
    DataProviderSubscriberOptions,
    DataProviderUpdateInstructions,
    ExtensionDataScope,
    IDataProvider,
    // @ts-ignore: TS2307 - Cannot find module '@papi/core' or its corresponding type declarations
  } from '@papi/core';
  import type { IProjectDataProvider } from 'papi-shared-types';
  import { Dispose, LocalizeKey, UnsubscriberAsync } from 'platform-bible-utils';
  import type { Usj } from '@biblionexus-foundation/scripture-utilities';

  // #region Project Interface Data Types

  /** Provides Scripture data in USFM format by book */
  export type USFMBookProjectInterfaceDataTypes = {
    /** Gets/sets the "raw" USFM data for the specified book */
    BookUSFM: DataProviderDataType<VerseRef, string | undefined, string>;
  };

  /** Provides Scripture data in USFM format by chapter */
  export type USFMChapterProjectInterfaceDataTypes = {
    /** Gets/sets the "raw" USFM data for the specified chapter */
    ChapterUSFM: DataProviderDataType<VerseRef, string | undefined, string>;
  };

  /** Provides Scripture data in USFM format by verse */
  export type USFMVerseProjectInterfaceDataTypes = {
    /** Gets the "raw" USFM data for the specified verse */
    VerseUSFM: DataProviderDataType<VerseRef, string | undefined, string>;
  };

  /** Provides Scripture data in USX format by book */
  export type USXBookProjectInterfaceDataTypes = {
    /** Gets/sets the data in USX form for the specified book */
    BookUSX: DataProviderDataType<VerseRef, string | undefined, string>;
  };

  /** Provides Scripture data in USX format by chapter */
  export type USXChapterProjectInterfaceDataTypes = {
    /** Gets/sets the data in USX form for the specified chapter */
    ChapterUSX: DataProviderDataType<VerseRef, string | undefined, string>;
  };

  /** Provides Scripture data in USX format by verse */
  export type USXVerseProjectInterfaceDataTypes = {
    /** Gets the "raw" data in USX form for the specified verse */
    VerseUSX: DataProviderDataType<VerseRef, string | undefined, string>;
  };

  /** Provides Scripture data in USJ format by book */
  export type USJBookProjectInterfaceDataTypes = {
    /**
     * Gets/sets the data in USJ form for the specified book
     *
     * WARNING: USJ is in very early stages of proposal, so it will likely change over time.
     */
    BookUSJ: DataProviderDataType<VerseRef, Usj | undefined, Usj>;
  };

  /** Provides Scripture data in USJ format by chapter */
  export type USJChapterProjectInterfaceDataTypes = {
    /**
     * Gets/sets the data in USJ form for the specified chapter
     *
     * WARNING: USJ is in very early stages of proposal, so it will likely change over time.
     */
    ChapterUSJ: DataProviderDataType<VerseRef, Usj | undefined, Usj>;
  };

  /** Provides Scripture data in USJ format by verse */
  export type USJVerseProjectInterfaceDataTypes = {
    /**
     * Gets the data in USJ form for the specified verse
     *
     * WARNING: USJ is in very early stages of proposal, so it will likely change over time.
     */
    VerseUSJ: DataProviderDataType<VerseRef, Usj | undefined, Usj>;
  };

  /**
   * Provides Scripture data in plain text format by verse. Plain text does not include notes,
   * figures, and other things that are not considered "verse text"
   */
  export type PlainTextVerseProjectInterfaceDataTypes = {
    /**
     * Gets the data in plain text form for the specified verse. Plain text does not include notes,
     * figures, and other things that are not considered "verse text".
     */
    VersePlainText: DataProviderDataType<VerseRef, string | undefined, string>;
  };

  /** Provides information about markers */
  export type MarkerNamesProjectInterfaceDataTypes = {
    /** Gets an array of string that contain information about markers */
    MarkerNames: DataProviderDataType<number, string[], string[]>;
  };

  /**
   * Provides project data for Scripture projects.
   *
   * WARNING: there are many possible Scripture-related data types. We have only implemented some of
   * them. Following are a number of others that may be implemented at some point. This is not yet a
   * complete list of the data types available from Scripture projects.
   */
  type UnfinishedScriptureProjectDataTypes = {};

  /**
   * Provides project data for Scripture projects.
   *
   * WARNING: there are many possible Scripture-related data types. We have only implemented some of
   * them. Following are a number of others that may be implemented at some point. This is not yet a
   * complete list of the data types available from Scripture projects.
   */
  type UnfinishedProjectDataProviderExpanded = {
    /**
     * Gets an extension's serialized project data (so the extension can provide and manipulate its
     * project data)
     *
     * @example `{ extensionName: 'biblicalTerms', dataQualifier: 'renderings' }`
     *
     * @param dataScope Contains the name of the extension requesting the data and which data it is
     *   requesting
     * @returns Promise that resolves to the requested extension project data
     */
    getExtensionData(dataScope: ExtensionDataScope): Promise<string | undefined>;
    /**
     * Sets an extension's serialized project data (so the extension can provide and manipulate its
     * project data)
     *
     * @example `{ extensionName: 'biblicalTerms', dataQualifier: 'renderings' }`
     *
     * @param dataScope Contains the name of the extension requesting the data and which data it is
     *   requesting
     * @param extensionData The new project data for this extension
     * @returns Promise that resolves indicating which data types received updates
     */
    setExtensionData(
      dataScope: ExtensionDataScope,
      extensionData: string | undefined,
    ): Promise<DataProviderUpdateInstructions<UnfinishedScriptureProjectDataTypes>>;
    /**
     * Subscribe to run a callback function when an extension's serialized project data is changed
     *
     * @example `{ extensionName: 'biblicalTerms', dataQualifier: 'renderings' }`
     *
     * @param dataScope Contains the name of the extension requesting the data and which data it is
     *   requesting
     * @param callback Function to run with the updated extension data for this selector
     * @param options Various options to adjust how the subscriber emits updates
     * @returns Unsubscriber function (run to unsubscribe from listening for updates)
     */
    subscribeExtensionData(
      dataScope: ExtensionDataScope,
      callback: (extensionData: string | undefined) => void,
      options?: DataProviderSubscriberOptions,
    ): Promise<UnsubscriberAsync>;
  };

  // #endregion

  // #region Project Data Provider Types

  /** Provides Scripture data in USFM format by book */
  export type IUSFMBookProjectDataProvider =
    IProjectDataProvider<USFMBookProjectInterfaceDataTypes> & {
      /** Gets the "raw" USFM data for the specified book */
      getBookUSFM(verseRef: VerseRef): Promise<string | undefined>;
      /** Sets the "raw" USFM data for the specified book */
      setBookUSFM(
        verseRef: VerseRef,
        usfm: string,
      ): Promise<DataProviderUpdateInstructions<USFMBookProjectInterfaceDataTypes>>;
      /**
       * Subscribe to run a callback function when the "raw" USFM data is changed
       *
       * @param verseRef Tells the provider what changes to listen for
       * @param callback Function to run with the updated USFM for this selector
       * @param options Various options to adjust how the subscriber emits updates
       * @returns Unsubscriber function (run to unsubscribe from listening for updates)
       */
      subscribeBookUSFM(
        verseRef: VerseRef,
        callback: (usfm: string | undefined) => void,
        options?: DataProviderSubscriberOptions,
      ): Promise<UnsubscriberAsync>;
    };

  /** Provides Scripture data in USFM format by chapter */
  export type IUSFMChapterProjectDataProvider =
    IProjectDataProvider<USFMChapterProjectInterfaceDataTypes> & {
      /** Gets the "raw" USFM data for the specified chapter */
      getChapterUSFM(verseRef: VerseRef): Promise<string | undefined>;
      /** Sets the "raw" USFM data for the specified chapter */
      setChapterUSFM(
        verseRef: VerseRef,
        usfm: string,
      ): Promise<DataProviderUpdateInstructions<USFMChapterProjectInterfaceDataTypes>>;
      /**
       * Subscribe to run a callback function when the "raw" USFM data is changed
       *
       * @param verseRef Tells the provider what changes to listen for
       * @param callback Function to run with the updated USFM for this selector
       * @param options Various options to adjust how the subscriber emits updates
       * @returns Unsubscriber function (run to unsubscribe from listening for updates)
       */
      subscribeChapterUSFM(
        verseRef: VerseRef,
        callback: (usfm: string | undefined) => void,
        options?: DataProviderSubscriberOptions,
      ): Promise<UnsubscriberAsync>;
    };

  /** Provides Scripture data in USFM format by verse */
  export type IUSFMVerseProjectDataProvider =
    IProjectDataProvider<USFMVerseProjectInterfaceDataTypes> & {
      /** Gets the "raw" USFM data for the specified verse */
      getVerseUSFM(verseRef: VerseRef): Promise<string | undefined>;
      /** Sets the "raw" USFM data for the specified verse */
      setVerseUSFM(
        verseRef: VerseRef,
        usfm: string,
      ): Promise<DataProviderUpdateInstructions<USFMVerseProjectInterfaceDataTypes>>;
      /**
       * Subscribe to run a callback function when the "raw" USFM data is changed
       *
       * @param verseRef Tells the provider what changes to listen for
       * @param callback Function to run with the updated USFM for this selector
       * @param options Various options to adjust how the subscriber emits updates
       * @returns Unsubscriber function (run to unsubscribe from listening for updates)
       */
      subscribeVerseUSFM(
        verseRef: VerseRef,
        callback: (usfm: string | undefined) => void,
        options?: DataProviderSubscriberOptions,
      ): Promise<UnsubscriberAsync>;
    };

  /** Provides Scripture data in USX format by book */
  export type IUSXBookProjectDataProvider =
    IProjectDataProvider<USXBookProjectInterfaceDataTypes> & {
      /** Gets the "raw" USX data for the specified book */
      getBookUSX(verseRef: VerseRef): Promise<string | undefined>;
      /** Sets the "raw" USX data for the specified book */
      setBookUSX(
        verseRef: VerseRef,
        usx: string,
      ): Promise<DataProviderUpdateInstructions<USXBookProjectInterfaceDataTypes>>;
      /**
       * Subscribe to run a callback function when the "raw" USX data is changed
       *
       * @param verseRef Tells the provider what changes to listen for
       * @param callback Function to run with the updated USX for this selector
       * @param options Various options to adjust how the subscriber emits updates
       * @returns Unsubscriber function (run to unsubscribe from listening for updates)
       */
      subscribeBookUSX(
        verseRef: VerseRef,
        callback: (usx: string | undefined) => void,
        options?: DataProviderSubscriberOptions,
      ): Promise<UnsubscriberAsync>;
    };

  /** Provides Scripture data in USX format by chapter */
  export type IUSXChapterProjectDataProvider =
    IProjectDataProvider<USXChapterProjectInterfaceDataTypes> & {
      /** Gets the Scripture text in USX format for the specified chapter */
      getChapterUSX(verseRef: VerseRef): Promise<string | undefined>;
      /** Sets the Scripture text in USX format for the specified chapter */
      setChapterUSX(
        verseRef: VerseRef,
        usx: string,
      ): Promise<DataProviderUpdateInstructions<USXChapterProjectInterfaceDataTypes>>;
      /**
       * Subscribe to run a callback function when the USX data is changed
       *
       * @param verseRef Tells the provider what changes to listen for
       * @param callback Function to run with the updated USX for this selector
       * @param options Various options to adjust how the subscriber emits updates
       * @returns Unsubscriber function (run to unsubscribe from listening for updates)
       */
      subscribeChapterUSX(
        verseRef: VerseRef,
        callback: (usx: string | undefined) => void,
        options?: DataProviderSubscriberOptions,
      ): Promise<UnsubscriberAsync>;
    };

  /** Provides Scripture data in USX format by verse */
  export type IUSXVerseProjectDataProvider =
    IProjectDataProvider<USXVerseProjectInterfaceDataTypes> & {
      /** Gets the "raw" USX data for the specified verse */
      getVerseUSX(verseRef: VerseRef): Promise<string | undefined>;
      /** Sets the "raw" USX data for the specified verse */
      setVerseUSX(
        verseRef: VerseRef,
        usx: string,
      ): Promise<DataProviderUpdateInstructions<USXVerseProjectInterfaceDataTypes>>;
      /**
       * Subscribe to run a callback function when the "raw" USX data is changed
       *
       * @param verseRef Tells the provider what changes to listen for
       * @param callback Function to run with the updated USX for this selector
       * @param options Various options to adjust how the subscriber emits updates
       * @returns Unsubscriber function (run to unsubscribe from listening for updates)
       */
      subscribeVerseUSX(
        verseRef: VerseRef,
        callback: (usx: string | undefined) => void,
        options?: DataProviderSubscriberOptions,
      ): Promise<UnsubscriberAsync>;
    };

  /** Provides Scripture data in USJ format by book */
  export type IUSJBookProjectDataProvider =
    IProjectDataProvider<USJBookProjectInterfaceDataTypes> & {
      /**
       * Gets the tokenized USJ data for the specified book
       *
       * WARNING: USJ is one of many possible tokenized formats that we may use, so this may change
       * over time. Additionally, USJ is in very early stages of proposal, so it will likely also
       * change over time.
       */
      getBookUSJ(verseRef: VerseRef): Promise<Usj | undefined>;
      /**
       * Sets the tokenized USJ data for the specified book
       *
       * WARNING: USJ is one of many possible tokenized formats that we may use, so this may change
       * over time. Additionally, USJ is in very early stages of proposal, so it will likely also
       * change over time.
       */
      setBookUSJ(
        verseRef: VerseRef,
        usj: Usj,
      ): Promise<DataProviderUpdateInstructions<USJBookProjectInterfaceDataTypes>>;
      /**
       * Subscribe to run a callback function when the tokenized USJ data is changed
       *
       * WARNING: USJ is one of many possible tokenized formats that we may use, so this may change
       * over time. Additionally, USJ is in very early stages of proposal, so it will likely also
       * change over time.
       *
       * @param verseRef Tells the provider what changes to listen for
       * @param callback Function to run with the updated USJ for this selector
       * @param options Various options to adjust how the subscriber emits updates
       * @returns Unsubscriber function (run to unsubscribe from listening for updates)
       */
      subscribeBookUSJ(
        verseRef: VerseRef,
        callback: (usj: Usj | undefined) => void,
        options?: DataProviderSubscriberOptions,
      ): Promise<UnsubscriberAsync>;
    };

  /** Provides Scripture data in USJ format by chapter */
  export type IUSJChapterProjectDataProvider =
    IProjectDataProvider<USJChapterProjectInterfaceDataTypes> & {
      /**
       * Gets the tokenized USJ data for the specified chapter
       *
       * WARNING: USJ is in very early stages of proposal, so it will likely change over time.
       */
      getChapterUSJ(verseRef: VerseRef): Promise<Usj | undefined>;
      /**
       * Sets the tokenized USJ data for the specified chapter
       *
       * WARNING: USJ is in very early stages of proposal, so it will likely change over time.
       */
      setChapterUSJ(
        verseRef: VerseRef,
        usj: Usj,
      ): Promise<DataProviderUpdateInstructions<USJChapterProjectInterfaceDataTypes>>;
      /**
       * Subscribe to run a callback function when the tokenized USJ data is changed
       *
       * WARNING: USJ is in very early stages of proposal, so it will likely change over time.
       *
       * @param verseRef Tells the provider what changes to listen for
       * @param callback Function to run with the updated USJ for this selector
       * @param options Various options to adjust how the subscriber emits updates
       * @returns Unsubscriber function (run to unsubscribe from listening for updates)
       */
      subscribeChapterUSJ(
        verseRef: VerseRef,
        callback: (usj: Usj | undefined) => void,
        options?: DataProviderSubscriberOptions,
      ): Promise<UnsubscriberAsync>;
    };

  /** Provides Scripture data in USJ format by verse */
  export type IUSJVerseProjectDataProvider =
    IProjectDataProvider<USJVerseProjectInterfaceDataTypes> & {
      /**
       * Gets the tokenized USJ data for the specified verse
       *
       * WARNING: USJ is one of many possible tokenized formats that we may use, so this may change
       * over time. Additionally, USJ is in very early stages of proposal, so it will likely also
       * change over time.
       */
      getVerseUSJ(verseRef: VerseRef): Promise<Usj | undefined>;
      /**
       * Sets the tokenized USJ data for the specified verse
       *
       * WARNING: USJ is one of many possible tokenized formats that we may use, so this may change
       * over time. Additionally, USJ is in very early stages of proposal, so it will likely also
       * change over time.
       */
      setVerseUSJ(
        verseRef: VerseRef,
        usj: Usj,
      ): Promise<DataProviderUpdateInstructions<USJVerseProjectInterfaceDataTypes>>;
      /**
       * Subscribe to run a callback function when the tokenized USJ data is changed
       *
       * WARNING: USJ is one of many possible tokenized formats that we may use, so this may change
       * over time. Additionally, USJ is in very early stages of proposal, so it will likely also
       * change over time.
       *
       * @param verseRef Tells the provider what changes to listen for
       * @param callback Function to run with the updated USJ for this selector
       * @param options Various options to adjust how the subscriber emits updates
       * @returns Unsubscriber function (run to unsubscribe from listening for updates)
       */
      subscribeVerseUSJ(
        verseRef: VerseRef,
        callback: (usj: Usj | undefined) => void,
        options?: DataProviderSubscriberOptions,
      ): Promise<UnsubscriberAsync>;
    };

  /**
   * Provides Scripture data in plain text format by verse. Plain text does not include notes,
   * figures, and other things that are not considered "verse text"
   */
  export type IPlainTextVerseProjectDataProvider =
    IProjectDataProvider<PlainTextVerseProjectInterfaceDataTypes> & {
      /**
       * Gets the data in plain text form for the specified verse. Plain text does not include
       * notes, figures, and other things that are not considered "verse text"
       */
      getVersePlainText(verseRef: VerseRef): Promise<Usj | undefined>;
      /**
       * Sets the data in plain text form for the specified verse. Plain text does not include
       * notes, figures, and other things that are not considered "verse text"
       */
      setVersePlainText(
        verseRef: VerseRef,
        data: string,
      ): Promise<DataProviderUpdateInstructions<PlainTextVerseProjectInterfaceDataTypes>>;
      /**
       * Subscribe to run a callback function when the plain text data is changed. Plain text does
       * not include notes, figures, and other things that are not considered "verse text"
       *
       * @param verseRef Tells the provider what changes to listen for
       * @param callback Function to run with the updated USJ for this selector
       * @param options Various options to adjust how the subscriber emits updates
       * @returns Unsubscriber function (run to unsubscribe from listening for updates)
       */
      subscribeVersePlainText(
        verseRef: VerseRef,
        callback: (usj: Usj | undefined) => void,
        options?: DataProviderSubscriberOptions,
      ): Promise<UnsubscriberAsync>;
    };

  /** Provides a string array that contains information about the markers used in this project */
  export type IMarkerNamesProjectDataProvider =
    IProjectDataProvider<MarkerNamesProjectInterfaceDataTypes> & {
      /**
       * Gets marker info for the default stylesheet
       *
       * @todo Add support for getting marker info from custom stylesheets
       */
      getMarkerNames(bookNum: number): Promise<string[] | undefined>;
      /** Setting is not supported for now */
      setMarkerNames(
        markerNames: string[],
      ): Promise<DataProviderUpdateInstructions<MarkerNamesProjectInterfaceDataTypes>>;
      /**
       * Subscribe to run a callback function when marker info changed
       *
       * @param bookNum Tells the provider what changes to listen for
       * @param callback Function to run with the updated marker info for this selector
       * @param options Various options to adjust how the subscriber emits updates
       * @returns Unsubscriber function (run to unsubscribe from listening for updates)
       */
      subscriberMarkerNames(
        bookNum: number,
        callback: (markerNames: string[] | undefined) => void,
        options?: DataProviderSubscriberOptions,
      ): Promise<UnsubscriberAsync>;
    };

  // #endregion

  // #region Check Types

  /** Details about a check provided by the check itself */
  export type CheckDetails = {
    /** Name or {@link LocalizeKey} of the name of the check to display in UI */
    checkName: string | LocalizeKey;
    /** Description or {@link LocalizeKey} of the description of the check to display in UI */
    checkDescription: string | LocalizeKey;
  };

  /** Details about a check that include an ID assigned to the check */
  export type CheckDetailsWithCheckId = CheckDetails & {
    /** Unique ID of the check within the set of all possible checks */
    checkId: string;
  };

  /** Defines the functions that all checks registered within the extension host must implement. */
  export type Check = Dispose & {
    /**
     * Prepare a check to generate results
     *
     * @param projectId ID of the project that the check will target
     * @returns Warnings generated by the check while initializing
     */
    initialize: (projectId: string) => Promise<(LocalizeKey | string)[]>;
    /** Returns detailed information about this check */
    getCheckDetails: () => CheckDetails;
    /**
     * Run a check on project data and return any results generated.
     *
     * @param range Section of the project text to evaluate using the check
     * @returns All results, if any, that the check found within the indicated range of the project
     */
    getCheckResults: (range: ScriptureRange) => Promise<CheckRunResult[]>;
  };

  /** Function that creates and returns a new instance of a check */
  export type CheckCreatorFunction = () => Promise<Check>;

  /** Represents a selection of scripture text */
  export type ScriptureRange = {
    /** Location within a project that is the start of the range */
    start: VerseRef;
    /**
     * Location within a project that is the end of the range. If not provided, then the end of the
     * book mentioned in `start` should be assumed.
     */
    end?: VerseRef;
  };

  /** Represents a selection of scripture text to feed into a check */
  export type CheckInputRange = ScriptureRange & {
    /** ID of the project to evaluate using checks */
    projectId: string;
  };

  /**
   * Represents a location within a project document. The `JSONPath` location type is preferred
   * since the data visualization code works with USJ. If the `VerseRef` location type is provided,
   * then the platform will convert it into a `JSONPath` location type which takes extra
   * processing.
   *
   * Practically speaking, this means if a check consumes USJ scripture data, then it should produce
   * `JSONPath`-style locations since it already has the data in USJ form. If a check is processing
   * USFM or USX data (or some other data type), then it probably doesn't have access to the USJ and
   * can just return a `VerseRef`-style location.
   */
  export type CheckLocation =
    | {
        /** JSONPath expression pointing to a location within USJ data */
        jsonPath: string;
        /**
         * Offset to apply to the content inside of the property indicated by `jsonPath` to
         * determine the start of the range.
         *
         * @example Given the following USJ, if the offset is 1, then this is pointing to the "a" in
         * Matthew. If no offset is provided, then the entire object with type "para" is being
         * pointed to.
         *
         * { "type": "para", "marker": "h", "content": [ "Matthew" ] }
         */
        offset?: number;
      }
    | {
        /** Verse reference to a location with the document */
        verseRef: VerseRef;
        /** Offset to apply to start of the verse indicated by `verseRef` */
        offset?: number;
      };

  /** One distinct result reported by a check */
  export type CheckRunResult = {
    /** ID of the check that produced this result */
    checkId?: string;
    /** Identifies a distinct class of check results that a check produced */
    checkResultType: string;
    /** Distinct ID for this check result if it might occur more than once in a single verse */
    checkResultUniqueId?: string;
    /** ID of the project evaluated by the check */
    projectId: string;
    /** Project text that was selected in the check result */
    selectedText: string;
    /**
     * Format string or {@link LocalizeKey} of the format string to display regarding the range of
     * text referenced in this result. A format string should be of the form "... {arg1} ... {arg2}
     * ...", where `arg1` and `arg2` are provided in the `formatStringArguments` parameter.
     *
     * @example Not a known name "{name}"
     *
     * @example %extensionName.unknownName%
     */
    messageFormatString: LocalizeKey | string;
    /**
     * Arguments to use with the format string to determine the final string to display in the UI.
     * All properties of the provided object should be represented by text of the form
     * `{propertyName}` within the `messageFormatString` parameter
     *
     * @example {name: Layla}
     */
    formatStringArguments?: { [key: string]: string };
    /** Indicates if a user decided this check result should be considered incorrect going forward */
    isDenied: boolean;
    /** VerseRef that most closely identifies a single place where the check applies */
    verseRef: VerseRef;
    /** Starting point where the check result applies in the document */
    start: CheckLocation;
    /** Ending point where the check result applies in the document */
    end: CheckLocation;
  };

  // #endregion

  // #region Check Runner Types

  /** Details about a check provided by a {@link ICheckRunner} */
  export type CheckRunnerCheckDetails = CheckDetailsWithCheckId & {
    /** List of project IDs that one particular check is enabled to evaluate */
    enabledProjectIds: string[];
  };

  /**
   * Details about a check (as identified by its checkId) that can be set on a subscription by the
   * subscription owner
   */
  export type SettableCheckDetails = Omit<
    CheckRunnerCheckDetails,
    'checkName' | 'checkDescription'
  >;

  /** Data types provided by a service that runs checks */
  export type CheckRunnerDataTypes = {
    AvailableChecks: DataProviderDataType<undefined, CheckRunnerCheckDetails[], never>;
    ActiveRanges: DataProviderDataType<undefined, CheckInputRange[], CheckInputRange[]>;
    CheckResults: DataProviderDataType<undefined, CheckRunResult[], never>;
  };

  export type CheckEnablerDisabler = {
    /** Enable the check with the given checkId to run on the given project */
    enableCheck: (checkId: string, projectId: string) => Promise<void>;

    /** Disable the check with the given checkId from producing results for the given project */
    disableCheck: (checkId: string, projectId?: string) => Promise<void>;
  };

  export type CheckResultClassifier = {
    /**
     * Mark one particular check result as "denied", meaning the user has marked it as incorrect for
     * the given text
     */
    denyCheckResult: (
      checkId: string,
      checkResultType: string,
      projectId: string,
      verseRef: VerseRef,
      selectedText: string,
      checkResultUniqueId?: string,
    ) => Promise<boolean>;
    /** Reverse the denial of one particular check result */
    allowCheckResult: (
      checkId: string,
      checkResultType: string,
      projectId: string,
      verseRef: VerseRef,
      selectedText: string,
      checkResultUniqueId?: string,
    ) => Promise<boolean>;
  };

  /**
   * All processes that can run checks are expected to implement this type in a data provider
   * registered with object type 'checkRunner'
   */
  export type ICheckRunner = IDataProvider<CheckRunnerDataTypes> &
    CheckEnablerDisabler &
    CheckResultClassifier;

  // #endregion

  // #region Check Hosting (in the Extension Host) Types

  /**
   * Service for hosting TS/JS checks inside the extension host that are registered using the
   * command "platformScripture.registerCheck". It eliminates the need for writing an entire
   * {@link ICheckRunner} data provider for a check written in TS/JS, instead providing the ability
   * to create an object of type {@link Check} which is almost entirely just code that implements the
   * logic of taking project data and finding the intended problems. The "hosting service" is itself
   * an {@link ICheckRunner} data provider.
   *
   * Note that checks written in any other language cannot use this service and instead must
   * implement {@link ICheckRunner}s to do what they need.
   */
  export type ICheckHostingService = {
    /** Prepare the service to run checks */
    initialize: () => Promise<void>;
    /** Dispose of the service */
    dispose: () => Promise<boolean>;
    /** Get the actual check runner which can be used to enable/disable checks */
    getCheckRunner: () => Promise<ICheckRunner>;
  };

  // #endregion

  // #region Check Aggregator Types

  /** Uniquely identifies one subscriber to the check service */
  export type CheckSubscriptionId = string;

  export type CheckSubscriptionManager = {
    /** Create a new subscription keyed by the returned subscription ID */
    createSubscription: () => Promise<CheckSubscriptionId>;

    /**
     * Deactivate and throw away the subscription with the given ID
     *
     * @returns `true` if the subscription could be deleted, `false` otherwise
     */
    deleteSubscription: (subscriptionId: CheckSubscriptionId) => Promise<boolean>;
    /**
     * Validates the subscription with the given ID.
     *
     * @param subscriptionId - The ID of the subscription to validate.
     * @returns `true` if the subscription is valid, `false` otherwise.
     */
    validateSubscription: (subscriptionId: CheckSubscriptionId) => Promise<boolean>;
  };

  /**
   * Data types provided by a service that aggregates check results for multiple callers across
   * multiple ICheckRunner instances
   */
  export type CheckAggregatorDataTypes = {
    AvailableChecks: DataProviderDataType<
      CheckSubscriptionId,
      CheckRunnerCheckDetails[],
      SettableCheckDetails[]
    >;
    ActiveRanges: DataProviderDataType<CheckSubscriptionId, CheckInputRange[], CheckInputRange[]>;
    IncludeDeniedResults: DataProviderDataType<CheckSubscriptionId, boolean, boolean>;
    CheckResults: DataProviderDataType<CheckSubscriptionId, CheckRunResult[], never>;
  };

  /**
   * Service that multiplexes/demultiplexes calls across all {@link ICheckRunner} data providers so
   * things like UI only have to talk to a single service to communicate with all
   * {@link ICheckRunner}s.
   *
   * Use the "platformScripture.checkAggregator" data provider name to access the service.
   */
  export type ICheckAggregatorService = IDataProvider<CheckAggregatorDataTypes> &
    CheckResultClassifier &
    CheckSubscriptionManager & {
      dataProviderName: string;
    };

  // #endregion

<<<<<<< HEAD
  // #region ChecksSetup Types
  export type ChecksSetUpProps = {
    /** Optional string representing the id attribute of the Checks dropdown */
    id?: string;
    /** List of checks that can be selected and, if needed, configured */
    availableChecks: CheckRunnerCheckDetails[];
    /**
     * Function that is called when a checkbox for a check is selected or deselected
     *
     * @param checkLabel Name of the check
     * @param selected True if selected, false if not selected
     */
    handleSelectCheckType: (checkLabel: string, selected: boolean) => void;
    /** List of checks that have been selected */
    selectedChecks: string[];
  };
=======
  // #region Send/Receive Types

  /**
   * In what state the project to S/R is
   *
   * - `undefined` or `''` = project has not been edited
   * - `edited` = project has been edited
   * - `new` = project not present on the system and available for download
   */
  export type EditedStatus = undefined | '' | 'edited' | 'new' | 'unregistered';

  /** Information about a S/R-able project needed to display it in the S/R dialog */
  export type SharedProjectInfo = {
    id: string;
    name: string;
    fullName: string;
    language: string;
    editedStatus: EditedStatus;
    lastSendReceiveDate: string;
    /** Names of admins on this project. Only filled if project is new */
    adminNames?: string[];
    warnings?: string[];
  };

  /**
   * Map of projects that can be S/Red to display in the S/R dialog.
   *
   * Maps project id to {@link SharedProjectInfo} for that project id
   */
  export type SharedProjectsInfo = { [projectId: string]: SharedProjectInfo };

>>>>>>> 66bab1c1
  // #endregion
}

declare module 'papi-shared-types' {
  import { UnsubscriberAsync } from 'platform-bible-utils';

  import type {
    IUSFMBookProjectDataProvider,
    IUSFMChapterProjectDataProvider,
    IUSFMVerseProjectDataProvider,
    IUSXBookProjectDataProvider,
    IUSXChapterProjectDataProvider,
    IUSXVerseProjectDataProvider,
    IUSJBookProjectDataProvider,
    IUSJChapterProjectDataProvider,
    IUSJVerseProjectDataProvider,
    IPlainTextVerseProjectDataProvider,
    IMarkerNamesProjectDataProvider,
    ICheckAggregatorService,
    ICheckRunner,
    CheckDetails,
    CheckCreatorFunction,
  } from 'platform-scripture';

  export interface ProjectDataProviderInterfaces {
    'platformScripture.USFM_Book': IUSFMBookProjectDataProvider;
    'platformScripture.USFM_Chapter': IUSFMChapterProjectDataProvider;
    'platformScripture.USFM_Verse': IUSFMVerseProjectDataProvider;
    'platformScripture.USX_Book': IUSXBookProjectDataProvider;
    'platformScripture.USX_Chapter': IUSXChapterProjectDataProvider;
    'platformScripture.USX_Verse': IUSXVerseProjectDataProvider;
    'platformScripture.USJ_Book': IUSJBookProjectDataProvider;
    'platformScripture.USJ_Chapter': IUSJChapterProjectDataProvider;
    'platformScripture.USJ_Verse': IUSJVerseProjectDataProvider;
    'platformScripture.PlainText_Verse': IPlainTextVerseProjectDataProvider;
    'platformScripture.MarkerNames': IMarkerNamesProjectDataProvider;
  }

  export interface DataProviders {
    /** Use this to work with checks that are running in any process */
    'platformScripture.checkAggregator': ICheckAggregatorService;
    /**
     * You should probably use 'platformScripture.checkAggregator' instead. This data provider only
     * includes checks registered with this one particular {@link ICheckRunner}. The aggregator
     * includes all checks registered with all {@link ICheckRunner} instances.
     */
    'platformScripture.extensionHostCheckRunner': ICheckRunner;
  }

  export interface CommandHandlers {
    /**
     * Register a new check so it is runnable. It will not produce any check results until
     * {@link ICheckRunner.enableCheck} is run by something else.
     *
     * Note this only works for checks that run inside the extension host. Checks that run in other
     * processes should implement a {@link ICheckRunner} data provider to be discovered.
     *
     * @param checkDetails Details that will apply to all checks created by `createCheck`
     * @param createCheck Function for creating a new check object
     * @returns Function to run to remove the check registration
     */
    'platformScripture.registerCheck': (
      checkDetails: CheckDetails,
      createCheck: CheckCreatorFunction,
    ) => Promise<UnsubscriberAsync>;

    'platformScripture.openCharactersInventory': (
      projectId?: string | undefined,
    ) => Promise<string | undefined>;

    'platformScripture.openRepeatedWordsInventory': (
      projectId?: string | undefined,
    ) => Promise<string | undefined>;

    'platformScripture.openMarkersInventory': (
      projectId?: string | undefined,
    ) => Promise<string | undefined>;

    'platformScripture.openPunctuationInventory': (
      projectId?: string | undefined,
    ) => Promise<string | undefined>;

    'platformScripture.openChecksSidePanel': (
      projectId?: string | undefined,
    ) => Promise<string | undefined>;
  }

  export interface ProjectSettingTypes {
    /**
     * Which versification scheme this Scripture project uses
     *
     * WARNING: This setting is an example and needs to be updated to support proper versification
     * specification! For the moment, it simply corresponds to
     * [`ScrVersType`](https://github.com/sillsdev/libpalaso/blob/master/SIL.Scripture/Versification.cs#L1340),
     * but this is not correct and full design.
     */
    'platformScripture.versification': number;
    /**
     * Which books are present in this Scripture project. Represented as a string with 0 or 1 for
     * each possible book by [standardized book
     * code](https://github.com/sillsdev/libpalaso/blob/master/SIL.Scripture/Canon.cs#L226) (123
     * characters long)
     *
     * @example
     * '100111000000000000110000001000000000010111111111111111111111111111000000000000000000000000000000000000000000100000000000000'
     */
    'platformScripture.booksPresent': string;

    'platformScripture.validCharacters': string;

    'platformScripture.invalidCharacters': string;

    'platformScripture.repeatableWords': string;

    'platformScripture.nonRepeatableWords': string;

    'platformScripture.validMarkers': string;

    'platformScripture.invalidMarkers': string;

    'platformScripture.validPunctuation': string;

    'platformScripture.invalidPunctuation': string;
  }
}<|MERGE_RESOLUTION|>--- conflicted
+++ resolved
@@ -770,25 +770,6 @@
     };
 
   // #endregion
-
-<<<<<<< HEAD
-  // #region ChecksSetup Types
-  export type ChecksSetUpProps = {
-    /** Optional string representing the id attribute of the Checks dropdown */
-    id?: string;
-    /** List of checks that can be selected and, if needed, configured */
-    availableChecks: CheckRunnerCheckDetails[];
-    /**
-     * Function that is called when a checkbox for a check is selected or deselected
-     *
-     * @param checkLabel Name of the check
-     * @param selected True if selected, false if not selected
-     */
-    handleSelectCheckType: (checkLabel: string, selected: boolean) => void;
-    /** List of checks that have been selected */
-    selectedChecks: string[];
-  };
-=======
   // #region Send/Receive Types
 
   /**
@@ -820,7 +801,23 @@
    */
   export type SharedProjectsInfo = { [projectId: string]: SharedProjectInfo };
 
->>>>>>> 66bab1c1
+  // #endregion
+  // #region ChecksSetup Types
+  export type ChecksSetUpProps = {
+    /** Optional string representing the id attribute of the Checks dropdown */
+    id?: string;
+    /** List of checks that can be selected and, if needed, configured */
+    availableChecks: CheckRunnerCheckDetails[];
+    /**
+     * Function that is called when a checkbox for a check is selected or deselected
+     *
+     * @param checkLabel Name of the check
+     * @param selected True if selected, false if not selected
+     */
+    handleSelectCheckType: (checkLabel: string, selected: boolean) => void;
+    /** List of checks that have been selected */
+    selectedChecks: string[];
+  };
   // #endregion
 }
 
