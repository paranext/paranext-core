import papi, { logger } from '@papi/backend';
import { ExecutionActivationContext, ProjectSettingValidator } from '@papi/core';
import {
  ChecksSidePanelWebViewOptions,
  ChecksSidePanelWebViewProvider,
  checksSidePanelWebViewType,
} from './checks-side-panel.web-view-provider';
import { checkAggregatorService } from './checks/check-aggregator.service';
import { checkHostingService } from './checks/extension-host-check-runner.service';
import { InventoryWebViewOptions, InventoryWebViewProvider } from './inventory.web-view-provider';
import { SCRIPTURE_EXTENDER_PROJECT_INTERFACES } from './project-data-provider/platform-scripture-extender-pdpe.model';
import {
  SCRIPTURE_EXTENDER_PDPF_ID,
  ScriptureExtenderProjectDataProviderEngineFactory,
} from './project-data-provider/platform-scripture-extender-pdpef.model';

const characterInventoryWebViewType = 'platformScripture.characterInventory';
const repeatedWordsInventoryWebViewType = 'platformScripture.repeatedWordsInventory';
const markersInventoryWebViewType = 'platformScripture.markersInventory';
const punctuationInventoryWebViewType = 'platformScripture.punctuationInventory';

// #region Project Setting Validators

// Should be 123 characters long
const booksPresentValidator: ProjectSettingValidator<'platformScripture.booksPresent'> = async (
  newValue,
) => newValue.length === 123 && newValue.replace(/[01]/g, '').length === 0;

// There are 7 options in the enum
const versificationValidator: ProjectSettingValidator<'platformScripture.versification'> = async (
  newValue,
) => typeof newValue === 'number' && newValue >= 0 && newValue <= 6 && Number.isInteger(newValue);

// A character can be any string value
const charactersValidator: ProjectSettingValidator<
  'platformScripture.validCharacters' | 'platformScripture.invalidCharacters'
> = async (newValue) => typeof newValue === 'string';

// A word can be any string value
const repeatableWordsValidator: ProjectSettingValidator<
  'platformScripture.repeatableWords' | 'platformScripture.nonRepeatableWords'
> = async (newValue) => typeof newValue === 'string';

// A marker can be any string value
const markersValidator: ProjectSettingValidator<
  'platformScripture.validMarkers' | 'platformScripture.invalidMarkers'
> = async (newValue) => typeof newValue === 'string';

// A marker can be any string value
const punctuationValidator: ProjectSettingValidator<
  'platformScripture.validPunctuation' | 'platformScripture.invalidPunctuation'
> = async (newValue) => typeof newValue === 'string';

// #endregion

async function openPlatformCharactersInventory(
  webViewId: string | undefined,
): Promise<string | undefined> {
  return openInventory(webViewId, characterInventoryWebViewType);
}

async function openPlatformRepeatedWordsInventory(
  webViewId: string | undefined,
): Promise<string | undefined> {
  return openInventory(webViewId, repeatedWordsInventoryWebViewType);
}

async function openPlatformMarkersInventory(
  webViewId: string | undefined,
): Promise<string | undefined> {
  return openInventory(webViewId, markersInventoryWebViewType);
}

async function openPlatformPunctuationInventory(
  webViewId: string | undefined,
): Promise<string | undefined> {
  return openInventory(webViewId, punctuationInventoryWebViewType);
}

async function openInventory(
  webViewId: string | undefined,
  webViewType: string,
): Promise<string | undefined> {
  let projectId: string | undefined;

  if (webViewId) {
    const webViewDefinition = await papi.webViews.getOpenWebViewDefinition(webViewId);
    projectId = webViewDefinition?.projectId;
  }

  if (!projectId) {
    return undefined;
  }

  const options: InventoryWebViewOptions = { projectId };
  return papi.webViews.openWebView(
    webViewType,
    { type: 'float', floatSize: { width: 700, height: 800 } },
    options,
  );
}

async function openChecksSidePanel(
  editorWebViewId: string | undefined,
): Promise<string | undefined> {
  let projectId: ChecksSidePanelWebViewOptions['projectId'];
  let tabIdFromWebViewId: string | undefined;
  let editorScrollGroupId: ChecksSidePanelWebViewOptions['editorScrollGroupId'];

  logger.debug('Opening checks side panel');

  if (editorWebViewId) {
    const webViewDefinition = await papi.webViews.getOpenWebViewDefinition(editorWebViewId);
    projectId = webViewDefinition?.projectId;
    tabIdFromWebViewId = webViewDefinition?.id;
    editorScrollGroupId = webViewDefinition?.scrollGroupScrRef;
  }

  if (!projectId) {
    logger.debug('No project!');
    return undefined;
  }

  const options: ChecksSidePanelWebViewOptions = { projectId, editorScrollGroupId };
  const sidePanelWebViewId = await papi.webViews.openWebView(
    checksSidePanelWebViewType,
    { type: 'panel', direction: 'right', targetTabId: tabIdFromWebViewId },
    options,
  );

  return sidePanelWebViewId;
}

export async function activate(context: ExecutionActivationContext) {
  logger.info('platformScripture is activating!');

  const scriptureExtenderPdpefPromise =
    papi.projectDataProviders.registerProjectDataProviderEngineFactory(
      SCRIPTURE_EXTENDER_PDPF_ID,
      SCRIPTURE_EXTENDER_PROJECT_INTERFACES,
      new ScriptureExtenderProjectDataProviderEngineFactory(SCRIPTURE_EXTENDER_PDPF_ID),
    );

  const characterInventoryWebViewProvider = new InventoryWebViewProvider(
    '%webView_characterInventory_title%',
    characterInventoryWebViewType,
  );
  const repeatedWordsInventoryWebViewProvider = new InventoryWebViewProvider(
    '%webView_repeatedWordsInventory_title%',
    repeatedWordsInventoryWebViewType,
  );
<<<<<<< HEAD
  const checkResultsWebViewProvider = new CheckResultsWebViewProvider();
  const configureChecksWebViewProvider = new ConfigureChecksWebViewProvider(
    '%webView_configureChecks_title%',
  );

  const showAboutDialogPromise = papi.commands.registerCommand('platform.about', async () =>
    papi.dialogs.showAboutDialog(),
  );

  const includeProjectsCommandPromise = papi.commands.registerCommand(
    'platformScripture.toggleIncludeMyParatext9Projects',
    async (shouldInclude) => {
      const currentSettingValue =
        shouldInclude !== undefined
          ? !shouldInclude
          : await papi.settings.get('platformScripture.includeMyParatext9Projects');
      const newSettingValue = !currentSettingValue;
      await papi.settings.set('platformScripture.includeMyParatext9Projects', newSettingValue);
      return newSettingValue;
    },
=======
  const markersInventoryWebViewProvider = new InventoryWebViewProvider(
    '%webView_markersInventory_title%',
    markersInventoryWebViewType,
>>>>>>> 5ac98363
  );
  const punctuationInventoryWebViewProvider = new InventoryWebViewProvider(
    '%webView_punctuationInventory_title%',
    punctuationInventoryWebViewType,
  );

  const checksSidePanelWebViewProvider = new ChecksSidePanelWebViewProvider();

  const booksPresentPromise = papi.projectSettings.registerValidator(
    'platformScripture.booksPresent',
    booksPresentValidator,
  );
  const versificationPromise = papi.projectSettings.registerValidator(
    'platformScripture.versification',
    versificationValidator,
  );
  const validCharactersPromise = papi.projectSettings.registerValidator(
    'platformScripture.validCharacters',
    charactersValidator,
  );
  const invalidCharactersPromise = papi.projectSettings.registerValidator(
    'platformScripture.invalidCharacters',
    charactersValidator,
  );
  const openCharactersInventoryPromise = papi.commands.registerCommand(
    'platformScripture.openCharactersInventory',
    openPlatformCharactersInventory,
    {
      method: {
        summary: 'Open the characters inventory',
        params: [
          {
            name: 'webViewId',
            required: false,
            summary: 'The ID of the web view tied to the project that the inventory is for',
            schema: { type: 'string' },
          },
        ],
        result: {
          name: 'return value',
          summary: 'The ID of the opened characters inventory web view',
          schema: { type: 'string' },
        },
      },
    },
  );
  const characterInventoryWebViewProviderPromise = papi.webViewProviders.registerWebViewProvider(
    characterInventoryWebViewType,
    characterInventoryWebViewProvider,
  );
  const repeatableWordsPromise = papi.projectSettings.registerValidator(
    'platformScripture.repeatableWords',
    repeatableWordsValidator,
  );
  const nonRepeatableWordsPromise = papi.projectSettings.registerValidator(
    'platformScripture.nonRepeatableWords',
    repeatableWordsValidator,
  );
  const openRepeatedWordsInventoryPromise = papi.commands.registerCommand(
    'platformScripture.openRepeatedWordsInventory',
    openPlatformRepeatedWordsInventory,
    {
      method: {
        summary: 'Open the repeated words inventory',
        params: [
          {
            name: 'webViewId',
            required: false,
            summary: 'The ID of the web view tied to the project that the inventory is for',
            schema: { type: 'string' },
          },
        ],
        result: {
          name: 'return value',
          summary: 'The ID of the opened repeated words inventory web view',
          schema: { type: 'string' },
        },
      },
    },
  );
  const repeatableWordsInventoryWebViewProviderPromise =
    papi.webViewProviders.registerWebViewProvider(
      repeatedWordsInventoryWebViewType,
      repeatedWordsInventoryWebViewProvider,
    );
  const validMarkersPromise = papi.projectSettings.registerValidator(
    'platformScripture.validMarkers',
    markersValidator,
  );
  const invalidMarkersPromise = papi.projectSettings.registerValidator(
    'platformScripture.invalidMarkers',
    markersValidator,
  );
  const openMarkersInventoryPromise = papi.commands.registerCommand(
    'platformScripture.openMarkersInventory',
    openPlatformMarkersInventory,
    {
      method: {
        summary: 'Open the markers inventory',
        params: [
          {
            name: 'webViewId',
            required: false,
            summary: 'The ID of the web view tied to the project that the inventory is for',
            schema: { type: 'string' },
          },
        ],
        result: {
          name: 'return value',
          summary: 'The ID of the new open markers inventory web view',
          schema: { type: 'string' },
        },
      },
    },
  );
  const markersInventoryWebViewProviderPromise = papi.webViewProviders.registerWebViewProvider(
    markersInventoryWebViewType,
    markersInventoryWebViewProvider,
  );
  const validPunctuationPromise = papi.projectSettings.registerValidator(
    'platformScripture.validPunctuation',
    punctuationValidator,
  );
  const invalidPunctuationPromise = papi.projectSettings.registerValidator(
    'platformScripture.invalidPunctuation',
    punctuationValidator,
  );
  const openPunctuationInventoryPromise = papi.commands.registerCommand(
    'platformScripture.openPunctuationInventory',
    openPlatformPunctuationInventory,
  );
  const punctuationInventoryWebViewProviderPromise = papi.webViewProviders.registerWebViewProvider(
    punctuationInventoryWebViewType,
    punctuationInventoryWebViewProvider,
  );
  const showChecksSidePanelPromise = papi.commands.registerCommand(
    'platformScripture.openChecksSidePanel',
    openChecksSidePanel,
    {
      method: {
        summary: 'Open the checks side panel',
        params: [
          {
            name: 'webViewId',
            required: false,
            summary: 'The ID of the web view tied to the project that the checks are for',
            schema: { type: 'string' },
          },
        ],
        result: {
          name: 'return value',
          summary: 'The ID of the new checks side panel web view',
          schema: { type: 'string' },
        },
      },
    },
  );
  const showChecksSidePanelWebViewProviderPromise = papi.webViewProviders.registerWebViewProvider(
    checksSidePanelWebViewType,
    checksSidePanelWebViewProvider,
  );

  await checkHostingService.initialize();
  await checkAggregatorService.initialize();

  context.registrations.add(
    await showAboutDialogPromise,
    await scriptureExtenderPdpefPromise,
    await booksPresentPromise,
    await versificationPromise,
    await validCharactersPromise,
    await invalidCharactersPromise,
    await openCharactersInventoryPromise,
    await characterInventoryWebViewProviderPromise,
    await repeatableWordsPromise,
    await nonRepeatableWordsPromise,
    await openRepeatedWordsInventoryPromise,
    await repeatableWordsInventoryWebViewProviderPromise,
    await validMarkersPromise,
    await invalidMarkersPromise,
    await openMarkersInventoryPromise,
    await markersInventoryWebViewProviderPromise,
    await validPunctuationPromise,
    await invalidPunctuationPromise,
    await openPunctuationInventoryPromise,
    await punctuationInventoryWebViewProviderPromise,
    await showChecksSidePanelPromise,
    await showChecksSidePanelWebViewProviderPromise,
    checkHostingService.dispose,
    checkAggregatorService.dispose,
  );

  logger.info('platformScripture is finished activating!');
}

export async function deactivate() {
  logger.info('platformScripture is deactivating!');
  return true;
}<|MERGE_RESOLUTION|>--- conflicted
+++ resolved
@@ -149,38 +149,18 @@
     '%webView_repeatedWordsInventory_title%',
     repeatedWordsInventoryWebViewType,
   );
-<<<<<<< HEAD
-  const checkResultsWebViewProvider = new CheckResultsWebViewProvider();
-  const configureChecksWebViewProvider = new ConfigureChecksWebViewProvider(
-    '%webView_configureChecks_title%',
-  );
-
-  const showAboutDialogPromise = papi.commands.registerCommand('platform.about', async () =>
-    papi.dialogs.showAboutDialog(),
-  );
-
-  const includeProjectsCommandPromise = papi.commands.registerCommand(
-    'platformScripture.toggleIncludeMyParatext9Projects',
-    async (shouldInclude) => {
-      const currentSettingValue =
-        shouldInclude !== undefined
-          ? !shouldInclude
-          : await papi.settings.get('platformScripture.includeMyParatext9Projects');
-      const newSettingValue = !currentSettingValue;
-      await papi.settings.set('platformScripture.includeMyParatext9Projects', newSettingValue);
-      return newSettingValue;
-    },
-=======
   const markersInventoryWebViewProvider = new InventoryWebViewProvider(
     '%webView_markersInventory_title%',
     markersInventoryWebViewType,
->>>>>>> 5ac98363
   );
   const punctuationInventoryWebViewProvider = new InventoryWebViewProvider(
     '%webView_punctuationInventory_title%',
     punctuationInventoryWebViewType,
   );
 
+  const showAboutDialogPromise = papi.commands.registerCommand('platform.about', async () =>
+    papi.dialogs.showAboutDialog(),
+  );
   const checksSidePanelWebViewProvider = new ChecksSidePanelWebViewProvider();
 
   const booksPresentPromise = papi.projectSettings.registerValidator(
