--- conflicted
+++ resolved
@@ -61,7 +61,7 @@
   // Temporary code to get a projectId. Preferably we want to get the id of the project that's
   // used in the scripture editor, but I didn't know how to find that
   const projectMetadatas = (await papi.projectLookup.getMetadataForAllProjects()).filter(
-    (projectMetadata) => projectMetadata.projectType === 'ParatextStandard',
+    (projectMetadata) => projectMetadata.projectInterfaces.includes('ParatextStandard'),
   );
   const projectsWithEditable = await Promise.all(
     projectMetadatas.map(async (projectMetadata) => {
@@ -157,7 +157,6 @@
     charactersValidator,
   );
 
-<<<<<<< HEAD
   const openCharactersInventoryPromise = papi.commands.registerCommand(
     'platformScripture.openCharactersInventory',
     openPlatformCharactersInventory,
@@ -169,19 +168,14 @@
   );
 
   context.registrations.add(
+    await includeProjectsCommandPromise,
+    await includeProjectsValidatorPromise,
     await booksPresentPromise,
     await versificationPromise,
     await validCharactersPromise,
     await invalidCharactersPromise,
     await openCharactersInventoryPromise,
     await inventoryWebViewProviderPromise,
-=======
-  context.registrations.add(
-    await includeProjectsCommandPromise,
-    await includeProjectsValidatorPromise,
-    await booksPresentPromise,
-    await versificationPromise,
->>>>>>> 47bb1ee4
   );
 
   logger.info('platformScripture is finished activating!');
