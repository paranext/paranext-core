--- conflicted
+++ resolved
@@ -725,13 +725,10 @@
     await scriptureEditorWebViewProviderPromise,
     await openPlatformScriptureEditorPromise,
     await openPlatformResourceViewerPromise,
-<<<<<<< HEAD
     await toggleFootnotesPanePromise,
     await changeFootnotesPaneLocationPromise,
-=======
     await insertFootnotePromise,
     await insertCrossReferencePromise,
->>>>>>> bb8e88f1
   );
 
   logger.debug('Scripture editor is finished activating!');
