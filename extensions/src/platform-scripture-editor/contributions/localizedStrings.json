{
  "metadata": {
    "%webView_footnoteList_header%": {
      "fallbackKey": "%Paratext.ProjectMenu.ProjectPropertiesForm.showInFootnotes.HeaderText%"
    },
    "%webView_platformScriptureEditor_openChecks%": {
      "fallbackKey": "%webView_platformScriptureEditor_openChecksSidePanel%"
    }
  },
  "localizedStrings": {
    "en": {
      "%mainMenu_openPlatformScriptureEditor%": "Open Scripture Editor",
      "%mainMenu_openPlatformResourceViewer%": "Open Resource Viewer",
<<<<<<< HEAD
      "%webView_footnoteList_header%": "Footnotes",
=======
      "%webView_platformScriptureEditor_edit%": "Edit",
      "%webView_platformScriptureEditor_options%": "Options",
      "%webView_platformScriptureEditor_tools%": "Tools",
      "%webView_platformScriptureEditor_insert%": "Insert",
      "%webView_platformScriptureEditor_info%": "Info",
>>>>>>> bb8e88f1
      "%webView_platformScriptureEditor_backgroundColor%": "Background Color",
      "%webView_platformScriptureEditor_charactersInventory%": "Inventory: Characters...",
      "%webView_platformScriptureEditor_configureChecks%": "Configure Checks...",
      "%webView_platformScriptureEditor_copyrightInfo%": "Copyright Info",
<<<<<<< HEAD
      "%webView_platformScriptureEditor_edit%": "Edit",
=======
      "%webView_platformScriptureEditor_openChecks%": "Open Checks...",
      "%webView_platformScriptureEditor_openFind%": "Find...",
      "%webView_platformScriptureEditor_openChecksSidePanel%": "Open Checks Side Panel",
      "%webView_platformScriptureEditor_insertCrossReferenceAtSelection%": "Insert cross-reference",
      "%webView_platformScriptureEditor_insertFootnoteAtSelection%": "Insert footnote",
>>>>>>> bb8e88f1
      "%webView_platformScriptureEditor_error_bookNotFoundProject%": "This book does not exist in this project. Use Paratext 9 to create the book and try again.",
      "%webView_platformScriptureEditor_error_bookNotFoundResource%": "This book does not exist in this resource.",
      "%webView_platformScriptureEditor_info%": "Info",
      "%webView_platformScriptureEditor_markersInventory%": "Inventory: Markers...",
      "%webView_platformScriptureEditor_openChecks%": "Open Checks...",
      "%webView_platformScriptureEditor_openChecksSidePanel%": "Open Checks Side Panel",
      "%webView_platformScriptureEditor_openFind%": "Find...",
      "%webView_platformScriptureEditor_options%": "Options",
      "%webView_platformScriptureEditor_publisherInfo%": "Publisher Info",
      "%webView_platformScriptureEditor_punctuationInventory%": "Inventory: Punctuation...",
      "%webView_platformScriptureEditor_repeatedWordsInventory%": "Inventory: Repeated Words...",
      "%webView_platformScriptureEditor_showCheckResults%": "Show Check Results...",
      "%webView_platformScriptureEditor_showFootnotes%": "Show Footnotes",
      "%webView_platformScriptureEditor_textColor%": "Text Color",
      "%webView_platformScriptureEditor_thickBorders%": "Thick Borders",
      "%webView_platformScriptureEditor_title_editable_indicator%": "(Editable)",
      "%webView_platformScriptureEditor_title_editable_no_project%": "Scripture Editor",
      "%webView_platformScriptureEditor_title_format%": "{projectId} {editable}",
      "%webView_platformScriptureEditor_title_readonly_no_project%": "Resource Viewer",
      "%webView_platformScriptureEditor_tools%": "Tools",
      "%platformScriptureEditor_dialog_openResourceViewer_title%": "Open Resource Viewer",
      "%platformScriptureEditor_dialog_openResourceViewer_prompt%": "Choose a resource to open:",
      "%platformScriptureEditor_dialog_openScriptureEditor_title%": "Open Scripture Editor",
      "%platformScriptureEditor_dialog_openScriptureEditor_prompt%": "Choose a project to open:",
      "%temp_webView_platformScriptureEditor_changeFootnotePaneLocation%": "Change Footnote Pane Location"
    },
    "es": {
      "%mainMenu_openPlatformScriptureEditor%": "Abrir el editor de Escrituras",
      "%mainMenu_openPlatformResourceViewer%": "Abrir el visor de recursos",
      "%webView_footnoteList_header%": "Notas al pie",
      "%webView_platformScriptureEditor_backgroundColor%": "Background Color",
      "%webView_platformScriptureEditor_charactersInventory%": "Inventory: Characters...",
      "%webView_platformScriptureEditor_configureChecks%": "Configure Checks...",
      "%webView_platformScriptureEditor_copyrightInfo%": "Copyright Info",
      "%webView_platformScriptureEditor_edit%": "Edit",
      "%webView_platformScriptureEditor_error_bookNotFoundProject%": "This book does not exist in this project. Use Paratext 9 to create the book and try again.",
      "%webView_platformScriptureEditor_error_bookNotFoundResource%": "This book does not exist in this resource.",
      "%webView_platformScriptureEditor_info%": "Info",
      "%webView_platformScriptureEditor_markersInventory%": "Inventory: Markers...",
      "%webView_platformScriptureEditor_openChecks%": "Open Checks...",
      "%webView_platformScriptureEditor_openChecksSidePanel%": "Open Checks Side Panel",
      "%webView_platformScriptureEditor_openFind%": "Find...",
      "%webView_platformScriptureEditor_options%": "Options",
      "%webView_platformScriptureEditor_publisherInfo%": "Publisher Info",
      "%webView_platformScriptureEditor_punctuationInventory%": "Inventory: Punctuation...",
      "%webView_platformScriptureEditor_repeatedWordsInventory%": "Inventory: Repeated Words...",
      "%webView_platformScriptureEditor_showCheckResults%": "Show Check Results...",
      "%webView_platformScriptureEditor_showFootnotes%": "Show Footnotes",
      "%webView_platformScriptureEditor_textColor%": "Text Color",
      "%webView_platformScriptureEditor_thickBorders%": "Thick Borders",
      "%webView_platformScriptureEditor_title_editable_indicator%": "(Editable)",
      "%webView_platformScriptureEditor_title_editable_no_project%": "Scripture Editor",
      "%webView_platformScriptureEditor_title_format%": "{projectId} {editable}",
      "%webView_platformScriptureEditor_title_readonly_no_project%": "Resource Viewer",
      "%webView_platformScriptureEditor_tools%": "Tools",
      "%platformScriptureEditor_dialog_openResourceViewer_title%": "Abrir el visor de recursos",
      "%platformScriptureEditor_dialog_openResourceViewer_prompt%": "Elija un recurso para abrir:",
      "%platformScriptureEditor_dialog_openScriptureEditor_title%": "Abrir el editor de Escrituras",
      "%platformScriptureEditor_dialog_openScriptureEditor_prompt%": "Elige un proyecto para abrir:"
    }
  }
}<|MERGE_RESOLUTION|>--- conflicted
+++ resolved
@@ -11,31 +11,18 @@
     "en": {
       "%mainMenu_openPlatformScriptureEditor%": "Open Scripture Editor",
       "%mainMenu_openPlatformResourceViewer%": "Open Resource Viewer",
-<<<<<<< HEAD
       "%webView_footnoteList_header%": "Footnotes",
-=======
-      "%webView_platformScriptureEditor_edit%": "Edit",
-      "%webView_platformScriptureEditor_options%": "Options",
-      "%webView_platformScriptureEditor_tools%": "Tools",
-      "%webView_platformScriptureEditor_insert%": "Insert",
-      "%webView_platformScriptureEditor_info%": "Info",
->>>>>>> bb8e88f1
       "%webView_platformScriptureEditor_backgroundColor%": "Background Color",
       "%webView_platformScriptureEditor_charactersInventory%": "Inventory: Characters...",
       "%webView_platformScriptureEditor_configureChecks%": "Configure Checks...",
       "%webView_platformScriptureEditor_copyrightInfo%": "Copyright Info",
-<<<<<<< HEAD
       "%webView_platformScriptureEditor_edit%": "Edit",
-=======
-      "%webView_platformScriptureEditor_openChecks%": "Open Checks...",
-      "%webView_platformScriptureEditor_openFind%": "Find...",
-      "%webView_platformScriptureEditor_openChecksSidePanel%": "Open Checks Side Panel",
-      "%webView_platformScriptureEditor_insertCrossReferenceAtSelection%": "Insert cross-reference",
-      "%webView_platformScriptureEditor_insertFootnoteAtSelection%": "Insert footnote",
->>>>>>> bb8e88f1
       "%webView_platformScriptureEditor_error_bookNotFoundProject%": "This book does not exist in this project. Use Paratext 9 to create the book and try again.",
       "%webView_platformScriptureEditor_error_bookNotFoundResource%": "This book does not exist in this resource.",
       "%webView_platformScriptureEditor_info%": "Info",
+      "%webView_platformScriptureEditor_insert%": "Insert",
+      "%webView_platformScriptureEditor_insertCrossReferenceAtSelection%": "Insert cross-reference",
+      "%webView_platformScriptureEditor_insertFootnoteAtSelection%": "Insert footnote",
       "%webView_platformScriptureEditor_markersInventory%": "Inventory: Markers...",
       "%webView_platformScriptureEditor_openChecks%": "Open Checks...",
       "%webView_platformScriptureEditor_openChecksSidePanel%": "Open Checks Side Panel",
