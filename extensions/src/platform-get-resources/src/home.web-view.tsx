import papi, { logger } from '@papi/frontend';
import { useDataProvider, useLocalizedStrings, useSetting } from '@papi/frontend/react';
import {
  BookOpen,
  ChevronDown,
  ChevronsUpDown,
  ChevronUp,
  Ellipsis,
  Home,
  ScrollText,
} from 'lucide-react';
import {
  Button,
  Card,
  CardContent,
  CardFooter,
  CardHeader,
  CardTitle,
  DropdownMenu,
  DropdownMenuContent,
  DropdownMenuItem,
  DropdownMenuTrigger,
  Label,
  SearchBar,
  Spinner,
  Table,
  TableBody,
  TableCell,
  TableHead,
  TableHeader,
  TableRow,
  useEvent,
} from 'platform-bible-react';
<<<<<<< HEAD
import { formatTimeSpan, getErrorMessage } from 'platform-bible-utils';
import { EditedStatus, SharedProjectsInfo } from 'platform-scripture';
=======
import { formatTimeSpan, getErrorMessage, LocalizeKey } from 'platform-bible-utils';
import { EditedStatus } from 'platform-get-resources';
>>>>>>> 08b78408
import { useCallback, useEffect, useMemo, useRef, useState } from 'react';

const HOME_STRING_KEYS: LocalizeKey[] = [
  '%resources_action%',
  '%resources_activity%',
  '%resources_clearSearch%',
  '%home_dialog_title%',
  '%resources_filterInput%',
  '%resources_fullName%',
  '%resources_get%',
  '%resources_getResources%',
  '%resources_items%',
  '%resources_language%',
  '%resources_loading%',
  '%resources_noProjects%',
  '%resources_noProjectsInstruction%',
  '%resources_noSearchResults%',
  '%resources_open%',
  '%resources_searchedFor%',
  '%resources_sync%',
];

type SortConfig = {
  key: 'fullName' | 'language' | 'activity' | 'action';
  direction: 'ascending' | 'descending';
};

type LocalProjectInfo = {
  projectId: string;
  isEditable: boolean;
  fullName: string;
  name: string;
  language: string;
};

type MergedProjectInfo = {
  projectId: string;
  name: string;
  fullName: string;
  language: string;
  isEditable: boolean;
  isSendReceivable: boolean;
  isLocallyAvailable?: boolean;
  editedStatus?: EditedStatus;
  lastSendReceiveDate?: string;
};

globalThis.webViewComponent = function HomeDialog() {
  const isMounted = useRef(false);
  useEffect(() => {
    isMounted.current = true;
    return () => {
      isMounted.current = false;
    };
  }, []);

  const [localizedStrings] = useLocalizedStrings(HOME_STRING_KEYS);

  const actionText: string = localizedStrings['%resources_action%'];
  const activityText: string = localizedStrings['%resources_activity%'];
  const clearSearchText: string = localizedStrings['%resources_clearSearch%'];
  const dialogTitleText: string = localizedStrings['%home_dialog_title%'];
  const filterInputText: string = localizedStrings['%resources_filterInput%'];
  const fullNameText: string = localizedStrings['%resources_fullName%'];
  const getText: string = localizedStrings['%resources_get%'];
  const getResourcesText: string = localizedStrings['%resources_getResources%'];
  const itemsText: string = localizedStrings['%resources_items%'];
  const languageText: string = localizedStrings['%resources_language%'];
  const loadingText: string = localizedStrings['%resources_loading%'];
  const noProjectsText: string = localizedStrings['%resources_noProjects%'];
  const noProjectsInstructionText: string = localizedStrings['%resources_noProjectsInstruction%'];
  const noSearchResultsText: string = localizedStrings['%resources_noSearchResults%'];
  const openText: string = localizedStrings['%resources_open%'];
  const searchedForText: string = localizedStrings['%resources_searchedFor%'];
  const syncText: string = localizedStrings['%resources_sync%'];

  const dblResourcesProvider = useDataProvider('platformGetResources.dblResourcesProvider');

  const [showGetResourcesButton, setShowGetResourceButton] = useState<boolean | undefined>(
    undefined,
  );

  useEffect(() => {
    const fetchAvailability = async () => {
      if (dblResourcesProvider) {
        setShowGetResourceButton(await dblResourcesProvider.isGetDblResourcesAvailable());
      } else {
        setShowGetResourceButton(undefined);
      }
    };

    fetchAvailability();
  }, [dblResourcesProvider]);

  const openResource = (projectId: string, isEditable: boolean) =>
    papi.commands.sendCommand(
      isEditable
        ? 'platformScriptureEditor.openScriptureEditor'
        : 'platformScriptureEditor.openResourceViewer',
      projectId,
    );

  const [isSendReceiveAvailable, setIsSendReceiveAvailable] = useState<boolean | undefined>(
    undefined,
  );

  const checkIfSendReceiveAvailable = useCallback(async () => {
    const isAvailable = await papi.commands.sendCommand(
      'platformGetResources.isSendReceiveAvailable',
    );
    if (isMounted.current) {
      setIsSendReceiveAvailable(isAvailable);
    }
  }, []);

  useEffect(() => {
    checkIfSendReceiveAvailable();
  }, [checkIfSendReceiveAvailable]);

  useEvent(
    papi.network.getNetworkEvent('platform.onDidReloadExtensions'),
    checkIfSendReceiveAvailable,
  );

  const [isSendReceiveInProgress, setIsSendReceiveInProgress] = useState<boolean>(false);
  const [activeSendReceiveProjects, setActiveSendReceiveProjects] = useState<string[]>([]);

  const sendReceiveProject = async (projectId: string) => {
    if (!isSendReceiveAvailable) return;

    try {
      setIsSendReceiveInProgress(true);
      setActiveSendReceiveProjects((prev) => [...prev, projectId]);

      await papi.commands.sendCommand('paratextBibleSendReceive.sendReceiveProjects', [projectId]);

      if (isMounted.current) {
        setActiveSendReceiveProjects((prev) => prev.filter((id) => id !== projectId));
        setIsSendReceiveInProgress(false);
      }
    } catch (e) {
      logger.warn(
        `Home web view failed to reload after running S/R for project ${projectId}: ${e}`,
      );
      if (isMounted.current) {
        setActiveSendReceiveProjects((prev) => prev.filter((id) => id !== projectId));
        setIsSendReceiveInProgress(false);
      }
    }
  };

  const [sharedProjectsInfo, setSharedProjectsInfo] = useState<SharedProjectsInfo>();
  const [isLoadingRemoteProjects, setIsLoadingRemoteProjects] = useState<boolean>(true);

  useEffect(() => {
    if (!isSendReceiveAvailable) {
      setIsLoadingRemoteProjects(false);
      return;
    }

    let promiseIsCurrent = true;
    const getSharedProjects = async () => {
      try {
        const projectsInfo = await papi.commands.sendCommand(
          'paratextBibleSendReceive.getSharedProjects',
        );

        if (promiseIsCurrent && isMounted.current) {
          setIsLoadingRemoteProjects(false);
          setSharedProjectsInfo(projectsInfo);
        }
      } catch (e) {
        logger.warn(`Home web view failed to get shared projects: ${getErrorMessage(e)}`);

        if (promiseIsCurrent && isMounted.current) {
          setIsLoadingRemoteProjects(false);
        }
      }
    };

    if (isSendReceiveInProgress) {
      return;
    }
    if (!isSendReceiveAvailable) {
      setIsLoadingRemoteProjects(false);
      return;
    }
    getSharedProjects();

    return () => {
      // Mark this promise as old and not to be used
      promiseIsCurrent = false;
    };
  }, [isSendReceiveAvailable, isSendReceiveInProgress]);

  const [localProjectsInfo, setLocalProjectsInfo] = useState<LocalProjectInfo[]>([]);
  const [isLoadingLocalProjects, setIsLoadingLocalProjects] = useState<boolean>(true);

  useEffect(() => {
    let promiseIsCurrent = true;
    const getLocalProjects = async () => {
      const projectMetadata = await papi.projectLookup.getMetadataForAllProjects({
        includeProjectInterfaces: ['platformScripture.USJ_Chapter'],
      });
      const projectInfo = await Promise.all(
        projectMetadata.map(async (data) => {
          const pdp = await papi.projectDataProviders.get('platform.base', data.id);
          return {
            projectId: data.id,
            isEditable: await pdp.getSetting('platform.isEditable'),
            fullName: await pdp.getSetting('platform.fullName'),
            name: await pdp.getSetting('platform.name'),
            language: await pdp.getSetting('platform.language'),
          };
        }),
      );

      if (promiseIsCurrent && isMounted.current) {
        setIsLoadingLocalProjects(false);
        setLocalProjectsInfo(projectInfo);
      }
    };

    if (isSendReceiveInProgress) {
      return;
    }
    getLocalProjects();

    return () => {
      // Mark this promise as old and not to be used
      promiseIsCurrent = false;
    };
  }, [isSendReceiveInProgress]);

  const mergedProjectInfo: MergedProjectInfo[] = useMemo(() => {
    const newMergedProjectInfo: MergedProjectInfo[] = [];
    if (sharedProjectsInfo) {
      Object.entries(sharedProjectsInfo).forEach(([projectId, sharedProject]) => {
        newMergedProjectInfo.push({
          projectId,
          name: sharedProject.name,
          fullName: sharedProject.fullName,
          language: sharedProject.language,
          isEditable: true,
          isSendReceivable: true,
          isLocallyAvailable: localProjectsInfo?.some((project) => project.projectId === projectId),
          editedStatus: sharedProject.editedStatus,
          lastSendReceiveDate: sharedProject.lastSendReceiveDate,
        });
      });
    }
    localProjectsInfo?.forEach((project) => {
      if (
        !newMergedProjectInfo.some((mergedProject) => mergedProject.projectId === project.projectId)
      ) {
        newMergedProjectInfo.push({
          projectId: project.projectId,
          name: project.name,
          fullName: project.fullName,
          language: project.language,
          isEditable: project.isEditable,
          isSendReceivable: false,
        });
      }
    });

    return newMergedProjectInfo;
  }, [localProjectsInfo, sharedProjectsInfo]);

  const [textFilter, setTextFilter] = useState<string>('');

  const [sortConfig, setSortConfig] = useState<SortConfig>({
    key: 'language',
    direction: 'ascending',
  });

  const filteredAndSortedProjects = useMemo(() => {
    if (!mergedProjectInfo) return [];
    const textFilteredProjects = mergedProjectInfo.filter((project) => {
      const filter = textFilter.toLowerCase();
      return (
        project.fullName.toLowerCase().includes(filter) ||
        project.name.toLowerCase().includes(filter) ||
        project.language.toLowerCase().includes(filter)
      );
    });

    return textFilteredProjects.sort((a, b) => {
      switch (sortConfig.key) {
        case 'fullName':
          if (a.fullName < b.fullName) {
            return sortConfig.direction === 'ascending' ? -1 : 1;
          }
          if (a.fullName > b.fullName) {
            return sortConfig.direction === 'ascending' ? 1 : -1;
          }
          return 0;
        case 'language':
          if (a.language < b.language) {
            return sortConfig.direction === 'ascending' ? -1 : 1;
          }
          if (a.language > b.language) {
            return sortConfig.direction === 'ascending' ? 1 : -1;
          }
          return 0;
        case 'activity':
          if (!a.lastSendReceiveDate || !b.lastSendReceiveDate) {
            return 0;
          }
          if (a.lastSendReceiveDate < b.lastSendReceiveDate) {
            return sortConfig.direction === 'ascending' ? -1 : 1;
          }
          if (a.lastSendReceiveDate > b.lastSendReceiveDate) {
            return sortConfig.direction === 'ascending' ? 1 : -1;
          }
          return 0;
        case 'action':
          // To be implemented later
          return 0;
        default:
          return 0;
      }
    });
  }, [mergedProjectInfo, textFilter, sortConfig]);

  const handleSort = (key: SortConfig['key']) => {
    const newSortConfig: SortConfig = { key, direction: 'ascending' };
    if (sortConfig.key === key && sortConfig.direction === 'ascending') {
      newSortConfig.direction = 'descending';
    }
    setSortConfig(newSortConfig);
  };

  const buildTableHead = (key: SortConfig['key'], label: string) => (
    <TableHead onClick={() => handleSort(key)}>
      <div className="tw-flex tw-items-center">
        <div className="tw-font-normal">{label}</div>
        {sortConfig.key !== key && <ChevronsUpDown className="tw-pl-1" size={16} />}
        {sortConfig.key === key &&
          (sortConfig.direction === 'ascending' ? (
            <ChevronUp className="tw-pl-1" size={16} />
          ) : (
            <ChevronDown className="tw-pl-1" size={16} />
          ))}
      </div>
    </TableHead>
  );

  const [interfaceLanguages] = useSetting('platform.interfaceLanguage', ['en']);

  const relativeTimeFormatter = useMemo(() => {
    return new Intl.RelativeTimeFormat(interfaceLanguages, { style: 'long', numeric: 'auto' });
  }, [interfaceLanguages]);

  const getSendReceiveButtonContent = (project: MergedProjectInfo) => {
    if (isSendReceiveInProgress && activeSendReceiveProjects.includes(project.projectId)) {
      return <Spinner className="tw-h-5 tw-py-[1px]" />;
    }

    return project.isLocallyAvailable ? syncText : getText;
  };

  return (
    <div>
      <Card className="tw-flex tw-h-screen tw-flex-col tw-rounded-none tw-border-0">
        <CardHeader className="tw-flex-shrink-0">
          <div className="tw-flex tw-justify-between tw-gap-4">
            <div className="tw-flex tw-flex-col md:tw-flex-row tw-gap-4">
              <div className="tw-flex tw-gap-4 tw-items-center">
                <Home size={36} />
                <CardTitle>{dialogTitleText}</CardTitle>
              </div>
              <SearchBar
                value={textFilter}
                className="tw-min-w-72"
                onSearch={setTextFilter}
                placeholder={filterInputText}
              />
            </div>
            <div className="tw-self-end">
              {showGetResourcesButton && (
                <Button
                  onClick={() => papi.commands.sendCommand('platformGetResources.openGetResources')}
                  className="tw-bg-muted"
                  variant="ghost"
                >
                  {`+ ${getResourcesText}`}
                </Button>
              )}
            </div>
          </div>
        </CardHeader>
        {isLoadingLocalProjects || isLoadingRemoteProjects ? (
          <CardContent className="tw-flex tw-flex-grow tw-flex-col tw-items-center tw-justify-center tw-gap-2">
            <Label>{loadingText}</Label>
            <Spinner />
          </CardContent>
        ) : (
          <CardContent className="tw-flex-grow tw-overflow-auto">
            {!localProjectsInfo ? (
              <div className="tw-flex-grow tw-h-full tw-border tw-border-gray-200 tw-rounded-lg tw-p-6 tw-text-center tw-flex tw-flex-col tw-items-center tw-justify-center tw-gap-1">
                <Label className="tw-text-muted-foreground">{noProjectsText}</Label>
                <Label className="tw-text-muted-foreground tw-font-normal">
                  {noProjectsInstructionText}
                </Label>

                {showGetResourcesButton && (
                  <Button
                    onClick={() =>
                      papi.commands.sendCommand('platformGetResources.openGetResources')
                    }
                    className="tw-mt-4"
                  >{`+ ${getResourcesText}`}</Button>
                )}
              </div>
            ) : (
              <div className="tw-flex-grow tw-h-full">
                {filteredAndSortedProjects.length === 0 ? (
                  <div className="tw-flex-grow tw-h-full tw-border tw-border-gray-200 tw-rounded-lg tw-p-6 tw-text-center tw-flex tw-flex-col tw-items-center tw-justify-center tw-gap-1">
                    <Label className="tw-text-muted-foreground">{noSearchResultsText}</Label>
                    <Label className="tw-text-muted-foreground tw-font-normal">
                      {`${searchedForText} "${textFilter}".`}
                    </Label>
                    <div className="tw-flex tw-gap-1  tw-mt-4">
                      <Button
                        variant="ghost"
                        onClick={() => {
                          setTextFilter('');
                        }}
                      >
                        {clearSearchText}
                      </Button>
                      {showGetResourcesButton && (
                        <Button
                          onClick={() =>
                            papi.commands.sendCommand('platformGetResources.openGetResources')
                          }
                          variant="ghost"
                          className="tw-bg-muted"
                        >
                          {`+ ${getResourcesText}`}
                        </Button>
                      )}
                    </div>
                  </div>
                ) : (
                  <Table stickyHeader>
                    <TableHeader className="tw-bg-none" stickyHeader>
                      <TableRow>
                        <TableHead />
                        <TableHead />
                        {buildTableHead('fullName', fullNameText)}
                        {buildTableHead('language', languageText)}
                        {filteredAndSortedProjects.some((project) => project.isSendReceivable) &&
                          buildTableHead('activity', activityText)}
                        {buildTableHead('action', actionText)}
                        <TableHead />
                      </TableRow>
                    </TableHeader>
                    <TableBody>
                      {filteredAndSortedProjects.map((project) => (
                        <TableRow
                          onDoubleClick={() => openResource(project.projectId, project.isEditable)}
                          key={project.projectId}
                        >
                          <TableCell>
                            {project.isSendReceivable ? (
                              <ScrollText className="tw-pr-0" size={18} />
                            ) : (
                              <BookOpen className="tw-pr-0" size={18} />
                            )}
                          </TableCell>
                          <TableCell>{project.name}</TableCell>
                          <TableCell className="tw-font-medium">{project.fullName}</TableCell>
                          <TableCell>{project.language}</TableCell>
                          {filteredAndSortedProjects.some((proj) => proj.isSendReceivable) && (
                            <TableCell>
                              {project.lastSendReceiveDate &&
                                formatTimeSpan(
                                  relativeTimeFormatter,
                                  new Date(project.lastSendReceiveDate),
                                )}
                            </TableCell>
                          )}
                          <TableCell>
                            {project.isSendReceivable ? (
                              <div>
                                <Button
                                  disabled={
                                    isSendReceiveInProgress &&
                                    activeSendReceiveProjects.includes(project.projectId)
                                  }
                                  onClick={() => sendReceiveProject(project.projectId)}
                                >
                                  {getSendReceiveButtonContent(project)}
                                </Button>
                              </div>
                            ) : (
                              <Button
                                onClick={() => openResource(project.projectId, project.isEditable)}
                              >
                                {openText}
                              </Button>
                            )}
                          </TableCell>
                          <TableCell>
                            {project.isSendReceivable && project.isLocallyAvailable && (
                              <DropdownMenu>
                                <DropdownMenuTrigger asChild>
                                  <Button variant="ghost">
                                    <Ellipsis className="tw-w-4" />
                                  </Button>
                                </DropdownMenuTrigger>
                                <DropdownMenuContent align="start">
                                  <DropdownMenuItem
                                    onClick={() =>
                                      openResource(project.projectId, project.isEditable)
                                    }
                                  >
                                    <span>{openText}</span>
                                  </DropdownMenuItem>
                                </DropdownMenuContent>
                              </DropdownMenu>
                            )}
                          </TableCell>
                        </TableRow>
                      ))}
                    </TableBody>
                  </Table>
                )}
              </div>
            )}
          </CardContent>
        )}
        <CardFooter className="tw-flex-shrink-0 tw-justify-center tw-p-4 tw-border-t">
          {filteredAndSortedProjects.length > 0 && (
            <Label className="tw-font-normal">{`${filteredAndSortedProjects.length} ${itemsText}`}</Label>
          )}
        </CardFooter>
      </Card>
    </div>
  );
};<|MERGE_RESOLUTION|>--- conflicted
+++ resolved
@@ -31,13 +31,8 @@
   TableRow,
   useEvent,
 } from 'platform-bible-react';
-<<<<<<< HEAD
 import { formatTimeSpan, getErrorMessage } from 'platform-bible-utils';
 import { EditedStatus, SharedProjectsInfo } from 'platform-scripture';
-=======
-import { formatTimeSpan, getErrorMessage, LocalizeKey } from 'platform-bible-utils';
-import { EditedStatus } from 'platform-get-resources';
->>>>>>> 08b78408
 import { useCallback, useEffect, useMemo, useRef, useState } from 'react';
 
 const HOME_STRING_KEYS: LocalizeKey[] = [
