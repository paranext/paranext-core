--- conflicted
+++ resolved
@@ -17,15 +17,10 @@
   TextField,
   Table,
   ScriptureReference,
-<<<<<<< HEAD
   usePromise,
   useEvent,
 } from 'platform-bible-react';
-import type { DialogTypes, WebViewProps } from '@papi/core';
-=======
-} from 'papi-components';
 import type { WebViewProps } from '@papi/core';
->>>>>>> d8ec89f1
 import { Key, useCallback, useEffect, useMemo, useRef, useState } from 'react';
 import type { HelloWorldEvent } from 'hello-world';
 import Clock from './components/clock.component';
