--- conflicted
+++ resolved
@@ -75,9 +75,6 @@
   const selectProjectsTitle = '%selectProjects_title%';
   const selectProjectTitle = '%selectProject_title%';
   const submit = '%submitButton%';
-  const tableId = '%helloWorld_table_id%';
-  const tableSubtitle = '%helloWorld_table_subtitle%';
-  const tableTitle = '%helloWorld_table_title%';
   const testException = '%helloWorld_throw_test_exception%';
   const testMe = '%helloWorld_testMe%';
 
@@ -106,9 +103,6 @@
         selectProjectsTitle,
         selectProjectTitle,
         submit,
-        tableId,
-        tableSubtitle,
-        tableTitle,
         testException,
         testMe,
       ],
@@ -139,9 +133,6 @@
   const localizedSelectProjectsTitle = localizedStrings[selectProjectsTitle];
   const localizedSelectProjectTitle = localizedStrings[selectProjectTitle];
   const localizedSubmit = localizedStrings[submit];
-  const localizedTableId: string = localizedStrings[tableId];
-  const localizedTableSubtitle = localizedStrings[tableSubtitle];
-  const localizedTableTitle = localizedStrings[tableTitle];
   const localizedTestException = localizedStrings[testException];
   const localizedTestMe = localizedStrings[testMe];
 
@@ -358,42 +349,7 @@
         <Switch /> {/* no label available */}
         <ComboBox title={localizedTestMe} options={genericComboBoxOptions} />
         <Slider /> {/* no label available */}
-<<<<<<< HEAD
-        <RefSelector scrRef={scrRef} handleSubmit={(newScrRef) => setScrRef(newScrRef)} />
-        <Table<Row>
-          columns={[
-            {
-              key: 'id',
-              name: localizedTableId,
-            },
-            {
-              key: 'title',
-              name: localizedTableTitle,
-              editable: true,
-            },
-            {
-              key: 'subtitle',
-              name: localizedTableSubtitle,
-              editable: true,
-            },
-          ]}
-          rows={rows}
-          rowKeyGetter={(row: Row) => {
-            return row.id;
-          }}
-          selectedRows={selectedRows}
-          onSelectedRowsChange={(currentlySelectedRows: Set<Key>) =>
-            setSelectedRows(currentlySelectedRows)
-          }
-          onRowsChange={(changedRows: Row[]) => setRows(changedRows)}
-          enableSelectColumn
-          selectColumnWidth={60}
-          rowHeight={60}
-          headerRowHeight={50}
-        />
-=======
         <BookChapterControl scrRef={scrRef} handleSubmit={(newScrRef) => setScrRef(newScrRef)} />
->>>>>>> 2cf01cbb
       </div>
       <div>
         <h3>{localizedFrenchLocalizationSubmit}:</h3>
