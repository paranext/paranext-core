﻿import { VerseRef } from '@sillsdev/scripture';
import papi, { logger } from '@papi/frontend';
import {
  useData,
  useProjectData,
  useSetting,
  useDialogCallback,
  useDataProvider,
  useLocalizedStrings,
} from '@papi/frontend/react';
import {
  BookChapterControl,
  Button,
  Checkbox,
  ComboBox,
  Slider,
  Switch,
  TextField,
  useEvent,
} from 'platform-bible-react';
import type { WebViewProps } from '@papi/core';
import { useCallback, useEffect, useMemo, useRef, useState } from 'react';
import type { HelloWorldEvent } from 'hello-world';
import { debounce } from 'platform-bible-utils';
import Clock from './components/clock.component';
import Logo from '../../assets/offline.svg';
import ProjectSettingsEditor from './hello-world-project/project-settings-editor.component';
import useHelloWorldProjectSettings from './hello-world-project/use-hello-world-project-settings.hook';

const NAME = 'Hello World React WebView';

// Test fetching
papi
  .fetch('https://www.example.com', { mode: 'no-cors' })
  .catch((e) => logger.error(`Could not get data from example.com! Reason: ${e}`));

globalThis.webViewComponent = function HelloWorld({
  title,
  projectId,
  useWebViewState,
  updateWebViewDefinition,
  useWebViewScrollGroupScrRef,
}: WebViewProps) {
  const [clicks, setClicks] = useWebViewState<number>('clicks', 0);
  const [scrRef, setScrRef] = useWebViewScrollGroupScrRef();
  const verseRef = useMemo(
    () => new VerseRef(scrRef.bookNum, scrRef.chapterNum, scrRef.verseNum),
    [scrRef],
  );

  const deleteKey = '%helloWorld_delete%';
  const frenchLocalizationSubmit = '%helloWorld_frenchLocalizationSubmit%';
  const greetingLoading = '%helloSomeone_greetingLoading%';
  const helloWorld = '%helloWorld_helloWorld%';
  const listOfSelectedIds = '%helloWorld_listOfSelectedIds%';
  const logoKey = '%helloWorld_logo%';
  const noneKey = '%helloWorld_none%';
  const openResourceViewer = '%helloWorld_openResourceViewer%';
  const openScriptureEditor = '%helloWorld_openScriptureEditor%';
  const option1 = '%helloWorld_option1%';
  const option2 = '%helloWorld_option2%';
  const quickVerseLoadingLatest = '%quickVerse_loadingLatest%';
  const reactKey = '%helloWorld_react%';
  const scriptureLoadingVerse = '%scripture_loadingVerse%';
  const selectedProjectKey = '%helloWorld_selected_project%';
  const selectProjectKey = '%helloWorld_select_project%';
  const selectProjectPrompt = '%selectProject_prompt%';
  const selectProjectsKey = '%helloWorld_select_projects%';
  const selectProjectsPrompt = '%selectProjects_prompt%';
  const selectProjectsTitle = '%selectProjects_title%';
  const selectProjectTitle = '%selectProject_title%';
  const submit = '%general_button_submit%';
  const testException = '%helloWorld_throw_test_exception%';
  const testMe = '%helloWorld_testMe%';

  const [localizedStrings] = useLocalizedStrings(
    useMemo(
      () => [
        deleteKey,
        frenchLocalizationSubmit,
        greetingLoading,
        helloWorld,
        listOfSelectedIds,
        logoKey,
        noneKey,
        openResourceViewer,
        openScriptureEditor,
        option1,
        option2,
        quickVerseLoadingLatest,
        reactKey,
        scriptureLoadingVerse,
        selectedProjectKey,
        selectProjectKey,
        selectProjectPrompt,
        selectProjectsKey,
        selectProjectsPrompt,
        selectProjectsTitle,
        selectProjectTitle,
        submit,
        testException,
        testMe,
      ],
      [],
    ),
    useMemo(() => ['fr', 'en'], []),
  );

  const localizedDelete = localizedStrings[deleteKey];
  const localizedFrenchLocalizationSubmit = localizedStrings[frenchLocalizationSubmit];
  const localizedGreetingLoading = localizedStrings[greetingLoading];
  const localizedHelloWorld = localizedStrings[helloWorld];
  const localizedListOfSelectedIds = localizedStrings[listOfSelectedIds];
  const localizedLogo = localizedStrings[logoKey];
  const localizedNone = localizedStrings[noneKey];
  const localizedOpenResourceViewer = localizedStrings[openResourceViewer];
  const localizedOpenScriptureEditor = localizedStrings[openScriptureEditor];
  const localizedOption1 = localizedStrings[option1];
  const localizedOption2 = localizedStrings[option2];
  const localizedQuickVerseLoadingLatest = localizedStrings[quickVerseLoadingLatest];
  const localizedReact = localizedStrings[reactKey];
  const localizedScriptureLoadingVerse = localizedStrings[scriptureLoadingVerse];
  const localizedSelectedProject = localizedStrings[selectedProjectKey];
  const localizedSelectProject = localizedStrings[selectProjectKey];
  const localizedSelectProjectPrompt = localizedStrings[selectProjectPrompt];
  const localizedSelectProjects = localizedStrings[selectProjectsKey];
  const localizedSelectProjectsPrompt = localizedStrings[selectProjectsPrompt];
  const localizedSelectProjectsTitle = localizedStrings[selectProjectsTitle];
  const localizedSelectProjectTitle = localizedStrings[selectProjectTitle];
  const localizedSubmit = localizedStrings[submit];
  const localizedTestException = localizedStrings[testException];
  const localizedTestMe = localizedStrings[testMe];

  // Update the clicks when we are informed helloWorld has been run
  useEvent(
    papi.network.getNetworkEvent('helloWorld.onHelloWorld'),
    useCallback(
      ({ times }: HelloWorldEvent) => {
        if (times > clicks) setClicks(times);
      },
      [clicks, setClicks],
    ),
  );

  useEffect(() => {
    logger.debug(`Hello World WebView previous title: ${title}`);
    updateWebViewDefinition({ title: `${localizedHelloWorld} ${clicks}` });
  }, [title, updateWebViewDefinition, localizedHelloWorld, clicks]);

  const currentRender = useRef(-1);
  currentRender.current += 1;

  const showProjectDialog = useDialogCallback(
    'platform.selectProject',
    // This is intentionally not a stable reference like `useMemo` or something because we are
    // testing below to make sure `useDialogCallback` returns the same callback every time
    {
      prompt: `${localizedSelectProjectPrompt} ${currentRender.current})`,
      iconUrl: 'papi-extension://helloWorld/assets/offline.svg',
      title: localizedSelectProjectTitle,
      maximumOpenDialogs: 2,
      // Test ref parameter properly getting latest value
      currentRender: currentRender.current,
      optionsSource: 'hook',
      includeProjectInterfaces: ['platformScripture.USFM_Verse'],
    },
    useCallback(
      (selectedProject, _dialogType, { currentRender: dialogRender, optionsSource }) => {
        if (selectedProject) updateWebViewDefinition({ projectId: selectedProject });

        logger.info(
          `Show project dialog resolved to ${selectedProject}. Dialog was shown at render ${dialogRender} with options from ${optionsSource}`,
        );
      },
      [updateWebViewDefinition],
    ),
  );

  const selectProject = useCallback(() => {
    showProjectDialog({
      // Testing having options provided in show dialog function overwrite options in hook
      optionsSource: 'showDialogCallback',
    });
  }, [showProjectDialog]);

  // Test to make sure useDialogCallback is properly returning the same callback every time even
  // though `options` parameter is not a stable reference
  useEffect(() => {
    if (currentRender.current > 0)
      logger.error(
        "showProjectDialog updated! This should not have happened. Maybe useDialogCallback's parameters are improperly being listed in dependency arrays",
      );
  }, [showProjectDialog]);

  const [latestVerseText] = useData('quickVerse.quickVerse').Verse(
    'latest',
    localizedQuickVerseLoadingLatest,
  );

  const [projects, setProjects] = useWebViewState<string[]>('projects', []);

  const selectProjects = useDialogCallback(
    'platform.selectMultipleProjects',
    useMemo(
      () => ({
        prompt: localizedSelectProjectsPrompt,
        iconUrl: 'papi-extension://helloWorld/assets/offline.svg',
        title: localizedSelectProjectsTitle,
        selectedProjectIds: projects,
        includeProjectInterfaces: ['platformScripture.USFM_Verse'],
      }),
      [localizedSelectProjectsPrompt, localizedSelectProjectsTitle, projects],
    ),
    useCallback(
      (selectedProjects) => {
        if (selectedProjects) setProjects(selectedProjects);
      },
      [setProjects],
    ),
  );

  const [name, setNameInternal] = useSetting('helloWorld.personName', 'Kathy');

  // Name used for display and editing in the input field while debouncing the actual setting change
  const [nameTemp, setNameTemp] = useState(name);

  useEffect(() => {
    setNameTemp(name);
  }, [name]);

  const debouncedSetName = useMemo(
    () =>
      debounce((newName) => {
        setNameInternal(newName);
      }, 300),
    [setNameInternal],
  );

  const setName = useCallback(
    (newName: string) => {
      setNameTemp(newName);
      debouncedSetName(newName);
    },
    [debouncedSetName],
  );

  const peopleDataProvider = useDataProvider('helloSomeone.people');

  const [personGreeting] = useData('helloSomeone.people').Greeting(name, localizedGreetingLoading);

  const [personAge] = useData('helloSomeone.people').Age(name, -1);

  const [currentProjectVerse] = useProjectData(
    'platformScripture.USFM_Verse',
    projectId ?? undefined,
  ).VerseUSFM(verseRef, localizedScriptureLoadingVerse);

  const helloWorldProjectSettings = useHelloWorldProjectSettings(projectId);
  const { headerStyle } = helloWorldProjectSettings;

  const genericComboBoxOptions = useMemo(
    () => [localizedOption1, localizedOption2],
    [localizedOption1, localizedOption2],
  );

  return (
    <div>
      <div className="title">
        {localizedHelloWorld} <span className="framework">{localizedReact}</span>
        {/**
         * Note: `Logo` here is inlined into this code as a `data:` url. This is here simply for
         * demonstration purposes. Inlining as a `data:` url is generally not recommended. Rather, it is
         * generally better to use `papi-extension:` to avoid unnecessary bloat
         */}
        <img width={16} height={16} src={`${Logo}`} alt={localizedLogo} />
      </div>
      <div>
        <Button
          onClick={() => {
            papi.commands.sendCommand('helloWorld.helloWorld');
            setClicks(clicks + 1);
            papi
              .fetch('https://example.com', { mode: 'no-cors' })
              .catch((e) => logger.error(`Could not get data from example.com! Reason: ${e}`));
          }}
        >
          {localizedHelloWorld} {clicks}
        </Button>
      </div>
      <div>
        <Button
          onClick={() => {
            throw new Error(`${NAME} test exception!`);
          }}
        >
          {localizedTestException}
        </Button>
      </div>
      <div>{latestVerseText}</div>
      <Clock />
      <div>
        <input value={nameTemp} onChange={(e) => setName(e.target.value)} />
        <Button onClick={() => peopleDataProvider?.deletePerson(name)}>
          {localizedDelete} {name}
        </Button>
      </div>
      <div>{personGreeting}</div>
      <div>{personAge}</div>
      <br />
      <div>
        {localizedSelectedProject}: {projectId ?? localizedNone}
      </div>
      <div>
        <Button onClick={selectProject}>{localizedSelectProject}</Button>
      </div>
      <div>
        <Button
          onClick={() =>
            papi.commands.sendCommand('platformScriptureEditor.openScriptureEditor', projectId)
          }
        >
          {localizedOpenScriptureEditor}
        </Button>
        <Button
          onClick={() =>
            papi.commands.sendCommand('platformScriptureEditor.openResourceViewer', projectId)
          }
        >
          {localizedOpenResourceViewer}
        </Button>
      </div>
      <h3 style={headerStyle}>{verseRef.toString()}</h3>
      <div>{currentProjectVerse}</div>
      <ProjectSettingsEditor {...helloWorldProjectSettings} />
      <h3>{localizedListOfSelectedIds}:</h3>
      <div>{(projects.length > 0 ? projects : [{ localizedNone }]).join(', ')}</div>
      <div>
        <Button onClick={() => selectProjects()}>{localizedSelectProjects}</Button>
      </div>
      <br />
      <div>
<<<<<<< HEAD
        <TextField label={localizedTestMe} />
        <Checkbox labelText={localizedTestMe} />
        <Switch /> {/* no label available */}
        <ComboBox title={localizedTestMe} options={genericComboBoxOptions} />
=======
        <TextField label="Test Me" />
        <Checkbox /> {/* no label available */}
        <Switch /> {/* no label available */}
        <ComboBox buttonPlaceholder="Test Me" options={['option 1', 'option 2']} />
>>>>>>> 7cd52b80
        <Slider /> {/* no label available */}
        <BookChapterControl scrRef={scrRef} handleSubmit={(newScrRef) => setScrRef(newScrRef)} />
      </div>
      <div>
        <h3>{localizedFrenchLocalizationSubmit}:</h3>
        <div>{localizedSubmit}</div>
      </div>
    </div>
  );
};<|MERGE_RESOLUTION|>--- conflicted
+++ resolved
@@ -339,17 +339,10 @@
       </div>
       <br />
       <div>
-<<<<<<< HEAD
         <TextField label={localizedTestMe} />
-        <Checkbox labelText={localizedTestMe} />
-        <Switch /> {/* no label available */}
-        <ComboBox title={localizedTestMe} options={genericComboBoxOptions} />
-=======
-        <TextField label="Test Me" />
         <Checkbox /> {/* no label available */}
         <Switch /> {/* no label available */}
-        <ComboBox buttonPlaceholder="Test Me" options={['option 1', 'option 2']} />
->>>>>>> 7cd52b80
+        <ComboBox buttonPlaceholder={localizedTestMe} options={genericComboBoxOptions} />
         <Slider /> {/* no label available */}
         <BookChapterControl scrRef={scrRef} handleSubmit={(newScrRef) => setScrRef(newScrRef)} />
       </div>
