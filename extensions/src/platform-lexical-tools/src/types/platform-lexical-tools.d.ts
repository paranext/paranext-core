declare module 'platform-lexical-tools' {
<<<<<<< HEAD
  // Add extension types exposed on the papi for other extensions to use here
  // More instructions can be found in the README
}

declare module 'papi-shared-types' {
  export interface CommandHandlers {
    /**
     * Opens the dictionary web view
     *
     * @returns WebView id for new Dictionary WebView or `undefined` if not created
     */
    'platformLexicalTools.openDictionary': () => Promise<string | undefined>;
=======
  import { SerializedVerseRef } from '@sillsdev/scripture';
  import { PlatformError, UnsubscriberAsync } from 'platform-bible-utils';
  import type {
    DataProviderDataType,
    DataProviderSubscriberOptions,
    DataProviderUpdateInstructions,
    IDataProvider,
    // @ts-ignore: TS2307 - Cannot find module '@papi/core' or its corresponding type declarations
  } from '@papi/core';
  import type { IProjectDataProvider } from 'papi-shared-types';

  // #region Lexical Reference Text types loosely following the LexicalReferenceText Relax NG Compact schema converted to lowerCamelCase https://github.com/paranext/marble-tools/blob/85a376dc024cf1d2c9eff9a5166825edbf9a03f1/xml/output.rnc

  /** Localized information about a lexical reference text */
  export interface LexicalReferenceTextLocalizedInfo {
    // ENHANCE: add titles into the database and provide titles here
    /* title: string; */
  }

  /** Information about a lexical reference text */
  export interface LexicalReferenceText {
    id: string;
    /**
     * Localized information about the lexical reference text in each language the lexical reference
     * text is supplied in. Each key is a BCP-47 language code for which the lexical reference text
     * has some information, and each value is the localized information about that lexical
     * reference text.
     *
     * Note: the localized information may be full of empty strings, which means the lexical
     * reference text supplies some data in that language but does not provide localized info about
     * itself in that language
     */
    localizedInfoByBCP47Code: {
      [bcp47Code: string]: LexicalReferenceTextLocalizedInfo | undefined;
    };
    /** The versions of the data content in the lexical reference text that are currently available */
    versions: string[];
  }

  // Currently unused, but we will probably need this when we want to show Taxonomies
  export interface Taxonomy {
    id: string;
    title: string;
    subDomains: SubDomain[];
  }

  // Currently unused, but we will probably need this when we want to show Taxonomies
  export interface SubDomain {
    code: string;
    name?: string;
    subDomains?: SubDomain[];
  }

  /**
   * Senses mapped by IDs. There may only be one sense per ID with this data structure because this
   * is scoped to a specific lexical reference text
   */
  export type SensesByIdForSpecificText = {
    [senseId: string]: Sense | undefined;
  };

  export interface Entry {
    id: string;
    lexicalReferenceTextId: string;
    lexicalReferenceTextVersion: string;
    lemma: string;
    senses: SensesByIdForSpecificText;
    strongsCodes: string[];
    occurrences: OccurrencesBySourceTextId;
    domains: Domain[];
  }

  export interface Sense {
    id: string;
    /** ID of the entry that contains this sense */
    entryId: string;
    lexicalReferenceTextId: string;
    lexicalReferenceTextVersion: string;
    bcp47Code: string;
    definition?: string;
    glosses: string[];
    strongsCodes: string[];
    occurrences: OccurrencesBySourceTextId;
    domains: Domain[];
  }

  export interface OccurrencesBySourceTextId {
    [sourceTextId: string]: Occurrence[] | undefined;
  }

  export interface Occurrence {
    verseRef: SerializedVerseRef;
    wordNum: number;
  }

  export interface Domain {
    taxonomy: string;
    code: string;
    label?: string;
  }

  // #endregion

  // #region Types relating to the lexical reference service and PDPs

  /**
   * Entries mapped by IDs. There may be multiple entries for one ID if there are multiple lexical
   * reference texts or versions of a lexical reference text that provide an entry with the same
   * ID.
   */
  export type LexicalEntriesById = {
    [entryId: string]: Entry[] | undefined;
  };

  /**
   * Entries mapped by their location in Scripture. There may be multiple entries for one location
   * even from the same version of a lexical reference text.
   */
  export type LexicalEntriesByOccurrence = {
    [book: string]:
      | {
          [chapterNum: number]:
            | {
                [verseNum: number]:
                  | {
                      /** U23003-defined word number */
                      [wordNum: string]: Entry[] | undefined;
                    }
                  | undefined;
              }
            | undefined;
        }
      | undefined;
  };

  /**
   * Senses mapped by IDs. There may be multiple senses for one ID if there are multiple lexical
   * reference texts or versions of a lexical reference text that provide a sense with the same ID.
   */
  export type LexicalSensesById = {
    [senseId: string]: Sense[] | undefined;
  };

  /**
   * Senses mapped by their location in Scripture. There may be multiple senses for one location
   * even from the same version of a lexical reference text.
   */
  export type LexicalSensesByOccurrence = {
    [book: string]:
      | {
          [chapterNum: number]:
            | {
                [verseNum: number]:
                  | {
                      /** U23003-defined word number */
                      [wordNum: string]: Sense[] | undefined;
                    }
                  | undefined;
              }
            | undefined;
        }
      | undefined;
  };

  // #endregion

  // #region Lexical Reference Project Data Provider Types

  /**
   * Selector to specify which lexical data to retrieve within a specific lexical reference text.
   * This essentially acts as a filter; every property supplied is ANDed together to filter all
   * entries/senses and return only those matching all conditions. It will return partial data if
   * only part of an entry/sense matches.
   *
   * For example, if you specify `entryId` as an entry's id and `book` as `GEN`, and there is an
   * entry with two senses but only one of those senses occurs in Genesis, only the sense that
   * occurs in Genesis will be returned. If you instead specify only `itemId` as that entry's id, it
   * will return the whole entry with all its contents.
   */
  export type LexicalReferenceProjectSelector = {
    /** Which version of a lexical reference text to filter by */
    lexicalReferenceTextVersion?: string;
    /**
     * ID of the Scripture text for which to match occurrences. This does nothing if you do not
     * specify an occurrence-related property like `book` or `wordNum`
     */
    sourceTextId?: string;
    book?: string;
    chapterNum?: number;
    verseNum?: number;
    /** U23003-defined word number */
    wordNum?: string;
    /**
     * BCP-47 language code to get language-specific info for e.g. definition. Will use `en` if not
     * specified
     */
    bcp47Code?: string;
    lemma?: string;
    /** Entry or sense id */
    itemId?: string;
  };

  /**
   * Provides lexical reference text data for a lexical reference project
   *
   * Setting is not allowed on this read-only project interface. If you think this data is
   * changeable for a particular lexical reference project, look for other project interfaces that
   * provide access to its data.
   */
  export type LexicalReferenceReadOnlyProjectDataTypes = {
    /**
     * Gets lexical reference text entries mapped by their IDs. This is close to how the data is
     * organized in the lexical reference text data format
     *
     * Setting is not allowed on this read-only project interface. If you think this data is
     * changeable for a particular lexical reference project, look for other project interfaces that
     * provide access to its data.
     */
    EntriesById: DataProviderDataType<LexicalReferenceProjectSelector, LexicalEntriesById, never>;
    /**
     * Gets lexical reference text entries mapped by their location in Scripture. The entries are
     * divided into the occurrences by the entry occurrences, not the sense occurrences.
     *
     * If there are any entries that match the selector but do not have any occurrences that match
     * the selector, they will be put in book `***` chapter 0 verse 0 word 0. This could happen, for
     * example, if an entry has senses that match the selector but the entry itself doesn't have
     * occurrences.
     *
     * Setting is not allowed on this read-only project interface. If you think this data is
     * changeable for a particular lexical reference project, look for other project interfaces that
     * provide access to its data.
     */
    EntriesByOccurrence: DataProviderDataType<
      LexicalReferenceProjectSelector,
      LexicalEntriesByOccurrence,
      never
    >;
    /**
     * Gets lexical reference text senses mapped by their IDs
     *
     * Setting is not allowed on this read-only project interface. If you think this data is
     * changeable for a particular lexical reference project, look for other project interfaces that
     * provide access to its data.
     */
    SensesById: DataProviderDataType<LexicalReferenceProjectSelector, LexicalSensesById, never>;
    /**
     * Gets lexical reference text senses mapped by their location in Scripture. The senses are
     * divided into the occurrences by the sense occurrences, not their parent entry occurrences.
     *
     * If there are any senses that match the selector but do not have any occurrences that match
     * the selector, they will be put in book `***` chapter 0 verse 0 word 0. This could happen, for
     * example, if an sense has senses that match the selector but the sense itself doesn't have
     * occurrences.
     *
     * Setting is not allowed on this read-only project interface. If you think this data is
     * changeable for a particular lexical reference project, look for other project interfaces that
     * provide access to its data.
     */
    SensesByOccurrence: DataProviderDataType<
      LexicalReferenceProjectSelector,
      LexicalSensesByOccurrence,
      never
    >;
  };

  /**
   * Project data provider that provides lexical reference text data like dictionary, concordance,
   * and lexicon information from a specific lexical reference project.
   *
   * Setting is not allowed on this read-only project interface. If you think this data is
   * changeable for a particular lexical reference project, look for other project interfaces that
   * provide access to its data.
   */
  export type ILexicalReferenceReadOnlyProjectDataProvider =
    IProjectDataProvider<LexicalReferenceReadOnlyProjectDataTypes> & {
      /**
       * Gets lexical reference text entries mapped by their IDs. This is close to how the data is
       * organized in the lexical reference text data format
       */
      getEntriesById(
        selector: LexicalReferenceProjectSelector,
      ): Promise<LexicalEntriesById | undefined>;
      /**
       * This data cannot be changed this way. Trying to use this setter will always throw.
       *
       * Note: many (possibly all) lexical reference projects are read-only. If you think this data
       * is changeable for a particular lexical reference project, look for other project interfaces
       * that provide access to its data.
       */
      setEntriesById(
        selector: LexicalReferenceProjectSelector,
        value: never,
      ): Promise<DataProviderUpdateInstructions<LexicalReferenceDataTypes>>;
      /**
       * Subscribe to run a callback function when lexical reference text entries are changed. The
       * lexical reference text entries will be mapped by their IDs
       *
       * @param selector Tells the provider what changes to listen for
       * @param callback Function to run with the updated lexical reference text entries for this
       *   selector. If there is an error while retrieving the updated data, the function will run
       *   with a {@link PlatformError} instead of the data. You can call {@link isPlatformError} on
       *   this value to check if it is an error.
       * @param options Various options to adjust how the subscriber emits updates
       * @returns Unsubscriber function (run to unsubscribe from listening for updates)
       */
      subscribeEntriesById(
        selector: LexicalReferenceProjectSelector,
        callback: (entriesById: LexicalEntriesById | undefined | PlatformError) => void,
        options?: DataProviderSubscriberOptions,
      ): Promise<UnsubscriberAsync>;

      /**
       * Gets lexical reference text entries mapped by their location in Scripture. The entries are
       * divided into the occurrences by the entry occurrences, not the sense occurrences.
       *
       * If there are any entries that match the selector but do not have any occurrences that match
       * the selector, they will be put in book `***` chapter 0 verse 0 word 0. This could happen,
       * for example, if an entry has senses that match the selector but the entry itself doesn't
       * have occurrences.
       */
      getEntriesByOccurrence(
        selector: LexicalReferenceProjectSelector,
      ): Promise<LexicalEntriesByOccurrence | undefined>;
      /**
       * This data cannot be changed this way. Trying to use this setter will always throw.
       *
       * Note: many (possibly all) lexical reference projects are read-only. If you think this data
       * is changeable for a particular lexical reference project, look for other project interfaces
       * that provide access to its data.
       */
      setEntriesByOccurrence(
        selector: LexicalReferenceProjectSelector,
        value: never,
      ): Promise<DataProviderUpdateInstructions<LexicalReferenceDataTypes>>;
      /**
       * Subscribe to run a callback function when lexical reference text entries are changed. The
       * lexical reference text entries will be mapped by their location in Scripture. The entries
       * are divided into the occurrences by the entry occurrences, not the sense occurrences.
       *
       * If there are any entries that match the selector but do not have any occurrences that match
       * the selector, they will be put in book `***` chapter 0 verse 0 word 0. This could happen,
       * for example, if an entry has senses that match the selector but the entry itself doesn't
       * have occurrences.
       *
       * @param selector Tells the provider what changes to listen for
       * @param callback Function to run with the updated lexical reference text entries for this
       *   selector. If there is an error while retrieving the updated data, the function will run
       *   with a {@link PlatformError} instead of the data. You can call {@link isPlatformError} on
       *   this value to check if it is an error.
       * @param options Various options to adjust how the subscriber emits updates
       * @returns Unsubscriber function (run to unsubscribe from listening for updates)
       */
      subscribeEntriesByOccurrence(
        selector: LexicalReferenceProjectSelector,
        callback: (
          entriesByOccurrence: LexicalEntriesByOccurrence | undefined | PlatformError,
        ) => void,
        options?: DataProviderSubscriberOptions,
      ): Promise<UnsubscriberAsync>;

      /**
       * Gets lexical reference text senses mapped by their IDs. This is close to how the data is
       * organized in the lexical reference text data format
       */
      getSensesById(
        selector: LexicalReferenceProjectSelector,
      ): Promise<LexicalSensesById | undefined>;
      /**
       * This data cannot be changed this way. Trying to use this setter will always throw.
       *
       * Note: many (possibly all) lexical reference projects are read-only. If you think this data
       * is changeable for a particular lexical reference project, look for other project interfaces
       * that provide access to its data.
       */
      setSensesById(
        selector: LexicalReferenceProjectSelector,
        value: never,
      ): Promise<DataProviderUpdateInstructions<LexicalReferenceDataTypes>>;
      /**
       * Subscribe to run a callback function when lexical reference text senses are changed. The
       * lexical reference text senses will be mapped by their IDs
       *
       * @param selector Tells the provider what changes to listen for
       * @param callback Function to run with the updated lexical reference text senses for this
       *   selector. If there is an error while retrieving the updated data, the function will run
       *   with a {@link PlatformError} instead of the data. You can call {@link isPlatformError} on
       *   this value to check if it is an error.
       * @param options Various options to adjust how the subscriber emits updates
       * @returns Unsubscriber function (run to unsubscribe from listening for updates)
       */
      subscribeSensesById(
        selector: LexicalReferenceProjectSelector,
        callback: (sensesById: LexicalSensesById | undefined | PlatformError) => void,
        options?: DataProviderSubscriberOptions,
      ): Promise<UnsubscriberAsync>;

      /**
       * Gets lexical reference text senses mapped by their location in Scripture. The senses are
       * divided into the occurrences by the sense occurrences, not their parent entry occurrences.
       *
       * If there are any senses that match the selector but do not have any occurrences that match
       * the selector, they will be put in book `***` chapter 0 verse 0 word 0. This could happen,
       * for example, if a sense matches the selector but doesn't have any occurrences.
       */
      getSensesByOccurrence(
        selector: LexicalReferenceProjectSelector,
      ): Promise<LexicalSensesByOccurrence | undefined>;
      /**
       * This data cannot be changed this way. Trying to use this setter will always throw.
       *
       * Note: many (possibly all) lexical reference projects are read-only. If you think this data
       * is changeable for a particular lexical reference project, look for other project interfaces
       * that provide access to its data.
       */
      setSensesByOccurrence(
        selector: LexicalReferenceProjectSelector,
        value: never,
      ): Promise<DataProviderUpdateInstructions<LexicalReferenceDataTypes>>;
      /**
       * Subscribe to run a callback function when lexical reference text senses are changed. The
       * lexical reference text senses will be mapped by their location in Scripture. The senses are
       * divided into the occurrences by the sense occurrences, not their parent entry occurrences.
       *
       * If there are any senses that match the selector but do not have any occurrences that match
       * the selector, they will be put in book `***` chapter 0 verse 0 word 0. This could happen,
       * for example, if a sense matches the selector but doesn't have any occurrences.
       *
       * @param selector Tells the provider what changes to listen for
       * @param callback Function to run with the updated lexical reference text senses for this
       *   selector. If there is an error while retrieving the updated data, the function will run
       *   with a {@link PlatformError} instead of the data. You can call {@link isPlatformError} on
       *   this value to check if it is an error.
       * @param options Various options to adjust how the subscriber emits updates
       * @returns Unsubscriber function (run to unsubscribe from listening for updates)
       */
      subscribeSensesByOccurrence(
        selector: LexicalReferenceProjectSelector,
        callback: (
          sensesByOccurrence: LexicalSensesByOccurrence | undefined | PlatformError,
        ) => void,
        options?: DataProviderSubscriberOptions,
      ): Promise<UnsubscriberAsync>;
    };

  // #endregion

  // #region Lexical Reference Data Provider Types

  /**
   * Selector to specify which lexical data to retrieve. This essentially acts as a filter; every
   * property supplied is ANDed together to filter all entries/senses and return only those matching
   * all conditions. It will return partial data if only part of an entry/sense matches.
   *
   * For example, if you specify `entryId` as an entry's id and `book` as `GEN`, and there is an
   * entry with two senses but only one of those senses occurs in Genesis, only the sense that
   * occurs in Genesis will be returned. If you instead specify only `itemId` as that entry's id, it
   * will return the whole entry with all its contents.
   */
  export type LexicalReferenceSelector = LexicalReferenceProjectSelector & {
    /** Which lexical reference text to filter by */
    lexicalReferenceTextId?: string;
  };

  /**
   * Provides lexical reference text data across all included lexical reference projects
   *
   * Note: as of 2 June, 2025, all lexical reference texts registered with this service are
   * read-only. In the future, if lexical reference texts are able to be provided from locations
   * other than extensions' assets folders, we may add the ability to edit the lexical reference
   * text.
   */
  export type LexicalReferenceDataTypes = {
    /**
     * Gets lexical reference text entries mapped by their IDs. This is close to how the data is
     * organized in the lexical reference text data format
     *
     * Note: as of 2 June, 2025, all lexical reference texts registered with this service are
     * read-only. In the future, if lexical reference texts are able to be provided from locations
     * other than extensions' assets folders, we may add the ability to edit the lexical reference
     * text.
     */
    EntriesById: DataProviderDataType<LexicalReferenceSelector, LexicalEntriesById, never>;
    /**
     * Gets lexical reference text entries mapped by their location in Scripture. The entries are
     * divided into the occurrences by the entry occurrences, not the sense occurrences.
     *
     * If there are any entries that match the selector but do not have any occurrences that match
     * the selector, they will be put in book `***` chapter 0 verse 0 word 0. This could happen, for
     * example, if an entry has senses that match the selector but the entry itself doesn't have
     * occurrences.
     *
     * Note: as of 2 June, 2025, all lexical reference texts registered with this service are
     * read-only. In the future, if lexical reference texts are able to be provided from locations
     * other than extensions' assets folders, we may add the ability to edit the lexical reference
     * text.
     */
    EntriesByOccurrence: DataProviderDataType<
      LexicalReferenceSelector,
      LexicalEntriesByOccurrence,
      never
    >;
    /**
     * Gets lexical reference text senses mapped by their IDs
     *
     * Note: as of 2 June, 2025, all lexical reference texts registered with this service are
     * read-only. In the future, if lexical reference texts are able to be provided from locations
     * other than extensions' assets folders, we may add the ability to edit the lexical reference
     * text.
     */
    SensesById: DataProviderDataType<LexicalReferenceSelector, LexicalSensesById, never>;
    /**
     * Gets lexical reference text senses mapped by their location in Scripture. The senses are
     * divided into the occurrences by the sense occurrences, not their parent entry occurrences.
     *
     * If there are any senses that match the selector but do not have any occurrences that match
     * the selector, they will be put in book `***` chapter 0 verse 0 word 0. This could happen, for
     * example, if an sense has senses that match the selector but the sense itself doesn't have
     * occurrences.
     *
     * Note: as of 2 June, 2025, all lexical reference texts registered with this service are
     * read-only. In the future, if lexical reference texts are able to be provided from locations
     * other than extensions' assets folders, we may add the ability to edit the lexical reference
     * text.
     */
    SensesByOccurrence: DataProviderDataType<
      LexicalReferenceSelector,
      LexicalSensesByOccurrence,
      never
    >;
  };

  /** Object that receives and handles lexical reference texts */
  export type LexicalReferenceTextRegistrar = {
    /**
     * Registers a lexical reference text to be used with lexical tools.
     *
     * Note: you do not have to run `unregisterLexicalReferenceText` unless you want to remove the
     * data from the lexical service. The lexical service will automatically unregister everything
     * on shutdown.
     *
     * Note: the guid returned is not cryptographically secure. It may be changed to be secure in
     * the future.
     *
     * @param extensionFileUri - The file URL of the SQLite database. This can only be an extension
     *   asset URI like `papi-extension://<extension-name>/assets/<path-to-asset>`. The SQLite
     *   database must follow [the Lexical Reference Text SQL
     *   schema](https://github.com/paranext/marble-tools/blob/main/sql/schema.sql)
     * @returns A guid that can be used to unregister this lexical reference text
     */
    registerLexicalReferenceText(extensionFileUri: string): Promise<string>;
    /**
     * Unregisters a lexical reference text that was previously registered with
     * `registerLexicalReferenceText`, removing its data from the lexical service.
     *
     * @param guid - The guid of the lexical reference text to close. Returned from
     *   `registerLexicalReferenceText`
     */
    unregisterLexicalReferenceText(guid: string): Promise<void>;
  };

  /**
   * Service that manages lexical reference text data like dictionaries, concordances, lexicons,
   * etc.
   *
   * Accepts extension file URIs to lexical reference texts, and serves their data as well as
   * creating {@link ILexicalReferenceReadOnlyProjectDataProvider}s for each text.
   *
   * Note: this service's data retrieval methods currently only retrieve information from lexical
   * reference texts registered with it. It does not retrieve data from
   * {@link ILexicalReferenceReadOnlyProjectDataProvider}s created by others.
   *
   * Note: as of 2 June, 2025, all lexical reference texts registered with this service are
   * read-only. In the future, if lexical reference texts are able to be provided from locations
   * other than extensions' assets folders, we may add the ability to edit the lexical reference
   * text.
   */
  export type ILexicalReferenceService = IDataProvider<LexicalReferenceDataTypes> & {
    /**
     * See {@link ILexicalReferenceReadOnlyProjectDataProvider.getEntriesById} - This method is the
     * same but spans across all lexical reference texts registered with this service. You can
     * filter by a particular lexical reference text in the `selector` parameter if desired.
     */
    getEntriesById(selector: LexicalReferenceSelector): Promise<LexicalEntriesById | undefined>;
    /**
     * This data cannot be changed this way. Trying to use this setter will always throw.
     *
     * Note: as of 2 June, 2025, all lexical reference texts registered with this service are
     * read-only. In the future, if lexical reference texts are able to be provided from locations
     * other than extensions' assets folders, we may add the ability to edit the lexical reference
     * text.
     */
    setEntriesById(
      selector: LexicalReferenceSelector,
      value: never,
    ): Promise<DataProviderUpdateInstructions<LexicalReferenceDataTypes>>;
    /**
     * See {@link ILexicalReferenceReadOnlyProjectDataProvider.subscribeEntriesById} - This method is
     * the same but spans across all lexical reference texts registered with this service. You can
     * filter by a particular lexical reference text in the `selector` parameter if desired.
     */
    subscribeEntriesById(
      selector: LexicalReferenceSelector,
      callback: (entriesById: LexicalEntriesById | undefined | PlatformError) => void,
      options?: DataProviderSubscriberOptions,
    ): Promise<UnsubscriberAsync>;

    /**
     * See {@link ILexicalReferenceReadOnlyProjectDataProvider.getEntriesByOccurrence} - This method
     * is the same but spans across all lexical reference texts registered with this service. You
     * can filter by a particular lexical reference text in the `selector` parameter if desired.
     */
    getEntriesByOccurrence(
      selector: LexicalReferenceSelector,
    ): Promise<LexicalEntriesByOccurrence | undefined>;
    /**
     * This data cannot be changed this way. Trying to use this setter will always throw.
     *
     * Note: as of 2 June, 2025, all lexical reference texts registered with this service are
     * read-only. In the future, if lexical reference texts are able to be provided from locations
     * other than extensions' assets folders, we may add the ability to edit the lexical reference
     * text.
     */
    setEntriesByOccurrence(
      selector: LexicalReferenceSelector,
      value: never,
    ): Promise<DataProviderUpdateInstructions<LexicalReferenceDataTypes>>;
    /**
     * See {@link ILexicalReferenceReadOnlyProjectDataProvider.subscribeEntriesByOccurrence} - This
     * method is the same but spans across all lexical reference texts registered with this service.
     * You can filter by a particular lexical reference text in the `selector` parameter if
     * desired.
     */
    subscribeEntriesByOccurrence(
      selector: LexicalReferenceSelector,
      callback: (
        entriesByOccurrence: LexicalEntriesByOccurrence | undefined | PlatformError,
      ) => void,
      options?: DataProviderSubscriberOptions,
    ): Promise<UnsubscriberAsync>;

    /**
     * See {@link ILexicalReferenceReadOnlyProjectDataProvider.getSensesById} - This method is the
     * same but spans across all lexical reference texts registered with this service. You can
     * filter by a particular lexical reference text in the `selector` parameter if desired.
     */
    getSensesById(selector: LexicalReferenceSelector): Promise<LexicalSensesById | undefined>;
    /**
     * This data cannot be changed this way. Trying to use this setter will always throw.
     *
     * Note: as of 2 June, 2025, all lexical reference texts registered with this service are
     * read-only. In the future, if lexical reference texts are able to be provided from locations
     * other than extensions' assets folders, we may add the ability to edit the lexical reference
     * text.
     */
    setSensesById(
      selector: LexicalReferenceSelector,
      value: never,
    ): Promise<DataProviderUpdateInstructions<LexicalReferenceDataTypes>>;
    /**
     * See {@link ILexicalReferenceReadOnlyProjectDataProvider.subscribeSensesById} - This method is
     * the same but spans across all lexical reference texts registered with this service. You can
     * filter by a particular lexical reference text in the `selector` parameter if desired.
     */
    subscribeSensesById(
      selector: LexicalReferenceSelector,
      callback: (sensesById: LexicalSensesById | undefined | PlatformError) => void,
      options?: DataProviderSubscriberOptions,
    ): Promise<UnsubscriberAsync>;

    /**
     * See {@link ILexicalReferenceReadOnlyProjectDataProvider.getSensesByOccurrence} - This method
     * is the same but spans across all lexical reference texts registered with this service. You
     * can filter by a particular lexical reference text in the `selector` parameter if desired.
     */
    getSensesByOccurrence(
      selector: LexicalReferenceSelector,
    ): Promise<LexicalSensesByOccurrence | undefined>;
    /**
     * This data cannot be changed this way. Trying to use this setter will always throw.
     *
     * Note: as of 2 June, 2025, all lexical reference texts registered with this service are
     * read-only. In the future, if lexical reference texts are able to be provided from locations
     * other than extensions' assets folders, we may add the ability to edit the lexical reference
     * text.
     */
    setSensesByOccurrence(
      selector: LexicalReferenceSelector,
      value: never,
    ): Promise<DataProviderUpdateInstructions<LexicalReferenceDataTypes>>;
    /**
     * See {@link ILexicalReferenceReadOnlyProjectDataProvider.subscribeSensesByOccurrence} - This
     * method is the same but spans across all lexical reference texts registered with this service.
     * You can filter by a particular lexical reference text in the `selector` parameter if
     * desired.
     */
    subscribeSensesByOccurrence(
      selector: LexicalReferenceSelector,
      callback: (sensesByOccurrence: LexicalSensesByOccurrence | undefined | PlatformError) => void,
      options?: DataProviderSubscriberOptions,
    ): Promise<UnsubscriberAsync>;
  } & LexicalReferenceTextRegistrar;

  // #endregion
}

declare module 'papi-shared-types' {
  import type {
    ILexicalReferenceReadOnlyProjectDataProvider,
    ILexicalReferenceService,
  } from 'platform-lexical-tools';

  export interface ProjectDataProviderInterfaces {
    'platformLexicalTools.lexicalReferenceReadOnly': ILexicalReferenceReadOnlyProjectDataProvider;
  }

  export interface DataProviders {
    'platformLexicalTools.lexicalReferenceService': ILexicalReferenceService;
>>>>>>> 4c021221
  }
}<|MERGE_RESOLUTION|>--- conflicted
+++ resolved
@@ -1,18 +1,4 @@
 declare module 'platform-lexical-tools' {
-<<<<<<< HEAD
-  // Add extension types exposed on the papi for other extensions to use here
-  // More instructions can be found in the README
-}
-
-declare module 'papi-shared-types' {
-  export interface CommandHandlers {
-    /**
-     * Opens the dictionary web view
-     *
-     * @returns WebView id for new Dictionary WebView or `undefined` if not created
-     */
-    'platformLexicalTools.openDictionary': () => Promise<string | undefined>;
-=======
   import { SerializedVerseRef } from '@sillsdev/scripture';
   import { PlatformError, UnsubscriberAsync } from 'platform-bible-utils';
   import type {
@@ -730,6 +716,16 @@
 
   export interface DataProviders {
     'platformLexicalTools.lexicalReferenceService': ILexicalReferenceService;
->>>>>>> 4c021221
+  }
+}
+
+declare module 'papi-shared-types' {
+  export interface CommandHandlers {
+    /**
+     * Opens the dictionary web view
+     *
+     * @returns WebView id for new Dictionary WebView or `undefined` if not created
+     */
+    'platformLexicalTools.openDictionary': () => Promise<string | undefined>;
   }
 }