--- conflicted
+++ resolved
@@ -6,13 +6,9 @@
 
 ## Template Info
 
-<<<<<<< HEAD
-This is a Webpack project template pre-configured to build an arbitrary number of Platform.Bible extensions. It contains the bare minimum of what a multi-extension repo needs. Note that many of the files mentioned in [Summary](#summary) are not present in this template because they describe extension code which must be added to this template. For inspiration on what extensions in a multi-extension repo could look like, refer to any repo forked from this template. An example would be the [platform-bible-sample-extensions](https://github.com/paranext/platform-bible-sample-extensions).
-=======
 This Webpack project template is pre-configured to build an arbitrary number of Platform.Bible extensions. It contains only the essential components needed for a multi-extension repository. Note that many of the files mentioned in [Summary](#summary) are not present in this template because they describe extension code which must be added to this template. For inspiration on what extensions in a multi-extension repo could look like, refer to any repo forked from this template. A good example is [platform-bible-sample-extensions](https://github.com/paranext/platform-bible-sample-extensions).
 
 There is also a simple [template pre-configured to build a single Platform.Bible extension](https://github.com/paranext/paranext-extension-template).
->>>>>>> a121481c
 
 ### Customize repo details
 
@@ -58,11 +54,7 @@
 
 ## Summary
 
-<<<<<<< HEAD
 This is a Webpack project configured to build extensions included as part of Platform.Bible. The general file structure is as follows:
-=======
-This is a Webpack project configured to build Platform.Bible extensions. The general file structure is as follows:
->>>>>>> a121481c
 
 - `src/` contains the source code for all extensions
   - Each sub-folder in `src/` with a `manifest.json` in it is an extension
