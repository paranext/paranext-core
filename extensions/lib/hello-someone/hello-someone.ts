--- conflicted
+++ resolved
@@ -97,11 +97,7 @@
     { type: 'panel', direction: 'top' },
   );
 
-<<<<<<< HEAD
-  const unsubPromises = [
-=======
   const unsubPromises: Promise<UnsubscriberAsync>[] = [
->>>>>>> df469a84
     papi.commands.registerCommand('hello-someone.hello-someone', (someone: string) => {
       return `Hello ${someone}!`;
     }),
