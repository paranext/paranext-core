using Microsoft.Extensions.Configuration;
using Paranext.DataProvider.Users;
using Paratext.Data.ProjectFileAccess;
using Paratext.Data.Users;
using PtxUtils;

namespace Paranext.DataProvider.Projects.DigitalBibleLibrary;

/// <summary>
/// Adapted from ParatextZippedResourcePasswordProvider
/// </summary>
internal class DblResourcePasswordProvider : IZippedResourcePasswordProvider
{
    private string? _cachedValue;

<<<<<<< HEAD
    public static bool IsPassWordAvailable()
    {
        if (RegistrationInfo.DefaultUser.IsValid)
            return true;
=======
    public static bool IsPasswordAvailable()
    {
        if (!RegistrationInfo.DefaultUser.IsValid)
            return false;
>>>>>>> 10b36e80

        IConfigurationRoot config = new ConfigurationBuilder()
            .AddUserSecrets<DblResourcePasswordProvider>()
            .Build();

        return !string.IsNullOrEmpty(config["DblResourceBase64-DO-NOT-SHARE"])
            && !string.IsNullOrEmpty(config["DblResourceHash-DO-NOT-SHARE"]);
    }

    public string GetPassword()
    {
        if (!RegistrationInfo.DefaultUser.IsValid)
        {
            // Throwing an exception here is invisible to users because ParatextData swallows it
            // Log the message instead in case it is helpful for someone troubleshooting
            Console.WriteLine(RegistrationRequiredException.ExceptionMessage);
            return "This is not the correct password";
        }

        IConfigurationRoot config = new ConfigurationBuilder()
            .AddUserSecrets<DblResourcePasswordProvider>()
            .Build();

        // Run the following from the command line to set a config value (quotes are important):
        //     dotnet user-secrets set "<secret name>" "<secret value>"
        // DO NOT share the secret values, including checking in code, texts, emails, DMs, etc.
        _cachedValue ??= StringUtils.DecryptStringFromBase64(
            config["DblResourceBase64-DO-NOT-SHARE"] ?? "",
            config["DblResourceHash-DO-NOT-SHARE"] ?? ""
        );
        return _cachedValue;
    }
}<|MERGE_RESOLUTION|>--- conflicted
+++ resolved
@@ -13,17 +13,10 @@
 {
     private string? _cachedValue;
 
-<<<<<<< HEAD
-    public static bool IsPassWordAvailable()
-    {
-        if (RegistrationInfo.DefaultUser.IsValid)
-            return true;
-=======
     public static bool IsPasswordAvailable()
     {
         if (!RegistrationInfo.DefaultUser.IsValid)
             return false;
->>>>>>> 10b36e80
 
         IConfigurationRoot config = new ConfigurationBuilder()
             .AddUserSecrets<DblResourcePasswordProvider>()
