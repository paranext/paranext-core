using System.Text.Json;
using Paranext.DataProvider.Services;
using Paratext.Data;
using Paratext.Data.Archiving;
using Paratext.Data.Users;

namespace Paranext.DataProvider.Projects.DigitalBibleLibrary;

/// <summary>
/// Data provider that can install, update and uninstall DBL (Digital Bible Library) resources
/// </summary>
internal class DblResourcesDataProvider(PapiClient papiClient)
    : NetworkObjects.DataProvider("platformGetResources.dblResourcesProvider", papiClient)
{
    #region Internal classes

    private class DblResourceData(
        string DblEntryUid,
        string DisplayName,
        string FullName,
        string BestLanguageName,
        ResourceType Type,
        long Size,
        bool Installed,
        bool UpdateAvailable,
        string ProjectId
    )
    {
        public string DblEntryUid { get; set; } = DblEntryUid;
        public string DisplayName { get; set; } = DisplayName;
        public string FullName { get; set; } = FullName;
        public string BestLanguageName { get; set; } = BestLanguageName;
        public string Type { get; set; } = Type.ToString() + "Resource";
        public long Size { get; set; } = Size;
        public bool Installed { get; set; } = Installed;
        public bool UpdateAvailable { get; set; } = UpdateAvailable;
        public string ProjectId { get; set; } = ProjectId;
    }

    #endregion

    #region Consts and member variables

    public const string DBL_RESOURCES = "DblResources";

    private List<InstallableResource> _resources = [];

    #endregion

    #region DataProvider methods

    protected override List<(string functionName, Delegate function)> GetFunctions()
    {
        return
        [
            ("getDblResources", GetDblResources),
            ("installDblResource", InstallDblResource),
            ("uninstallDblResource", UninstallDblResource),
            ("isGetDblResourcesAvailable", IsGetDblResourcesAvailable),
        ];
    }

    protected override Task StartDataProviderAsync()
    {
        return Task.CompletedTask;
    }

    #endregion

    #region Private properties and methods

    /// <summary>
    /// Detect if DBL credentials have been configured. Does not check these credentials for
    /// validity.
    /// </summary>
    /// <returns>
    /// True if any credentials are configured, false if not.
    /// </returns>
<<<<<<< HEAD
    private bool IsGetDblResourcesAvailable(string _unused)
    {
        return DblResourcePasswordProvider.IsPassWordAvailable();
=======
    private bool IsGetDblResourcesAvailable()
    {
        return DblResourcePasswordProvider.IsPasswordAvailable();
>>>>>>> 10b36e80
    }

    /// <summary>
    /// Fetch list DBL resources
    /// </summary>
    /// <returns>
    /// A list of all available resources on the DBL, along with information about their
    /// installation status on the local machine
    /// </returns>
    private void FetchAvailableDBLResources()
    {
        var allResources = InstallableDBLResource.GetInstallableDBLResources(
            RegistrationInfo.DefaultUser,
            new DBLRESTClientFactory(),
            new DblProjectDeleter(),
            new DblMigrationOperations(),
            new DblResourcePasswordProvider()
        );
        _resources = allResources.Where(r => DblResourceWhiteList.IsValidResource(r)).ToList();
        var excludedResources = allResources.Except(_resources).Select(r => r.Name).ToList();
        excludedResources.Sort();
        Console.WriteLine(
            $"Excluded resources (not confirmed to be compatible): {string.Join(", ", excludedResources)}\n"
        );
    }

    /// <summary>
    /// Check user registration and, if registration is valid, return a list of information about
    /// available DBL resources
    /// </summary>
    /// <returns>
    /// A list with some information about all available resources on the DBL, for the purpose of
    /// presenting the resources and their installation status on the front-end
    /// </returns>
    private List<DblResourceData> GetDblResources(JsonElement _ignore)
    {
        if (!RegistrationInfo.DefaultUser.IsValid)
        {
            throw new Exception(
                LocalizationService.GetLocalizedString(
                    PapiClient,
                    "%getResources_errorRegistrationInvalid%",
                    $"User registration is not valid. Cannot retrieve resources from DBL."
                )
            );
        }

        FetchAvailableDBLResources();

        return _resources
            .Select(resource => new DblResourceData(
                resource.DBLEntryUid.Id,
                resource.DisplayName,
                resource.FullName,
                resource.BestLanguageName,
                resource.Type,
                resource.Size,
                resource.Installed,
                resource.IsNewerThanCurrentlyInstalled(),
                resource.ExistingScrText?.Guid.ToString().ToUpperInvariant()
                    ?? resource.ExistingDictionary?.Guid.ToString().ToUpperInvariant()
                    ?? ""
            ))
            .ToList();
    }

    private void FindResource(
        string dblEntryUid,
        string messageToThrowIfNotFound,
        out InstallableResource resource
    )
    {
        resource =
            _resources?.FirstOrDefault(r => r.DBLEntryUid.Id == dblEntryUid)
            ?? throw new Exception(messageToThrowIfNotFound);
    }

    /// <summary>
    /// Try to install DBL resource with specified DBL id
    /// </summary>
    private void InstallDblResource(string DBLEntryUid)
    {
        FindResource(
            DBLEntryUid,
            LocalizationService.GetLocalizedString(
                PapiClient,
                "%getResources_errorInstallResource_resourceNotFound%",
                $"Resource not available from DBL."
            ),
            out var installableResource
        );

        if (installableResource.Installed && !installableResource.IsNewerThanCurrentlyInstalled())
            throw new Exception(
                LocalizationService.GetLocalizedString(
                    PapiClient,
                    "%getResources_errorInstallResource_resourceAlreadyInstalled%",
                    $"Resource is already installed and up to date. Installation skipped."
                )
            );

        // Note that we don't get any info telling if the installation succeeded or failed
        installableResource.Install();

        ScrTextCollection.RefreshScrTexts();

        if (!ScrTextCollection.IsPresent(installableResource.ExistingScrText))
            throw new Exception(
                LocalizationService.GetLocalizedString(
                    PapiClient,
                    "%getResources_errorInstallResource_installationFailed%",
                    $"Resource cannot be found after attempted installation. Installation failed."
                )
            );

        SendDataUpdateEvent(DBL_RESOURCES, "DBL resources data updated");
    }

    /// <summary>
    /// Try to uninstall DBL resource with specified DBL id
    /// </summary>
    private void UninstallDblResource(string DBLEntryUid)
    {
        FindResource(
            DBLEntryUid,
            LocalizationService.GetLocalizedString(
                PapiClient,
                "%getResources_errorUninstallResource_resourceNotFound%",
                $"Resource not found on list of DBL resources."
            ),
            out var installableResource
        );

        if (!installableResource.Installed)
            throw new Exception(
                LocalizationService.GetLocalizedString(
                    PapiClient,
                    "%getResources_errorUninstallResource_resourceNotInstalled%",
                    $"Resource is not currently installed, so it can't be removed."
                )
            );

        var objectToBeDeleted = installableResource.ExistingScrText;

        var isPresent = ScrTextCollection.IsPresent(objectToBeDeleted);
        if (!isPresent)
            throw new Exception(
                LocalizationService.GetLocalizedString(
                    PapiClient,
                    "%getResources_errorUninstallResource_localResourceNotFound%",
                    $"Resource cannot be located, so it can't be removed."
                )
            );

        // Note that we don't get any info telling if uninstalling succeeded or failed
        ScrTextCollection.DeleteProject(objectToBeDeleted);

        ScrTextCollection.RefreshScrTexts();

        isPresent = ScrTextCollection.IsPresent(objectToBeDeleted);
        if (isPresent)
            throw new Exception(
                LocalizationService.GetLocalizedString(
                    PapiClient,
                    "%getResources_errorUninstallResource_localResourceStillPresent%",
                    $"Resource is still present. Removing failed."
                )
            );

        SendDataUpdateEvent(DBL_RESOURCES, "DBL resources data updated");
    }

    #endregion
}<|MERGE_RESOLUTION|>--- conflicted
+++ resolved
@@ -76,15 +76,9 @@
     /// <returns>
     /// True if any credentials are configured, false if not.
     /// </returns>
-<<<<<<< HEAD
-    private bool IsGetDblResourcesAvailable(string _unused)
-    {
-        return DblResourcePasswordProvider.IsPassWordAvailable();
-=======
     private bool IsGetDblResourcesAvailable()
     {
         return DblResourcePasswordProvider.IsPasswordAvailable();
->>>>>>> 10b36e80
     }
 
     /// <summary>
