--- conflicted
+++ resolved
@@ -1,12 +1,8 @@
 {
   "name": "platform-bible",
-<<<<<<< HEAD
-  "version": "0.3.0",
+  "version": "0.5.0-alpha.0",
   "marketingVersion": "β1",
   "marketingVersionMoniker": "Developer Preview",
-=======
-  "version": "0.5.0-alpha.0",
->>>>>>> 3d27ade8
   "description": "Extensible Bible translation software",
   "license": "MIT",
   "author": {
