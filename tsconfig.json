--- conflicted
+++ resolved
@@ -19,9 +19,7 @@
       "@shared/*": ["./shared/*"],
       "@node_modules/*": ["../node_modules/*"]
     },
-<<<<<<< HEAD
     "experimentalDecorators": true,
-=======
     "typeRoots": ["./node_modules/@types", "./extensions/dist", "src/@types"],
     "allowJs": true,
     "allowSyntheticDefaultImports": true,
@@ -29,7 +27,6 @@
     "incremental": true,
     "noFallthroughCasesInSwitch": true,
     "noImplicitReturns": true,
->>>>>>> 2d8cbd3f
     "noUnusedLocals": true,
     "noUnusedParameters": true,
     "resolveJsonModule": true,
